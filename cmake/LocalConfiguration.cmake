--- conflicted
+++ resolved
@@ -91,7 +91,6 @@
     set(DIAGNOSTIC_FLAGS "${DIAGNOSTIC_FLAGS} -Wno-sign-compare -Wno-parentheses -Wno-unused-local-typedefs")
   endif()
 
-<<<<<<< HEAD
   set(_vendor_id)
   set(_cpu_family)
   set(_cpu_model)
@@ -142,22 +141,22 @@
 
   set(CMAKE_CXX_FLAGS_DEBUG "-g -O0"
     CACHE STRING "" FORCE)
-  set(CMAKE_CXX_FLAGS_RELEASE "-O2"
-    CACHE STRING "" FORCE)
-  set(CMAKE_CXX_FLAGS_RELWITHDEBINFO "-g -O2"
-    CACHE STRING "" FORCE)
-  set(CMAKE_CXX_FLAGS_MINSIZEREL "-g -Os"
+  set(CMAKE_CXX_FLAGS_RELEASE "-O2 -flto"
+    CACHE STRING "" FORCE)
+  set(CMAKE_CXX_FLAGS_RELWITHDEBINFO "-g -O2 -flto"
+    CACHE STRING "" FORCE)
+  set(CMAKE_CXX_FLAGS_MINSIZEREL "-g -Os -flto"
     CACHE STRING "" FORCE)
   set(CMAKE_CXX_FLAGS_SANITIZER "-g -O1 -fsanitize=thread -fPIE"
     CACHE STRING "" FORCE)
 
   set(CMAKE_C_FLAGS_DEBUG "-g -O0"
     CACHE STRING "" FORCE)
-  set(CMAKE_C_FLAGS_RELEASE "-O2"
-    CACHE STRING "" FORCE)
-  set(CMAKE_C_FLAGS_RELWITHDEBINFO "-g -O2"
-    CACHE STRING "" FORCE)
-  set(CMAKE_C_FLAGS_MINSIZEREL "-g -Os"
+  set(CMAKE_C_FLAGS_RELEASE "-O2 -flto"
+    CACHE STRING "" FORCE)
+  set(CMAKE_C_FLAGS_RELWITHDEBINFO "-g -O2 -flto"
+    CACHE STRING "" FORCE)
+  set(CMAKE_C_FLAGS_MINSIZEREL "-g -Os -flto"
     CACHE STRING "" FORCE)
   set(CMAKE_C_FLAGS_SANITIZER "-g -O1 -fsanitize=thread -fPIE"
     CACHE STRING "" FORCE)
@@ -173,76 +172,6 @@
     set(CMAKE_SHARED_LINKER_FLAGS "${CMAKE_SHARED_LINKER_FLAGS} -pthread")
     set(CMAKE_MODULE_LINKER_FLAGS "${CMAKE_MODULE_LINKER_FLAGS} -pthread")
   endif()
-=======
-  # These are configuration-specific compilation flags.
-  # http://gcc.gnu.org/onlinedocs/gcc/Option-Summary.html
-  set( CMAKE_CXX_FLAGS_DEBUG "-g -O0"
-    CACHE STRING "" FORCE )
-  set( CMAKE_CXX_FLAGS_RELEASE "-O2"
-    CACHE STRING "" FORCE )
-  set( CMAKE_CXX_FLAGS_RELWITHDEBINFO "-g -O2"
-    CACHE STRING "" FORCE )
-  set( CMAKE_CXX_FLAGS_MINSIZEREL "-g -Os"
-    CACHE STRING "" FORCE )
-
-  set( CMAKE_C_FLAGS_DEBUG "-g -O0"
-    CACHE STRING "" FORCE )
-  set( CMAKE_C_FLAGS_RELEASE "-O2"
-    CACHE STRING "" FORCE )
-  set( CMAKE_C_FLAGS_RELWITHDEBINFO "-g -O2"
-    CACHE STRING "" FORCE )
-  set( CMAKE_C_FLAGS_MINSIZEREL "-g -Os"
-    CACHE STRING "" FORCE )
-
-  set( CMAKE_EXE_LINKER_FLAGS_RELEASE "" )
-  set( CMAKE_EXE_LINKER_FLAGS_RELWITHDEBINFO "" )
-  set( CMAKE_EXE_LINKER_FLAGS_MINSIZEREL "" )
-# Now configure compiler options for g++.
-elseif (CMAKE_COMPILER_IS_GNUCXX)
-  # These are default (basic) compilation flags.
-  set( WARNINGS_FLAGS "-Wall" )
-  set( WARNINGS_FLAGS "${WARNINGS_FLAGS} -Wno-sign-compare -Wno-parentheses -Wno-unused-local-typedefs" )
-
-  set( CMAKE_C_FLAGS "${CUSTOM_CMAKE_C_FLAGS} -pthread -fPIC -Wall ${WARNINGS_FLAGS}"
-    CACHE STRING "(Auto-generated) C compiler flags" FORCE )
-  set( CMAKE_CXX_FLAGS "${CUSTOM_CMAKE_CXX_FLAGS} -std=gnu++0x -pthread -fPIC ${WARNINGS_FLAGS}"
-    CACHE STRING "(Auto-generated) C++ compiler flags" FORCE )
-
-  # These are configuration-specific compilation flags.
-  # http://gcc.gnu.org/onlinedocs/gcc/Option-Summary.html
-  # Note that inlined version of memcmp is not used due to performance regressions in GCC.
-  # http://gcc.gnu.org/bugzilla/show_bug.cgi?id=43052
-  # http://gcc.gnu.org/onlinedocs/gcc-4.1.2/gcc/Other-Builtins.html
-  set( ARCH_FLAGS "-march=native -msse -msse2 -msse3 -msse4 -msse4.1 -msse4.2 -mno-avx -mpclmul" )
-  set( ARCH_FLAGS "${ARCH_FLAGS} -fno-builtin-memcmp  -fno-builtin-memcpy  -fno-builtin-memset")
-  set( ARCH_FLAGS "${ARCH_FLAGS} -fno-builtin-strcat  -fno-builtin-strchr  -fno-builtin-strcmp")
-  set( ARCH_FLAGS "${ARCH_FLAGS} -fno-builtin-strcpy  -fno-builtin-strcspn -fno-builtin-strlen")
-  set( ARCH_FLAGS "${ARCH_FLAGS} -fno-builtin-strncat -fno-builtin-strncmp -fno-builtin-strncpy")
-  set( ARCH_FLAGS "${ARCH_FLAGS} -fno-builtin-strpbrk -fno-builtin-strrchr -fno-builtin-strspn")
-  set( ARCH_FLAGS "${ARCH_FLAGS} -fno-builtin-strstr")
-
-  set( CMAKE_CXX_FLAGS_DEBUG "-g -O0 ${ARCH_FLAGS}"
-    CACHE STRING "" FORCE )
-  set( CMAKE_CXX_FLAGS_RELEASE "-O2 -flto ${ARCH_FLAGS}"
-    CACHE STRING "" FORCE )
-  set( CMAKE_CXX_FLAGS_RELWITHDEBINFO "-g -O2 -flto ${ARCH_FLAGS}"
-    CACHE STRING "" FORCE )
-  set( CMAKE_CXX_FLAGS_MINSIZEREL "-g -Os -flto ${ARCH_FLAGS}"
-    CACHE STRING "" FORCE )
-
-  set( CMAKE_C_FLAGS_DEBUG "-g -O0 ${ARCH_FLAGS}"
-    CACHE STRING "" FORCE )
-  set( CMAKE_C_FLAGS_RELEASE "-O2 -flto ${ARCH_FLAGS}"
-    CACHE STRING "" FORCE )
-  set( CMAKE_C_FLAGS_RELWITHDEBINFO "-g -O2 -flto ${ARCH_FLAGS}"
-    CACHE STRING "" FORCE )
-  set( CMAKE_C_FLAGS_MINSIZEREL "-g -Os -flto ${ARCH_FLAGS}"
-    CACHE STRING "" FORCE )
-
-  set( CMAKE_EXE_LINKER_FLAGS_RELEASE "-fwhole-program" )
-  set( CMAKE_EXE_LINKER_FLAGS_RELWITHDEBINFO "-fwhole-program" )
-  set( CMAKE_EXE_LINKER_FLAGS_MINSIZEREL "-fwhole-program" )
->>>>>>> 341b22ee
 endif()
 
 # Now configure compiler options for msvc.
