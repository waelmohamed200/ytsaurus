--- conflicted
+++ resolved
@@ -256,8 +256,6 @@
   ${FOLDER_BASE}/tempdir.cpp
 )
 
-<<<<<<< HEAD
-=======
 if(WIN32)
   set(FOLDER_SRCS ${FOLDER_SRCS}
     ${FOLDER_BASE}/dirent_win.c
@@ -265,7 +263,6 @@
   )
 endif()
 
->>>>>>> e5211216
 set(DATETIME_BASE ${CMAKE_SOURCE_DIR}/util/datetime)
 set(DATETIME_SRCS
   ${DATETIME_BASE}/base.cpp
