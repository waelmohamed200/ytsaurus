--- conflicted
+++ resolved
@@ -117,15 +117,11 @@
                 parameters=parameters,
                 input_stream=input_stream,
                 output_stream=output_stream,
-<<<<<<< HEAD
                 user=authenticated_user))
-=======
-                user=user))
 
     if ignore_result:
         return
 
->>>>>>> bd2ab5ca
     response.wait()
     if not response.is_ok():
         error = YtResponseError(response.error())
