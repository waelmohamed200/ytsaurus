--- conflicted
+++ resolved
@@ -10,11 +10,8 @@
 import pytest
 
 from time import sleep
-<<<<<<< HEAD
-=======
 from functools import wraps
 import pytest
->>>>>>> cd0a9ce7
 
 SANDBOX_ROOTDIR = os.environ.get("TESTS_SANDBOX", os.path.abspath('tests.sandbox'))
 TOOLS_ROOTDIR = os.path.abspath('tools')
