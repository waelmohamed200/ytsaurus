--- conflicted
+++ resolved
@@ -254,10 +254,7 @@
                 opt='/spec/mapper/format=yamr',
                 command=command)
 
-<<<<<<< HEAD
-    @only_linux
-=======
-    @pytest.mark.skipif("not sys.platform.startswith(\"linux\")")
+    @only_linux
     def test_fail_context(self):
         create('table', '//tmp/t1')
         create('table', '//tmp/t2')
@@ -274,8 +271,7 @@
         for job_id in ls(jobs_path):
             assert len(download(jobs_path + '/' + job_id + '/fail_contexts/0')) > 0
 
-    @pytest.mark.skipif("not sys.platform.startswith(\"linux\")")
->>>>>>> 0bd1f986
+    @only_linux
     def test_sorted_output(self):
         create('table', '//tmp/t1')
         create('table', '//tmp/t2')
@@ -692,5 +688,4 @@
         write('//tmp/t_in', {"cool": "stuff"})
 
         with pytest.raises(YtError):
-            map(in_='//tmp/t_in', out='//tmp/t_out', command='cat',
-                opt=['/spec/mapper/memory_limit=1000000000000'])+            map(in_='//tmp/t_in', out='//tmp/t_out', command='cat',