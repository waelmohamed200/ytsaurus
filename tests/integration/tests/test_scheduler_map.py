--- conflicted
+++ resolved
@@ -942,13 +942,8 @@
 
         command = 'python -c "import os; os.read(0, 5);"'
 
-<<<<<<< HEAD
         op_id = map(dont_track=True, in_="//tmp/t1", out="//tmp/t2", command=command,
-                 spec={"mapper": {"input_format" : "dsv", "check_input_fully_consumed": True}})
-=======
-        op_id = map(dont_track=True, in_='//tmp/t1', out='//tmp/t2', command=command,
-                spec={'mapper': {'input_format' : 'dsv', 'check_input_fully_consumed': 'true'}})
->>>>>>> 123b807b
+                spec={ "mapper": { "input_format" : "dsv", "check_input_fully_consumed": True}})
         # if all jobs failed then operation is also failed
         with pytest.raises(YtError): track_op(op_id)
 
@@ -962,15 +957,10 @@
         write("//tmp/t1", data)
 
         map(in_="//tmp/t1", out="//tmp/t2", command="head -1",
-<<<<<<< HEAD
-                 spec={"mapper": {"input_format" : "dsv", "output_format" : "dsv"}})
-        assert read("//tmp/t2") == [{"foo": "bar"}]
-=======
             spec={"mapper": {"input_format" : "dsv", "output_format" : "dsv"}})
 
         assert read("//tmp/t2") == [{"foo": "bar"}] 
 
->>>>>>> 123b807b
 
     def test_live_preview(self):
         create_user("u")
