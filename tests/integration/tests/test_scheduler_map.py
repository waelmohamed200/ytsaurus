from yt_env_setup import YTEnvSetup, unix_only
from yt_commands import *

from yt.wrapper import JsonFormat
from yt.environment.helpers import assert_items_equal

import pytest
import time
import __builtin__
import os


##################################################################

def get_statistics(statistics, complex_key):
    result = statistics
    for part in complex_key.split("."):
        if part:
            result = result[part]
    return result

##################################################################

class TestCGroups(YTEnvSetup):
    NUM_MASTERS = 3
    NUM_NODES = 5
    NUM_SCHEDULERS = 1

    DELTA_NODE_CONFIG = {
        "exec_agent": {
            "enable_cgroups": True,
            "supported_cgroups": ["cpuacct", "blkio", "memory", "cpu"],
            "slot_manager": {
                "enforce_job_control": True,
            }
        }
    }

    def test_failed_jobs_twice(self):
        create("table", "//tmp/t1")
        create("table", "//tmp/t2")
        write_table("//tmp/t1", [{"foo": "bar"} for i in xrange(200)])

        op = map(
            dont_track=True,
            in_="//tmp/t1",
            out="//tmp/t2",
            command='trap "" HUP; bash -c "sleep 60" &; sleep $[( $RANDOM % 5 )]s; exit 42;',
            spec={"max_failed_job_count": 1, "job_count": 200})

        with pytest.raises(YtError):
            op.track()

        for job_desc in ls("//sys/operations/{0}/jobs".format(op.id), attributes=["error"]):
            print >>sys.stderr, job_desc.attributes
            print >>sys.stderr, job_desc.attributes["error"]["inner_errors"][0]["message"]
            assert "Process exited with code " in job_desc.attributes["error"]["inner_errors"][0]["message"]


class TestEventLog(YTEnvSetup):
    NUM_MASTERS = 3
    NUM_NODES = 5
    NUM_SCHEDULERS = 1

    DELTA_SCHEDULER_CONFIG = {
        "scheduler": {
            "event_log": {
                "flush_period": 1000
            }
        }
    }

    DELTA_NODE_CONFIG = {
        "exec_agent": {
            "enable_cgroups": True,
            "supported_cgroups": ["cpuacct", "blkio", "memory", "cpu"],
            "slot_manager": {
                "enforce_job_control" : True
            }
        }
    }

    def test_scheduler_event_log(self):
        create("table", "//tmp/t1")
        create("table", "//tmp/t2")
        write_table("//tmp/t1", [{"a": "b"}])
        op = map(
            in_="//tmp/t1",
            out="//tmp/t2",
            command='cat; bash -c "for (( I=0 ; I<=100*1000 ; I++ )) ; do echo $(( I+I*I )); done; sleep 2" >/dev/null')

        statistics = get("//sys/operations/{0}/@progress/job_statistics".format(op.id))
        assert get_statistics(statistics, "user_job.cpu.user.$.completed.map.sum") > 0
        assert get_statistics(statistics, "user_job.block_io.bytes_read.$.completed.map.sum") is not None
        assert get_statistics(statistics, "user_job.current_memory.rss.$.completed.map.count") > 0
        assert get_statistics(statistics, "user_job.max_memory.$.completed.map.count") > 0
        assert get_statistics(statistics, "user_job.cumulative_memory_mb_sec.$.completed.map.count") > 0
        assert get_statistics(statistics, "job_proxy.cpu.user.$.completed.map.count") == 1
        assert get_statistics(statistics, "job_proxy.cpu.user.$.completed.map.count") == 1

        # wait for scheduler to dump the event log
        time.sleep(2)
        res = read_table("//sys/scheduler/event_log")
        event_types = __builtin__.set()
        for item in res:
            event_types.add(item["event_type"])
            if item["event_type"] == "job_completed":
                stats = item["statistics"]
                user_time = get_statistics(stats, "user_job.cpu.user")
                # our job should burn enough cpu
                assert user_time > 0
        assert "operation_started" in event_types

    def test_scheduler_event_log_buffering(self):
        create("table", "//tmp/t1")
        create("table", "//tmp/t2")
        write_table("//tmp/t1", [{"a": "b"}])

        for node in ls("//sys/nodes"):
            set("//sys/nodes/{0}/@banned".format(node), True)

        time.sleep(2)
        op = map(
            dont_track=True,
            in_="//tmp/t1",
            out="//tmp/t2",
            command="cat")
        time.sleep(2)

        for node in ls("//sys/nodes"):
            set("//sys/nodes/{0}/@banned".format(node), False)

        op.track()

        time.sleep(2)
        res = read_table("//sys/scheduler/event_log")
        event_types = __builtin__.set([item["event_type"] for item in res])
        for event in ["scheduler_started", "operation_started", "operation_completed"]:
            assert event in event_types


class TestJobProber(YTEnvSetup):
    NUM_MASTERS = 3
    NUM_NODES = 5
    NUM_SCHEDULERS = 1

    DELTA_NODE_CONFIG = {
        "exec_agent": {
            "enable_cgroups": True,
            "supported_cgroups": [ "cpuacct", "blkio", "memory", "cpu"]
        }
    }

    def test_strace_job(self):
        create("table", "//tmp/t1")
        create("table", "//tmp/t2")
        write_table("//tmp/t1", {"foo": "bar"})

        op = map(
            dont_track=True,
            waiting_jobs=True,
            label="strace_job",
            in_="//tmp/t1",
            out="//tmp/t2",
            command="cat")

        result = strace_job(op.jobs[0])

        for pid, trace in result['traces'].iteritems():
            if "No such process" not in trace['trace']:
                assert trace['trace'].startswith("Process {0} attached".format(pid))

        op.resume_jobs()
        op.track()

    def test_signal_job_with_no_job_restart(self):
        create("table", "//tmp/t1")
        create("table", "//tmp/t2")
        write_table("//tmp/t1", {"foo": "bar"})

        command = ('trap "echo got=SIGUSR1" USR1\n'
                   'trap "echo got=SIGUSR2" USR2\n'
                   "cat\n")

        op = map(
            dont_track=True,
            waiting_jobs=True,
            label="signal_job_with_no_job_restart",
            in_="//tmp/t1",
            out="//tmp/t2",
            command=command,
            spec={
                "mapper": {
                    "format": "dsv"
                },
                "max_failed_job_count": 1
            })

        signal_job(op.jobs[0], "SIGUSR1")
        signal_job(op.jobs[0], "SIGUSR2")

        op.resume_jobs()
        op.track()

        assert get("//sys/operations/{0}/@progress/jobs/aborted/total".format(op.id)) == 0
        assert get("//sys/operations/{0}/@progress/jobs/failed".format(op.id)) == 0
        assert read_table("//tmp/t2") == [{"foo": "bar"}, {"got": "SIGUSR1"}, {"got": "SIGUSR2"}]

    def test_signal_job_with_job_restart(self):
        create("table", "//tmp/t1")
        create("table", "//tmp/t2")
        write_table("//tmp/t1", {"foo": "bar"})

        op = map(
            dont_track=True,
            waiting_jobs=True,
            label="signal_job_with_job_restart",
            in_="//tmp/t1",
            out="//tmp/t2",
            command='trap "echo got=SIGUSR1; exit 1" USR1\ncat\n',
            spec={
                "mapper": {
                    "format": "dsv"
                },
                "max_failed_job_count": 1
            })

        # Send signal and wait for a new job
        signal_job(op.jobs[0], "SIGUSR1")
        op.resume_job(op.jobs[0])
        op.ensure_jobs_running()

        op.resume_jobs()
        op.track()

        assert get("//sys/operations/{0}/@progress/jobs/aborted/total".format(op.id)) == 1
        assert get("//sys/operations/{0}/@progress/jobs/aborted/other".format(op.id)) == 1
        assert get("//sys/operations/{0}/@progress/jobs/failed".format(op.id)) == 0
        assert read_table("//tmp/t2") == [{"foo": "bar"}]

    def test_abandon_job(self):
        create("table", "//tmp/t1")
        create("table", "//tmp/t2")
        for i in xrange(5):
            write_table("<append=true>//tmp/t1", {"key": str(i), "value": "foo"})

        op = map(
            dont_track=True,
            waiting_jobs=True,
            label="abandon_job",
            in_="//tmp/t1",
            out="//tmp/t2",
            command="cat",
            spec={
                "data_size_per_job": 1
            })

        result = abandon_job(op.jobs[3])

        op.resume_jobs()
        op.track()
        assert len(read_table("//tmp/t2")) == 4

##################################################################

class TestSchedulerMapCommands(YTEnvSetup):
    NUM_MASTERS = 3
    NUM_NODES = 5
    NUM_SCHEDULERS = 1

    DELTA_SCHEDULER_CONFIG = {
        "scheduler": {
            "watchers_update_period": 100
        }
    }

    def test_empty_table(self):
        create("table", "//tmp/t1")
        create("table", "//tmp/t2")
        map(in_="//tmp/t1", out="//tmp/t2", command="cat")

        assert read_table("//tmp/t2") == []

    @unix_only
    def test_one_chunk(self):
        create("table", "//tmp/t1")
        create("table", "//tmp/t2")
        write_table("//tmp/t1", {"a": "b"})
        op = map(
            dont_track=True,
            in_="//tmp/t1",
            out="//tmp/t2",
            command=r'cat; echo "{v1=\"$V1\"};{v2=\"$TMPDIR\"}"',
            spec={"mapper": {"environment": {"V1": "Some data", "TMPDIR": "$(SandboxPath)/mytmp"}},
                  "title": "MyTitle"})

        get("//sys/operations/%s/@spec" % op.id)
        op.track()

        res = read_table("//tmp/t2")
        assert len(res) == 3
        assert res[0] == {"a" : "b"}
        assert res[1] == {"v1" : "Some data"}
        assert res[2].has_key("v2")
        assert res[2]["v2"].endswith("/mytmp")
        assert res[2]["v2"].startswith("/")

    def test_big_input(self):
        create("table", "//tmp/t1")
        create("table", "//tmp/t2")

        count = 1000 * 1000
        original_data = [{"index": i} for i in xrange(count)]
        write_table("//tmp/t1", original_data)

        command = "cat"
        map(in_="//tmp/t1", out="//tmp/t2", command=command)

        new_data = read_table("//tmp/t2", verbose=False)
        assert sorted(row.items() for row in new_data) == [[("index", i)] for i in xrange(count)]

    def test_two_inputs_at_the_same_time(self):
        create("table", "//tmp/t_input")
        create("table", "//tmp/t_output1")
        create("table", "//tmp/t_output2")

        count = 1000
        original_data = [{"index": i} for i in xrange(count)]
        write_table("//tmp/t_input", original_data)

        file = "//tmp/some_file.txt"
        create("file", file)
        write_file(file, "{value=42};\n")

        command = 'bash -c "cat <&0 & sleep 0.1; cat some_file.txt >&4; wait;"'
        map(in_="//tmp/t_input",
            out=["//tmp/t_output1", "//tmp/t_output2"],
            command=command,
            file=[file],
            verbose=True)

        assert read_table("//tmp/t_output2") == [{"value": 42}]
        assert sorted([row.items() for row in read_table("//tmp/t_output1")]) == [[("index", i)] for i in xrange(count)]

    def test_first_after_second(self):
        create("table", "//tmp/t_input")
        create("table", "//tmp/t_output1")
        create("table", "//tmp/t_output2")

        count = 10000
        original_data = [{"index": i} for i in xrange(count)]
        write_table("//tmp/t_input", original_data)

        file1 = "//tmp/some_file.txt"
        create("file", file1)
        write_file(file1, "}}}}};\n")

        with pytest.raises(YtError):
            map(in_="//tmp/t_input",
                out=["//tmp/t_output1", "//tmp/t_output2"],
                command='cat some_file.txt >&4; cat >&4; echo "{value=42}"',
                file=[file1],
                verbose=True)

    @unix_only
    def test_in_equal_to_out(self):
        create("table", "//tmp/t1")
        write_table("//tmp/t1", {"foo": "bar"})

        map(in_="//tmp/t1", out="<append=true>//tmp/t1", command="cat")

        assert read_table("//tmp/t1") == [{"foo": "bar"}, {"foo": "bar"}]

<<<<<<< HEAD
    #TODO(panin): refactor
    def _check_all_stderrs(self, op, expected_content, expected_count):
        jobs_path = "//sys/operations/" + op.id + "/jobs"
        assert get(jobs_path + "/@count") == expected_count
        for job_id in ls(jobs_path):
            stderr_path = jobs_path + "/" + job_id + "/stderr"
            assert get(stderr_path + "/@uncompressed_data_size") == len(expected_content)
            assert read_file(stderr_path) == expected_content

=======
>>>>>>> 9ca53e91
    # check that stderr is captured for successfull job
    @unix_only
    def test_stderr_ok(self):
        create("table", "//tmp/t1")
        create("table", "//tmp/t2")
        write_table("//tmp/t1", {"foo": "bar"})

        command = """cat > /dev/null; echo stderr 1>&2; echo {operation='"'$YT_OPERATION_ID'"'}';'; echo {job_index=$YT_JOB_INDEX};"""

        op = map(in_="//tmp/t1", out="//tmp/t2", command=command)

<<<<<<< HEAD
        assert read_table("//tmp/t2") == [{"operation" : op.id}, {"job_index" : 0}]
        self._check_all_stderrs(op, "stderr\n", 1)
=======
        assert read_table("//tmp/t2") == [{"operation" : op_id}, {"job_index" : 0}]
        check_all_stderrs(op_id, "stderr\n", 1)
>>>>>>> 9ca53e91

    # check that stderr is captured for failed jobs
    @unix_only
    def test_stderr_failed(self):
        create("table", "//tmp/t1")
        create("table", "//tmp/t2")
        write_table("//tmp/t1", {"foo": "bar"})

        command = """echo "{x=y}{v=};{a=b}"; while echo xxx 2>/dev/null; do false; done; echo stderr 1>&2; cat > /dev/null;"""

        op = map(dont_track=True, in_="//tmp/t1", out="//tmp/t2", command=command)

        # If all jobs failed then operation is also failed
        with pytest.raises(YtError):
            op.track()

<<<<<<< HEAD
        self._check_all_stderrs(op, "stderr\n", 10)
=======
        check_all_stderrs(op_id, "stderr\n", 10)
>>>>>>> 9ca53e91

    # check max_stderr_count
    @unix_only
    def test_stderr_limit(self):
        create("table", "//tmp/t1")
        create("table", "//tmp/t2")
        write_table("//tmp/t1", {"foo": "bar"})

        op = map(
            dont_track=True,
            in_="//tmp/t1",
            out="//tmp/t2",
            command="cat > /dev/null; echo stderr 1>&2; exit 125",
            spec={"max_failed_job_count": 5})

        # If all jobs failed then operation is also failed
        with pytest.raises(YtError):
            op.track()

<<<<<<< HEAD
        self._check_all_stderrs(op, "stderr\n", 5)
=======
        check_all_stderrs(op_id, "stderr\n", 5)
>>>>>>> 9ca53e91

    @unix_only
    def test_stderr_of_failed_jobs(self):
        create("table", "//tmp/t1")
        create("table", "//tmp/t2")
        write_table("//tmp/t1", [{"foo": "bar"} for i in xrange(110)])

        # All jobs with index < 109 will successfuly finish on "exit 0;"
        # The job with index 109 will be waiting because of waiting_jobs=True
        # until it is manualy resumed.
        command = """cat > /dev/null;
            echo stderr 1>&2;
            if [ "$YT_START_ROW_INDEX" = "109" ]; then
                trap "exit 125" EXIT
            else
                exit 0;
            fi;"""

        op = map(
            dont_track=True,
            waiting_jobs=True,
            label="stderr_of_failed_jobs",
            in_="//tmp/t1",
            out="//tmp/t2",
            command=command,
            spec={"max_failed_job_count": 1, "job_count": 110})

<<<<<<< HEAD
        with pytest.raises(YtError):
            op.resume_jobs()
            op.track()

        # The default number of stderr is 100. We check that we have 101-st stderr of failed job,
        # that is last one.
        self._check_all_stderrs(op, "stderr\n", 101)
=======
            # The default number of stderr is 100. We check that we have 101-st stderr of failed job,
            # that is last one.
            check_all_stderrs(op_id, "stderr\n", 101)
>>>>>>> 9ca53e91

    def test_job_progress(self):
        create("table", "//tmp/t1")
        create("table", "//tmp/t2")
        write_table("//tmp/t1", [{"foo": "bar"} for i in xrange(10)])

        op = map(
            dont_track=True,
            waiting_jobs=True,
            label="job_progress",
            in_="//tmp/t1",
            out="//tmp/t2",
            command="cat")

        progress = get("//sys/scheduler/orchid/scheduler/operations/{0}/running_jobs/{1}/progress".format(op.id, op.jobs[0]))
        assert progress >= 0

        op.resume_jobs()
        op.track()

    def test_estimated_statistics(self):
        create("table", "//tmp/t1")
        create("table", "//tmp/t2")
        write_table("//tmp/t1", [{"key" : i} for i in xrange(5)])

        sort(in_="//tmp/t1", out="//tmp/t1", sort_by="key")
        op = map(command="cat", in_="//tmp/t1[:1]", out="//tmp/t2")

        statistics = get("//sys/operations/{0}/@progress/estimated_input_statistics".format(op.id))
        for key in ["chunk_count", "uncompressed_data_size", "compressed_data_size", "row_count", "unavailable_chunk_count"]:
            assert key in statistics
        assert statistics["chunk_count"] == 1

    def test_input_row_count(self):
        create("table", "//tmp/t1")
        create("table", "//tmp/t2")
        write_table("//tmp/t1", [{"key" : i} for i in xrange(5)])

        sort(in_="//tmp/t1", out="//tmp/t1", sort_by="key")
        op = map(command="cat", in_="//tmp/t1[:1]", out="//tmp/t2")

        assert get("//tmp/t2/@row_count") == 1

        row_count = get("//sys/operations/{0}/@progress/job_statistics/data/input/row_count/$/completed/map/sum".format(op.id))
        assert row_count == 1

    def test_multiple_output_row_count(self):
        create("table", "//tmp/t1")
        create("table", "//tmp/t2")
        create("table", "//tmp/t3")
        write_table("//tmp/t1", [{"key" : i} for i in xrange(5)])

        op = map(command="cat; echo {hello=world} >&4", in_="//tmp/t1", out=["//tmp/t2", "//tmp/t3"])
        assert get("//tmp/t2/@row_count") == 5
        row_count = get("//sys/operations/{0}/@progress/job_statistics/data/output/0/row_count/$/completed/map/sum".format(op.id))
        assert row_count == 5
        row_count = get("//sys/operations/{0}/@progress/job_statistics/data/output/1/row_count/$/completed/map/sum".format(op.id))
        assert row_count == 1


    def test_invalid_output_record(self):
        create("table", "//tmp/t1")
        create("table", "//tmp/t2")
        write_table("//tmp/t1", {"key": "foo", "value": "ninja"})

        command = """awk '($1=="foo"){print "bar"}'"""

        with pytest.raises(YtError):
            map(in_="//tmp/t1",
                out="//tmp/t2",
                command=command,
                spec={"mapper": {"format": "yamr"}})

    @unix_only
    def test_fail_context(self):
        create("table", "//tmp/t1")
        create("table", "//tmp/t2")
        write_table("//tmp/t1", {"foo": "bar"})

        op = map(
            dont_track=True,
            in_="//tmp/t1",
            out="//tmp/t2",
            command='python -c "import os; os.read(0, 1);"',
            spec={ "mapper": { "input_format" : "dsv", "check_input_fully_consumed": True}})

        # If all jobs failed then operation is also failed
        with pytest.raises(YtError):
            op.track()

        jobs_path = "//sys/operations/" + op.id + "/jobs"
        for job_id in ls(jobs_path):
            assert len(read_file(jobs_path + "/" + job_id + "/fail_context")) > 0

    def test_dump_job_context(self):
        create("table", "//tmp/t1")
        create("table", "//tmp/t2")
        write_table("//tmp/t1", {"foo": "bar"})

        op = map(
            dont_track=True,
            waiting_jobs=True,
            label="dump_job_context",
            in_="//tmp/t1",
            out="//tmp/t2",
            command="cat",
            spec={
                "mapper": {
                    "input_format": "json",
                    "output_format": "json"
                }
            })

        dump_job_context(op.jobs[0], "//tmp/input_context")

        op.resume_jobs()
        op.track()

        context = read_file("//tmp/input_context")
        assert get("//tmp/input_context/@description/type") == "input_context"
        assert JsonFormat(process_table_index=True).loads_row(context)["foo"] == "bar"

    @unix_only
    def test_sorted_output(self):
        create("table", "//tmp/t1")
        create("table", "//tmp/t2")
        for i in xrange(2):
            write_table("<append=true>//tmp/t1", {"key": "foo", "value": "ninja"})

        command = """cat >/dev/null;
           if [ "$YT_JOB_INDEX" = "0" ]; then
               k1=0; k2=1;
           else
               k1=0; k2=0;
           fi
           echo "{key=$k1; value=one}; {key=$k2; value=two}"
        """

        map(in_="//tmp/t1",
            out="<sorted_by=[key];append=true>//tmp/t2",
            command=command,
            spec={"job_count": 2})

        assert get("//tmp/t2/@sorted")
        assert get("//tmp/t2/@sorted_by") == ["key"]
        assert read_table("//tmp/t2") == [{"key":0 , "value":"one"}, {"key":0, "value":"two"}, {"key":0, "value":"one"}, {"key":1, "value":"two"}]

    def test_sorted_output_overlap(self):
        create("table", "//tmp/t1")
        create("table", "//tmp/t2")
        for i in xrange(2):
            write_table("<append=true>//tmp/t1", {"key": "foo", "value": "ninja"})

        command = 'cat >/dev/null; echo "{key=1; value=one}; {key=2; value=two}"'

        with pytest.raises(YtError):
            map(in_="//tmp/t1",
                out="<sorted_by=[key]>//tmp/t2",
                command=command,
                spec={"job_count": 2})

    def test_sorted_output_job_failure(self):
        create("table", "//tmp/t1")
        create("table", "//tmp/t2")
        for i in xrange(2):
            write_table("<append=true>//tmp/t1", {"key": "foo", "value": "ninja"})

        command = "cat >/dev/null; echo {key=2; value=one}; {key=1; value=two}"

        with pytest.raises(YtError):
            map(in_="//tmp/t1",
                out="<sorted_by=[key]>//tmp/t2",
                command=command,
                spec={"job_count": 2})

    @unix_only
    def test_job_count(self):
        create("table", "//tmp/t1")
        for i in xrange(5):
            write_table("<append=true>//tmp/t1", {"foo": "bar"})

        command = "cat > /dev/null; echo {hello=world}"

        def check(table_name, job_count, expected_num_records):
            create("table", table_name)
            map(in_="//tmp/t1",
                out=table_name,
                command=command,
                spec={"job_count": job_count})
            assert read_table(table_name) == [{"hello": "world"} for i in xrange(expected_num_records)]

        check("//tmp/t2", 3, 3)
        check("//tmp/t3", 10, 5) # number of jobs can"t be more that number of chunks

    @unix_only
    def test_with_user_files(self):
        create("table", "//tmp/input")
        write_table("//tmp/input", {"foo": "bar"})

        create("table", "//tmp/output")

        file1 = "//tmp/some_file.txt"
        file2 = "//tmp/renamed_file.txt"

        create("file", file1)
        create("file", file2)

        write_file(file1, "{value=42};\n")
        write_file(file2, "{a=b};\n")

        create("table", "//tmp/table_file")
        write_table("//tmp/table_file", {"text": "info"})

        command= "cat > /dev/null; cat some_file.txt; cat my_file.txt; cat table_file;"

        map(in_="//tmp/input",
            out="//tmp/output",
            command=command,
            file=[file1, "<file_name=my_file.txt>" + file2, "<format=yson>//tmp/table_file"])

        assert read_table("//tmp/output") == [{"value": 42}, {"a": "b"}, {"text": "info"}]

    @unix_only
    def test_empty_user_files(self):
        create("table", "//tmp/input")
        write_table("//tmp/input", {"foo": "bar"})

        create("table", "//tmp/output")

        file1 = "//tmp/empty_file.txt"
        create("file", file1)

        table_file = "//tmp/table_file"
        create("table", table_file)

        command= "cat > /dev/null; cat empty_file.txt; cat table_file"

        map(in_="//tmp/input",
            out="//tmp/output",
            command=command,
            file=[file1, "<format=yamr>" + table_file])

        assert read_table("//tmp/output") == []

    @unix_only
    def test_multi_chunk_user_files(self):
        create("table", "//tmp/input")
        write_table("//tmp/input", {"foo": "bar"})

        create("table", "//tmp/output")

        file1 = "//tmp/regular_file"
        create("file", file1)
        write_file(file1, "{value=42};\n")
        set(file1 + "/@compression_codec", "lz4")
        write_file("<append=true>" + file1, "{a=b};\n")

        table_file = "//tmp/table_file"
        create("table", table_file)
        write_table(table_file, {"text": "info"})
        set(table_file + "/@compression_codec", "snappy")
        write_table("<append=true>" + table_file, {"text": "info"})

        command= "cat > /dev/null; cat regular_file; cat table_file"

        map(in_="//tmp/input",
            out="//tmp/output",
            command=command,
            file=[file1, "<format=yson>" + table_file])

        assert read_table("//tmp/output") == [{"value": 42}, {"a": "b"}, {"text": "info"}, {"text": "info"}]

    @pytest.mark.xfail(run = True, reason = "No support for erasure chunks in user files")
    def test_erasure_user_files(self):
        create("table", "//tmp/input")
        write_table("//tmp/input", {"foo": "bar"})

        create("table", "//tmp/output")

        file1 = "//tmp/regular_file"
        create("file", file1)
        set(file1 + "/@erasure_codec", "lrc_12_2_2")
        write_file(file1, "{value=42};\n")
        write_file(file1, "{a=b};\n")

        table_file = "//tmp/table_file"
        create("table", table_file)
        set(table_file + "/@erasure_codec", "reed_solomon_6_3")
        for i in xrange(2):
            write_table(table_file, {"text": "info"})

        command= "cat > /dev/null; cat regular_file; cat table_file"

        map(in_="//tmp/input",
            out="//tmp/output",
            command=command,
            file=[file1, "<format=yson>" + table_file])

        assert read_table("//tmp/output") == [{"value": 42}, {"a": "b"}, {"text": "info"}, {"text": "info"}]

    @unix_only
    def run_many_output_tables(self, yamr_mode=False):
        output_tables = ["//tmp/t%d" % i for i in range(3)]

        create("table", "//tmp/t_in")
        for table_path in output_tables:
            create("table", table_path)

        write_table("//tmp/t_in", {"a": "b"})

        if yamr_mode:
            mapper = "cat  > /dev/null; echo {v = 0} >&3; echo {v = 1} >&4; echo {v = 2} >&5"
        else:
            mapper = "cat  > /dev/null; echo {v = 0} >&1; echo {v = 1} >&4; echo {v = 2} >&7"

        create("file", "//tmp/mapper.sh")
        write_file("//tmp/mapper.sh", mapper)

        map(in_="//tmp/t_in",
            out=output_tables,
            command="bash mapper.sh",
            file="//tmp/mapper.sh",
            spec={"mapper": {"use_yamr_descriptors" : yamr_mode}})

        assert read_table(output_tables[0]) == [{"v": 0}]
        assert read_table(output_tables[1]) == [{"v": 1}]
        assert read_table(output_tables[2]) == [{"v": 2}]

    @unix_only
    def test_many_output_yt(self):
        self.run_many_output_tables()

    @unix_only
    def test_many_output_yamr(self):
        self.run_many_output_tables(True)

    @unix_only
    def test_output_tables_switch(self):
        output_tables = ["//tmp/t%d" % i for i in range(3)]

        create("table", "//tmp/t_in")
        for table_path in output_tables:
            create("table", table_path)

        write_table("//tmp/t_in", {"a": "b"})
        mapper = 'cat  > /dev/null; echo "<table_index=2>#;{v = 0};{v = 1};<table_index=0>#;{v = 2}"'

        create("file", "//tmp/mapper.sh")
        write_file("//tmp/mapper.sh", mapper)

        map(in_="//tmp/t_in",
            out=output_tables,
            command="bash mapper.sh",
            file="//tmp/mapper.sh")

        assert read_table(output_tables[0]) == [{"v": 2}]
        assert read_table(output_tables[1]) == []
        assert read_table(output_tables[2]) == [{"v": 0}, {"v": 1}]

    @unix_only
    def test_tskv_input_format(self):
        create("table", "//tmp/t_in")
        write_table("//tmp/t_in", {"foo": "bar"})

        mapper = \
"""
import sys
input = sys.stdin.readline().strip('\\n').split('\\t')
assert input == ['tskv', 'foo=bar']
print '{hello=world}'

"""
        create("file", "//tmp/mapper.sh")
        write_file("//tmp/mapper.sh", mapper)

        create("table", "//tmp/t_out")
        map(in_="//tmp/t_in",
            out="//tmp/t_out",
            command="python mapper.sh",
            file="//tmp/mapper.sh",
            spec={"mapper": {"input_format": yson.loads("<line_prefix=tskv>dsv")}})

        assert read_table("//tmp/t_out") == [{"hello": "world"}]

    @unix_only
    def test_tskv_output_format(self):
        create("table", "//tmp/t_in")
        write_table("//tmp/t_in", {"foo": "bar"})

        mapper = \
"""
import sys
input = sys.stdin.readline().strip('\\n')
assert input == '<"table_index"=0;>#;'
input = sys.stdin.readline().strip('\\n')
assert input == '{"foo"="bar";};'
print "tskv" + "\\t" + "hello=world"
"""
        create("file", "//tmp/mapper.sh")
        write_file("//tmp/mapper.sh", mapper)

        create("table", "//tmp/t_out")
        map(in_="//tmp/t_in",
            out="//tmp/t_out",
            command="python mapper.sh",
            file="//tmp/mapper.sh",
            spec={"mapper": {
                    "enable_input_table_index": True,
                    "input_format": yson.loads("<format=text>yson"),
                    "output_format": yson.loads("<line_prefix=tskv>dsv")
                }})

        assert read_table("//tmp/t_out") == [{"hello": "world"}]

    @unix_only
    def test_yamr_output_format(self):
        create("table", "//tmp/t_in")
        write_table("//tmp/t_in", {"foo": "bar"})

        mapper = \
"""
import sys
input = sys.stdin.readline().strip('\\n')
assert input == '{"foo"="bar";};'
print "key\\tsubkey\\tvalue"

"""
        create("file", "//tmp/mapper.sh")
        write_file("//tmp/mapper.sh", mapper)

        create("table", "//tmp/t_out")
        map(in_="//tmp/t_in",
            out="//tmp/t_out",
            command="python mapper.sh",
            file="//tmp/mapper.sh",
            spec={"mapper": {
                    "input_format": yson.loads("<format=text>yson"),
                    "output_format": yson.loads("<has_subkey=true>yamr")
                }})

        assert read_table("//tmp/t_out") == [{"key": "key", "subkey": "subkey", "value": "value"}]

    @unix_only
    def test_yamr_input_format(self):
        create("table", "//tmp/t_in")
        write_table("//tmp/t_in", {"value": "value", "subkey": "subkey", "key": "key", "a": "another"})

        mapper = \
"""
import sys
input = sys.stdin.readline().strip('\\n').split('\\t')
assert input == ['key', 'subkey', 'value']
print '{hello=world}'

"""
        create("file", "//tmp/mapper.sh")
        write_file("//tmp/mapper.sh", mapper)

        create("table", "//tmp/t_out")
        map(in_="//tmp/t_in",
            out="//tmp/t_out",
            command="python mapper.sh",
            file="//tmp/mapper.sh",
            spec={"mapper": {"input_format": yson.loads("<has_subkey=true>yamr")}})

        assert read_table("//tmp/t_out") == [{"hello": "world"}]

    @unix_only
    def test_executable_mapper(self):
        create("table", "//tmp/t_in")
        write_table("//tmp/t_in", {"foo": "bar"})

        mapper =  \
"""
#!/bin/bash
cat > /dev/null; echo {hello=world}
"""

        create("file", "//tmp/mapper.sh")
        write_file("//tmp/mapper.sh", mapper)

        set("//tmp/mapper.sh/@executable", True)

        create("table", "//tmp/t_out")
        map(in_="//tmp/t_in",
            out="//tmp/t_out",
            command="./mapper.sh",
            file="//tmp/mapper.sh")

        assert read_table("//tmp/t_out") == [{"hello": "world"}]

    def test_abort_op(self):
        create("table", "//tmp/t")
        write_table("//tmp/t", {"foo": "bar"})

        op = map(dont_track=True,
            in_="//tmp/t",
            out="//tmp/t",
            command="sleep 1")

        path = "//sys/operations/%s/@state" % op.id
        # check running
        op.abort()
        assert get(path) == "aborted"


    @unix_only
    def test_table_index(self):
        create("table", "//tmp/t1")
        create("table", "//tmp/t2")
        create("table", "//tmp/out")

        write_table("//tmp/t1", {"key": "a", "value": "value"})
        write_table("//tmp/t2", {"key": "b", "value": "value"})

        mapper = \
"""
import sys
table_index = sys.stdin.readline().strip()
row = sys.stdin.readline().strip()
print row + table_index

table_index = sys.stdin.readline().strip()
row = sys.stdin.readline().strip()
print row + table_index
"""

        create("file", "//tmp/mapper.py")
        write_file("//tmp/mapper.py", mapper)

        map(in_=["//tmp/t1", "//tmp/t2"],
            out="//tmp/out",
            command="python mapper.py",
            file="//tmp/mapper.py",
            spec={"mapper": {"format": yson.loads("<enable_table_index=true>yamr")}})

        expected = [{"key": "a", "value": "value0"},
                    {"key": "b", "value": "value1"}]
        assert_items_equal(read_table("//tmp/out"), expected)

    def test_insane_demand(self):
        create("table", "//tmp/t_in")
        create("table", "//tmp/t_out")

        write_table("//tmp/t_in", {"cool": "stuff"})

        with pytest.raises(YtError):
            map(in_="//tmp/t_in", out="//tmp/t_out", command="cat",
                spec={"mapper": {"memory_limit": 1000000000000}})

    def test_check_input_fully_consumed(self):
        create("table", "//tmp/t1")
        create("table", "//tmp/t2")
        write_table("//tmp/t1", {"foo": "bar"})

        command = 'python -c "import os; os.read(0, 5);"'

        # If all jobs failed then operation is also failed
        with pytest.raises(YtError):
            map(in_="//tmp/t1",
                out="//tmp/t2",
                command=command,
                spec={ "mapper": { "input_format" : "dsv", "check_input_fully_consumed": True}})

        assert read_table("//tmp/t2") == []

    def test_check_input_not_fully_consumed(self):
        create("table", "//tmp/t1")
        create("table", "//tmp/t2")

        data = [{"foo": "bar"} for i in xrange(10000)]
        write_table("//tmp/t1", data)

        map(
            in_="//tmp/t1",
            out="//tmp/t2",
            command="head -1",
            spec={"mapper": {"input_format" : "dsv", "output_format" : "dsv"}})

        assert read_table("//tmp/t2") == [{"foo": "bar"}]

    def test_live_preview(self):
        create_user("u")

        create("table", "//tmp/t1")
        write_table("//tmp/t1", {"foo": "bar"})

        create("table", "//tmp/t2")
        set("//tmp/t2/@acl", [{"action": "allow", "subjects": ["u"], "permissions": ["write"]}])
        effective_acl = get("//tmp/t2/@effective_acl")

        op = map(dont_track=True, waiting_jobs=True, command="cat", in_="//tmp/t1", out="//tmp/t2")

        assert exists("//sys/operations/{0}/output_0".format(op.id))
        assert effective_acl == get("//sys/operations/{0}/output_0/@acl".format(op.id))

        op.resume_jobs()
        op.track()
        assert read_table("//tmp/t2") == [{"foo": "bar"}]

    def test_row_sampling(self):
        create("table", "//tmp/t1")
        create("table", "//tmp/t2")
        create("table", "//tmp/t3")

        count = 1000
        original_data = [{"index": i} for i in xrange(count)]
        write_table("//tmp/t1", original_data)

        command = "cat"
        sampling_rate = 0.5
        spec = {"job_io": {"table_reader": {"sampling_seed": 42, "sampling_rate": sampling_rate}}}

        map(in_="//tmp/t1", out="//tmp/t2", command=command, spec=spec)
        map(in_="//tmp/t1", out="//tmp/t3", command=command, spec=spec)

        new_data_t2 = read_table("//tmp/t2", verbose=False)
        new_data_t3 = read_table("//tmp/t3", verbose=False)

        assert sorted(row.items() for row in new_data_t2) == sorted(row.items() for row in new_data_t3)

        actual_rate = len(new_data_t2) * 1.0 / len(original_data)
        variation = sampling_rate * (1 - sampling_rate)
        assert sampling_rate - variation <= actual_rate <= sampling_rate + variation

    def test_concurrent_fail(self):
        create("table", "//tmp/input")

        testing_options = {"scheduling_delay": 250}

        job_count = 1000
        original_data = [{"index": i} for i in xrange(job_count)]
        write_table("//tmp/input", original_data)

        create("table", "//tmp/output")
        with pytest.raises(YtError):
            map(in_="//tmp/input",
                out="//tmp/output",
                command="sleep 0.250; exit 1",
                spec={"data_size_per_job": 1, "max_failed_job_count": 10, "testing": testing_options})

    def test_many_parallel_operations(self):
        create("table", "//tmp/input")

        testing_options = {"scheduling_delay": 100}

        job_count = 20
        original_data = [{"index": i} for i in xrange(job_count)]
        write_table("//tmp/input", original_data)

        operation_count = 5
        ops = []
        for index in range(operation_count):
            output = "//tmp/output" + str(index)
            create("table", output)
            ops.append(
                map(in_="//tmp/input",
                    out=[output],
                    command="sleep 0.1; cat",
                    spec={"data_size_per_job": 1, "testing": testing_options},
                    dont_track=True))

        failed_ops = []
        for index in range(operation_count):
            output = "//tmp/failed_output" + str(index)
            create("table", output)
            failed_ops.append(
                map(in_="//tmp/input",
                    out=[output],
                    command="sleep 0.1; exit 1",
                    spec={"data_size_per_job": 1, "max_failed_job_count": 1, "testing": testing_options},
                    dont_track=True))

        for index, op in enumerate(failed_ops):
            output = "//tmp/failed_output" + str(index)
            with pytest.raises(YtError):
                op.track()

        for index, op in enumerate(ops):
            output = "//tmp/output" + str(index)
            op.track()
            assert sorted(read_table(output)) == original_data



class TestSchedulerOperationNodeFlush(YTEnvSetup):
    NUM_MASTERS = 3
    NUM_NODES = 5
    NUM_SCHEDULERS = 1

    DELTA_SCHEDULER_CONFIG = {
        "scheduler" : {
            "watchers_update_period" : 100,
            "operations_update_period" : 10
        }
    }

    @unix_only
    def test_stderr_flush(self):
        create("table", "//tmp/in")
        write_table("//tmp/in", {"foo": "bar"})

        op_ids = []
        for i in range(20):
            create("table", "//tmp/out" + str(i))
            op_id = map(
                dont_track=True,
                in_="//tmp/in",
                out="//tmp/out" + str(i),
                command="cat > /dev/null; echo stderr 1>&2; exit 125",
                spec={"max_failed_job_count": 1})
            op_ids += [op_id]

        for op_id in op_ids:
            # if all jobs failed then operation is also failed
            with pytest.raises(YtError):
                track_op(op_id)
            check_all_stderrs(op_id, "stderr\n", 1)


@unix_only
class TestJobQuery(YTEnvSetup):
    NUM_MASTERS = 3
    NUM_NODES = 5
    NUM_SCHEDULERS = 1

    DELTA_SCHEDULER_CONFIG = {
        "scheduler": {
            "udf_registry_path": "//tmp/udfs"
        }
    }

    def _init_udf_registry(self):
        registry_path =  "//tmp/udfs"
        create("map_node", registry_path)

        abs_path = os.path.join(registry_path, "abs_udf")
        create(
            "file", abs_path,
            attributes={"function_descriptor": {
                "name": "abs_udf",
                "argument_types": [{
                    "tag": "concrete_type",
                    "value": "int64"}],
                "result_type": {
                    "tag": "concrete_type",
                    "value": "int64"},
                "calling_convention": "simple"}})

        abs_impl_path = self._find_ut_file("test_udfs.bc")
        write_local_file(abs_path, abs_impl_path)

    def test_query_simple(self):
        create("table", "//tmp/t1")
        create("table", "//tmp/t2")
        write_table("//tmp/t1", {"a": "b"})

        map(in_="//tmp/t1", out="//tmp/t2", command="cat",
            spec={"input_query": "a", "input_schema": [{"name": "a", "type": "string"}]})

        assert read_table("//tmp/t2") == [{"a": "b"}]

    def test_query_reader_projection(self):
        create("table", "//tmp/t1")
        create("table", "//tmp/t2")
        write_table("//tmp/t1", {"a": "b", "c": "d"})

        map(in_="//tmp/t1", out="//tmp/t2", command="cat",
            spec={"input_query": "a", "input_schema": [{"name": "a", "type": "string"}]})

        assert read_table("//tmp/t2") == [{"a": "b"}]

    def test_query_with_condition(self):
        create("table", "//tmp/t1")
        create("table", "//tmp/t2")
        write_table("//tmp/t1", [{"a": i} for i in xrange(2)])

        map(in_="//tmp/t1", out="//tmp/t2", command="cat",
            spec={"input_query": "a where a > 0", "input_schema": [{"name": "a", "type": "int64"}]})

        assert read_table("//tmp/t2") == [{"a": 1}]

    def test_query_asterisk(self):
        create("table", "//tmp/t1")
        create("table", "//tmp/t2")
        rows = [
            {"a": 1, "b": 2, "c": 3},
            {"b": 5, "c": 6},
            {"a": 7, "c": 8}]
        write_table("//tmp/t1", rows)

        schema = [{"name": "z", "type": "int64"},
            {"name": "a", "type": "int64"},
            {"name": "y", "type": "int64"},
            {"name": "b", "type": "int64"},
            {"name": "x", "type": "int64"},
            {"name": "c", "type": "int64"},
            {"name": "u", "type": "int64"}]

        for row in rows:
            for column in schema:
                if column["name"] not in row.keys():
                    row[column["name"]] = None

        map(in_="//tmp/t1", out="//tmp/t2", command="cat",
            spec={
                "input_query": "* where a > 0 or b > 0",
                "input_schema": schema})

        assert_items_equal(read_table("//tmp/t2"), rows)

    def test_query_udf(self):
        self._init_udf_registry()

        create("table", "//tmp/t1")
        create("table", "//tmp/t2")
        write_table("//tmp/t1", [{"a": i} for i in xrange(-1,1)])

        map(in_="//tmp/t1", out="//tmp/t2", command="cat",
            spec={"input_query": "a where abs_udf(a) > 0", "input_schema": [{"name": "a", "type": "int64"}]})

        assert read_table("//tmp/t2") == [{"a": -1}]

    def test_ordered_map_many_jobs(self):
        create("table", "//tmp/t_input")
        create("table", "//tmp/t_output")
        original_data = [{"index": i} for i in xrange(10)]
        for row in original_data:
            write_table("<append=true>//tmp/t_input", row)

        op = map(
            in_="//tmp/t_input",
            out="//tmp/t_output",
            command="cat; echo stderr 1>&2",
            ordered=True,
            spec={"data_size_per_job": 1})

        assert get("//sys/operations/" + op.id + "/jobs/@count") == 10
        assert read_table("//tmp/t_output") == original_data

    def test_ordered_map_remains_sorted(self):
        create("table", "//tmp/t_input")
        create("table", "//tmp/t_output")
        original_data = [{"key": i} for i in xrange(1000)]
        for i in xrange(10):
            write_table("<append=true>//tmp/t_input", original_data[100*i:100*(i+1)])

        op = map(
            in_="//tmp/t_input",
            out="<sorted_by=[key]>//tmp/t_output",
            command="cat; echo stderr 1>&2",
            ordered=True,
            spec={"job_count": 5})

        jobs = get("//sys/operations/" + op.id + "/jobs/@count")

        assert jobs == 5
        assert get("//tmp/t_output/@sorted")
        assert get("//tmp/t_output/@sorted_by") == ["key"]
        assert read_table("//tmp/t_output") == original_data

    def test_job_with_exit_immediately_flag(self):
        create("table", "//tmp/t_input")
        create("table", "//tmp/t_output")
        write_table("//tmp/t_input", {"foo": "bar"})

        op = map(
            dont_track=True,
            in_="//tmp/t_input",
            out="//tmp/t_output",
            command='set -e; /non_existed_command; echo stderr >&2;',
            spec={
                "max_failed_job_count": 1
            })

        with pytest.raises(YtError):
            op.track()

        jobs_path = "//sys/operations/" + op.id + "/jobs"
        assert get(jobs_path + "/@count") == 1
        for job_id in ls(jobs_path):
            assert read_file(jobs_path + "/" + job_id + "/stderr") == \
                "/bin/bash: /non_existed_command: No such file or directory\n"

    def test_large_spec(self):
        create("table", "//tmp/t1")
        write_table("//tmp/t1", [{"a": "b"}])

        with pytest.raises(YtError):
            map(in_="//tmp/t1", out="//tmp/t2", command="cat", spec={"attribute": "really_large" * (2 * 10 ** 6)}, verbose=False)

##################################################################

class TestSchedulerMapCommandsMulticell(TestSchedulerMapCommands):
    NUM_SECONDARY_MASTER_CELLS = 2

    def test_multicell_input_fetch(self):
        create("table", "//tmp/t1", attributes={"external_cell_tag": 1})
        write_table("//tmp/t1", [{"a": 1}])
        create("table", "//tmp/t2", attributes={"external_cell_tag": 2})
        write_table("//tmp/t2", [{"a": 2}])

        create("table", "//tmp/t_in", attributes={"external": False})
        merge(mode="ordered",
              in_=["//tmp/t1", "//tmp/t2"],
              out="//tmp/t_in")

        create("table", "//tmp/t_out")
        map(in_="//tmp/t_in",
            out="//tmp/t_out",
            command="cat")

        assert_items_equal(read_table("//tmp/t_out"), [{"a": 1}, {"a": 2}])

class TestSandboxTmpfs(YTEnvSetup):
    NUM_MASTERS = 1
    NUM_NODES = 3
    NUM_SCHEDULERS = 1

    DELTA_NODE_CONFIG = {
        "exec_agent": {
            "slot_manager": {
                "enforce_job_control": True,
            }
        }
    }

    def test_simple(self):
        create("table", "//tmp/t_input")
        create("table", "//tmp/t_output")
        write_table("//tmp/t_input", {"foo": "bar"})

        op = map(
            command="cat; echo 'content' > tmpfs/file; ls tmpfs/ >&2; cat tmpfs/file >&2;",
            in_="//tmp/t_input",
            out="//tmp/t_output",
            spec={
                "mapper": {
                    "tmpfs_size": 1024 * 1024
                }
            })

        jobs_path = "//sys/operations/" + op.id + "/jobs"
        assert get(jobs_path + "/@count") == 1
        words = read_file(jobs_path + "/" + ls(jobs_path)[0] + "/stderr").strip().split()
        assert ["file", "content"] == words

    def test_remove_failed(self):
        create("table", "//tmp/t_input")
        create("table", "//tmp/t_output")
        write_table("//tmp/t_input", {"foo": "bar"})

        with pytest.raises(YtError):
            map(command="cat; rm -rf tmpfs",
                in_="//tmp/t_input",
                out="//tmp/t_output",
                spec={
                    "mapper": {
                        "tmpfs_size": 1024 * 1024
                    },
                    "max_failed_job_count": 1
                })

    def test_tmpfs_size_limit(self):
        create("table", "//tmp/t_input")
        create("table", "//tmp/t_output")
        write_table("//tmp/t_input", {"foo": "bar"})

        with pytest.raises(YtError):
            map(command="set -e; cat; dd if=/dev/zero of=tmpfs/file bs=1100000 count=1",
                in_="//tmp/t_input",
                out="//tmp/t_output",
                spec={
                    "mapper": {
                        "tmpfs_size": 1024 * 1024
                    },
                    "max_failed_job_count": 1
                })<|MERGE_RESOLUTION|>--- conflicted
+++ resolved
@@ -371,18 +371,6 @@
 
         assert read_table("//tmp/t1") == [{"foo": "bar"}, {"foo": "bar"}]
 
-<<<<<<< HEAD
-    #TODO(panin): refactor
-    def _check_all_stderrs(self, op, expected_content, expected_count):
-        jobs_path = "//sys/operations/" + op.id + "/jobs"
-        assert get(jobs_path + "/@count") == expected_count
-        for job_id in ls(jobs_path):
-            stderr_path = jobs_path + "/" + job_id + "/stderr"
-            assert get(stderr_path + "/@uncompressed_data_size") == len(expected_content)
-            assert read_file(stderr_path) == expected_content
-
-=======
->>>>>>> 9ca53e91
     # check that stderr is captured for successfull job
     @unix_only
     def test_stderr_ok(self):
@@ -394,13 +382,8 @@
 
         op = map(in_="//tmp/t1", out="//tmp/t2", command=command)
 
-<<<<<<< HEAD
         assert read_table("//tmp/t2") == [{"operation" : op.id}, {"job_index" : 0}]
-        self._check_all_stderrs(op, "stderr\n", 1)
-=======
-        assert read_table("//tmp/t2") == [{"operation" : op_id}, {"job_index" : 0}]
-        check_all_stderrs(op_id, "stderr\n", 1)
->>>>>>> 9ca53e91
+        check_all_stderrs(op, "stderr\n", 1)
 
     # check that stderr is captured for failed jobs
     @unix_only
@@ -417,11 +400,7 @@
         with pytest.raises(YtError):
             op.track()
 
-<<<<<<< HEAD
-        self._check_all_stderrs(op, "stderr\n", 10)
-=======
-        check_all_stderrs(op_id, "stderr\n", 10)
->>>>>>> 9ca53e91
+        check_all_stderrs(op, "stderr\n", 10)
 
     # check max_stderr_count
     @unix_only
@@ -441,11 +420,7 @@
         with pytest.raises(YtError):
             op.track()
 
-<<<<<<< HEAD
-        self._check_all_stderrs(op, "stderr\n", 5)
-=======
-        check_all_stderrs(op_id, "stderr\n", 5)
->>>>>>> 9ca53e91
+        check_all_stderrs(op, "stderr\n", 5)
 
     @unix_only
     def test_stderr_of_failed_jobs(self):
@@ -473,19 +448,13 @@
             command=command,
             spec={"max_failed_job_count": 1, "job_count": 110})
 
-<<<<<<< HEAD
         with pytest.raises(YtError):
             op.resume_jobs()
             op.track()
 
         # The default number of stderr is 100. We check that we have 101-st stderr of failed job,
         # that is last one.
-        self._check_all_stderrs(op, "stderr\n", 101)
-=======
-            # The default number of stderr is 100. We check that we have 101-st stderr of failed job,
-            # that is last one.
-            check_all_stderrs(op_id, "stderr\n", 101)
->>>>>>> 9ca53e91
+        check_all_stderrs(op, "stderr\n", 101)
 
     def test_job_progress(self):
         create("table", "//tmp/t1")
@@ -1188,22 +1157,22 @@
         create("table", "//tmp/in")
         write_table("//tmp/in", {"foo": "bar"})
 
-        op_ids = []
+        ops = []
         for i in range(20):
             create("table", "//tmp/out" + str(i))
-            op_id = map(
+            op = map(
                 dont_track=True,
                 in_="//tmp/in",
                 out="//tmp/out" + str(i),
                 command="cat > /dev/null; echo stderr 1>&2; exit 125",
                 spec={"max_failed_job_count": 1})
-            op_ids += [op_id]
-
-        for op_id in op_ids:
+            ops += [op]
+
+        for op in ops:
             # if all jobs failed then operation is also failed
             with pytest.raises(YtError):
-                track_op(op_id)
-            check_all_stderrs(op_id, "stderr\n", 1)
+                op.track()
+            check_all_stderrs(op, "stderr\n", 1)
 
 
 @unix_only
