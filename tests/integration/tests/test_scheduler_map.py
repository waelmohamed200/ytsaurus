from yt_env_setup import YTEnvSetup, unix_only
from yt_commands import *

from yt.wrapper import JsonFormat
from yt.environment.helpers import assert_items_equal

import pytest
import time
import __builtin__
import os


##################################################################

def get_statistics(statistics, complex_key):
    result = statistics
    for part in complex_key.split("."):
        if part:
            result = result[part]
    return result

##################################################################

class TestCGroups(YTEnvSetup):
    NUM_MASTERS = 3
    NUM_NODES = 5
    NUM_SCHEDULERS = 1

    DELTA_NODE_CONFIG = {
        "exec_agent" : {
            "enable_cgroups" : True,
            "supported_cgroups" : [ "cpuacct", "blkio", "memory", "cpu"],
            "slot_manager" : {
                "enforce_job_control" : True,
            }
        }
    }

    def test_failed_jobs_twice(self):
        create("table", "//tmp/t1")
        create("table", "//tmp/t2")
        write_table("//tmp/t1", [{"foo": "bar"} for i in xrange(200)])

        op = map(
            dont_track=True,
            in_="//tmp/t1",
            out="//tmp/t2",
            command='trap "" HUP; bash -c "sleep 60" &; sleep $[( $RANDOM % 5 )]s; exit 42;',
            spec={"max_failed_job_count": 1, "job_count": 200})

        with pytest.raises(YtError):
            op.track()

<<<<<<< HEAD
        for job_desc in ls("//sys/operations/{0}/jobs".format(op_id), attributes=["error"]):
=======
        for job_desc in ls("//sys/operations/{0}/jobs".format(op.id), attributes=["error"]):
>>>>>>> 4c21d8c5
            print >>sys.stderr, job_desc.attributes
            print >>sys.stderr, job_desc.attributes["error"]["inner_errors"][0]["message"]
            assert "Process exited with code " in job_desc.attributes["error"]["inner_errors"][0]["message"]


class TestEventLog(YTEnvSetup):
    NUM_MASTERS = 3
    NUM_NODES = 5
    NUM_SCHEDULERS = 1

    DELTA_SCHEDULER_CONFIG = {
        "scheduler" : {
            "event_log" : {
                "flush_period" : 5000
            }
        }
    }

    DELTA_NODE_CONFIG = {
        "exec_agent" : {
            "enable_cgroups" : True,
            "supported_cgroups" : [ "cpuacct", "blkio", "memory", "cpu"],
            "slot_manager" : {
                "enforce_job_control" : True
            }
        }
    }

    def test_scheduler_event_log(self):
        create("table", "//tmp/t1")
        create("table", "//tmp/t2")
        write_table("//tmp/t1", [{"a": "b"}])
        op = map(
            in_="//tmp/t1",
            out="//tmp/t2",
            command='cat; bash -c "for (( I=0 ; I<=100*1000 ; I++ )) ; do echo $(( I+I*I )); done; sleep 2" >/dev/null')

        statistics = get("//sys/operations/{0}/@progress/job_statistics".format(op.id))
        assert get_statistics(statistics, "user_job.cpu.user.$.completed.map.sum") > 0
        assert get_statistics(statistics, "user_job.block_io.bytes_read.$.completed.map.sum") is not None
        assert get_statistics(statistics, "user_job.current_memory.rss.$.completed.map.count") > 0
        assert get_statistics(statistics, "user_job.max_memory.$.completed.map.count") > 0
        assert get_statistics(statistics, "user_job.cumulative_memory_mb_sec.$.completed.map.count") > 0
        assert get_statistics(statistics, "job_proxy.cpu.user.$.completed.map.count") == 1
        assert get_statistics(statistics, "job_proxy.cpu.user.$.completed.map.count") == 1

        # wait for scheduler to dump the event log
        time.sleep(6)
        res = read_table("//sys/scheduler/event_log")
        event_types = __builtin__.set()
        for item in res:
            event_types.add(item["event_type"])
            if item["event_type"] == "job_completed":
                stats = item["statistics"]
                user_time = get_statistics(stats, "user_job.cpu.user")
                # our job should burn enough cpu
                assert user_time > 0
        assert "operation_started" in event_types



class TestJobProber(YTEnvSetup):
    NUM_MASTERS = 3
    NUM_NODES = 5
    NUM_SCHEDULERS = 1

    DELTA_NODE_CONFIG = {
        "exec_agent" : {
            'enable_cgroups' : True,
            "supported_cgroups" : [ "cpuacct", "blkio", "memory", "cpu"]
        }
    }

    def test_strace_job(self):
        create("table", "//tmp/t1")
        create("table", "//tmp/t2")
        write_table("//tmp/t1", {"foo": "bar"})

        op = map(
            dont_track=True,
            waiting_jobs=True,
            label="strace_job",
            in_="//tmp/t1",
            out="//tmp/t2",
            command="cat")

        result = strace_job(op.jobs[0])

        for pid, trace in result['traces'].iteritems():
            if "No such process" not in trace['trace']:
                assert trace['trace'].startswith("Process {0} attached".format(pid))

        op.resume_jobs()
        op.track()

    def test_signal_job_with_no_job_restart(self):
        create("table", "//tmp/t1")
        create("table", "//tmp/t2")
        write_table("//tmp/t1", {"foo": "bar"})

        command = ('trap "echo got=SIGUSR1" USR1\n'
                   'trap "echo got=SIGUSR2" USR2\n'
                   "cat\n")

        op = map(
            dont_track=True,
            waiting_jobs=True,
            label="signal_job_with_no_job_restart",
            in_="//tmp/t1",
            out="//tmp/t2",
            command=command,
            spec={
                "mapper": {
                    "format": "dsv"
                },
                "max_failed_job_count": 1
            })

        signal_job(op.jobs[0], "SIGUSR1")
        signal_job(op.jobs[0], "SIGUSR2")

        op.resume_jobs()
        op.track()

        assert get("//sys/operations/{0}/@progress/jobs/aborted/total".format(op.id)) == 0
        assert get("//sys/operations/{0}/@progress/jobs/failed".format(op.id)) == 0
        assert read_table("//tmp/t2") == [{"foo": "bar"}, {"got": "SIGUSR1"}, {"got": "SIGUSR2"}]

    def test_signal_job_with_job_restart(self):
        create("table", "//tmp/t1")
        create("table", "//tmp/t2")
        write_table("//tmp/t1", {"foo": "bar"})

        op = map(
            dont_track=True,
            waiting_jobs=True,
            label="signal_job_with_job_restart",
            in_="//tmp/t1",
            out="//tmp/t2",
            command='trap "echo got=SIGUSR1; exit 1" USR1\ncat\n',
            spec={
                "mapper": {
                    "format": "dsv"
                },
                "max_failed_job_count": 1
            })

        # Send signal and wait for a new job
        signal_job(op.jobs[0], "SIGUSR1")
        op.resume_job(op.jobs[0])
        op.ensure_jobs_running()

        op.resume_jobs()
        op.track()

        assert get("//sys/operations/{0}/@progress/jobs/aborted/total".format(op.id)) == 1
        assert get("//sys/operations/{0}/@progress/jobs/aborted/other".format(op.id)) == 1
        assert get("//sys/operations/{0}/@progress/jobs/failed".format(op.id)) == 0
        assert read_table("//tmp/t2") == [{"foo": "bar"}]

    def test_abandon_job(self):
        create("table", "//tmp/t1")
        create("table", "//tmp/t2")
        for i in xrange(5):
            write_table("<append=true>//tmp/t1", {"key": str(i), "value": "foo"})

        op = map(
            dont_track=True,
            waiting_jobs=True,
            label="abandon_job",
            in_="//tmp/t1",
            out="//tmp/t2",
            command="cat",
            spec={
                "data_size_per_job": 1
            })

        result = abandon_job(op.jobs[3])

        op.resume_jobs()
        op.track()
        assert len(read_table("//tmp/t2")) == 4

##################################################################

##################################################################

class TestSchedulerMapCommands(YTEnvSetup):
    NUM_MASTERS = 3
    NUM_NODES = 5
    NUM_SCHEDULERS = 1

    DELTA_SCHEDULER_CONFIG = {
        "scheduler" : {
            "watchers_update_period" : 100
        }
    }

    def test_empty_table(self):
        create("table", "//tmp/t1")
        create("table", "//tmp/t2")
        map(in_="//tmp/t1", out="//tmp/t2", command="cat")

        assert read_table("//tmp/t2") == []

    @unix_only
    def test_one_chunk(self):
        create("table", "//tmp/t1")
        create("table", "//tmp/t2")
        write_table("//tmp/t1", {"a": "b"})
        op = map(
            dont_track=True,
            in_="//tmp/t1",
            out="//tmp/t2",
            command=r'cat; echo "{v1=\"$V1\"};{v2=\"$TMPDIR\"}"',
            spec={"mapper": {"environment": {"V1": "Some data", "TMPDIR": "$(SandboxPath)/mytmp"}},
                  "title": "MyTitle"})

        get("//sys/operations/%s/@spec" % op.id)
        op.track()

        res = read_table("//tmp/t2")
        assert len(res) == 3
        assert res[0] == {"a" : "b"}
        assert res[1] == {"v1" : "Some data"}
        assert res[2].has_key("v2")
        assert res[2]["v2"].endswith("/mytmp")
        assert res[2]["v2"].startswith("/")

    def test_big_input(self):
        create("table", "//tmp/t1")
        create("table", "//tmp/t2")

        count = 1000 * 1000
        original_data = [{"index": i} for i in xrange(count)]
        write_table("//tmp/t1", original_data)

        command = "cat"
        map(in_="//tmp/t1", out="//tmp/t2", command=command)

        new_data = read_table("//tmp/t2", verbose=False)
        assert sorted(row.items() for row in new_data) == [[("index", i)] for i in xrange(count)]

    def test_two_inputs_at_the_same_time(self):
        create("table", "//tmp/t_input")
        create("table", "//tmp/t_output1")
        create("table", "//tmp/t_output2")

        count = 1000
        original_data = [{"index": i} for i in xrange(count)]
        write_table("//tmp/t_input", original_data)

        file = "//tmp/some_file.txt"
        create("file", file)
        write_file(file, "{value=42};\n")

        command = 'bash -c "cat <&0 & sleep 0.1; cat some_file.txt >&4; wait;"'
        map(in_="//tmp/t_input",
            out=["//tmp/t_output1", "//tmp/t_output2"],
            command=command,
            file=[file],
            verbose=True)

        assert read_table("//tmp/t_output2") == [{"value": 42}]
        assert sorted([row.items() for row in read_table("//tmp/t_output1")]) == [[("index", i)] for i in xrange(count)]

    def test_first_after_second(self):
        create("table", "//tmp/t_input")
        create("table", "//tmp/t_output1")
        create("table", "//tmp/t_output2")

        count = 10000
        original_data = [{"index": i} for i in xrange(count)]
        write_table("//tmp/t_input", original_data)

        file1 = "//tmp/some_file.txt"
        create("file", file1)
        write_file(file1, "}}}}};\n")

        with pytest.raises(YtError):
            map(in_="//tmp/t_input",
                out=["//tmp/t_output1", "//tmp/t_output2"],
                command='cat some_file.txt >&4; cat >&4; echo "{value=42}"',
                file=[file1],
                verbose=True)

    @unix_only
    def test_in_equal_to_out(self):
        create("table", "//tmp/t1")
        write_table("//tmp/t1", {"foo": "bar"})

        map(in_="//tmp/t1", out="<append=true>//tmp/t1", command="cat")

        assert read_table("//tmp/t1") == [{"foo": "bar"}, {"foo": "bar"}]

    #TODO(panin): refactor
    def _check_all_stderrs(self, op, expected_content, expected_count):
        jobs_path = "//sys/operations/" + op.id + "/jobs"
        assert get(jobs_path + "/@count") == expected_count
        for job_id in ls(jobs_path):
            stderr_path = jobs_path + "/" + job_id + "/stderr"
            assert get(stderr_path + "/@uncompressed_data_size") == len(expected_content)
            assert read_file(stderr_path) == expected_content

    # check that stderr is captured for successfull job
    @unix_only
    def test_stderr_ok(self):
        create("table", "//tmp/t1")
        create("table", "//tmp/t2")
        write_table("//tmp/t1", {"foo": "bar"})

        command = """cat > /dev/null; echo stderr 1>&2; echo {operation='"'$YT_OPERATION_ID'"'}';'; echo {job_index=$YT_JOB_INDEX};"""

        op = map(in_="//tmp/t1", out="//tmp/t2", command=command)

        assert read_table("//tmp/t2") == [{"operation" : op.id}, {"job_index" : 0}]
        self._check_all_stderrs(op, "stderr\n", 1)

    # check that stderr is captured for failed jobs
    @unix_only
    def test_stderr_failed(self):
        create("table", "//tmp/t1")
        create("table", "//tmp/t2")
        write_table("//tmp/t1", {"foo": "bar"})

        command = """echo "{x=y}{v=};{a=b}"; while echo xxx 2>/dev/null; do false; done; echo stderr 1>&2; cat > /dev/null;"""

        op = map(dont_track=True, in_="//tmp/t1", out="//tmp/t2", command=command)

        # If all jobs failed then operation is also failed
        with pytest.raises(YtError):
            op.track()

        self._check_all_stderrs(op, "stderr\n", 10)

    # check max_stderr_count
    @unix_only
    def test_stderr_limit(self):
        create("table", "//tmp/t1")
        create("table", "//tmp/t2")
        write_table("//tmp/t1", {"foo": "bar"})

        op = map(
            dont_track=True,
            in_="//tmp/t1",
            out="//tmp/t2",
            command="cat > /dev/null; echo stderr 1>&2; exit 125",
            spec={"max_failed_job_count": 5})

        # If all jobs failed then operation is also failed
        with pytest.raises(YtError):
            op.track()

        self._check_all_stderrs(op, "stderr\n", 5)

    @unix_only
    def test_stderr_of_failed_jobs(self):
        create("table", "//tmp/t1")
        create("table", "//tmp/t2")
        write_table("//tmp/t1", [{"foo": "bar"} for i in xrange(110)])

        # All jobs with index < 109 will successfuly finish on "exit 0;"
        # The job with index 109 will be waiting because of waiting_jobs=True
        # until it is manualy resumed.
        command = """cat > /dev/null;
            echo stderr 1>&2;
            if [ "$YT_START_ROW_INDEX" = "109" ]; then
                trap "exit 125" EXIT
            else
                exit 0;
            fi;"""

        op = map(
            dont_track=True,
            waiting_jobs=True,
            label="stderr_of_failed_jobs",
            in_="//tmp/t1",
            out="//tmp/t2",
            command=command,
            spec={"max_failed_job_count": 1, "job_count": 110})

        with pytest.raises(YtError):
            op.resume_jobs()
            op.track()

        # The default number of stderr is 100. We check that we have 101-st stderr of failed job,
        # that is last one.
        self._check_all_stderrs(op, "stderr\n", 101)

    def test_job_progress(self):
        create("table", "//tmp/t1")
        create("table", "//tmp/t2")
        write_table("//tmp/t1", [{"foo": "bar"} for i in xrange(10)])

        op = map(
            dont_track=True,
            waiting_jobs=True,
            label="job_progress",
            in_="//tmp/t1",
            out="//tmp/t2",
            command="cat")

        progress = get("//sys/scheduler/orchid/scheduler/operations/{0}/running_jobs/{1}/progress".format(op.id, op.jobs[0]))
        assert progress >= 0

        op.resume_jobs()
        op.track()

    def test_estimated_statistics(self):
        create("table", "//tmp/t1")
        create("table", "//tmp/t2")
        write_table("//tmp/t1", [{"key" : i} for i in xrange(5)])

        sort(in_="//tmp/t1", out="//tmp/t1", sort_by="key")
        op = map(command="cat", in_="//tmp/t1[:1]", out="//tmp/t2")

        statistics = get("//sys/operations/{0}/@progress/estimated_input_statistics".format(op.id))
        for key in ["chunk_count", "uncompressed_data_size", "compressed_data_size", "row_count", "unavailable_chunk_count"]:
            assert key in statistics
        assert statistics["chunk_count"] == 1

    def test_input_row_count(self):
        create("table", "//tmp/t1")
        create("table", "//tmp/t2")
        write_table("//tmp/t1", [{"key" : i} for i in xrange(5)])

        sort(in_="//tmp/t1", out="//tmp/t1", sort_by="key")
        op = map(command="cat", in_="//tmp/t1[:1]", out="//tmp/t2")

        assert get("//tmp/t2/@row_count") == 1

        row_count = get("//sys/operations/{0}/@progress/job_statistics/data/input/row_count/$/completed/map/sum".format(op.id))
        assert row_count == 1

    def test_multiple_output_row_count(self):
        create("table", "//tmp/t1")
        create("table", "//tmp/t2")
        create("table", "//tmp/t3")
        write_table("//tmp/t1", [{"key" : i} for i in xrange(5)])

        op = map(command="cat; echo {hello=world} >&4", in_="//tmp/t1", out=["//tmp/t2", "//tmp/t3"])
        assert get("//tmp/t2/@row_count") == 5
        row_count = get("//sys/operations/{0}/@progress/job_statistics/data/output/0/row_count/$/completed/map/sum".format(op.id))
        assert row_count == 5
        row_count = get("//sys/operations/{0}/@progress/job_statistics/data/output/1/row_count/$/completed/map/sum".format(op.id))
        assert row_count == 1


    def test_invalid_output_record(self):
        create("table", "//tmp/t1")
        create("table", "//tmp/t2")
        write_table("//tmp/t1", {"key": "foo", "value": "ninja"})

        command = """awk '($1=="foo"){print "bar"}'"""

        with pytest.raises(YtError):
            map(in_="//tmp/t1",
                out="//tmp/t2",
                command=command,
                spec={"mapper": {"format": "yamr"}})

    @unix_only
    def test_fail_context(self):
        create("table", "//tmp/t1")
        create("table", "//tmp/t2")
        write_table("//tmp/t1", {"foo": "bar"})

        op = map(
            dont_track=True,
            in_="//tmp/t1",
            out="//tmp/t2",
            command='python -c "import os; os.read(0, 1);"',
            spec={ "mapper": { "input_format" : "dsv", "check_input_fully_consumed": True}})

        # If all jobs failed then operation is also failed
        with pytest.raises(YtError):
            op.track()

        jobs_path = "//sys/operations/" + op.id + "/jobs"
        for job_id in ls(jobs_path):
            assert len(read_file(jobs_path + "/" + job_id + "/fail_context")) > 0

    def test_dump_job_context(self):
        create("table", "//tmp/t1")
        create("table", "//tmp/t2")
        write_table("//tmp/t1", {"foo": "bar"})

        op = map(
            dont_track=True,
            waiting_jobs=True,
            label="dump_job_context",
            in_="//tmp/t1",
            out="//tmp/t2",
            command="cat",
            spec={
                "mapper": {
                    "input_format": "json",
                    "output_format": "json"
                }
            })

        dump_job_context(op.jobs[0], "//tmp/input_context")

        op.resume_jobs()
        op.track()

        context = read_file("//tmp/input_context")
        assert get("//tmp/input_context/@description/type") == "input_context"
        assert JsonFormat(process_table_index=True).loads_row(context)["foo"] == "bar"

    @unix_only
    def test_sorted_output(self):
        create("table", "//tmp/t1")
        create("table", "//tmp/t2")
        for i in xrange(2):
            write_table("<append=true>//tmp/t1", {"key": "foo", "value": "ninja"})

        command = """cat >/dev/null;
           if [ "$YT_JOB_INDEX" = "0" ]; then
               k1=0; k2=1;
           else
               k1=0; k2=0;
           fi
           echo "{key=$k1; value=one}; {key=$k2; value=two}"
        """

        map(in_="//tmp/t1",
            out="<sorted_by=[key];append=true>//tmp/t2",
            command=command,
            spec={"job_count": 2})

        assert get("//tmp/t2/@sorted")
        assert get("//tmp/t2/@sorted_by") == ["key"]
        assert read_table("//tmp/t2") == [{"key":0 , "value":"one"}, {"key":0, "value":"two"}, {"key":0, "value":"one"}, {"key":1, "value":"two"}]

    def test_sorted_output_overlap(self):
        create("table", "//tmp/t1")
        create("table", "//tmp/t2")
        for i in xrange(2):
            write_table("<append=true>//tmp/t1", {"key": "foo", "value": "ninja"})

        command = 'cat >/dev/null; echo "{key=1; value=one}; {key=2; value=two}"'

        with pytest.raises(YtError):
            map(in_="//tmp/t1",
                out="<sorted_by=[key]>//tmp/t2",
                command=command,
                spec={"job_count": 2})

    def test_sorted_output_job_failure(self):
        create("table", "//tmp/t1")
        create("table", "//tmp/t2")
        for i in xrange(2):
            write_table("<append=true>//tmp/t1", {"key": "foo", "value": "ninja"})

        command = "cat >/dev/null; echo {key=2; value=one}; {key=1; value=two}"

        with pytest.raises(YtError):
            map(in_="//tmp/t1",
                out="<sorted_by=[key]>//tmp/t2",
                command=command,
                spec={"job_count": 2})

    @unix_only
    def test_job_count(self):
        create("table", "//tmp/t1")
        for i in xrange(5):
            write_table("<append=true>//tmp/t1", {"foo": "bar"})

        command = "cat > /dev/null; echo {hello=world}"

        def check(table_name, job_count, expected_num_records):
            create("table", table_name)
            map(in_="//tmp/t1",
                out=table_name,
                command=command,
                spec={"job_count": job_count})
            assert read_table(table_name) == [{"hello": "world"} for i in xrange(expected_num_records)]

        check("//tmp/t2", 3, 3)
        check("//tmp/t3", 10, 5) # number of jobs can"t be more that number of chunks

    @unix_only
    def test_with_user_files(self):
        create("table", "//tmp/input")
        write_table("//tmp/input", {"foo": "bar"})

        create("table", "//tmp/output")

        file1 = "//tmp/some_file.txt"
        file2 = "//tmp/renamed_file.txt"

        create("file", file1)
        create("file", file2)

        write_file(file1, "{value=42};\n")
        write_file(file2, "{a=b};\n")

        create("table", "//tmp/table_file")
        write_table("//tmp/table_file", {"text": "info"})

        command= "cat > /dev/null; cat some_file.txt; cat my_file.txt; cat table_file;"

        map(in_="//tmp/input",
            out="//tmp/output",
            command=command,
            file=[file1, "<file_name=my_file.txt>" + file2, "<format=yson>//tmp/table_file"])

        assert read_table("//tmp/output") == [{"value": 42}, {"a": "b"}, {"text": "info"}]

    @unix_only
    def test_empty_user_files(self):
        create("table", "//tmp/input")
        write_table("//tmp/input", {"foo": "bar"})

        create("table", "//tmp/output")

        file1 = "//tmp/empty_file.txt"
        create("file", file1)

        table_file = "//tmp/table_file"
        create("table", table_file)

        command= "cat > /dev/null; cat empty_file.txt; cat table_file"

        map(in_="//tmp/input",
            out="//tmp/output",
            command=command,
            file=[file1, "<format=yamr>" + table_file])

        assert read_table("//tmp/output") == []

    @unix_only
    def test_multi_chunk_user_files(self):
        create("table", "//tmp/input")
        write_table("//tmp/input", {"foo": "bar"})

        create("table", "//tmp/output")

        file1 = "//tmp/regular_file"
        create("file", file1)
        write_file(file1, "{value=42};\n")
        set(file1 + "/@compression_codec", "lz4")
        write_file("<append=true>" + file1, "{a=b};\n")

        table_file = "//tmp/table_file"
        create("table", table_file)
        write_table(table_file, {"text": "info"})
        set(table_file + "/@compression_codec", "snappy")
        write_table("<append=true>" + table_file, {"text": "info"})

        command= "cat > /dev/null; cat regular_file; cat table_file"

        map(in_="//tmp/input",
            out="//tmp/output",
            command=command,
            file=[file1, "<format=yson>" + table_file])

        assert read_table("//tmp/output") == [{"value": 42}, {"a": "b"}, {"text": "info"}, {"text": "info"}]

    @pytest.mark.xfail(run = True, reason = "No support for erasure chunks in user files")
    def test_erasure_user_files(self):
        create("table", "//tmp/input")
        write_table("//tmp/input", {"foo": "bar"})

        create("table", "//tmp/output")

        file1 = "//tmp/regular_file"
        create("file", file1)
        set(file1 + "/@erasure_codec", "lrc_12_2_2")
        write_file(file1, "{value=42};\n")
        write_file(file1, "{a=b};\n")

        table_file = "//tmp/table_file"
        create("table", table_file)
        set(table_file + "/@erasure_codec", "reed_solomon_6_3")
        for i in xrange(2):
            write_table(table_file, {"text": "info"})

        command= "cat > /dev/null; cat regular_file; cat table_file"

        map(in_="//tmp/input",
            out="//tmp/output",
            command=command,
            file=[file1, "<format=yson>" + table_file])

        assert read_table("//tmp/output") == [{"value": 42}, {"a": "b"}, {"text": "info"}, {"text": "info"}]

    @unix_only
    def run_many_output_tables(self, yamr_mode=False):
        output_tables = ["//tmp/t%d" % i for i in range(3)]

        create("table", "//tmp/t_in")
        for table_path in output_tables:
            create("table", table_path)

        write_table("//tmp/t_in", {"a": "b"})

        if yamr_mode:
            mapper = "cat  > /dev/null; echo {v = 0} >&3; echo {v = 1} >&4; echo {v = 2} >&5"
        else:
            mapper = "cat  > /dev/null; echo {v = 0} >&1; echo {v = 1} >&4; echo {v = 2} >&7"

        create("file", "//tmp/mapper.sh")
        write_file("//tmp/mapper.sh", mapper)

        map(in_="//tmp/t_in",
            out=output_tables,
            command="bash mapper.sh",
            file="//tmp/mapper.sh",
            spec={"mapper": {"use_yamr_descriptors" : yamr_mode}})

        assert read_table(output_tables[0]) == [{"v": 0}]
        assert read_table(output_tables[1]) == [{"v": 1}]
        assert read_table(output_tables[2]) == [{"v": 2}]

    @unix_only
    def test_many_output_yt(self):
        self.run_many_output_tables()

    @unix_only
    def test_many_output_yamr(self):
        self.run_many_output_tables(True)

    @unix_only
    def test_output_tables_switch(self):
        output_tables = ["//tmp/t%d" % i for i in range(3)]

        create("table", "//tmp/t_in")
        for table_path in output_tables:
            create("table", table_path)

        write_table("//tmp/t_in", {"a": "b"})
        mapper = 'cat  > /dev/null; echo "<table_index=2>#;{v = 0};{v = 1};<table_index=0>#;{v = 2}"'

        create("file", "//tmp/mapper.sh")
        write_file("//tmp/mapper.sh", mapper)

        map(in_="//tmp/t_in",
            out=output_tables,
            command="bash mapper.sh",
            file="//tmp/mapper.sh")

        assert read_table(output_tables[0]) == [{"v": 2}]
        assert read_table(output_tables[1]) == []
        assert read_table(output_tables[2]) == [{"v": 0}, {"v": 1}]

    @unix_only
    def test_tskv_input_format(self):
        create("table", "//tmp/t_in")
        write_table("//tmp/t_in", {"foo": "bar"})

        mapper = \
"""
import sys
input = sys.stdin.readline().strip('\\n').split('\\t')
assert input == ['tskv', 'foo=bar']
print '{hello=world}'

"""
        create("file", "//tmp/mapper.sh")
        write_file("//tmp/mapper.sh", mapper)

        create("table", "//tmp/t_out")
        map(in_="//tmp/t_in",
            out="//tmp/t_out",
            command="python mapper.sh",
            file="//tmp/mapper.sh",
            spec={"mapper": {"input_format": yson.loads("<line_prefix=tskv>dsv")}})

        assert read_table("//tmp/t_out") == [{"hello": "world"}]

    @unix_only
    def test_tskv_output_format(self):
        create("table", "//tmp/t_in")
        write_table("//tmp/t_in", {"foo": "bar"})

        mapper = \
"""
import sys
input = sys.stdin.readline().strip('\\n')
assert input == '<"table_index"=0;>#;'
input = sys.stdin.readline().strip('\\n')
assert input == '{"foo"="bar";};'
print "tskv" + "\\t" + "hello=world"
"""
        create("file", "//tmp/mapper.sh")
        write_file("//tmp/mapper.sh", mapper)

        create("table", "//tmp/t_out")
        map(in_="//tmp/t_in",
            out="//tmp/t_out",
            command="python mapper.sh",
            file="//tmp/mapper.sh",
            spec={"mapper": {
                    "enable_input_table_index": True,
                    "input_format": yson.loads("<format=text>yson"),
                    "output_format": yson.loads("<line_prefix=tskv>dsv")
                }})

        assert read_table("//tmp/t_out") == [{"hello": "world"}]

    @unix_only
    def test_yamr_output_format(self):
        create("table", "//tmp/t_in")
        write_table("//tmp/t_in", {"foo": "bar"})

        mapper = \
"""
import sys
input = sys.stdin.readline().strip('\\n')
assert input == '{"foo"="bar";};'
print "key\\tsubkey\\tvalue"

"""
        create("file", "//tmp/mapper.sh")
        write_file("//tmp/mapper.sh", mapper)

        create("table", "//tmp/t_out")
        map(in_="//tmp/t_in",
            out="//tmp/t_out",
            command="python mapper.sh",
            file="//tmp/mapper.sh",
            spec={"mapper": {
                    "input_format": yson.loads("<format=text>yson"),
                    "output_format": yson.loads("<has_subkey=true>yamr")
                }})

        assert read_table("//tmp/t_out") == [{"key": "key", "subkey": "subkey", "value": "value"}]

    @unix_only
    def test_yamr_input_format(self):
        create("table", "//tmp/t_in")
        write_table("//tmp/t_in", {"value": "value", "subkey": "subkey", "key": "key", "a": "another"})

        mapper = \
"""
import sys
input = sys.stdin.readline().strip('\\n').split('\\t')
assert input == ['key', 'subkey', 'value']
print '{hello=world}'

"""
        create("file", "//tmp/mapper.sh")
        write_file("//tmp/mapper.sh", mapper)

        create("table", "//tmp/t_out")
        map(in_="//tmp/t_in",
            out="//tmp/t_out",
            command="python mapper.sh",
            file="//tmp/mapper.sh",
            spec={"mapper": {"input_format": yson.loads("<has_subkey=true>yamr")}})

        assert read_table("//tmp/t_out") == [{"hello": "world"}]

    @unix_only
    def test_executable_mapper(self):
        create("table", "//tmp/t_in")
        write_table("//tmp/t_in", {"foo": "bar"})

        mapper =  \
"""
#!/bin/bash
cat > /dev/null; echo {hello=world}
"""

        create("file", "//tmp/mapper.sh")
        write_file("//tmp/mapper.sh", mapper)

        set("//tmp/mapper.sh/@executable", True)

        create("table", "//tmp/t_out")
        map(in_="//tmp/t_in",
            out="//tmp/t_out",
            command="./mapper.sh",
            file="//tmp/mapper.sh")

        assert read_table("//tmp/t_out") == [{"hello": "world"}]

    def test_abort_op(self):
        create("table", "//tmp/t")
        write_table("//tmp/t", {"foo": "bar"})

        op = map(dont_track=True,
            in_="//tmp/t",
            out="//tmp/t",
            command="sleep 1")

        path = "//sys/operations/%s/@state" % op.id
        # check running
        op.abort()
        assert get(path) == "aborted"


    @unix_only
    def test_table_index(self):
        create("table", "//tmp/t1")
        create("table", "//tmp/t2")
        create("table", "//tmp/out")

        write_table("//tmp/t1", {"key": "a", "value": "value"})
        write_table("//tmp/t2", {"key": "b", "value": "value"})

        mapper = \
"""
import sys
table_index = sys.stdin.readline().strip()
row = sys.stdin.readline().strip()
print row + table_index

table_index = sys.stdin.readline().strip()
row = sys.stdin.readline().strip()
print row + table_index
"""

        create("file", "//tmp/mapper.py")
        write_file("//tmp/mapper.py", mapper)

        map(in_=["//tmp/t1", "//tmp/t2"],
            out="//tmp/out",
            command="python mapper.py",
            file="//tmp/mapper.py",
            spec={"mapper": {"format": yson.loads("<enable_table_index=true>yamr")}})

        expected = [{"key": "a", "value": "value0"},
                    {"key": "b", "value": "value1"}]
        assert_items_equal(read_table("//tmp/out"), expected)

    def test_insane_demand(self):
        create("table", "//tmp/t_in")
        create("table", "//tmp/t_out")

        write_table("//tmp/t_in", {"cool": "stuff"})

        with pytest.raises(YtError):
            map(in_="//tmp/t_in", out="//tmp/t_out", command="cat",
                spec={"mapper": {"memory_limit": 1000000000000}})

    def test_check_input_fully_consumed(self):
        create("table", "//tmp/t1")
        create("table", "//tmp/t2")
        write_table("//tmp/t1", {"foo": "bar"})

        command = 'python -c "import os; os.read(0, 5);"'

        # If all jobs failed then operation is also failed
        with pytest.raises(YtError):
            map(in_="//tmp/t1",
                out="//tmp/t2",
                command=command,
                spec={ "mapper": { "input_format" : "dsv", "check_input_fully_consumed": True}})

        assert read_table("//tmp/t2") == []

    def test_check_input_not_fully_consumed(self):
        create("table", "//tmp/t1")
        create("table", "//tmp/t2")

        data = [{"foo": "bar"} for i in xrange(10000)]
        write_table("//tmp/t1", data)

        map(
            in_="//tmp/t1",
            out="//tmp/t2",
            command="head -1",
            spec={"mapper": {"input_format" : "dsv", "output_format" : "dsv"}})

        assert read_table("//tmp/t2") == [{"foo": "bar"}]

    def test_live_preview(self):
        create_user("u")

        create("table", "//tmp/t1")
        write_table("//tmp/t1", {"foo": "bar"})

        create("table", "//tmp/t2")
        set("//tmp/t2/@acl", [{"action": "allow", "subjects": ["u"], "permissions": ["write"]}])
        effective_acl = get("//tmp/t2/@effective_acl")

<<<<<<< HEAD
        op_id = map(dont_track=True, command="cat; sleep 2", in_="//tmp/t1", out="//tmp/t2")

        time.sleep(1)
        assert exists("//sys/operations/{0}/output_0".format(op_id))
        assert effective_acl == get("//sys/operations/{0}/output_0/@acl".format(op_id))
=======
        op = map(dont_track=True, waiting_jobs=True, command="cat", in_="//tmp/t1", out="//tmp/t2")

        assert exists("//sys/operations/{0}/output_0".format(op.id))
        assert effective_acl == get("//sys/operations/{0}/output_0/@acl".format(op.id))
>>>>>>> 4c21d8c5

        op.resume_jobs()
        op.track()
        assert read_table("//tmp/t2") == [{"foo": "bar"}]

    def test_row_sampling(self):
        create("table", "//tmp/t1")
        create("table", "//tmp/t2")
        create("table", "//tmp/t3")

        count = 1000
        original_data = [{"index": i} for i in xrange(count)]
        write_table("//tmp/t1", original_data)

        command = "cat"
        sampling_rate = 0.5
        spec = {"job_io": {"table_reader": {"sampling_seed": 42, "sampling_rate": sampling_rate}}}

        map(in_="//tmp/t1", out="//tmp/t2", command=command, spec=spec)
        map(in_="//tmp/t1", out="//tmp/t3", command=command, spec=spec)

        new_data_t2 = read_table("//tmp/t2", verbose=False)
        new_data_t3 = read_table("//tmp/t3", verbose=False)

        assert sorted(row.items() for row in new_data_t2) == sorted(row.items() for row in new_data_t3)

        actual_rate = len(new_data_t2) * 1.0 / len(original_data)
        variation = sampling_rate * (1 - sampling_rate)
        assert sampling_rate - variation <= actual_rate <= sampling_rate + variation

    def test_concurrent_fail(self):
        create("table", "//tmp/input")
<<<<<<< HEAD

        testing_options = {"scheduling_delay": 250}

        job_count = 1000
        original_data = [{"index": i} for i in xrange(job_count)]
        write_table("//tmp/input", original_data)

        create("table", "//tmp/output")
        op_id = map(command="sleep 0.250; exit 1",
            in_="//tmp/input",
            out="//tmp/output",
            spec={"data_size_per_job": 1, "max_failed_job_count": 10, "testing": testing_options},
            dont_track=True)

        with pytest.raises(YtError):
            track_op(op_id)

    def test_many_parallel_operations(self):
        create("table", "//tmp/input")

        testing_options = {"scheduling_delay": 100}

        job_count = 20
        original_data = [{"index": i} for i in xrange(job_count)]
        write_table("//tmp/input", original_data)

        operation_count = 5
        op_ids = []
        for index in range(operation_count):
            output = "//tmp/output" + str(index)
            create("table", output)
            op_ids.append(
                map(command="sleep 0.1; cat",
                    in_="//tmp/input",
                    out=[output],
                    spec={"data_size_per_job": 1, "testing": testing_options},
                    dont_track=True))

        failed_op_ids = []
        for index in range(operation_count):
            output = "//tmp/failed_output" + str(index)
            create("table", output)
            failed_op_ids.append(
                map(command="sleep 0.1; exit 1",
                    in_="//tmp/input",
                    out=[output],
                    spec={"data_size_per_job": 1, "max_failed_job_count": 1, "testing": testing_options},
                    dont_track=True))

        for index, id in enumerate(failed_op_ids):
            output = "//tmp/failed_output" + str(index)
            with pytest.raises(YtError):
                track_op(id)

        for index, id in enumerate(op_ids):
            output = "//tmp/output" + str(index)
            track_op(id)
            assert sorted(read_table(output)) == original_data

=======

        testing_options = {"scheduling_delay": 250}

        job_count = 1000
        original_data = [{"index": i} for i in xrange(job_count)]
        write_table("//tmp/input", original_data)

        create("table", "//tmp/output")
        with pytest.raises(YtError):
            map(in_="//tmp/input",
                out="//tmp/output",
                command="sleep 0.250; exit 1",
                spec={"data_size_per_job": 1, "max_failed_job_count": 10, "testing": testing_options})

    def test_many_parallel_operations(self):
        create("table", "//tmp/input")

        testing_options = {"scheduling_delay": 100}

        job_count = 20
        original_data = [{"index": i} for i in xrange(job_count)]
        write_table("//tmp/input", original_data)

        operation_count = 5
        ops = []
        for index in range(operation_count):
            output = "//tmp/output" + str(index)
            create("table", output)
            ops.append(
                map(in_="//tmp/input",
                    out=[output],
                    command="sleep 0.1; cat",
                    spec={"data_size_per_job": 1, "testing": testing_options},
                    dont_track=True))

        failed_ops = []
        for index in range(operation_count):
            output = "//tmp/failed_output" + str(index)
            create("table", output)
            failed_ops.append(
                map(in_="//tmp/input",
                    out=[output],
                    command="sleep 0.1; exit 1",
                    spec={"data_size_per_job": 1, "max_failed_job_count": 1, "testing": testing_options},
                    dont_track=True))

        for index, op in enumerate(failed_ops):
            output = "//tmp/failed_output" + str(index)
            with pytest.raises(YtError):
                op.track()

        for index, op in enumerate(ops):
            output = "//tmp/output" + str(index)
            op.track()
            assert sorted(read_table(output)) == original_data

>>>>>>> 4c21d8c5

@unix_only
class TestJobQuery(YTEnvSetup):
    NUM_MASTERS = 3
    NUM_NODES = 5
    NUM_SCHEDULERS = 1

    DELTA_SCHEDULER_CONFIG = {
        "scheduler" : {
            "udf_registry_path" : "//tmp/udfs"
        }
    }

    def _init_udf_registry(self):
        registry_path =  "//tmp/udfs"
        create("map_node", registry_path)

        abs_path = os.path.join(registry_path, "abs_udf")
        create(
            "file", abs_path,
            attributes={"function_descriptor": {
                "name": "abs_udf",
                "argument_types": [{
                    "tag": "concrete_type",
                    "value": "int64"}],
                "result_type": {
                    "tag": "concrete_type",
                    "value": "int64"},
                "calling_convention": "simple"}})

        abs_impl_path = self._find_ut_file("test_udfs.bc")
        write_local_file(abs_path, abs_impl_path)

    def test_query_simple(self):
        create("table", "//tmp/t1")
        create("table", "//tmp/t2")
        write_table("//tmp/t1", {"a": "b"})

        map(in_="//tmp/t1", out="//tmp/t2", command="cat",
            spec={"input_query": "a", "input_schema": [{"name": "a", "type": "string"}]})

        assert read_table("//tmp/t2") == [{"a": "b"}]

    def test_query_reader_projection(self):
        create("table", "//tmp/t1")
        create("table", "//tmp/t2")
        write_table("//tmp/t1", {"a": "b", "c": "d"})

        map(in_="//tmp/t1", out="//tmp/t2", command="cat",
            spec={"input_query": "a", "input_schema": [{"name": "a", "type": "string"}]})

        assert read_table("//tmp/t2") == [{"a": "b"}]

    def test_query_with_condition(self):
        create("table", "//tmp/t1")
        create("table", "//tmp/t2")
        write_table("//tmp/t1", [{"a": i} for i in xrange(2)])

        map(in_="//tmp/t1", out="//tmp/t2", command="cat",
            spec={"input_query": "a where a > 0", "input_schema": [{"name": "a", "type": "int64"}]})

        assert read_table("//tmp/t2") == [{"a": 1}]

    def test_query_asterisk(self):
        create("table", "//tmp/t1")
        create("table", "//tmp/t2")
        rows = [
            {"a": 1, "b": 2, "c": 3},
            {"b": 5, "c": 6},
            {"a": 7, "c": 8}]
        write_table("//tmp/t1", rows)

        schema = [{"name": "z", "type": "int64"},
            {"name": "a", "type": "int64"},
            {"name": "y", "type": "int64"},
            {"name": "b", "type": "int64"},
            {"name": "x", "type": "int64"},
            {"name": "c", "type": "int64"},
            {"name": "u", "type": "int64"}]

        for row in rows:
            for column in schema:
                if column["name"] not in row.keys():
                    row[column["name"]] = None

        map(in_="//tmp/t1", out="//tmp/t2", command="cat",
            spec={
                "input_query": "* where a > 0 or b > 0",
                "input_schema": schema})

        assert_items_equal(read_table("//tmp/t2"), rows)

    def test_query_udf(self):
        self._init_udf_registry()

        create("table", "//tmp/t1")
        create("table", "//tmp/t2")
        write_table("//tmp/t1", [{"a": i} for i in xrange(-1,1)])

        map(in_="//tmp/t1", out="//tmp/t2", command="cat",
            spec={"input_query": "a where abs_udf(a) > 0", "input_schema": [{"name": "a", "type": "int64"}]})

        assert read_table("//tmp/t2") == [{"a": -1}]

    def test_ordered_map_many_jobs(self):
        create("table", "//tmp/t_input")
        create("table", "//tmp/t_output")
        original_data = [{"index": i} for i in xrange(10)]
        for row in original_data:
            write_table("<append=true>//tmp/t_input", row)

<<<<<<< HEAD
        op_id = map(
                dont_track=True,
                in_="//tmp/t_input",
                out="//tmp/t_output",
                command="cat; echo stderr 1>&2",
                ordered=True,
                spec={"data_size_per_job": 1})

        track_op(op_id)
=======
        op = map(
            in_="//tmp/t_input",
            out="//tmp/t_output",
            command="cat; echo stderr 1>&2",
            ordered=True,
            spec={"data_size_per_job": 1})
>>>>>>> 4c21d8c5

        assert get("//sys/operations/" + op.id + "/jobs/@count") == 10
        assert read_table("//tmp/t_output") == original_data

    def test_ordered_map_remains_sorted(self):
        create("table", "//tmp/t_input")
        create("table", "//tmp/t_output")
        original_data = [{"key": i} for i in xrange(1000)]
        for i in xrange(10):
            write_table("<append=true>//tmp/t_input", original_data[100*i:100*(i+1)])

        op = map(
            in_="//tmp/t_input",
            out="<sorted_by=[key]>//tmp/t_output",
            command="cat; echo stderr 1>&2",
            ordered=True,
            spec={"job_count": 5})

        jobs = get("//sys/operations/" + op.id + "/jobs/@count")

        assert jobs == 5
        assert get("//tmp/t_output/@sorted")
        assert get("//tmp/t_output/@sorted_by") == ["key"]
        assert read_table("//tmp/t_output") == original_data

<<<<<<< HEAD
=======
    def test_job_with_exit_immediately_flag(self):
        create("table", "//tmp/t_input")
        create("table", "//tmp/t_output")
        write_table("//tmp/t_input", {"foo": "bar"})

        op = map(
            dont_track=True,
            in_="//tmp/t_input",
            out="//tmp/t_output",
            command='set -e; /non_existed_command; echo stderr >&2;',
            spec={
                "max_failed_job_count": 1
            })

        with pytest.raises(YtError):
            op.track()

        jobs_path = "//sys/operations/" + op.id + "/jobs"
        assert get(jobs_path + "/@count") == 1
        for job_id in ls(jobs_path):
            assert read_file(jobs_path + "/" + job_id + "/stderr") == \
                "/bin/bash: /non_existed_command: No such file or directory\n"


    def test_large_spec(self):
        create("table", "//tmp/t1")
        write_table("//tmp/t1", [{"a": "b"}])

        with pytest.raises(YtError):
            map(in_="//tmp/t1", out="//tmp/t2", command="cat", spec={"attribute": "really_large" * (2 * 10 ** 6)}, verbose=False)

>>>>>>> 4c21d8c5
##################################################################

class TestSchedulerMapCommandsMulticell(TestSchedulerMapCommands):
    NUM_SECONDARY_MASTER_CELLS = 2

    def test_multicell_input_fetch(self):
        create("table", "//tmp/t1", attributes={"external_cell_tag": 1})
        write_table("//tmp/t1", [{"a": 1}])
        create("table", "//tmp/t2", attributes={"external_cell_tag": 2})
        write_table("//tmp/t2", [{"a": 2}])

        create("table", "//tmp/t_in", attributes={"external": False})
        merge(mode="ordered",
              in_=["//tmp/t1", "//tmp/t2"],
              out="//tmp/t_in")
<<<<<<< HEAD
        
=======

>>>>>>> 4c21d8c5
        create("table", "//tmp/t_out")
        map(in_="//tmp/t_in",
            out="//tmp/t_out",
            command="cat")

        assert_items_equal(read_table("//tmp/t_out"), [{"a": 1}, {"a": 2}])<|MERGE_RESOLUTION|>--- conflicted
+++ resolved
@@ -51,11 +51,7 @@
         with pytest.raises(YtError):
             op.track()
 
-<<<<<<< HEAD
-        for job_desc in ls("//sys/operations/{0}/jobs".format(op_id), attributes=["error"]):
-=======
         for job_desc in ls("//sys/operations/{0}/jobs".format(op.id), attributes=["error"]):
->>>>>>> 4c21d8c5
             print >>sys.stderr, job_desc.attributes
             print >>sys.stderr, job_desc.attributes["error"]["inner_errors"][0]["message"]
             assert "Process exited with code " in job_desc.attributes["error"]["inner_errors"][0]["message"]
@@ -241,8 +237,6 @@
 
 ##################################################################
 
-##################################################################
-
 class TestSchedulerMapCommands(YTEnvSetup):
     NUM_MASTERS = 3
     NUM_NODES = 5
@@ -1035,18 +1029,10 @@
         set("//tmp/t2/@acl", [{"action": "allow", "subjects": ["u"], "permissions": ["write"]}])
         effective_acl = get("//tmp/t2/@effective_acl")
 
-<<<<<<< HEAD
-        op_id = map(dont_track=True, command="cat; sleep 2", in_="//tmp/t1", out="//tmp/t2")
-
-        time.sleep(1)
-        assert exists("//sys/operations/{0}/output_0".format(op_id))
-        assert effective_acl == get("//sys/operations/{0}/output_0/@acl".format(op_id))
-=======
         op = map(dont_track=True, waiting_jobs=True, command="cat", in_="//tmp/t1", out="//tmp/t2")
 
         assert exists("//sys/operations/{0}/output_0".format(op.id))
         assert effective_acl == get("//sys/operations/{0}/output_0/@acl".format(op.id))
->>>>>>> 4c21d8c5
 
         op.resume_jobs()
         op.track()
@@ -1079,67 +1065,6 @@
 
     def test_concurrent_fail(self):
         create("table", "//tmp/input")
-<<<<<<< HEAD
-
-        testing_options = {"scheduling_delay": 250}
-
-        job_count = 1000
-        original_data = [{"index": i} for i in xrange(job_count)]
-        write_table("//tmp/input", original_data)
-
-        create("table", "//tmp/output")
-        op_id = map(command="sleep 0.250; exit 1",
-            in_="//tmp/input",
-            out="//tmp/output",
-            spec={"data_size_per_job": 1, "max_failed_job_count": 10, "testing": testing_options},
-            dont_track=True)
-
-        with pytest.raises(YtError):
-            track_op(op_id)
-
-    def test_many_parallel_operations(self):
-        create("table", "//tmp/input")
-
-        testing_options = {"scheduling_delay": 100}
-
-        job_count = 20
-        original_data = [{"index": i} for i in xrange(job_count)]
-        write_table("//tmp/input", original_data)
-
-        operation_count = 5
-        op_ids = []
-        for index in range(operation_count):
-            output = "//tmp/output" + str(index)
-            create("table", output)
-            op_ids.append(
-                map(command="sleep 0.1; cat",
-                    in_="//tmp/input",
-                    out=[output],
-                    spec={"data_size_per_job": 1, "testing": testing_options},
-                    dont_track=True))
-
-        failed_op_ids = []
-        for index in range(operation_count):
-            output = "//tmp/failed_output" + str(index)
-            create("table", output)
-            failed_op_ids.append(
-                map(command="sleep 0.1; exit 1",
-                    in_="//tmp/input",
-                    out=[output],
-                    spec={"data_size_per_job": 1, "max_failed_job_count": 1, "testing": testing_options},
-                    dont_track=True))
-
-        for index, id in enumerate(failed_op_ids):
-            output = "//tmp/failed_output" + str(index)
-            with pytest.raises(YtError):
-                track_op(id)
-
-        for index, id in enumerate(op_ids):
-            output = "//tmp/output" + str(index)
-            track_op(id)
-            assert sorted(read_table(output)) == original_data
-
-=======
 
         testing_options = {"scheduling_delay": 250}
 
@@ -1196,7 +1121,6 @@
             op.track()
             assert sorted(read_table(output)) == original_data
 
->>>>>>> 4c21d8c5
 
 @unix_only
 class TestJobQuery(YTEnvSetup):
@@ -1308,24 +1232,12 @@
         for row in original_data:
             write_table("<append=true>//tmp/t_input", row)
 
-<<<<<<< HEAD
-        op_id = map(
-                dont_track=True,
-                in_="//tmp/t_input",
-                out="//tmp/t_output",
-                command="cat; echo stderr 1>&2",
-                ordered=True,
-                spec={"data_size_per_job": 1})
-
-        track_op(op_id)
-=======
         op = map(
             in_="//tmp/t_input",
             out="//tmp/t_output",
             command="cat; echo stderr 1>&2",
             ordered=True,
             spec={"data_size_per_job": 1})
->>>>>>> 4c21d8c5
 
         assert get("//sys/operations/" + op.id + "/jobs/@count") == 10
         assert read_table("//tmp/t_output") == original_data
@@ -1351,8 +1263,6 @@
         assert get("//tmp/t_output/@sorted_by") == ["key"]
         assert read_table("//tmp/t_output") == original_data
 
-<<<<<<< HEAD
-=======
     def test_job_with_exit_immediately_flag(self):
         create("table", "//tmp/t_input")
         create("table", "//tmp/t_output")
@@ -1384,7 +1294,6 @@
         with pytest.raises(YtError):
             map(in_="//tmp/t1", out="//tmp/t2", command="cat", spec={"attribute": "really_large" * (2 * 10 ** 6)}, verbose=False)
 
->>>>>>> 4c21d8c5
 ##################################################################
 
 class TestSchedulerMapCommandsMulticell(TestSchedulerMapCommands):
@@ -1400,11 +1309,7 @@
         merge(mode="ordered",
               in_=["//tmp/t1", "//tmp/t2"],
               out="//tmp/t_in")
-<<<<<<< HEAD
-        
-=======
-
->>>>>>> 4c21d8c5
+
         create("table", "//tmp/t_out")
         map(in_="//tmp/t_in",
             out="//tmp/t_out",
