import pytest
import time
import __builtin__
import os
import tempfile

from yt.wrapper import format

from yt_env_setup import YTEnvSetup, linux_only
from yt_commands import *
from distutils.spawn import find_executable

##################################################################

def get_statistics(statistics, complex_key):
    result = statistics
    for part in complex_key.split("."):
        if part:
            result = result[part]
    return result

##################################################################

class TestCGroups(YTEnvSetup):
    NUM_MASTERS = 3
    NUM_NODES = 5
    NUM_SCHEDULERS = 1

    DELTA_NODE_CONFIG = {
        "exec_agent" : {
            "enable_cgroups" : True,
            "supported_cgroups" : [ "cpuacct", "blkio", "memory"],
            "slot_manager" : {
                "enforce_job_control" : True,
            }
        }
    }

    def test_failed_jobs_twice(self):
        create("table", "//tmp/t1")
        create("table", "//tmp/t2")
        write_table("//tmp/t1", [{"foo": "bar"} for i in xrange(200)])
        op_id = map(
            dont_track=True,
            in_="//tmp/t1",
            out="//tmp/t2",
            command='trap "" HUP; bash -c "sleep 60" &; sleep $[( $RANDOM % 5 )]s; exit 42;',
            spec={"max_failed_job_count": 1, "job_count": 200})

        with pytest.raises(YtError):
            track_op(op_id)

<<<<<<< HEAD
        for job_desc in ls("//sys/operations/{0}/jobs".format(op_id), attributes=["error"]):
            print job_desc.attributes
            print job_desc.attributes["error"]["inner_errors"][0]["message"]
=======
        for job_desc in ls("//sys/operations/{0}/jobs".format(op_id), attr=["error"]):
            print >>sys.stderr, job_desc.attributes
            print >>sys.stderr, job_desc.attributes["error"]["inner_errors"][0]["message"]
>>>>>>> 5373dc8b
            assert "Process exited with code " in job_desc.attributes["error"]["inner_errors"][0]["message"]


class TestEventLog(YTEnvSetup):
    NUM_MASTERS = 3
    NUM_NODES = 5
    NUM_SCHEDULERS = 1

    DELTA_SCHEDULER_CONFIG = {
        "scheduler" : {
            "event_log" : {
                "flush_period" : 5000
            }
        }
    }

    DELTA_NODE_CONFIG = {
        "exec_agent" : {
            "enable_cgroups" : True,
            "supported_cgroups" : [ "cpuacct", "blkio", "memory"],
            "slot_manager" : {
                "enforce_job_control" : True
            }
        }
    }

    def test_scheduler_event_log(self):
        create("table", "//tmp/t1")
        create("table", "//tmp/t2")
        write_table("//tmp/t1", [{"a": "b"}])
        op_id = map(in_="//tmp/t1", out="//tmp/t2", command='cat; bash -c "for (( I=0 ; I<=100*1000 ; I++ )) ; do echo $(( I+I*I )); done; sleep 2" >/dev/null')

        statistics = get("//sys/operations/{0}/@progress/job_statistics".format(op_id))
        assert get_statistics(statistics, "user_job.cpu.user.$.completed.map.sum") > 0
        assert get_statistics(statistics, "user_job.block_io.bytes_read.$.completed.map.sum") is not None
        assert get_statistics(statistics, "user_job.current_memory.rss.$.completed.map.count") > 0
        assert get_statistics(statistics, "user_job.max_memory.$.completed.map.count") > 0
        assert get_statistics(statistics, "user_job.cumulative_memory_mb_sec.$.completed.map.count") > 0
        assert get_statistics(statistics, "job_proxy.cpu.user.$.completed.map.count") == 1
        assert get_statistics(statistics, "job_proxy.cpu.user.$.completed.map.count") == 1

        # wait for scheduler to dump the event log
        time.sleep(6)
        res = read_table("//sys/scheduler/event_log")
        event_types = __builtin__.set()
        for item in res:
            event_types.add(item["event_type"])
            if item["event_type"] == "job_completed":
                stats = item["statistics"]
                user_time = get_statistics(stats, "user_job.cpu.user")
                # our job should burn enough cpu
                assert user_time > 0
        assert "operation_started" in event_types



class TestJobProber(YTEnvSetup):
    NUM_MASTERS = 3
    NUM_NODES = 5
    NUM_SCHEDULERS = 1

    DELTA_NODE_CONFIG = {
        "exec_agent" : {
            'enable_cgroups' : True,
            "supported_cgroups" : [ "cpuacct", "blkio", "memory"]
        }
    }

    def test_strace_job(self):
        create("table", "//tmp/t1")
        create("table", "//tmp/t2")
        write_table("//tmp/t1", {"foo": "bar"})

        tmpdir = tempfile.mkdtemp(prefix="strace_job")

        command = "touch {0}/started || exit 1; cat; until rmdir {0} 2>/dev/null; do sleep 1; done".format(tmpdir)

        op_id = map(
            dont_track=True,
            in_="//tmp/t1",
            out="//tmp/t2",
            command=command,
            spec={
                "mapper": {
                    "format": "json"
                }
            })

        try:
            pin_filename = os.path.join(tmpdir, "started")
            while not os.access(pin_filename, os.F_OK):
                time.sleep(0.2)

            jobs_path = "//sys/scheduler/orchid/scheduler/operations/{0}/running_jobs".format(op_id)
            jobs = ls(jobs_path)
            assert jobs

            result = strace_job(jobs[0])
        finally:
            try:
                os.unlink(pin_filename)
            except OSError:
                pass
            try:
                os.unlink(tmpdir)
            except OSError:
                pass

        for pid, trace in result['traces'].iteritems():
            if trace['trace'] != "attach: ptrace(PTRACE_ATTACH, ...): No such process\n":
                assert trace['trace'].startswith("Process {0} attached".format(pid))
        track_op(op_id)

##################################################################

class TestSchedulerMapCommands(YTEnvSetup):
    NUM_MASTERS = 3
    NUM_NODES = 5
    NUM_SCHEDULERS = 1

    def test_empty_table(self):
        create("table", "//tmp/t1")
        create("table", "//tmp/t2")
        map(in_="//tmp/t1", out="//tmp/t2", command="cat")

        assert read_table("//tmp/t2") == []

    @linux_only
    def test_one_chunk(self):
        create("table", "//tmp/t1")
        create("table", "//tmp/t2")
        write_table("//tmp/t1", {"a": "b"})
        op_id = map(dont_track=True,
            in_="//tmp/t1", out="//tmp/t2", command=r'cat; echo "{v1=\"$V1\"};{v2=\"$V2\"}"',
            spec={"mapper": {"environment": {"V1": "Some data", "V2": "$(SandboxPath)/mytmp"}},
                  "title": "MyTitle"})

        get("//sys/operations/%s/@spec" % op_id)
        track_op(op_id)

        res = read_table("//tmp/t2")
        assert len(res) == 3
        assert res[0] == {"a" : "b"}
        assert res[1] == {"v1" : "Some data"}
        assert res[2].has_key("v2")
        assert res[2]["v2"].endswith("/mytmp")
        assert res[2]["v2"].startswith("/")

    def test_big_input(self):
        create("table", "//tmp/t1")
        create("table", "//tmp/t2")

        count = 1000 * 1000
        original_data = [{"index": i} for i in xrange(count)]
        write_table("//tmp/t1", original_data)

        command = "cat"
        map(in_="//tmp/t1", out="//tmp/t2", command=command)

        new_data = read_table("//tmp/t2", verbose=False)
        assert sorted(row.items() for row in new_data) == [[("index", i)] for i in xrange(count)]

    def test_two_inputs_at_the_same_time(self):
        create("table", "//tmp/t_input")
        create("table", "//tmp/t_output1")
        create("table", "//tmp/t_output2")

        count = 1000
        original_data = [{"index": i} for i in xrange(count)]
        write_table("//tmp/t_input", original_data)

        file = "//tmp/some_file.txt"
        create("file", file)
        write_file(file, "{value=42};\n")

        command = 'bash -c "cat <&0 & sleep 0.1; cat some_file.txt >&4; wait;"'
        map(in_="//tmp/t_input",
            out=["//tmp/t_output1", "//tmp/t_output2"],
            command=command,
            file=[file],
            verbose=True)

        assert read_table("//tmp/t_output2") == [{"value": 42}]
        assert sorted([row.items() for row in read_table("//tmp/t_output1")]) == [[("index", i)] for i in xrange(count)]

    def test_first_after_second(self):
        create("table", "//tmp/t_input")
        create("table", "//tmp/t_output1")
        create("table", "//tmp/t_output2")

        count = 10000
        original_data = [{"index": i} for i in xrange(count)]
        write_table("//tmp/t_input", original_data)

        file1 = "//tmp/some_file.txt"
        create("file", file1)
        write_file(file1, "}}}}};\n")

        command = 'cat some_file.txt >&4; cat >&4; echo "{value=42}"'
        op_id = map(dont_track=True,
                    in_="//tmp/t_input",
                    out=["//tmp/t_output1", "//tmp/t_output2"],
                    command=command,
                    file=[file1],
                    verbose=True)
        with pytest.raises(YtError):
            track_op(op_id)

    @linux_only
    def test_in_equal_to_out(self):
        create("table", "//tmp/t1")
        write_table("//tmp/t1", {"foo": "bar"})

        map(in_="//tmp/t1", out="<append=true>//tmp/t1", command="cat")

        assert read_table("//tmp/t1") == [{"foo": "bar"}, {"foo": "bar"}]

    #TODO(panin): refactor
    def _check_all_stderrs(self, op_id, expected_content, expected_count):
        jobs_path = "//sys/operations/" + op_id + "/jobs"
        assert get(jobs_path + "/@count") == expected_count
        for job_id in ls(jobs_path):
            assert read_file(jobs_path + "/" + job_id + "/stderr") == expected_content

    # check that stderr is captured for successfull job
    @linux_only
    def test_stderr_ok(self):
        create("table", "//tmp/t1")
        create("table", "//tmp/t2")
        write_table("//tmp/t1", {"foo": "bar"})

        command = """cat > /dev/null; echo stderr 1>&2; echo {operation='"'$YT_OPERATION_ID'"'}';'; echo {job_index=$YT_JOB_INDEX};"""

        op_id = map(dont_track=True, in_="//tmp/t1", out="//tmp/t2", command=command)
        track_op(op_id)

        assert read_table("//tmp/t2") == [{"operation" : op_id}, {"job_index" : 0}]
        self._check_all_stderrs(op_id, "stderr\n", 1)

    # check that stderr is captured for failed jobs
    @linux_only
    def test_stderr_failed(self):
        create("table", "//tmp/t1")
        create("table", "//tmp/t2")
        write_table("//tmp/t1", {"foo": "bar"})

        command = """echo "{x=y}{v=};{a=b}"; while echo xxx 2>/dev/null; do false; done; echo stderr 1>&2; cat > /dev/null;"""

        op_id = map(dont_track=True, in_="//tmp/t1", out="//tmp/t2", command=command)
        # if all jobs failed then operation is also failed
        with pytest.raises(YtError):
            track_op(op_id)

        self._check_all_stderrs(op_id, "stderr\n", 10)

    # check max_stderr_count
    @linux_only
    def test_stderr_limit(self):
        create("table", "//tmp/t1")
        create("table", "//tmp/t2")
        write_table("//tmp/t1", {"foo": "bar"})

        command = "cat > /dev/null; echo stderr 1>&2; exit 125"

        op_id = map(dont_track=True, in_="//tmp/t1", out="//tmp/t2", command=command, spec={"max_failed_job_count": 5})
        # if all jobs failed then operation is also failed
        with pytest.raises(YtError):
            track_op(op_id)

        self._check_all_stderrs(op_id, "stderr\n", 5)

    @pytest.mark.skipif("not sys.platform.startswith(\"linux\")")
    def test_stderr_of_failed_jobs(self):
        create("table", "//tmp/t1")
        create("table", "//tmp/t2")
        write_table("//tmp/t1", [{"foo": "bar"} for i in xrange(110)])

        tmpdir = tempfile.mkdtemp(prefix="stderr_of_failed_jobs_semaphore")
        try:
            os.chmod(tmpdir, 0777)
            for i in xrange(109):
                with open(os.path.join(tmpdir, str(i)), "w") as f:
                    f.close()

            command = """cat > /dev/null;
                SEMAPHORE_DIR={0}
                echo stderr 1>&2;
                if [ "$YT_START_ROW_INDEX" = "109" ]; then
                    until rmdir $SEMAPHORE_DIR 2>/dev/null; do sleep 1; done
                    exit 125;
                else
                    rm $SEMAPHORE_DIR/$YT_START_ROW_INDEX
                    exit 0;
                fi;""".format(tmpdir)

            op_id = map(dont_track=True, in_="//tmp/t1", out="//tmp/t2", command=command,
                        spec={"max_failed_job_count": 1, "job_count": 110})
            with pytest.raises(YtError):
                track_op(op_id)

            # The default number of stderr is 100. We check that we have 101-st stderr of failed job,
            # that is last one.
            self._check_all_stderrs(op_id, "stderr\n", 101)
        finally:
            try:
                os.rmdir(tmpdir)
            except:
                pass

    def test_job_progress(self):
        create("table", "//tmp/t1")
        create("table", "//tmp/t2")
        write_table("//tmp/t1", [{"foo": "bar"} for i in xrange(10)])

        tmpdir = tempfile.mkdtemp(prefix="job_progress")
        keeper_filename = os.path.join(tmpdir, "keep")

        try:
            with open(keeper_filename, "w") as f:
                f.close()

            op_id = map(dont_track=True, in_="//tmp/t1", out="//tmp/t2", command="""
                DIR={0}
                until rmdir $DIR 2>/dev/null; do sleep 1; done;
                cat
                """.format(tmpdir))

            while True:
                try:
                    job_id, _1 = get("//sys/scheduler/orchid/scheduler/operations/{0}/running_jobs".format(op_id)).popitem()
                    time.sleep(0.1)
                except KeyError:
                    pass
                else:
                    break

            progress = get("//sys/scheduler/orchid/scheduler/operations/{0}/running_jobs/{1}/progress".format(op_id, job_id))
            assert progress >= 0
            os.unlink(keeper_filename)

            track_op(op_id)
        finally:
            try:
                os.unlink(keeper_filename)
            except OSError:
                pass
            try:
                os.unlink(tmpdir)
            except OSError:
                pass

    def test_estimated_statistics(self):
        create("table", "//tmp/t1")
        create("table", "//tmp/t2")
        write_table("//tmp/t1", [{"key" : i} for i in xrange(5)])

        sort(in_="//tmp/t1", out="//tmp/t1", sort_by="key")
        op_id = map(command="cat", in_="//tmp/t1[:1]", out="//tmp/t2")

        statistics = get("//sys/operations/{0}/@progress/estimated_input_statistics".format(op_id))
        for key in ["chunk_count", "uncompressed_data_size", "compressed_data_size", "row_count", "unavailable_chunk_count"]:
            assert key in statistics
        assert statistics["chunk_count"] == 1

    def test_input_row_count(self):
        create("table", "//tmp/t1")
        create("table", "//tmp/t2")
        write_table("//tmp/t1", [{"key" : i} for i in xrange(5)])

        sort(in_="//tmp/t1", out="//tmp/t1", sort_by="key")
        op_id = map(command="cat", in_="//tmp/t1[:1]", out="//tmp/t2")

        assert get("//tmp/t2/@row_count") == 1

        row_count = get("//sys/operations/{0}/@progress/job_statistics/data/input/row_count/$/completed/map/sum".format(op_id))
        assert row_count == 1

    def test_multiple_output_row_count(self):
        create("table", "//tmp/t1")
        create("table", "//tmp/t2")
        create("table", "//tmp/t3")
        write_table("//tmp/t1", [{"key" : i} for i in xrange(5)])

        op_id = map(command="cat; echo {hello=world} >&4", in_="//tmp/t1", out=["//tmp/t2", "//tmp/t3"])
        assert get("//tmp/t2/@row_count") == 5
        row_count = get("//sys/operations/{0}/@progress/job_statistics/data/output/0/row_count/$/completed/map/sum".format(op_id))
        assert row_count == 5
        row_count = get("//sys/operations/{0}/@progress/job_statistics/data/output/1/row_count/$/completed/map/sum".format(op_id))
        assert row_count == 1


    def test_invalid_output_record(self):
        create("table", "//tmp/t1")
        create("table", "//tmp/t2")
        write_table("//tmp/t1", {"key": "foo", "value": "ninja"})

        command = """awk '($1=="foo"){print "bar"}'"""

        with pytest.raises(YtError):
            map(command=command,
                in_="//tmp/t1",
                out="//tmp/t2",
                spec={"mapper": {"format": "yamr"}})

    @linux_only
    def test_fail_context(self):
        create("table", "//tmp/t1")
        create("table", "//tmp/t2")
        write_table("//tmp/t1", {"foo": "bar"})

        command = 'python -c "import os; os.read(0, 1);"'

        op_id = map(dont_track=True, in_="//tmp/t1", out="//tmp/t2", command=command,
                spec={ "mapper": { "input_format" : "dsv", "check_input_fully_consumed": True}})
        # if all jobs failed then operation is also failed
        with pytest.raises(YtError): track_op(op_id)

        jobs_path = "//sys/operations/" + op_id + "/jobs"
        for job_id in ls(jobs_path):
            assert len(read_file(jobs_path + "/" + job_id + "/fail_context")) > 0

    def test_dump_job_context(self):
        create("table", "//tmp/t1")
        create("table", "//tmp/t2")
        write_table("//tmp/t1", {"foo": "bar"})

        tmpdir = tempfile.mkdtemp(prefix="dump_job_context_semaphore")

        command="touch {0}/started; cat; until rmdir {0} 2>/dev/null; do sleep 1; done".format(tmpdir)

        op_id = map(
            dont_track=True,
            in_="//tmp/t1",
            out="//tmp/t2",
            command=command,
            spec={
                "mapper": {
                    "input_format": "json",
                    "output_format": "json"
                }
            })

        pin_filename = os.path.join(tmpdir, "started")
        while not os.access(pin_filename, os.F_OK):
            time.sleep(0.2)

        try:
            jobs_path = "//sys/scheduler/orchid/scheduler/operations/{0}/running_jobs".format(op_id)
            jobs = ls(jobs_path)
            assert jobs
            for job_id in jobs:
                dump_job_context(job_id, "//tmp/input_context")

        finally:
            os.unlink(pin_filename)

        track_op(op_id)

        context = read_file("//tmp/input_context")
        assert get("//tmp/input_context/@description/type") == "input_context"
        assert format.JsonFormat(process_table_index=True).loads_row(context)["foo"] == "bar"

    @linux_only
    def test_sorted_output(self):
        create("table", "//tmp/t1")
        create("table", "//tmp/t2")
        for i in xrange(2):
            write_table("<append=true>//tmp/t1", {"key": "foo", "value": "ninja"})

        command = """cat >/dev/null; 
           if [ "$YT_JOB_INDEX" = "0" ]; then
               k1=0; k2=1; 
           else
               k1=0; k2=0; 
           fi
           echo "{key=$k1; value=one}; {key=$k2; value=two}" 
        """

        map(in_="//tmp/t1",
            out="<sorted_by=[key];append=true>//tmp/t2",
            command=command,
            spec={"job_count": 2})

        assert get("//tmp/t2/@sorted")
        assert get("//tmp/t2/@sorted_by") == ["key"]
        assert read_table("//tmp/t2") == [{"key":0 , "value":"one"}, {"key":0, "value":"two"}, {"key":0, "value":"one"}, {"key":1, "value":"two"}]

    def test_sorted_output_overlap(self):
        create("table", "//tmp/t1")
        create("table", "//tmp/t2")
        for i in xrange(2):
            write_table("<append=true>//tmp/t1", {"key": "foo", "value": "ninja"})

        command = 'cat >/dev/null; echo "{key=1; value=one}; {key=2; value=two}"'

        with pytest.raises(YtError):
            map(
                in_="//tmp/t1",
                out="<sorted_by=[key]>//tmp/t2",
                command=command,
                spec={"job_count": 2})
            print read("//tmp/t2")

    def test_sorted_output_job_failure(self):
        create("table", "//tmp/t1")
        create("table", "//tmp/t2")
        for i in xrange(2):
            write_table("<append=true>//tmp/t1", {"key": "foo", "value": "ninja"})

        command = "cat >/dev/null; echo {key=2; value=one}; {key=1; value=two}"

        with pytest.raises(YtError):
            map(
                in_="//tmp/t1",
                out="<sorted_by=[key]>//tmp/t2",
                command=command,
                spec={"job_count": 2})

    @linux_only
    def test_job_count(self):
        create("table", "//tmp/t1")
        for i in xrange(5):
            write_table("<append=true>//tmp/t1", {"foo": "bar"})

        command = "cat > /dev/null; echo {hello=world}"

        def check(table_name, job_count, expected_num_records):
            create("table", table_name)
            map(in_="//tmp/t1",
                out=table_name,
                command=command,
                spec={"job_count": job_count})
            assert read_table(table_name) == [{"hello": "world"} for i in xrange(expected_num_records)]

        check("//tmp/t2", 3, 3)
        check("//tmp/t3", 10, 5) # number of jobs can"t be more that number of chunks

    @linux_only
    def test_with_user_files(self):
        create("table", "//tmp/input")
        write_table("//tmp/input", {"foo": "bar"})

        create("table", "//tmp/output")

        file1 = "//tmp/some_file.txt"
        file2 = "//tmp/renamed_file.txt"

        create("file", file1)
        create("file", file2)

        write_file(file1, "{value=42};\n")
        write_file(file2, "{a=b};\n")

        create("table", "//tmp/table_file")
        write_table("//tmp/table_file", {"text": "info"})

        command= "cat > /dev/null; cat some_file.txt; cat my_file.txt; cat table_file;"

        map(in_="//tmp/input",
            out="//tmp/output",
            command=command,
            file=[file1, "<file_name=my_file.txt>" + file2, "<format=yson>//tmp/table_file"])

        assert read_table("//tmp/output") == [{"value": 42}, {"a": "b"}, {"text": "info"}]

    @linux_only
    def test_empty_user_files(self):
        create("table", "//tmp/input")
        write_table("//tmp/input", {"foo": "bar"})

        create("table", "//tmp/output")

        file1 = "//tmp/empty_file.txt"
        create("file", file1)

        table_file = "//tmp/table_file"
        create("table", table_file)

        command= "cat > /dev/null; cat empty_file.txt; cat table_file"

        map(in_="//tmp/input",
            out="//tmp/output",
            command=command,
            file=[file1, "<format=yamr>" + table_file])

        assert read_table("//tmp/output") == []

    @linux_only
    def test_multi_chunk_user_files(self):
        create("table", "//tmp/input")
        write_table("//tmp/input", {"foo": "bar"})

        create("table", "//tmp/output")

        file1 = "//tmp/regular_file"
        create("file", file1)
        write_file(file1, "{value=42};\n")
        set(file1 + "/@compression_codec", "lz4")
        write_file("<append=true>" + file1, "{a=b};\n")

        table_file = "//tmp/table_file"
        create("table", table_file)
        write_table(table_file, {"text": "info"})
        set(table_file + "/@compression_codec", "snappy")
        write_table("<append=true>" + table_file, {"text": "info"})

        command= "cat > /dev/null; cat regular_file; cat table_file"

        map(in_="//tmp/input",
            out="//tmp/output",
            command=command,
            file=[file1, "<format=yson>" + table_file])

        assert read_table("//tmp/output") == [{"value": 42}, {"a": "b"}, {"text": "info"}, {"text": "info"}]

    @pytest.mark.xfail(run = True, reason = "No support for erasure chunks in user files")
    def test_erasure_user_files(self):
        create("table", "//tmp/input")
        write_table("//tmp/input", {"foo": "bar"})

        create("table", "//tmp/output")

        file1 = "//tmp/regular_file"
        create("file", file1)
        set(file1 + "/@erasure_codec", "lrc_12_2_2")
        write_file(file1, "{value=42};\n")
        write_file(file1, "{a=b};\n")

        table_file = "//tmp/table_file"
        create("table", table_file)
        set(table_file + "/@erasure_codec", "reed_solomon_6_3")
        for i in xrange(2):
            write_table(table_file, {"text": "info"})

        command= "cat > /dev/null; cat regular_file; cat table_file"

        map(in_="//tmp/input",
            out="//tmp/output",
            command=command,
            file=[file1, "<format=yson>" + table_file])

        assert read_table("//tmp/output") == [{"value": 42}, {"a": "b"}, {"text": "info"}, {"text": "info"}]

    @linux_only
    def run_many_output_tables(self, yamr_mode=False):
        output_tables = ["//tmp/t%d" % i for i in range(3)]

        create("table", "//tmp/t_in")
        for table_path in output_tables:
            create("table", table_path)

        write_table("//tmp/t_in", {"a": "b"})

        if yamr_mode:
            mapper = "cat  > /dev/null; echo {v = 0} >&3; echo {v = 1} >&4; echo {v = 2} >&5"
        else:
            mapper = "cat  > /dev/null; echo {v = 0} >&1; echo {v = 1} >&4; echo {v = 2} >&7"

        create("file", "//tmp/mapper.sh")
        write_file("//tmp/mapper.sh", mapper)

        map(in_="//tmp/t_in",
            out=output_tables,
            command="bash mapper.sh",
            file="//tmp/mapper.sh",
            spec={"mapper": {"use_yamr_descriptors" : yamr_mode}})

        assert read_table(output_tables[0]) == [{"v": 0}]
        assert read_table(output_tables[1]) == [{"v": 1}]
        assert read_table(output_tables[2]) == [{"v": 2}]

    @linux_only
    def test_many_output_yt(self):
        self.run_many_output_tables()

    @linux_only
    def test_many_output_yamr(self):
        self.run_many_output_tables(True)

    @linux_only
    def test_output_tables_switch(self):
        output_tables = ["//tmp/t%d" % i for i in range(3)]

        create("table", "//tmp/t_in")
        for table_path in output_tables:
            create("table", table_path)

        write_table("//tmp/t_in", {"a": "b"})
        mapper = 'cat  > /dev/null; echo "<table_index=2>#;{v = 0};{v = 1};<table_index=0>#;{v = 2}"'

        create("file", "//tmp/mapper.sh")
        write_file("//tmp/mapper.sh", mapper)

        map(in_="//tmp/t_in",
            out=output_tables,
            command="bash mapper.sh",
            file="//tmp/mapper.sh")

        assert read_table(output_tables[0]) == [{"v": 2}]
        assert read_table(output_tables[1]) == []
        assert read_table(output_tables[2]) == [{"v": 0}, {"v": 1}]

    @linux_only
    def test_tskv_input_format(self):
        create("table", "//tmp/t_in")
        write_table("//tmp/t_in", {"foo": "bar"})

        mapper = \
"""
import sys
input = sys.stdin.readline().strip('\\n').split('\\t')
assert input == ['tskv', 'foo=bar']
print '{hello=world}'

"""
        create("file", "//tmp/mapper.sh")
        write_file("//tmp/mapper.sh", mapper)

        create("table", "//tmp/t_out")
        map(in_="//tmp/t_in",
            out="//tmp/t_out",
            command="python mapper.sh",
            file="//tmp/mapper.sh",
            spec={"mapper": {"input_format": yson.loads("<line_prefix=tskv>dsv")}})

        assert read_table("//tmp/t_out") == [{"hello": "world"}]

    @linux_only
    def test_tskv_output_format(self):
        create("table", "//tmp/t_in")
        write_table("//tmp/t_in", {"foo": "bar"})

        mapper = \
"""
import sys
input = sys.stdin.readline().strip('\\n')
assert input == '<"table_index"=0;>#;'
input = sys.stdin.readline().strip('\\n')
assert input == '{"foo"="bar";};'
print "tskv" + "\\t" + "hello=world"
"""
        create("file", "//tmp/mapper.sh")
        write_file("//tmp/mapper.sh", mapper)

        create("table", "//tmp/t_out")
        map(in_="//tmp/t_in",
            out="//tmp/t_out",
            command="python mapper.sh",
            file="//tmp/mapper.sh",
            spec={"mapper": {
                    "enable_input_table_index": True,
                    "input_format": yson.loads("<format=text>yson"),
                    "output_format": yson.loads("<line_prefix=tskv>dsv")
                }})

        assert read_table("//tmp/t_out") == [{"hello": "world"}]

    @linux_only
    def test_yamr_output_format(self):
        create("table", "//tmp/t_in")
        write_table("//tmp/t_in", {"foo": "bar"})

        mapper = \
"""
import sys
input = sys.stdin.readline().strip('\\n')
assert input == '{"foo"="bar";};'
print "key\\tsubkey\\tvalue"

"""
        create("file", "//tmp/mapper.sh")
        write_file("//tmp/mapper.sh", mapper)

        create("table", "//tmp/t_out")
        map(in_="//tmp/t_in",
            out="//tmp/t_out",
            command="python mapper.sh",
            file="//tmp/mapper.sh",
            spec={"mapper": {
                    "input_format": yson.loads("<format=text>yson"),
                    "output_format": yson.loads("<has_subkey=true>yamr")
                }})

        assert read_table("//tmp/t_out") == [{"key": "key", "subkey": "subkey", "value": "value"}]

    @linux_only
    def test_yamr_input_format(self):
        create("table", "//tmp/t_in")
        write_table("//tmp/t_in", {"value": "value", "subkey": "subkey", "key": "key", "a": "another"})

        mapper = \
"""
import sys
input = sys.stdin.readline().strip('\\n').split('\\t')
assert input == ['key', 'subkey', 'value']
print '{hello=world}'

"""
        create("file", "//tmp/mapper.sh")
        write_file("//tmp/mapper.sh", mapper)

        create("table", "//tmp/t_out")
        map(in_="//tmp/t_in",
            out="//tmp/t_out",
            command="python mapper.sh",
            file="//tmp/mapper.sh",
            spec={"mapper": {"input_format": yson.loads("<has_subkey=true>yamr")}})

        assert read_table("//tmp/t_out") == [{"hello": "world"}]

    @linux_only
    def test_executable_mapper(self):
        create("table", "//tmp/t_in")
        write_table("//tmp/t_in", {"foo": "bar"})

        mapper =  \
"""
#!/bin/sh
cat > /dev/null; echo {hello=world}
"""

        create("file", "//tmp/mapper.sh")
        write_file("//tmp/mapper.sh", mapper)

        set("//tmp/mapper.sh/@executable", True)

        create("table", "//tmp/t_out")
        map(in_="//tmp/t_in",
            out="//tmp/t_out",
            command="./mapper.sh",
            file="//tmp/mapper.sh")

        assert read_table("//tmp/t_out") == [{"hello": "world"}]

    def test_abort_op(self):
        create("table", "//tmp/t")
        write_table("//tmp/t", {"foo": "bar"})

        op_id = map(dont_track=True,
            in_="//tmp/t",
            out="//tmp/t",
            command="sleep 1")

        path = "//sys/operations/%s/@state" % op_id
        # check running
        abort_op(op_id)
        assert get(path) == "aborted"


    @linux_only
    def test_table_index(self):
        create("table", "//tmp/t1")
        create("table", "//tmp/t2")
        create("table", "//tmp/out")

        write_table("//tmp/t1", {"key": "a", "value": "value"})
        write_table("//tmp/t2", {"key": "b", "value": "value"})

        mapper = \
"""
import sys
table_index = sys.stdin.readline().strip()
row = sys.stdin.readline().strip()
print row + table_index

table_index = sys.stdin.readline().strip()
row = sys.stdin.readline().strip()
print row + table_index
"""

        create("file", "//tmp/mapper.py")
        write_file("//tmp/mapper.py", mapper)

        map(in_=["//tmp/t1", "//tmp/t2"],
            out="//tmp/out",
            command="python mapper.py",
            file="//tmp/mapper.py",
            spec={"mapper": {"format": yson.loads("<enable_table_index=true>yamr")}})

        expected = [{"key": "a", "value": "value0"},
                    {"key": "b", "value": "value1"}]
        self.assertItemsEqual(read_table("//tmp/out"), expected)

    def test_insane_demand(self):
        create("table", "//tmp/t_in")
        create("table", "//tmp/t_out")

        write_table("//tmp/t_in", {"cool": "stuff"})

        with pytest.raises(YtError):
            map(in_="//tmp/t_in", out="//tmp/t_out", command="cat",
                spec={"mapper": {"memory_limit": 1000000000000}})

    def test_check_input_fully_consumed(self):
        create("table", "//tmp/t1")
        create("table", "//tmp/t2")
        write_table("//tmp/t1", {"foo": "bar"})

        command = 'python -c "import os; os.read(0, 5);"'

        op_id = map(dont_track=True, in_="//tmp/t1", out="//tmp/t2", command=command,
                spec={ "mapper": { "input_format" : "dsv", "check_input_fully_consumed": True}})
        # if all jobs failed then operation is also failed
        with pytest.raises(YtError): track_op(op_id)

        assert read_table("//tmp/t2") == []

    def test_check_input_not_fully_consumed(self):
        create("table", "//tmp/t1")
        create("table", "//tmp/t2")

        data = [{"foo": "bar"} for i in xrange(10000)]
        write_table("//tmp/t1", data)

        map(in_="//tmp/t1", out="//tmp/t2", command="head -1",
            spec={"mapper": {"input_format" : "dsv", "output_format" : "dsv"}})

        assert read_table("//tmp/t2") == [{"foo": "bar"}] 

    def test_live_preview(self):
        create_user("u")

        create("table", "//tmp/t1")
        write_table("//tmp/t1", {"foo": "bar"})

        create("table", "//tmp/t2")
        set("//tmp/t2/@acl", [{"action": "allow", "subjects": ["u"], "permissions": ["write"]}])
        effective_acl = get("//tmp/t2/@effective_acl")

        op_id = map(dont_track=True, command="cat; sleep 1", in_="//tmp/t1", out="//tmp/t2")

        time.sleep(0.5)
        assert exists("//sys/operations/{0}/output_0".format(op_id))
        assert effective_acl == get("//sys/operations/{0}/output_0/@acl".format(op_id))

        track_op(op_id)
        assert read_table("//tmp/t2") == [{"foo": "bar"}]

    def test_row_sampling(self):
        create("table", "//tmp/t1")
        create("table", "//tmp/t2")
        create("table", "//tmp/t3")

        count = 1000
        original_data = [{"index": i} for i in xrange(count)]
        write_table("//tmp/t1", original_data)

        command = "cat"
        sampling_rate = 0.5
        spec = {"job_io": {"table_reader": {"sampling_seed": 42, "sampling_rate": sampling_rate}}}

        map(in_="//tmp/t1", out="//tmp/t2", command=command, spec=spec)
        map(in_="//tmp/t1", out="//tmp/t3", command=command, spec=spec)

        new_data_t2 = read_table("//tmp/t2", verbose=False)
        new_data_t3 = read_table("//tmp/t3", verbose=False)

        assert sorted(row.items() for row in new_data_t2) == sorted(row.items() for row in new_data_t3)

        actual_rate = len(new_data_t2) * 1.0 / len(original_data)
        variation = sampling_rate * (1 - sampling_rate)
        assert sampling_rate - variation <= actual_rate <= sampling_rate + variation

@linux_only
class TestJobQuery(YTEnvSetup):
    NUM_MASTERS = 3
    NUM_NODES = 5
    NUM_SCHEDULERS = 1

    DELTA_SCHEDULER_CONFIG = {
        "scheduler" : {
            "udf_registry_path" : "//tmp/udfs"
        }
    }

    def _init_udf_registry(self):
        registry_path =  "//tmp/udfs"
        create("map_node", registry_path)

        abs_path = os.path.join(registry_path, "abs_udf")
        create(
            "file", abs_path,
            attributes={"function_descriptor": {
                "name": "abs_udf",
                "argument_types": [{
                    "tag": "concrete_type",
                    "value": "int64"}],
                "result_type": {
                    "tag": "concrete_type",
                    "value": "int64"},
                "calling_convention": "simple"}})

        abs_impl_path = self._find_ut_file("test_udfs.bc")
        write_local_file(abs_path, abs_impl_path)

    def test_query_simple(self):
        create("table", "//tmp/t1")
        create("table", "//tmp/t2")
        write_table("//tmp/t1", {"a": "b"})

        map(in_="//tmp/t1", out="//tmp/t2", command="cat",
            spec={"input_query": "a", "input_schema": [{"name": "a", "type": "string"}]})

        assert read_table("//tmp/t2") == [{"a": "b"}]

    def test_query_reader_projection(self):
        create("table", "//tmp/t1")
        create("table", "//tmp/t2")
        write_table("//tmp/t1", {"a": "b", "c": "d"})

        map(in_="//tmp/t1", out="//tmp/t2", command="cat",
            spec={"input_query": "a", "input_schema": [{"name": "a", "type": "string"}]})

        assert read_table("//tmp/t2") == [{"a": "b"}]

    def test_query_with_condition(self):
        create("table", "//tmp/t1")
        create("table", "//tmp/t2")
        write_table("//tmp/t1", [{"a": i} for i in xrange(2)])

        map(in_="//tmp/t1", out="//tmp/t2", command="cat",
            spec={"input_query": "a where a > 0", "input_schema": [{"name": "a", "type": "int64"}]})

        assert read_table("//tmp/t2") == [{"a": 1}]

    def test_query_asterisk(self):
        create("table", "//tmp/t1")
        create("table", "//tmp/t2")
        rows = [
            {"a": 1, "b": 2, "c": 3},
            {"b": 5, "c": 6},
            {"a": 7, "c": 8}]
        write_table("//tmp/t1", rows)

        yamred_format = yson.to_yson_type("yamred_dsv", attributes={"has_subkey": False, "key_column_names": ["a", "b"]})
        map(in_="//tmp/t1", out="//tmp/t2", command="cat",
            spec={
                "input_query": "* where a > 0 or b > 0",
                "input_schema": [
                    {"name": "z", "type": "int64"},
                    {"name": "a", "type": "int64"},
                    {"name": "y", "type": "int64"},
                    {"name": "b", "type": "int64"},
                    {"name": "x", "type": "int64"},
                    {"name": "c", "type": "int64"},
                    {"name": "u", "type": "int64"}]})

        self.assertItemsEqual(read_table("//tmp/t2"), rows)

    def test_query_udf(self):
        self._init_udf_registry()

        create("table", "//tmp/t1")
        create("table", "//tmp/t2")
        write_table("//tmp/t1", [{"a": i} for i in xrange(-1,1)])

        map(in_="//tmp/t1", out="//tmp/t2", command="cat",
            spec={"input_query": "a where abs_udf(a) > 0", "input_schema": [{"name": "a", "type": "int64"}]})

        assert read_table("//tmp/t2") == [{"a": -1}]

    def test_ordered_map_many_jobs(self):
        create("table", "//tmp/t_input")
        create("table", "//tmp/t_output")
        original_data = [{"index": i} for i in xrange(10)]
        for row in original_data:
            write_table("<append=true>//tmp/t_input", row)

        command = "cat; echo stderr 1>&2"
        op_id = map(dont_track=True, in_="//tmp/t_input", out="//tmp/t_output", command=command,
                spec={"ordered": True, "data_size_per_job": 1})

        track_op(op_id)
        jobs = get("//sys/operations/" + op_id + "/jobs/@count")

        assert get("//sys/operations/" + op_id + "/jobs/@count") == 10
        assert read_table("//tmp/t_output") == original_data

    def test_ordered_map_remains_sorted(self):
        create("table", "//tmp/t_input")
        create("table", "//tmp/t_output")
        original_data = [{"key": i} for i in xrange(1000)]
        for i in xrange(10):
            write_table("<append=true>//tmp/t_input", original_data[100*i:100*(i+1)])

        command = "cat; echo stderr 1>&2"
        sorted_out = "<sorted_by=[key]>//tmp/t_output"
        op_id = map(dont_track=True, in_="//tmp/t_input", out=sorted_out, command=command,
                spec={"ordered": True, "job_count": 5})

        track_op(op_id)
        jobs = get("//sys/operations/" + op_id + "/jobs/@count")

        assert jobs == 5
        assert get("//tmp/t_output/@sorted")
        assert get("//tmp/t_output/@sorted_by") == ["key"]
        assert read_table("//tmp/t_output") == original_data

##################################################################

class TestSchedulerMapCommandsMulticell(TestSchedulerMapCommands):
    NUM_SECONDARY_MASTER_CELLS = 2

    def test_multicell_input_fetch(self):
        create("table", "//tmp/t1", attributes={"cell_tag": 1})
        write_table("//tmp/t1", [{"a": 1}])
        create("table", "//tmp/t2", attributes={"cell_tag": 2})
        write_table("//tmp/t2", [{"a": 2}])

        create("table", "//tmp/t_in", attributes={"external": False})
        merge(mode="ordered",
              in_=["//tmp/t1", "//tmp/t2"],
              out="//tmp/t_in")
        
        create("table", "//tmp/t_out")
        map(in_="//tmp/t_in",
            out="//tmp/t_out",
            command="cat")

        self.assertItemsEqual(read_table("//tmp/t_out"), [{"a": 1}, {"a": 2}])<|MERGE_RESOLUTION|>--- conflicted
+++ resolved
@@ -50,15 +50,9 @@
         with pytest.raises(YtError):
             track_op(op_id)
 
-<<<<<<< HEAD
         for job_desc in ls("//sys/operations/{0}/jobs".format(op_id), attributes=["error"]):
-            print job_desc.attributes
-            print job_desc.attributes["error"]["inner_errors"][0]["message"]
-=======
-        for job_desc in ls("//sys/operations/{0}/jobs".format(op_id), attr=["error"]):
             print >>sys.stderr, job_desc.attributes
             print >>sys.stderr, job_desc.attributes["error"]["inner_errors"][0]["message"]
->>>>>>> 5373dc8b
             assert "Process exited with code " in job_desc.attributes["error"]["inner_errors"][0]["message"]
 
 
