import pytest
import sys
import time

from yt_env_setup import YTEnvSetup
from yt_commands import *


##################################################################

class TestSchedulerMapCommands(YTEnvSetup):
    NUM_MASTERS = 3
    NUM_NODES = 5
    NUM_SCHEDULERS = 1

    DELTA_SCHEDULER_CONFIG = {
        'scheduler' : {
            'enable_accounting': 'true',
            'event_log' : {
                'flush_period' : 300
            }
        }
    }

    def test_empty_table(self):
        create('table', '//tmp/t1')
        create('table', '//tmp/t2')
        map(in_='//tmp/t1', out='//tmp/t2', command='cat')

        assert read('//tmp/t2') == []

<<<<<<< HEAD
    def test_scheduler_event_log(self):
        create('table', '//tmp/t1')
        create('table', '//tmp/t2')
        write('//tmp/t1', [{"a": "b"}])
        map(in_='//tmp/t1', out='//tmp/t2', command="cat; bash -c 'for (( I=0 ; I<=100*1000 ; I++ )) ; do echo $(( I+I*I )); done' >/dev/null")

        # wait for scheduler to dump the event log
        time.sleep(1)
        res = read('//sys/scheduler/event_log')
        for item in res:
            if item['event_type'] == 'job_completed':
                stats = item['statistics']
                for key in ['cpu', 'block_io']:
                    assert key in stats
                # out job should burn enough cpu
                assert int(stats['cpu']['user_time']) > 0

    @pytest.mark.skipif("not sys.platform.startswith(\"linux\")")
=======
    @only_linux
>>>>>>> 3aa99092
    def test_one_chunk(self):
        create('table', '//tmp/t1')
        create('table', '//tmp/t2')
        write('//tmp/t1', {"a": "b"})
        op_id = map(dont_track=True,
            in_='//tmp/t1', out='//tmp/t2', command=r'cat; echo "{v1=\"$V1\"};{v2=\"$V2\"}"',
            opt=['/spec/mapper/environment={V1="Some data";V2="$(SandboxPath)/mytmp"}',
                 '/spec/title=MyTitle'])

        get('//sys/operations/%s/@spec' % op_id)
        track_op(op_id)

        res = read('//tmp/t2')
        assert len(res) == 3
        assert res[0] == {'a' : 'b'}
        assert res[1] == {'v1' : 'Some data'}
        assert res[2].has_key('v2')
        assert res[2]['v2'].endswith("/mytmp")
        assert res[2]['v2'].startswith("/")

    def test_big_input(self):
        create('table', '//tmp/t1')
        create('table', '//tmp/t2')

        count = 1000 * 1000
        original_data = [{'index': i} for i in xrange(count)]
        write('//tmp/t1', original_data)

        command = 'cat'
        map(in_='//tmp/t1', out='//tmp/t2', command=command)

        new_data = read('//tmp/t2', verbose=False)
        assert sorted(row.items() for row in new_data) == [[('index', i)] for i in xrange(count)]

    def test_two_inputs_at_the_same_time(self):
        create('table', '//tmp/t_input')
        create('table', '//tmp/t_output1')
        create('table', '//tmp/t_output2')

        count = 1000
        original_data = [{'index': i} for i in xrange(count)]
        write('//tmp/t_input', original_data)

        file = '//tmp/some_file.txt'
        create('file', file)
        upload(file, '{value=42};\n')

        command = 'bash -c "cat <&0 & sleep 0.1; cat some_file.txt >&4; wait;"'
        map(in_='//tmp/t_input',
            out=['//tmp/t_output1', '//tmp/t_output2'],
            command=command,
            file=[file],
            verbose=True)

        assert read('//tmp/t_output2') == [{'value': 42}]
        assert sorted([row.items() for row in read('//tmp/t_output1')]) == [[('index', i)] for i in xrange(count)]

    def test_first_after_second(self):
        create('table', '//tmp/t_input')
        create('table', '//tmp/t_output1')
        create('table', '//tmp/t_output2')

        count = 10000
        original_data = [{'index': i} for i in xrange(count)]
        write('//tmp/t_input', original_data)

        file1 = '//tmp/some_file.txt'
        create('file', file1)
        upload(file1, '}}}}};\n')

        command = 'cat some_file.txt >&4; cat >&4; echo "{value=42}"'
        op_id = map(dont_track=True,
                    in_='//tmp/t_input',
                    out=['//tmp/t_output1', '//tmp/t_output2'],
                    command=command,
                    file=[file1],
                    verbose=True)
        with pytest.raises(YtError):
            track_op(op_id)

    @only_linux
    def test_in_equal_to_out(self):
        create('table', '//tmp/t1')
        write('//tmp/t1', {"foo": "bar"})

        map(in_='//tmp/t1', out='<append=true>//tmp/t1', command='cat')

        assert read('//tmp/t1') == [{'foo': 'bar'}, {'foo': 'bar'}]

    #TODO(panin): refactor
    def _check_all_stderrs(self, op_id, expected_content, expected_count):
        jobs_path = '//sys/operations/' + op_id + '/jobs'
        assert get(jobs_path + '/@count') == expected_count
        for job_id in ls(jobs_path):
            assert download(jobs_path + '/' + job_id + '/stderr') == expected_content

    # check that stderr is captured for successfull job
    @only_linux
    def test_stderr_ok(self):
        create('table', '//tmp/t1')
        create('table', '//tmp/t2')
        write('//tmp/t1', {"foo": "bar"})

        command = '''cat > /dev/null; echo stderr 1>&2; echo {operation='"'$YT_OPERATION_ID'"'}';'; echo {job_index=$YT_JOB_INDEX};'''

        op_id = map(dont_track=True, in_='//tmp/t1', out='//tmp/t2', command=command)
        track_op(op_id)

        assert read('//tmp/t2') == [{'operation' : op_id}, {'job_index' : 0}]
        self._check_all_stderrs(op_id, 'stderr\n', 1)

    # check that stderr is captured for failed jobs
    @only_linux
    def test_stderr_failed(self):
        create('table', '//tmp/t1')
        create('table', '//tmp/t2')
        write('//tmp/t1', {"foo": "bar"})

        command = '''echo "{x=y}{v=};{a=b}"; while echo xxx 2>/dev/null; do false; done; echo stderr 1>&2; cat > /dev/null;'''

        op_id = map(dont_track=True, in_='//tmp/t1', out='//tmp/t2', command=command)
        # if all jobs failed then operation is also failed
        with pytest.raises(YtError):
            track_op(op_id)

        self._check_all_stderrs(op_id, 'stderr\n', 10)

    # check max_stderr_count
    @only_linux
    def test_stderr_limit(self):
        create('table', '//tmp/t1')
        create('table', '//tmp/t2')
        write('//tmp/t1', {"foo": "bar"})

        command = '''cat > /dev/null; echo stderr 1>&2; exit 125'''

        op_id = map(dont_track=True, in_='//tmp/t1', out='//tmp/t2', command=command, opt=['/spec/max_failed_job_count=5'])
        # if all jobs failed then operation is also failed
        with pytest.raises(YtError):
            track_op(op_id)

        self._check_all_stderrs(op_id, 'stderr\n', 5)

    @pytest.mark.skipif("not sys.platform.startswith(\"linux\")")
    def test_stderr_of_failed_jobs(self):
        create('table', '//tmp/t1')
        create('table', '//tmp/t2')
        write('//tmp/t1', [{"foo": "bar"} for i in xrange(110)])

        command = '''cat > /dev/null;
                     echo stderr 1>&2;
                     if [ "$YT_START_ROW_INDEX" = "109" ]; then
                         sleep 5;
                         exit 125;
                     else
                         exit 0;
                     fi;'''

        op_id = map(dont_track=True, in_='//tmp/t1', out='//tmp/t2', command=command, opt=['/spec/max_failed_job_count=1', '/spec/job_count=110'])
        with pytest.raises(YtError):
            track_op(op_id)

        # The default number of stderr is 100. We check that we have 101-st stderr of failed job,
        # that is last one.
        self._check_all_stderrs(op_id, 'stderr\n', 101)

    def test_invalid_output_record(self):
        create('table', '//tmp/t1')
        create('table', '//tmp/t2')
        write('//tmp/t1', {"key": "foo", "value": "ninja"})

        command = "awk '($1==\"foo\"){print \"bar\"}'"

        with pytest.raises(YtError):
            map(
                in_='//tmp/t1',
                out='//tmp/t2',
                opt='/spec/mapper/format=yamr',
                command=command)

    @only_linux
    def test_sorted_output(self):
        create('table', '//tmp/t1')
        create('table', '//tmp/t2')
        for i in xrange(2):
            write('<append=true>//tmp/t1', {"key": "foo", "value": "ninja"})

        command = '''cat >/dev/null; k1="$YT_JOB_INDEX"0; k2="$YT_JOB_INDEX"1; echo "{key=$k1; value=one}; {key=$k2; value=two}"'''

        map(in_='//tmp/t1',
            out='<sorted_by=[key];append=true>//tmp/t2',
            command=command,
            opt=['/spec/job_count=2'])

        assert get('//tmp/t2/@sorted') == 'true'
        assert get('//tmp/t2/@sorted_by') == ['key']
        assert read('//tmp/t2') == [{'key':0 , 'value':'one'}, {'key':1, 'value':'two'}, {'key':10, 'value':'one'}, {'key':11, 'value':'two'}]

    def test_sorted_output_overlap(self):
        create('table', '//tmp/t1')
        create('table', '//tmp/t2')
        for i in xrange(2):
            write('<append=true>//tmp/t1', {"key": "foo", "value": "ninja"})

        command = 'cat >/dev/null; echo "{key=1; value=one}; {key=2; value=two}"'

        with pytest.raises(YtError):
            map(
                in_='//tmp/t1',
                out='<sorted_by=[key]>//tmp/t2',
                command=command,
                opt=['/spec/job_count=2'])

    def test_sorted_output_job_failure(self):
        create('table', '//tmp/t1')
        create('table', '//tmp/t2')
        for i in xrange(2):
            write('<append=true>//tmp/t1', {"key": "foo", "value": "ninja"})

        command = 'cat >/dev/null; echo {key=2; value=one}; {key=1; value=two}'

        with pytest.raises(YtError):
            map(
                in_='//tmp/t1',
                out='<sorted_by=[key]>//tmp/t2',
                command=command,
                opt=['/spec/job_count=2'])

    @only_linux
    def test_job_count(self):
        create('table', '//tmp/t1')
        for i in xrange(5):
            write('<append=true>//tmp/t1', {"foo": "bar"})

        command = "cat > /dev/null; echo {hello=world}"

        def check(table_name, job_count, expected_num_records):
            create('table', table_name)
            map(in_='//tmp/t1',
                out=table_name,
                command=command,
                opt=['/spec/job_count=%d' % job_count])
            assert read(table_name) == [{'hello': 'world'} for i in xrange(expected_num_records)]

        check('//tmp/t2', 3, 3)
        check('//tmp/t3', 10, 5) # number of jobs can't be more that number of chunks

    @only_linux
    def test_with_user_files(self):
        create('table', '//tmp/input')
        write('//tmp/input', {"foo": "bar"})

        create('table', '//tmp/output')

        file1 = '//tmp/some_file.txt'
        file2 = '//tmp/renamed_file.txt'

        create('file', file1)
        create('file', file2)

        upload(file1, '{value=42};\n')
        upload(file2, '{a=b};\n')

        create('table', '//tmp/table_file')
        write('//tmp/table_file', {"text": "info"})

        command= "cat > /dev/null; cat some_file.txt; cat my_file.txt; cat table_file;"

        map(in_='//tmp/input',
            out='//tmp/output',
            command=command,
            file=[file1, "<file_name=my_file.txt>" + file2, "<format=yson>//tmp/table_file"])

        assert read('//tmp/output') == [{'value': 42}, {'a': 'b'}, {"text": "info"}]

    @only_linux
    def test_empty_user_files(self):
        create('table', '//tmp/input')
        write('//tmp/input', {"foo": "bar"})

        create('table', '//tmp/output')

        file1 = '//tmp/empty_file.txt'
        create('file', file1)

        table_file = '//tmp/table_file'
        create('table', table_file)

        command= "cat > /dev/null; cat empty_file.txt; cat table_file"

        map(in_='//tmp/input',
            out='//tmp/output',
            command=command,
            file=[file1, '<format=yamr>' + table_file])

        assert read('//tmp/output') == []

    @only_linux
    def test_multi_chunk_user_files(self):
        create('table', '//tmp/input')
        write('//tmp/input', {"foo": "bar"})

        create('table', '//tmp/output')

        file1 = '//tmp/regular_file'
        create('file', file1)
        upload(file1, '{value=42};\n')
        set(file1 + '/@compression_codec', 'lz4')
        upload('<append=true>' + file1, '{a=b};\n')

        table_file = '//tmp/table_file'
        create('table', table_file)
        write(table_file, {"text": "info"})
        set(table_file + '/@compression_codec', 'snappy')
        write('<append=true>' + table_file, {"text": "info"})

        command= "cat > /dev/null; cat regular_file; cat table_file"

        map(in_='//tmp/input',
            out='//tmp/output',
            command=command,
            file=[file1, '<format=yson>' + table_file])

        assert read('//tmp/output') == [{'value': 42}, {'a': 'b'}, {"text": "info"}, {"text": "info"}]

    @pytest.mark.xfail(run = True, reason = 'No support for erasure chunks in user files')
    def test_erasure_user_files(self):
        create('table', '//tmp/input')
        write('//tmp/input', {"foo": "bar"})

        create('table', '//tmp/output')

        file1 = '//tmp/regular_file'
        create('file', file1)
        set(file1 + '/@erasure_codec', 'lrc_12_2_2')
        upload(file1, '{value=42};\n')
        upload(file1, '{a=b};\n')

        table_file = '//tmp/table_file'
        create('table', table_file)
        set(table_file + '/@erasure_codec', 'reed_solomon_6_3')
        for i in xrange(2):
            write(table_file, {"text": "info"})

        command= "cat > /dev/null; cat regular_file; cat table_file"

        map(in_='//tmp/input',
            out='//tmp/output',
            command=command,
            file=[file1, '<format=yson>' + table_file])

        assert read('//tmp/output') == [{'value': 42}, {'a': 'b'}, {"text": "info"}, {"text": "info"}]

    @only_linux
    def run_many_output_tables(self, yamr_mode=False):
        output_tables = ['//tmp/t%d' % i for i in range(3)]

        create('table', '//tmp/t_in')
        for table_path in output_tables:
            create('table', table_path)

        write('//tmp/t_in', {"a": "b"})

        if yamr_mode:
            mapper = "cat  > /dev/null; echo {v = 0} >&3; echo {v = 1} >&4; echo {v = 2} >&5"
        else:
            mapper = "cat  > /dev/null; echo {v = 0} >&1; echo {v = 1} >&4; echo {v = 2} >&7"

        create('file', '//tmp/mapper.sh')
        upload('//tmp/mapper.sh', mapper)

        map(in_='//tmp/t_in',
            out=output_tables,
            command='bash mapper.sh',
            file='//tmp/mapper.sh',
            opt='/spec/mapper/use_yamr_descriptors=%s' % ('true' if yamr_mode else 'false'))

        assert read(output_tables[0]) == [{'v': 0}]
        assert read(output_tables[1]) == [{'v': 1}]
        assert read(output_tables[2]) == [{'v': 2}]

    @only_linux
    def test_many_output_yt(self):
        self.run_many_output_tables()

    @only_linux
    def test_many_output_yamr(self):
        self.run_many_output_tables(True)

    @only_linux
    def test_output_tables_switch(self):
        output_tables = ['//tmp/t%d' % i for i in range(3)]

        create('table', '//tmp/t_in')
        for table_path in output_tables:
            create('table', table_path)

        write('//tmp/t_in', {"a": "b"})
        mapper = "cat  > /dev/null; echo '<table_index=2>#;{v = 0};{v = 1};<table_index=0>#;{v = 2}'"

        create('file', '//tmp/mapper.sh')
        upload('//tmp/mapper.sh', mapper)

        map(in_='//tmp/t_in',
            out=output_tables,
            command='bash mapper.sh',
            file='//tmp/mapper.sh')

        assert read(output_tables[0]) == [{'v': 2}]
        assert read(output_tables[1]) == []
        assert read(output_tables[2]) == [{'v': 0}, {'v': 1}]

    @only_linux
    def test_tskv_input_format(self):
        create('table', '//tmp/t_in')
        write('//tmp/t_in', {"foo": "bar"})

        mapper = \
"""
import sys
input = sys.stdin.readline().strip('\\n').split('\\t')
assert input == ['tskv', 'foo=bar']
print '{hello=world}'

"""
        create('file', '//tmp/mapper.sh')
        upload('//tmp/mapper.sh', mapper)

        create('table', '//tmp/t_out')
        map(in_='//tmp/t_in',
            out='//tmp/t_out',
            command="python mapper.sh",
            file='//tmp/mapper.sh',
            opt='/spec/mapper/input_format=<line_prefix=tskv>dsv')

        assert read('//tmp/t_out') == [{'hello': 'world'}]

    @only_linux
    def test_tskv_output_format(self):
        create('table', '//tmp/t_in')
        write('//tmp/t_in', {"foo": "bar"})

        mapper = \
"""
import sys
input = sys.stdin.readline().strip('\\n')
assert input == '<"table_index"=0>#;'
input = sys.stdin.readline().strip('\\n')
assert input == '{"foo"="bar"};'
print "tskv" + "\\t" + "hello=world"
"""
        create('file', '//tmp/mapper.sh')
        upload('//tmp/mapper.sh', mapper)

        create('table', '//tmp/t_out')
        map(in_='//tmp/t_in',
            out='//tmp/t_out',
            command="python mapper.sh",
            file='//tmp/mapper.sh',
            opt=['/spec/mapper/input_format=<format=text>yson',
                 '/spec/mapper/output_format=<line_prefix=tskv>dsv'])

        assert read('//tmp/t_out') == [{'hello': 'world'}]

    @only_linux
    def test_yamr_output_format(self):
        create('table', '//tmp/t_in')
        write('//tmp/t_in', {"foo": "bar"})

        mapper = \
"""
import sys
input = sys.stdin.readline().strip('\\n')
assert input == '<"table_index"=0>#;'
input = sys.stdin.readline().strip('\\n')
assert input == '{"foo"="bar"};'
print "key\\tsubkey\\tvalue"

"""
        create('file', '//tmp/mapper.sh')
        upload('//tmp/mapper.sh', mapper)

        create('table', '//tmp/t_out')
        map(in_='//tmp/t_in',
            out='//tmp/t_out',
            command="python mapper.sh",
            file='//tmp/mapper.sh',
            opt=[ \
                '/spec/mapper/input_format=<format=text>yson',
                '/spec/mapper/output_format=<has_subkey=true>yamr'])

        assert read('//tmp/t_out') == [{'key': 'key', 'subkey': 'subkey', 'value': 'value'}]

    @only_linux
    def test_yamr_input_format(self):
        create('table', '//tmp/t_in')
        write('//tmp/t_in', {"value": "value", "subkey": "subkey", "key": "key", "a": "another"})

        mapper = \
"""
import sys
input = sys.stdin.readline().strip('\\n').split('\\t')
assert input == ['key', 'subkey', 'value']
print '{hello=world}'

"""
        create('file', '//tmp/mapper.sh')
        upload('//tmp/mapper.sh', mapper)

        create('table', '//tmp/t_out')
        map(in_='//tmp/t_in',
            out='//tmp/t_out',
            command="python mapper.sh",
            file='//tmp/mapper.sh',
            opt='/spec/mapper/input_format=<has_subkey=true>yamr')

        assert read('//tmp/t_out') == [{'hello': 'world'}]

    @only_linux
    def test_executable_mapper(self):
        create('table', '//tmp/t_in')
        write('//tmp/t_in', {"foo": "bar"})

        mapper =  \
"""
#!/bin/sh
cat > /dev/null; echo {hello=world}
"""

        create('file', '//tmp/mapper.sh')
        upload('//tmp/mapper.sh', mapper)

        set('//tmp/mapper.sh/@executable', "true")

        create('table', '//tmp/t_out')
        map(in_='//tmp/t_in',
            out='//tmp/t_out',
            command="./mapper.sh",
            file='//tmp/mapper.sh')

        assert read('//tmp/t_out') == [{'hello': 'world'}]

    def test_abort_op(self):
        create('table', '//tmp/t')
        write('//tmp/t', {"foo": "bar"})

        op_id = map(dont_track=True,
            in_='//tmp/t',
            out='//tmp/t',
            command="sleep 1")

        path = '//sys/operations/%s/@state' % op_id
        # check running
        abort_op(op_id)
        assert get(path) == 'aborted'


    @only_linux
    def test_table_index(self):
        create('table', '//tmp/t1')
        create('table', '//tmp/t2')
        create('table', '//tmp/out')

        write('//tmp/t1', {"key": "a", "value": "value"})
        write('//tmp/t2', {"key": "b", "value": "value"})

        mapper = \
"""
import sys
table_index = sys.stdin.readline().strip()
row = sys.stdin.readline().strip()
print row + table_index

table_index = sys.stdin.readline().strip()
row = sys.stdin.readline().strip()
print row + table_index
"""

        create('file', '//tmp/mapper.py')
        upload('//tmp/mapper.py', mapper)

        map(in_=['//tmp/t1', '//tmp/t2'],
            out='//tmp/out',
            command="python mapper.py",
            file='//tmp/mapper.py',
            opt=['/spec/mapper/format=<enable_table_index=true>yamr'])

        expected = [{'key': 'a', 'value': 'value0'},
                    {'key': 'b', 'value': 'value1'}]
        self.assertItemsEqual(read('//tmp/out'), expected)

    def test_insane_demand(self):
        create('table', '//tmp/t_in')
        create('table', '//tmp/t_out')

        write('//tmp/t_in', {"cool": "stuff"})

        with pytest.raises(YtError):
            map(in_='//tmp/t_in', out='//tmp/t_out', command='cat',
                opt=['/spec/mapper/memory_limit=1000000000000'])<|MERGE_RESOLUTION|>--- conflicted
+++ resolved
@@ -29,7 +29,6 @@
 
         assert read('//tmp/t2') == []
 
-<<<<<<< HEAD
     def test_scheduler_event_log(self):
         create('table', '//tmp/t1')
         create('table', '//tmp/t2')
@@ -47,10 +46,7 @@
                 # out job should burn enough cpu
                 assert int(stats['cpu']['user_time']) > 0
 
-    @pytest.mark.skipif("not sys.platform.startswith(\"linux\")")
-=======
-    @only_linux
->>>>>>> 3aa99092
+    @only_linux
     def test_one_chunk(self):
         create('table', '//tmp/t1')
         create('table', '//tmp/t2')
