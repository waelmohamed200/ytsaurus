import pytest
import sys

from yt_env_setup import YTEnvSetup
from yt_commands import *


##################################################################

class TestSchedulerMapCommands(YTEnvSetup):
    NUM_MASTERS = 3
    NUM_NODES = 5
    NUM_SCHEDULERS = 1

    def test_empty_table(self):
        create('table', '//tmp/t1')
        create('table', '//tmp/t2')
        map(in_='//tmp/t1', out='//tmp/t2', command='cat')

        assert read('//tmp/t2') == []

    @pytest.mark.skipif("not sys.platform.startswith(\"linux\")")
    def test_one_chunk(self):
        create('table', '//tmp/t1')
        create('table', '//tmp/t2')
        write('//tmp/t1', {"a": "b"})
        op_id = map(dont_track=True,
            in_='//tmp/t1', out='//tmp/t2', command=r'cat; echo "{v1=\"$V1\"};{v2=\"$V2\"}"',
            opt=['/spec/mapper/environment={V1="Some data";V2="$(SandboxPath)/mytmp"}'])

        get('//sys/operations/%s/@spec' % op_id)
        track_op(op_id)

        res = read('//tmp/t2')
        assert len(res) == 3
        assert res[0] == {'a' : 'b'}
        assert res[1] == {'v1' : 'Some data'}
        assert res[2].has_key('v2')
        assert res[2]['v2'].endswith("/mytmp")
        assert res[2]['v2'].startswith("/")

    @pytest.mark.skipif("not sys.platform.startswith(\"linux\")")
    def test_in_equal_to_out(self):
        create('table', '//tmp/t1')
        write('//tmp/t1', {"foo": "bar"})

        map(in_='//tmp/t1', out='<append=true>//tmp/t1', command='cat')

        assert read('//tmp/t1') == [{'foo': 'bar'}, {'foo': 'bar'}]

    #TODO(panin): refactor
    def _check_all_stderrs(self, op_id, expected_content, expected_count):
        jobs_path = '//sys/operations/' + op_id + '/jobs'
        assert get(jobs_path + '/@count') == expected_count
        for job_id in ls(jobs_path):
            assert download(jobs_path + '/' + job_id + '/stderr') == expected_content

    # check that stderr is captured for successfull job
    @pytest.mark.skipif("not sys.platform.startswith(\"linux\")")
    def test_stderr_ok(self):
        create('table', '//tmp/t1')
        create('table', '//tmp/t2')
        write('//tmp/t1', {"foo": "bar"})

        command = '''cat > /dev/null; echo stderr 1>&2; echo {operation='"'$YT_OPERATION_ID'"'}';'; echo {job_index=$YT_JOB_INDEX};'''

        op_id = map(dont_track=True, in_='//tmp/t1', out='//tmp/t2', command=command)
        track_op(op_id)

        assert read('//tmp/t2') == [{'operation' : op_id}, {'job_index' : 0}]
        self._check_all_stderrs(op_id, 'stderr\n', 1)

    # check that stderr is captured for failed jobs
    @pytest.mark.skipif("not sys.platform.startswith(\"linux\")")
    def test_stderr_failed(self):
        create('table', '//tmp/t1')
        create('table', '//tmp/t2')
        write('//tmp/t1', {"foo": "bar"})

        command = '''cat > /dev/null; echo stderr 1>&2; echo "{x=y}{v=};{a=b}"'''

        op_id = map(dont_track=True, in_='//tmp/t1', out='//tmp/t2', command=command)
        # if all jobs failed then operation is also failed
        with pytest.raises(YtError): track_op(op_id)

        self._check_all_stderrs(op_id, 'stderr\n', 10)

    # check max_stderr_count
    @pytest.mark.skipif("not sys.platform.startswith(\"linux\")")
    def test_stderr_limit(self):
        create('table', '//tmp/t1')
        create('table', '//tmp/t2')
        write('//tmp/t1', {"foo": "bar"})

        command = '''cat > /dev/null; echo stderr 1>&2; exit 125'''

        op_id = map(dont_track=True, in_='//tmp/t1', out='//tmp/t2', command=command, opt=['/spec/max_failed_job_count=5'])
        # if all jobs failed then operation is also failed
        with pytest.raises(YtError): track_op(op_id)

        self._check_all_stderrs(op_id, 'stderr\n', 5)

    def test_invalid_output_record(self):
        create('table', '//tmp/t1')
        create('table', '//tmp/t2')
        write('//tmp/t1', {"key": "foo", "value": "ninja"})

        command = "awk '($1==\"foo\"){print \"bar\"}'"

        with pytest.raises(YtError):
            map(
                in_='//tmp/t1',
                out='//tmp/t2',
                opt='/spec/mapper/format=yamr',
                command=command)

    @pytest.mark.skipif("not sys.platform.startswith(\"linux\")")
    def test_sorted_output(self):
        create('table', '//tmp/t1')
        create('table', '//tmp/t2')
        for i in xrange(2):
            write('<append=true>//tmp/t1', {"key": "foo", "value": "ninja"})

        command = '''cat >/dev/null; k1="$YT_JOB_INDEX"0; k2="$YT_JOB_INDEX"1; echo "{key=$k1; value=one}; {key=$k2; value=two}"'''

        map(in_='//tmp/t1',
            out='<sorted_by=[key];append=true>//tmp/t2',
            command=command,
            opt=['/spec/job_count=2'])

        assert get('//tmp/t2/@sorted') == 'true'
        assert get('//tmp/t2/@sorted_by') == ['key']
        assert read('//tmp/t2') == [{'key':0 , 'value':'one'}, {'key':1, 'value':'two'}, {'key':10, 'value':'one'}, {'key':11, 'value':'two'}]

    def test_sorted_output_overlap(self):
        create('table', '//tmp/t1')
        create('table', '//tmp/t2')
        for i in xrange(2):
            write('<append=true>//tmp/t1', {"key": "foo", "value": "ninja"})

        command = 'cat >/dev/null; echo "{key=1; value=one}; {key=2; value=two}"'

        with pytest.raises(YtError):
            map(
                in_='//tmp/t1',
                out='<sorted_by=[key]>//tmp/t2',
                command=command,
                opt=['/spec/job_count=2'])

    def test_sorted_output_job_failure(self):
        create('table', '//tmp/t1')
        create('table', '//tmp/t2')
        for i in xrange(2):
            write('<append=true>//tmp/t1', {"key": "foo", "value": "ninja"})

        command = 'cat >/dev/null; echo {key=2; value=one}; {key=1; value=two}'

        with pytest.raises(YtError):
            map(
                in_='//tmp/t1',
                out='<sorted_by=[key]>//tmp/t2',
                command=command,
                opt=['/spec/job_count=2'])

    @pytest.mark.skipif("not sys.platform.startswith(\"linux\")")
    def test_job_count(self):
        create('table', '//tmp/t1')
        for i in xrange(5):
            write('<append=true>//tmp/t1', {"foo": "bar"})

        command = "cat > /dev/null; echo {hello=world}"

        def check(table_name, job_count, expected_num_records):
            create('table', table_name)
            map(in_='//tmp/t1',
                out=table_name,
                command=command,
                opt=['/spec/job_count=%d' % job_count])
            assert read(table_name) == [{'hello': 'world'} for i in xrange(expected_num_records)]

        check('//tmp/t2', 3, 3)
        check('//tmp/t3', 10, 5) # number of jobs can't be more that number of chunks

    @pytest.mark.skipif("not sys.platform.startswith(\"linux\")")
    def test_with_user_files(self):
        create('table', '//tmp/input')
        write('//tmp/input', {"foo": "bar"})

        create('table', '//tmp/output')

        file1 = '//tmp/some_file.txt'
        file2 = '//tmp/renamed_file.txt'

        create('file', file1)
        create('file', file2)

        upload(file1, '{value=42};\n')
        upload(file2, '{a=b};\n')

        create('table', '//tmp/table_file')
        write('//tmp/table_file', {"text": "info"})

        command= "cat > /dev/null; cat some_file.txt; cat my_file.txt; cat table_file;"

        map(in_='//tmp/input',
            out='//tmp/output',
            command=command,
            file=[file1, "<file_name=my_file.txt>" + file2, "<format=yson>//tmp/table_file"])

        assert read('//tmp/output') == [{'value': 42}, {'a': 'b'}, {"text": "info"}]

    @pytest.mark.skipif("not sys.platform.startswith(\"linux\")")
    def test_empty_user_files(self):
        create('table', '//tmp/input')
        write('//tmp/input', {"foo": "bar"})

        create('table', '//tmp/output')

        file1 = '//tmp/empty_file.txt'
        create('file', file1)

        table_file = '//tmp/table_file'
        create('table', table_file)

        command= "cat > /dev/null; cat empty_file.txt; cat table_file"

        map(in_='//tmp/input',
            out='//tmp/output',
            command=command,
            file=[file1, '<format=yamr>' + table_file])

        assert read('//tmp/output') == []

    @pytest.mark.skipif("not sys.platform.startswith(\"linux\")")
    def test_multi_chunk_user_files(self):
        create('table', '//tmp/input')
        write('//tmp/input', {"foo": "bar"})

        create('table', '//tmp/output')

        file1 = '//tmp/regular_file'
        create('file', file1)
        upload(file1, '{value=42};\n')
        set(file1 + '/@compression_codec', 'lz4')
        upload('<append=true>' + file1, '{a=b};\n')

        table_file = '//tmp/table_file'
        create('table', table_file)
        write(table_file, {"text": "info"})
        set(table_file + '/@compression_codec', 'snappy')
        write('<append=true>' + table_file, {"text": "info"})

        command= "cat > /dev/null; cat regular_file; cat table_file"

        map(in_='//tmp/input',
            out='//tmp/output',
            command=command,
            file=[file1, '<format=yson>' + table_file])

        assert read('//tmp/output') == [{'value': 42}, {'a': 'b'}, {"text": "info"}, {"text": "info"}]

    @pytest.mark.xfail(run = True, reason = 'No support for erasure chunks in user files')
    def test_erasure_user_files(self):
        create('table', '//tmp/input')
        write('//tmp/input', {"foo": "bar"})

        create('table', '//tmp/output')

        file1 = '//tmp/regular_file'
        create('file', file1)
        set(file1 + '/@erasure_codec', 'lrc_12_2_2')
        upload(file1, '{value=42};\n')
        upload(file1, '{a=b};\n')

        table_file = '//tmp/table_file'
        create('table', table_file)
        set(table_file + '/@erasure_codec', 'reed_solomon_6_3')
        for i in xrange(2):
            write(table_file, {"text": "info"})

        command= "cat > /dev/null; cat regular_file; cat table_file"

        map(in_='//tmp/input',
            out='//tmp/output',
            command=command,
            file=[file1, '<format=yson>' + table_file])

        assert read('//tmp/output') == [{'value': 42}, {'a': 'b'}, {"text": "info"}, {"text": "info"}]

    @pytest.mark.skipif("not sys.platform.startswith(\"linux\")")
    def run_many_output_tables(self, yamr_mode=False):
        output_tables = ['//tmp/t%d' % i for i in range(3)]

        create('table', '//tmp/t_in')
        for table_path in output_tables:
            create('table', table_path)

        write('//tmp/t_in', {"a": "b"})

        if yamr_mode:
            mapper = "cat  > /dev/null; echo {v = 0} >&3; echo {v = 1} >&4; echo {v = 2} >&5"
        else:
            mapper = "cat  > /dev/null; echo {v = 0} >&1; echo {v = 1} >&4; echo {v = 2} >&7"

        create('file', '//tmp/mapper.sh')
        upload('//tmp/mapper.sh', mapper)

        map(in_='//tmp/t_in',
            out=output_tables,
            command='bash mapper.sh',
            file='//tmp/mapper.sh',
            opt='/spec/mapper/use_yamr_descriptors=%s' % ('true' if yamr_mode else 'false'))

        assert read(output_tables[0]) == [{'v': 0}]
        assert read(output_tables[1]) == [{'v': 1}]
        assert read(output_tables[2]) == [{'v': 2}]

    @pytest.mark.skipif("not sys.platform.startswith(\"linux\")")
    def test_many_output_yt(self):
        self.run_many_output_tables()

    @pytest.mark.skipif("not sys.platform.startswith(\"linux\")")
    def test_many_output_yamr(self):
        self.run_many_output_tables(True)

    @pytest.mark.skipif("not sys.platform.startswith(\"linux\")")
    def test_output_tables_switch(self):
        output_tables = ['//tmp/t%d' % i for i in range(3)]

        create('table', '//tmp/t_in')
        for table_path in output_tables:
            create('table', table_path)

        write('//tmp/t_in', {"a": "b"})
        mapper = "cat  > /dev/null; echo '<table_index=2>#;{v = 0};{v = 1};<table_index=0>#;{v = 2}'"

        create('file', '//tmp/mapper.sh')
        upload('//tmp/mapper.sh', mapper)

        map(in_='//tmp/t_in',
            out=output_tables,
            command='bash mapper.sh',
            file='//tmp/mapper.sh')

        assert read(output_tables[0]) == [{'v': 2}]
        assert read(output_tables[1]) == []
        assert read(output_tables[2]) == [{'v': 0}, {'v': 1}]

    @pytest.mark.skipif("not sys.platform.startswith(\"linux\")")
    def test_tskv_input_format(self):
        create('table', '//tmp/t_in')
        write('//tmp/t_in', {"foo": "bar"})

        mapper = \
"""
import sys
input = sys.stdin.readline().strip('\\n').split('\\t')
assert input == ['tskv', 'foo=bar']
print '{hello=world}'

"""
        create('file', '//tmp/mapper.sh')
        upload('//tmp/mapper.sh', mapper)

        create('table', '//tmp/t_out')
        map(in_='//tmp/t_in',
            out='//tmp/t_out',
            command="python mapper.sh",
            file='//tmp/mapper.sh',
            opt='/spec/mapper/input_format=<line_prefix=tskv>dsv')

        assert read('//tmp/t_out') == [{'hello': 'world'}]

    @pytest.mark.skipif("not sys.platform.startswith(\"linux\")")
    def test_tskv_output_format(self):
        create('table', '//tmp/t_in')
        write('//tmp/t_in', {"foo": "bar"})

        mapper = \
"""
import sys
input = sys.stdin.readline().strip('\\n')
<<<<<<< HEAD
print >>sys.stderr, input
=======
assert input == '<"table_index"=0>#;'
input = sys.stdin.readline().strip('\\n')
>>>>>>> d54997d6
assert input == '{"foo"="bar"};'
print "tskv" + "\\t" + "hello=world"
"""
        create('file', '//tmp/mapper.sh')
        upload('//tmp/mapper.sh', mapper)

        create('table', '//tmp/t_out')
        map(in_='//tmp/t_in',
            out='//tmp/t_out',
            command="python mapper.sh",
            file='//tmp/mapper.sh',
            opt=['/spec/mapper/input_format=<format=text>yson',
                 '/spec/mapper/output_format=<line_prefix=tskv>dsv'])

        assert read('//tmp/t_out') == [{'hello': 'world'}]

    @pytest.mark.skipif("not sys.platform.startswith(\"linux\")")
    def test_yamr_output_format(self):
        create('table', '//tmp/t_in')
        write('//tmp/t_in', {"foo": "bar"})

        mapper = \
"""
import sys
input = sys.stdin.readline().strip('\\n')
assert input == '<"table_index"=0>#;'
input = sys.stdin.readline().strip('\\n')
assert input == '{"foo"="bar"};'
print "key\\tsubkey\\tvalue"

"""
        create('file', '//tmp/mapper.sh')
        upload('//tmp/mapper.sh', mapper)

        create('table', '//tmp/t_out')
        map(in_='//tmp/t_in',
            out='//tmp/t_out',
            command="python mapper.sh",
            file='//tmp/mapper.sh',
            opt=[ \
                '/spec/mapper/input_format=<format=text>yson',
                '/spec/mapper/output_format=<has_subkey=true>yamr'])

        assert read('//tmp/t_out') == [{'key': 'key', 'subkey': 'subkey', 'value': 'value'}]

    @pytest.mark.skipif("not sys.platform.startswith(\"linux\")")
    def test_yamr_input_format(self):
        create('table', '//tmp/t_in')
        write('//tmp/t_in', {"value": "value", "subkey": "subkey", "key": "key", "a": "another"})

        mapper = \
"""
import sys
input = sys.stdin.readline().strip('\\n').split('\\t')
assert input == ['key', 'subkey', 'value']
print '{hello=world}'

"""
        create('file', '//tmp/mapper.sh')
        upload('//tmp/mapper.sh', mapper)

        create('table', '//tmp/t_out')
        map(in_='//tmp/t_in',
            out='//tmp/t_out',
            command="python mapper.sh",
            file='//tmp/mapper.sh',
            opt='/spec/mapper/input_format=<has_subkey=true>yamr')

        assert read('//tmp/t_out') == [{'hello': 'world'}]

    @pytest.mark.skipif("not sys.platform.startswith(\"linux\")")
    def test_executable_mapper(self):
        create('table', '//tmp/t_in')
        write('//tmp/t_in', {"foo": "bar"})

        mapper =  \
"""
#!/bin/sh
cat > /dev/null; echo {hello=world}
"""

        create('file', '//tmp/mapper.sh')
        upload('//tmp/mapper.sh', mapper)

        set('//tmp/mapper.sh/@executable', "true")

        create('table', '//tmp/t_out')
        map(in_='//tmp/t_in',
            out='//tmp/t_out',
            command="./mapper.sh",
            file='//tmp/mapper.sh')

        assert read('//tmp/t_out') == [{'hello': 'world'}]

    def test_abort_op(self):
        create('table', '//tmp/t')
        write('//tmp/t', {"foo": "bar"})

        op_id = map(dont_track=True,
            in_='//tmp/t',
            out='//tmp/t',
            command="sleep 2")

        path = '//sys/operations/%s/@state' % op_id
        # check running
        abort_op(op_id)
        assert get(path) == 'aborted'


    @pytest.mark.skipif("not sys.platform.startswith(\"linux\")")
    def test_table_index(self):
        create('table', '//tmp/t1')
        create('table', '//tmp/t2')
        create('table', '//tmp/out')

        write('//tmp/t1', {"key": "a", "value": "value"})
        write('//tmp/t2', {"key": "b", "value": "value"})

        mapper = \
"""
import sys
table_index = sys.stdin.readline().strip()
row = sys.stdin.readline().strip()
print row + table_index

table_index = sys.stdin.readline().strip()
row = sys.stdin.readline().strip()
print row + table_index
"""

        create('file', '//tmp/mapper.py')
        upload('//tmp/mapper.py', mapper)

        map(in_=['//tmp/t1', '//tmp/t2'],
            out='//tmp/out',
            command="python mapper.py",
            file='//tmp/mapper.py',
            opt=['/spec/mapper/format=<enable_table_index=true>yamr'])

        expected = [{'key': 'a', 'value': 'value0'},
                    {'key': 'b', 'value': 'value1'}]
        self.assertItemsEqual(read('//tmp/out'), expected)

    def test_insane_demand(self):
        create('table', '//tmp/t_in')
        create('table', '//tmp/t_out')

        write('//tmp/t_in', {"cool": "stuff"})

        with pytest.raises(YtError):
            map(in_='//tmp/t_in', out='//tmp/t_out', command='cat',
                opt=['/spec/mapper/memory_limit=1000000000000'])<|MERGE_RESOLUTION|>--- conflicted
+++ resolved
@@ -380,12 +380,8 @@
 """
 import sys
 input = sys.stdin.readline().strip('\\n')
-<<<<<<< HEAD
-print >>sys.stderr, input
-=======
 assert input == '<"table_index"=0>#;'
 input = sys.stdin.readline().strip('\\n')
->>>>>>> d54997d6
 assert input == '{"foo"="bar"};'
 print "tskv" + "\\t" + "hello=world"
 """
