import pytest

from yt_env_setup import YTEnvSetup, unix_only
from yt.environment.helpers import assert_almost_equal
from yt_commands import *

import time
import __builtin__

import os

##################################################################

def set_banned_flag(value, nodes=None):
    if value:
        flag = True
        state = "offline"
    else:
        flag = False
        state = "online"

    if not nodes:
        nodes = get("//sys/nodes").keys()

    for address in nodes:
        set("//sys/nodes/{0}/@banned".format(address), flag)

    # Give it enough time to register or unregister the node
    time.sleep(1.0)

    for address in nodes:
        assert get("//sys/nodes/{0}/@state".format(address)) == state
        print >>sys.stderr, "Node {0} is {1}".format(address, state)

class PrepareTables(object):
    def _create_table(self, table):
        create("table", table)
        set(table + "/@replication_factor", 1)

    def _prepare_tables(self):
        self._create_table("//tmp/t_in")
        write_table("//tmp/t_in", {"foo": "bar"})

        self._create_table("//tmp/t_out")


class TestSchedulerFunctionality(YTEnvSetup, PrepareTables):
    NUM_MASTERS = 3
    NUM_NODES = 1
    NUM_SCHEDULERS = 1

    DELTA_SCHEDULER_CONFIG = {
        "scheduler": {
            "operation_time_limit_check_period" : 100,
            "connect_retry_backoff_time": 100,
            "fair_share_update_period": 100,
            "profiling_update_period": 100,
            "fair_share_profiling_period": 100,
        }
    }

    def test_revive(self):
        self._prepare_tables()

        op = map(dont_track=True, in_="//tmp/t_in", out="//tmp/t_out", command="cat; sleep 3")

        time.sleep(2)
        self.Env.kill_schedulers()
        self.Env.start_schedulers()

        op.track()

        assert read_table("//tmp/t_out") == [ {"foo" : "bar"} ]

    def test_disconnect_during_revive(self):
        op_count = 20

        self._create_table("//tmp/t_in")
        write_table("//tmp/t_in", {"foo": "bar"})
        for i in xrange(1, op_count + 1):
            self._create_table("//tmp/t_out" + str(i))

        ops = []
        for i in xrange(1, op_count):
            ops.append(
                map(dont_track=True,
                    # Sleep is necessary since we not support revive for completing operations.
                    command="sleep 2; cat",
                    in_=["//tmp/t_in"],
                    out="//tmp/t_out" + str(i)))

        for i in range(10):
            while True:
                scheduler_locks = get("//sys/scheduler/lock/@locks", verbose=False)
                if len(scheduler_locks) > 0:
                    scheduler_transaction = scheduler_locks[0]["transaction_id"]
                    abort_transaction(scheduler_transaction)
                    break
                time.sleep(0.01)

        for op in ops:
            op.track()

        for i in xrange(1, op_count):
            assert read_table("//tmp/t_out" + str(i)) == [ {"foo" : "bar"} ]

    def test_user_transaction_abort_when_scheduler_is_down(self):
        self._prepare_tables()

        transaction_id = start_transaction(timeout=300 * 1000)
        op = map(dont_track=True, in_="//tmp/t_in", out="//tmp/t_out", command="cat; sleep 3", transaction_id=transaction_id)

        time.sleep(2)
        self.Env.kill_schedulers()

        abort_transaction(transaction_id)

        self.Env.start_schedulers()

        with pytest.raises(YtError):
            op.track()

    def test_scheduler_transaction_abort_when_scheduler_is_down(self):
        self._prepare_tables()

        op = map(dont_track=True, in_="//tmp/t_in", out="//tmp/t_out", command="cat; sleep 3")

        time.sleep(2)
        self.Env.kill_schedulers()

        abort_transaction(get("//sys/operations/{0}/@sync_scheduler_transaction_id".format(op.id)))

        self.Env.start_schedulers()

        op.track()

        assert read_table("//tmp/t_out") == [ {"foo" : "bar"} ]

    def test_operation_time_limit(self):
        self._create_table("//tmp/in")
        self._create_table("//tmp/out1")
        self._create_table("//tmp/out2")

        write_table("//tmp/in", [{"foo": i} for i in xrange(5)])

        # Default infinite time limit.
        op1 = map(dont_track=True,
            command="sleep 1.0; cat >/dev/null",
            in_=["//tmp/in"],
            out="//tmp/out1")

        # Operation specific time limit.
        op2 = map(dont_track=True,
            command="sleep 3.0; cat >/dev/null",
            in_=["//tmp/in"],
            out="//tmp/out2",
            spec={'time_limit': 1000})

        # we should wait as least time_limit + heartbeat_period
        time.sleep(1.2)
        assert get("//sys/operations/{0}/@state".format(op1.id)) not in ["failing", "failed"]
        assert get("//sys/operations/{0}/@state".format(op2.id)) in ["failing", "failed"]

        op1.track()
        with pytest.raises(YtError):
            op2.track()

    def test_fifo_default(self):
        self._create_table("//tmp/in")
        self._create_table("//tmp/out1")
        self._create_table("//tmp/out2")
        self._create_table("//tmp/out3")
        write_table("//tmp/in", [{"foo": i} for i in xrange(5)])

        create("map_node", "//sys/pools/fifo_pool", ignore_existing=True)
        set("//sys/pools/fifo_pool/@mode", "fifo")

        # Waiting for updating pool settings.
        time.sleep(0.6)

        ops = []
        for i in xrange(1, 4):
            ops.append(
                map(dont_track=True,
                    command="sleep 0.3; cat >/dev/null",
                    in_=["//tmp/in"],
                    out="//tmp/out" + str(i),
                    spec={"pool": "fifo_pool"}))

        for op in ops:
            op.track()

        finish_times = [get("//sys/operations/{0}/@finish_time".format(op.id)) for op in ops]
        for cur, next in zip(finish_times, finish_times[1:]):
            assert cur < next

    def test_fifo_by_pending_job_count(self):
        for i in xrange(1, 4):
            self._create_table("//tmp/in" + str(i))
            self._create_table("//tmp/out" + str(i))
            write_table("//tmp/in" + str(i), [{"foo": j} for j in xrange(3 * (4 - i))])

        create("map_node", "//sys/pools/fifo_pool", ignore_existing=True)
        set("//sys/pools/fifo_pool/@mode", "fifo")
        set("//sys/pools/fifo_pool/@fifo_sort_parameters", ["pending_job_count"])

        # Wait until pools tree would be updated
        time.sleep(0.6)

        ops = []
        for i in xrange(1, 4):
            ops.append(
                map(dont_track=True,
                    command="sleep 0.5; cat >/dev/null",
                    in_=["//tmp/in" + str(i)],
                    out="//tmp/out" + str(i),
                    spec={"pool": "fifo_pool", "data_size_per_job": 1}))

        for op in ops:
            op.track()

        finish_times = [get("//sys/operations/{0}/@finish_time".format(op.id)) for op in ops]
        for cur, next in zip(finish_times, finish_times[1:]):
            assert cur > next

    def test_preparing_operation_transactions(self):
        self._prepare_tables()

        set_banned_flag(True)
        op = sort(
            dont_track=True,
            in_="//tmp/t_in",
            out="//tmp/t_in",
            sort_by=["foo"])
        time.sleep(2)

        for tx in ls("//sys/transactions", attributes=["operation_id"]):
            if tx.attributes.get("operation_id", "") == op.id:
                abort_transaction(tx)

        with pytest.raises(YtError):
            op.track()

        set_banned_flag(False)

    def test_abort_custom_error_message(self):
        self._prepare_tables()

        op = map(dont_track=True, in_="//tmp/t_in", out="//tmp/t_out", command="cat; sleep 3")
        op.abort(abort_message="Test abort")

        assert op.get_state() == "aborted"
        assert get("//sys/operations/{0}/@result/error/inner_errors/0/message".format(op.id)) == "Test abort"

    def test_operation_pool_attributes(self):
        self._prepare_tables()

        op = map(in_="//tmp/t_in", out="//tmp/t_out", command="cat")
        assert get("//sys/operations/{0}/@pool".format(op.id)) == "root"
        assert get("//sys/operations/{0}/@brief_spec/pool".format(op.id)) == "root"

    def test_operation_events_attribute(self):
        self._prepare_tables()

        op = map(in_="//tmp/t_in", out="//tmp/t_out", command="cat")
        events = get("//sys/operations/{0}/@events".format(op.id))
        assert ["initializing", "preparing", "pending", "materializing", "running", "completing", "completed"] == [event["state"] for event in events]

    def test_exceed_job_time_limit(self):
        self._prepare_tables()

        op = map(
            dont_track=True,
            in_="//tmp/t_in",
            out="//tmp/t_out",
            command="sleep 2 ; cat",
            spec={"max_failed_job_count": 1, "mapper": {"job_time_limit": 2000}})

        # if all jobs failed then operation is also failed
        with pytest.raises(YtError):
            op.track()

        jobs_path = "//sys/operations/" + op.id + "/jobs"
        for job_id in ls(jobs_path):
            inner_errors = get(jobs_path + "/" + job_id + "/@error/inner_errors")
            assert "Job time limit exceeded" in inner_errors[0]["message"]

    def test_within_job_time_limit(self):
        self._prepare_tables()
        map(in_="//tmp/t_in",
            out="//tmp/t_out",
            command="sleep 1 ; cat",
            spec={"max_failed_job_count": 1, "mapper": {"job_time_limit": 2000}})

    def _get_metric_maximum_value(self, metric_key, pool):
        result = 0.0
        for value in reversed(get("//sys/scheduler/orchid/profiling/scheduler/pools/" + metric_key, verbose=False)):
            if value["tags"]["pool"] != pool:
                continue
            result = max(result, value["value"])
        return result

    def test_pool_profiling(self):
        self._prepare_tables()
        create("map_node", "//sys/pools/unique_pool")
        map(command="sleep 1; cat", in_="//tmp/t_in", out="//tmp/t_out", spec={"pool": "unique_pool"})

        assert self._get_metric_maximum_value("fair_share_ratio_x100000", "unique_pool") == 100000
        assert self._get_metric_maximum_value("usage_ratio_x100000", "unique_pool") == 100000
        assert self._get_metric_maximum_value("demand_ratio_x100000", "unique_pool") == 100000
        assert self._get_metric_maximum_value("guaranteed_resource_ratio_x100000", "unique_pool") == 100000
        assert self._get_metric_maximum_value("resource_usage/cpu", "unique_pool") == 1
        assert self._get_metric_maximum_value("resource_usage/user_slots", "unique_pool") == 1
        assert self._get_metric_maximum_value("resource_demand/cpu", "unique_pool") == 1
        assert self._get_metric_maximum_value("resource_demand/user_slots", "unique_pool") == 1

    def test_suspend_resume(self):
        self._create_table("//tmp/t_in")
        self._create_table("//tmp/t_out")
        write_table("//tmp/t_in", [{"foo": i} for i in xrange(10)])

        op = map(
            dont_track=True,
            command="sleep 1; cat",
            in_="//tmp/t_in",
            out="//tmp/t_out",
            spec={"data_size_per_job": 1})

        for i in xrange(5):
            time.sleep(0.5)
            op.suspend(abort_running_jobs=True)
            time.sleep(0.5)
            op.resume()

        for i in xrange(5):
            op.suspend()
            op.resume()

        for i in xrange(5):
            op.suspend(abort_running_jobs=True)
            op.resume()

        op.track()

        assert sorted(read_table("//tmp/t_out")) == [{"foo": i} for i in xrange(10)]

class TestSchedulerFunctionality2(YTEnvSetup, PrepareTables):
    NUM_MASTERS = 3
    NUM_NODES = 3
    NUM_SCHEDULERS = 1

    DELTA_SCHEDULER_CONFIG = {
        "scheduler": {
            "operation_time_limit_check_period" : 100,
            "connect_retry_backoff_time": 100,
            "fair_share_update_period": 100,
            "fair_share_profiling_period": 100,
        }
    }

    def test_scheduler_guaranteed_resources_ratio(self):
        create("map_node", "//sys/pools/big_pool", attributes={"min_share_ratio": 1.0})
        create("map_node", "//sys/pools/big_pool/subpool_1", attributes={"weight": 1.0})
        create("map_node", "//sys/pools/big_pool/subpool_2", attributes={"weight": 3.0})
        create("map_node", "//sys/pools/small_pool", attributes={"weight": 100.0})
        create("map_node", "//sys/pools/small_pool/subpool_3", attributes={"min_share_ratio": 1.0})
        create("map_node", "//sys/pools/small_pool/subpool_4", attributes={"min_share_ratio": 1.0})

        total_resource_limit = get("//sys/scheduler/orchid/scheduler/cell/resource_limits")

        # Wait for fair share update.
        time.sleep(1)

        get_pool_guaranteed_resources = lambda pool: \
            get("//sys/scheduler/orchid/scheduler/pools/{0}/guaranteed_resources".format(pool))

        get_pool_guaranteed_resources_ratio = lambda pool: \
            get("//sys/scheduler/orchid/scheduler/pools/{0}/guaranteed_resources_ratio".format(pool))

        assert assert_almost_equal(get_pool_guaranteed_resources_ratio("big_pool"), 1.0)
        assert get_pool_guaranteed_resources("big_pool") == total_resource_limit

        assert assert_almost_equal(get_pool_guaranteed_resources_ratio("small_pool"), 0)
        assert assert_almost_equal(get_pool_guaranteed_resources_ratio("subpool_3"), 0)
        assert assert_almost_equal(get_pool_guaranteed_resources_ratio("subpool_4"), 0)

        assert assert_almost_equal(get_pool_guaranteed_resources_ratio("subpool_1"), 1.0 / 4.0)
        assert assert_almost_equal(get_pool_guaranteed_resources_ratio("subpool_2"), 3.0 / 4.0)

        self._prepare_tables()

        get_operation_guaranteed_resources_ratio = lambda op_id: \
            get("//sys/scheduler/orchid/scheduler/operations/{0}/progress/guaranteed_resources_ratio".format(op_id))

        op = map(
            dont_track=True,
            waiting_jobs=True,
            command="cat",
            in_=["//tmp/t_in"],
            out="//tmp/t_out",
            spec={"pool": "big_pool"})

        # Wait for fair share update.
        time.sleep(1)

        assert assert_almost_equal(get_operation_guaranteed_resources_ratio(op.id), 1.0 / 5.0)
        assert assert_almost_equal(get_pool_guaranteed_resources_ratio("subpool_1"), 1.0 / 5.0)
        assert assert_almost_equal(get_pool_guaranteed_resources_ratio("subpool_2"), 3.0 / 5.0)

        op.resume_jobs()
        op.track()


    def test_resource_limits(self):
        resource_limits = {"cpu": 1, "memory": 1000 * 1024 * 1024, "network": 10}
        create("map_node", "//sys/pools/test_pool", attributes={"resource_limits": resource_limits})

        while True:
            pools = get("//sys/scheduler/orchid/scheduler/pools")
            if "test_pool" in pools:
                break
            time.sleep(0.1)

        stats = get("//sys/scheduler/orchid/scheduler")
        pool_resource_limits = stats["pools"]["test_pool"]["resource_limits"]
        for resource, limit in resource_limits.iteritems():
            assert pool_resource_limits[resource] == limit

        self._prepare_tables()
        data = [{"foo": i} for i in xrange(3)]
        write_table("//tmp/t_in", data)

        memory_limit = 30 * 1024 * 1024

        testing_options = {"scheduling_delay": 500}

        op = map(
            dont_track=True,
            command="sleep 5",
            in_="//tmp/t_in",
            out="//tmp/t_out",
            spec={"job_count": 3, "pool": "test_pool", "mapper": {"memory_limit": memory_limit}, "testing": testing_options})
        time.sleep(3)
        assert len(get("//sys/scheduler/orchid/scheduler/operations/{0}/running_jobs".format(op.id))) == 1
        op.abort()

        op = map(
            dont_track=True,
            command="sleep 5",
            in_="//tmp/t_in",
            out="//tmp/t_out",
            spec={"job_count": 3, "resource_limits": resource_limits, "mapper": {"memory_limit": memory_limit}, "testing": testing_options})
        time.sleep(3)
        op_limits = get("//sys/scheduler/orchid/scheduler/operations/{0}/progress/resource_limits".format(op.id))
        for resource, limit in resource_limits.iteritems():
            assert op_limits[resource] == limit
        assert len(get("//sys/scheduler/orchid/scheduler/operations/{0}/running_jobs".format(op.id))) == 1
        op.abort()


    def test_max_possible_resource_usage(self):
        create("map_node", "//sys/pools/low_cpu_pool", attributes={"resource_limits": {"cpu": 1}})
        create("map_node", "//sys/pools/low_cpu_pool/subpool_1")
        create("map_node", "//sys/pools/low_cpu_pool/subpool_2", attributes={"resource_limits": {"cpu": 0}})
        create("map_node", "//sys/pools/high_cpu_pool")

        self._create_table("//tmp/t_in")
        self._create_table("//tmp/t_out_1")
        self._create_table("//tmp/t_out_2")
        self._create_table("//tmp/t_out_3")
        data = [{"foo": i} for i in xrange(3)]
        write_table("//tmp/t_in", data);

        get_pool_fair_share_ratio = lambda pool: \
            get("//sys/scheduler/orchid/scheduler/pools/{0}/fair_share_ratio".format(pool))

        op1 = map(
            waiting_jobs=True,
            dont_track=True,
            command="cat",
            in_="//tmp/t_in",
            out="//tmp/t_out_1",
            spec={"job_count": 1, "pool": "subpool_1"})

        op2 = map(
            waiting_jobs=True,
            dont_track=True,
            command="cat",
            in_="//tmp/t_in",
            out="//tmp/t_out_2",
            spec={"job_count": 2, "pool": "high_cpu_pool"})

        assert assert_almost_equal(get_pool_fair_share_ratio("subpool_1"), 1.0 / 3.0)
        assert assert_almost_equal(get_pool_fair_share_ratio("low_cpu_pool"), 1.0 / 3.0)
        assert assert_almost_equal(get_pool_fair_share_ratio("high_cpu_pool"), 2.0 / 3.0)

        op3 = map(
            dont_track=True,
            command="cat",
            in_="//tmp/t_in",
            out="//tmp/t_out_3",
            spec={"job_count": 1, "pool": "subpool_2", "mapper": {"cpu_limit": 0}})

        time.sleep(1)

        assert assert_almost_equal(get_pool_fair_share_ratio("low_cpu_pool"), 1.0 / 2.0)
        assert assert_almost_equal(get_pool_fair_share_ratio("high_cpu_pool"), 1.0 / 2.0)

        op1.resume_jobs()
        op1.track()
        op2.resume_jobs()
        op2.track()
        op3.track()


class TestSchedulerRevive(YTEnvSetup):
    NUM_MASTERS = 3
    NUM_NODES = 1
    NUM_SCHEDULERS = 1

    DELTA_SCHEDULER_CONFIG = {
        "scheduler": {
            "operation_time_limit_check_period" : 100,
            "connect_retry_backoff_time": 100,
            "fair_share_update_period": 100,
            "finish_operation_transition_delay": 2000,
        }
    }

    def _create_table(self, table):
        create("table", table)
        set(table + "/@replication_factor", 1)

    def _prepare_tables(self):
        self._create_table("//tmp/t_in")
        write_table("//tmp/t_in", {"foo": "bar"})

        self._create_table("//tmp/t_out")

    def _wait_state(self, op, state):
        iter = 0
        backoff = 0.1
        while True:
            if state == get("//sys/operations/" + op.id + "/@state"):
                break
            time.sleep(backoff)

            iter += 1
            assert iter < 50, "Operation %s do not comes to %s state after %f seconds" % (op.id, state, iter * backoff)

    def test_missing_transactions(self):
        self._prepare_tables()

        op = map(dont_track=True, in_="//tmp/t_in", out="//tmp/t_out", command="cat; sleep 10")

        for iter in xrange(5):
            self._wait_state(op, "running")
            self.Env.kill_schedulers()
            set("//sys/operations/" + op.id + "/@input_transaction_id", "0-0-0-0")
            self.Env.start_schedulers()
            time.sleep(1)

        op.track()

        assert "completed" == get("//sys/operations/" + op.id + "/@state")

    def test_aborting(self):
        self._prepare_tables()

        op = map(dont_track=True, in_="//tmp/t_in", out="//tmp/t_out", command="cat; sleep 10")

        self._wait_state(op, "running")

        op.abort(ignore_result=True)

        self._wait_state(op, "aborting")

        self.Env.kill_schedulers()

        assert "aborting" == get("//sys/operations/" + op.id + "/@state")

        self.Env.start_schedulers()

        with pytest.raises(YtError):
            op.track()

        assert "aborted" == get("//sys/operations/" + op.id + "/@state")

    def test_completing(self):
        self._prepare_tables()

        op = map(dont_track=True, in_="//tmp/t_in", out="//tmp/t_out", command="cat; sleep 10")

        self._wait_state(op, "running")

        op.complete(ignore_result=True)

        self._wait_state(op, "completing")

        self.Env.kill_schedulers()

        assert "completing" == get("//sys/operations/" + op.id + "/@state")

        self.Env.start_schedulers()

        with pytest.raises(YtError):
            op.track()

        assert "failed" == get("//sys/operations/" + op.id + "/@state")

    def test_failing(self):
        self._prepare_tables()

        op = map(dont_track=True, in_="//tmp/t_in", out="//tmp/t_out", command="exit 1", spec={"max_failed_job_count": 1})

        self._wait_state(op, "failing")

        self.Env.kill_schedulers()

        assert "failing" == get("//sys/operations/" + op.id + "/@state")

        self.Env.start_schedulers()

        with pytest.raises(YtError):
            op.track()

        assert "failed" == get("//sys/operations/" + op.id + "/@state")


class TestMultipleSchedulers(YTEnvSetup, PrepareTables):
    NUM_MASTERS = 3
    NUM_NODES = 3
    NUM_SCHEDULERS = 2

    DELTA_SCHEDULER_CONFIG = {
        "scheduler": {
            "connect_retry_backoff_time": 1000,
            "fair_share_update_period": 100,
            "profiling_update_period": 100,
            "snapshot_period": 500,
            "master_disconnect_delay": 3000,
        }
    }

    def _get_scheduler_transation(self):
        while True:
            scheduler_locks = get("//sys/scheduler/lock/@locks", verbose=False)
            if len(scheduler_locks) > 0:
                scheduler_transaction = scheduler_locks[0]["transaction_id"]
                return scheduler_transaction
            time.sleep(0.01)

    def test_hot_standby(self):
        self._prepare_tables()

        op = map(dont_track=True, in_="//tmp/t_in", out="//tmp/t_out", command="cat; sleep 5")

        # Wait till snapshot is written
        time.sleep(1)

        transaction_id = self._get_scheduler_transation()

        def get_transaction_title(transaction_id):
            return get("#{0}/@title".format(transaction_id), verbose=False)

        title = get_transaction_title(transaction_id)

        while True:
            abort_transaction(transaction_id)

            new_transaction_id = self._get_scheduler_transation()
            new_title = get_transaction_title(new_transaction_id)
            if title != new_title:
                break

            title = new_title
            transaction_id = new_transaction_id
            time.sleep(0.3)

        op.track()

        assert read_table("//tmp/t_out") == [ {"foo" : "bar"} ]


class TestStrategies(YTEnvSetup):
    NUM_MASTERS = 1
    NUM_NODES = 2
    NUM_SCHEDULERS = 1

    def _prepare_tables(self):
        create("table", "//tmp/t_in")
        set("//tmp/t_in/@replication_factor", 1)
        write_table("//tmp/t_in", {"foo": "bar"})

        create("table", "//tmp/t_out")
        set("//tmp/t_out/@replication_factor", 1)

    def _get_table_chunk_node(self, table):
        chunk_ids = get(table + "/@chunk_ids")
        chunk_id = chunk_ids[0]
        replicas = get("#{0}/@stored_replicas".format(chunk_id))
        assert len(replicas) == 1

        return replicas[0]

    def test_strategies(self):
        self._prepare_tables()

        node = self._get_table_chunk_node("//tmp/t_in")
        set_banned_flag(True, [ node ])

        print >>sys.stderr,  "Fail strategy"
        with pytest.raises(YtError):
            op = map(in_="//tmp/t_in", out="//tmp/t_out", command="cat", spec={"unavailable_chunk_strategy": "fail"})

        print >>sys.stderr,  "Skip strategy"
        map(in_="//tmp/t_in", out="//tmp/t_out", command="cat", spec={"unavailable_chunk_strategy": "skip"})
        assert read_table("//tmp/t_out") == []

        print >>sys.stderr,  "Wait strategy"
        op = map(dont_track=True, in_="//tmp/t_in", out="//tmp/t_out", command="cat",  spec={"unavailable_chunk_strategy": "wait"})

        set_banned_flag(False, [ node ])
        op.track()

        assert read_table("//tmp/t_out") == [ {"foo" : "bar"} ]

    def test_strategies_in_sort(self):
        v1 = {"key" : "aaa"}
        v2 = {"key" : "bb"}
        v3 = {"key" : "bbxx"}
        v4 = {"key" : "zfoo"}
        v5 = {"key" : "zzz"}

        create("table", "//tmp/t_in")
        set("//tmp/t_in/@replication_factor", 1)
        write_table("//tmp/t_in", [v3, v5, v1, v2, v4]) # some random order

        create("table", "//tmp/t_out")
        set("//tmp/t_out/@replication_factor", 1)

        set_banned_flag(True)

        print >>sys.stderr, "Fail strategy"
        with pytest.raises(YtError):
            op = sort(in_="//tmp/t_in", out="//tmp/t_out", sort_by="key", spec={"unavailable_chunk_strategy": "fail"})

        print >>sys.stderr, "Skip strategy"
        sort(in_="//tmp/t_in", out="//tmp/t_out", sort_by="key", spec={"unavailable_chunk_strategy": "skip"})
        assert read_table("//tmp/t_out") == []

        print >>sys.stderr, "Wait strategy"
        op = sort(dont_track=True, in_="//tmp/t_in", out="//tmp/t_out", sort_by="key", spec={"unavailable_chunk_strategy": "wait"})

        # Give a chance to scraper to work
        time.sleep(1.0)
        set_banned_flag(False)
        op.track()

        assert read_table("//tmp/t_out") == [v1, v2, v3, v4, v5]
        assert get("//tmp/t_out/@sorted") == True
        assert get("//tmp/t_out/@sorted_by") == ["key"]

    def test_strategies_in_merge(self):
        create("table", "//tmp/t1")
        set("//tmp/t1/@replication_factor", 1)
        write_table("<append=true>//tmp/t1", [{"a": 0}, {"a": 2}], sorted_by="a")
        write_table("<append=true>//tmp/t1", [{"a": 4}, {"a": 6}], sorted_by="a")

        create("table", "//tmp/t2")
        set("//tmp/t2/@replication_factor", 1)
        write_table("<append=true>//tmp/t2", [{"a": 1}, {"a": 3}], sorted_by="a")
        write_table("<append=true>//tmp/t2", [{"a": 5}, {"a": 7}], sorted_by="a")

        create("table", "//tmp/t_out")
        set("//tmp/t_out/@replication_factor", 1)

        set_banned_flag(True)

        print >>sys.stderr, "Fail strategy"
        with pytest.raises(YtError):
            op = merge(mode="sorted", in_=["//tmp/t1", "//tmp/t2"], out="//tmp/t_out", spec={"unavailable_chunk_strategy": "fail"})

        print >>sys.stderr, "Skip strategy"
        merge(mode="sorted", in_=["//tmp/t1", "//tmp/t2"], out="//tmp/t_out", spec={"unavailable_chunk_strategy": "skip"})
        assert read_table("//tmp/t_out") == []

        print >>sys.stderr, "Wait strategy"
        op = merge(dont_track=True, mode="sorted", in_=["//tmp/t1", "//tmp/t2"], out="//tmp/t_out", spec={"unavailable_chunk_strategy": "wait"})

        # Give a chance for scraper to work
        time.sleep(1.0)
        set_banned_flag(False)
        op.track()

        assert read_table("//tmp/t_out") == [{"a": i} for i in range(8)]
        assert get("//tmp/t_out/@sorted") == True
        assert get("//tmp/t_out/@sorted_by") == ["a"]

class TestSchedulerMaxChunkPerJob(YTEnvSetup):
    NUM_MASTERS = 3
    NUM_NODES = 3
    NUM_SCHEDULERS = 1

    DELTA_SCHEDULER_CONFIG = {
        "scheduler": {
            "map_operation_options" : {
                "max_chunk_stripes_per_job" : 1,
            },
            "ordered_merge_operation_options" : {
                "max_chunk_stripes_per_job" : 1,
            },
            "sorted_merge_operation_options" : {
                "max_chunk_stripes_per_job" : 1,
            },
            "reduce_operation_options" : {
                "max_chunk_stripes_per_job" : 1,
            },
        }
    }

    def test_max_chunk_stripes_per_job(self):
        data = [{"foo": i} for i in xrange(5)]
        create("table", "//tmp/in1")
        create("table", "//tmp/in2")
        create("table", "//tmp/out")
        write_table("//tmp/in1", data, sorted_by="foo")
        write_table("//tmp/in2", data, sorted_by="foo")



        op = merge(mode="ordered", in_=["//tmp/in1", "//tmp/in2"], out="//tmp/out", spec={"force_transform": True})
        assert data + data == read_table("//tmp/out")

        # Must be 2 jobs since input has 2 chunks.
        assert get("//sys/operations/{0}/@progress/jobs/total".format(op.id)) == 2

        op = map(command="cat >/dev/null", in_=["//tmp/in1", "//tmp/in2"], out="//tmp/out")
        assert get("//sys/operations/{0}/@progress/jobs/total".format(op.id)) == 2

        op = merge(mode="sorted", in_=["//tmp/in1", "//tmp/in2"], out="//tmp/out")
        assert get("//sys/operations/{0}/@progress/jobs/total".format(op.id)) == 2

        op = reduce(command="cat >/dev/null", in_=["//tmp/in1", "//tmp/in2"], out="//tmp/out", reduce_by=["foo"])
        assert get("//sys/operations/{0}/@progress/jobs/total".format(op.id)) == 2


class TestSchedulerMaxChildrenPerAttachRequest(YTEnvSetup):
    NUM_MASTERS = 3
    NUM_NODES = 3
    NUM_SCHEDULERS = 1

    DELTA_SCHEDULER_CONFIG = {
        "scheduler": {
            "max_children_per_attach_request": 1,
        }
    }

    def test_max_children_per_attach_request(self):
        data = [{"foo": i} for i in xrange(3)]
        create("table", "//tmp/in")
        create("table", "//tmp/out")
        write_table("//tmp/in", data)

        map(command="cat", in_="//tmp/in", out="//tmp/out", spec={"data_size_per_job": 1})

        assert sorted(read_table("//tmp/out")) == sorted(data)
        assert get("//tmp/out/@row_count") == 3

    def test_max_children_per_attach_request_in_live_preview(self):
        data = [{"foo": i} for i in xrange(3)]
        create("table", "//tmp/in")
        create("table", "//tmp/out")
        write_table("//tmp/in", data)

        op = map(
            waiting_jobs=True,
            dont_track=True,
            command="cat",
            in_="//tmp/in",
            out="//tmp/out",
            spec={"data_size_per_job": 1})

        op.resume_job(op.jobs[0])
        op.resume_job(op.jobs[1])
        time.sleep(2)

        operation_path = "//sys/operations/{0}".format(op.id)
        transaction_id = get(operation_path + "/@async_scheduler_transaction_id")
        assert len(read_table(operation_path + "/output_0", tx=transaction_id)) == 2
        assert get(operation_path + "/output_0/@row_count", tx=transaction_id) == 2

        op.resume_jobs()
        op.track()


class TestSchedulerOperationLimits(YTEnvSetup):
    NUM_MASTERS = 3
    NUM_NODES = 3
    NUM_SCHEDULERS = 1

    DELTA_SCHEDULER_CONFIG = {
        "scheduler": {
            "max_running_operation_count_per_pool" : 1,
            "static_orchid_cache_update_period": 100,
        }
    }

    def teardown(self):
        set("//sys/pools", {})

    def _run_operations(self):
        create("table", "//tmp/in")
        create("table", "//tmp/out1")
        create("table", "//tmp/out2")
        create("table", "//tmp/out3")
        write_table("//tmp/in", [{"foo": i} for i in xrange(5)])

        op1 = map(
            dont_track=True,
            waiting_jobs=True,
            command="cat >/dev/null",
            in_=["//tmp/in"],
            out="//tmp/out1",
            spec={"pool": "test_pool_1"})

        op2 = map(
            dont_track=True,
            command="cat >/dev/null",
            in_=["//tmp/in"],
            out="//tmp/out2",
            spec={"pool": "test_pool_1"})

        op3 = map(
            dont_track=True,
            waiting_jobs=True,
            command="cat >/dev/null",
            in_=["//tmp/in"],
            out="//tmp/out3",
            spec={"pool": "test_pool_2"})

        op1.ensure_running()
        with pytest.raises(TimeoutError):
            op2.ensure_running(timeout=1.0)
        op3.ensure_running()

        op1.resume_jobs()
        op3.resume_jobs()

        op1.track()
        op2.track()
        op3.track()

        assert read_table("//tmp/out1") == []
        assert read_table("//tmp/out2") == []
        assert read_table("//tmp/out3") == []

    def test_operations_pool_limit(self):
        create("map_node", "//sys/pools/test_pool_1")
        create("map_node", "//sys/pools/test_pool_2")
        self._run_operations()

    def test_operations_recursive_pool_limit(self):
        create("map_node", "//sys/pools/research")
        set("//sys/pools/research/@max_running_operation_count", 2)
        create("map_node", "//sys/pools/research/test_pool_1")
        create("map_node", "//sys/pools/research/test_pool_2")
        self._run_operations()

    def test_pending_operations_after_revive(self):
        create("table", "//tmp/in")
        create("table", "//tmp/out1")
        create("table", "//tmp/out2")
        data = [{"foo": i} for i in xrange(5)]
        write_table("//tmp/in", data)

        op1 = map(dont_track=True, command="sleep 5.0; cat", in_=["//tmp/in"], out="//tmp/out1")
        op2 = map(dont_track=True, command="cat", in_=["//tmp/in"], out="//tmp/out2")

        time.sleep(1.5)

        self.Env.kill_schedulers()
        self.Env.start_schedulers()

        op1.track()
        op2.track()

        assert sorted(read_table("//tmp/out1")) == sorted(data)
        assert sorted(read_table("//tmp/out2")) == sorted(data)

    def test_abort_of_pending_operation(self):
        create("table", "//tmp/in")
        create("table", "//tmp/out1")
        create("table", "//tmp/out2")
        create("table", "//tmp/out3")
        write_table("//tmp/in", [{"foo": i} for i in xrange(5)])

        op1 = map(dont_track=True, waiting_jobs=True, command="cat >/dev/null", in_=["//tmp/in"], out="//tmp/out1")
        op2 = map(dont_track=True, command="cat >/dev/null", in_=["//tmp/in"], out="//tmp/out2")
        op3 = map(dont_track=True, command="cat >/dev/null", in_=["//tmp/in"], out="//tmp/out3")

        time.sleep(1.5)
        assert op1.get_state() == "running"
        assert op2.get_state() == "pending"
        assert op3.get_state() == "pending"

        op2.abort()
        op1.resume_jobs()
        op1.track()
        op3.track()

        assert op1.get_state() == "completed"
        assert op2.get_state() == "aborted"
        assert op3.get_state() == "completed"

    def test_reconfigured_pools_operations_limit(self):
        create("table", "//tmp/in")
        create("table", "//tmp/out1")
        create("table", "//tmp/out2")
        write_table("//tmp/in", [{"foo": i} for i in xrange(5)])

        create("map_node", "//sys/pools/test_pool_1")
        create("map_node", "//sys/pools/test_pool_2")

        op1 = map(
            dont_track=True,
            waiting_jobs=True,
            command="cat",
            in_=["//tmp/in"],
            out="//tmp/out1",
            spec={"pool": "test_pool_1"})

        remove("//sys/pools/test_pool_1")
        create("map_node", "//sys/pools/test_pool_2/test_pool_1")
        time.sleep(0.5)

        op2 = map(
            dont_track=True,
            command="cat",
            in_=["//tmp/in"],
            out="//tmp/out2",
            spec={"pool": "test_pool_2"})

        op1.ensure_running()
        with pytest.raises(TimeoutError):
            op2.ensure_running(timeout=1.0)

        op1.resume_jobs()
        op1.track()
        op2.track()

    def test_total_operations_limit(self):
        create("map_node", "//sys/pools/research")
        create("map_node", "//sys/pools/research/research_subpool")
        create("map_node", "//sys/pools/production")
        set("//sys/pools/research/@max_operation_count", 3)

        create("table", "//tmp/in")
        write_table("//tmp/in", [{"foo": "bar"}])
        for i in xrange(5):
            create("table", "//tmp/out" + str(i))


        ops = []
        def run(index, pool, should_raise):
            def execute(dont_track):
                return map(
                    dont_track=dont_track,
                    command="sleep 1000; cat",
                    in_=["//tmp/in"],
                    out="//tmp/out" + str(index),
                    spec={"pool": pool})

            if should_raise:
                with pytest.raises(YtError):
                    execute(False)
            else:
                ops.append(execute(True))

        for i in xrange(3):
            run(i, "research", False)

        for i in xrange(3, 5):
            run(i, "research", True)

        for i in xrange(3, 5):
            run(i, "research_subpool", True)

        self.Env.kill_schedulers()
        self.Env.start_schedulers()

        for i in xrange(3, 5):
            run(i, "research", True)

        for i in xrange(3, 5):
            run(i, "production", False)

        for op in ops:
            op.abort()

    def test_pool_changes(self):
        create("map_node", "//sys/pools/research")
        create("map_node", "//sys/pools/research/subpool")
        create("map_node", "//sys/pools/production")

        create("table", "//tmp/in")
        write_table("//tmp/in", [{"foo": "bar"}])
        for i in xrange(5):
            create("table", "//tmp/out" + str(i))

        ops = []
        def run(index, pool):
            ops.append(map(
                dont_track=True,
                command="sleep 1000; cat",
                in_=["//tmp/in"],
                out="//tmp/out" + str(index),
                spec={"pool": pool}))

        for i in xrange(1, 4):
            run(i, "subpool")

        time.sleep(0.5)

        assert get("//sys/scheduler/orchid/scheduler/pools/subpool/running_operation_count") == 1
        assert get("//sys/scheduler/orchid/scheduler/pools/subpool/operation_count") == 3

        assert get("//sys/scheduler/orchid/scheduler/pools/research/running_operation_count") == 1
        assert get("//sys/scheduler/orchid/scheduler/pools/research/operation_count") == 3

        assert get("//sys/scheduler/orchid/scheduler/pools/production/running_operation_count") == 0
        assert get("//sys/scheduler/orchid/scheduler/pools/production/operation_count") == 0

        move("//sys/pools/research/subpool", "//sys/pools/production/subpool")

        time.sleep(0.5)

        assert get("//sys/scheduler/orchid/scheduler/pools/subpool/running_operation_count") == 1
        assert get("//sys/scheduler/orchid/scheduler/pools/subpool/operation_count") == 3

        assert get("//sys/scheduler/orchid/scheduler/pools/research/running_operation_count") == 0
        assert get("//sys/scheduler/orchid/scheduler/pools/research/operation_count") == 0

        assert get("//sys/scheduler/orchid/scheduler/pools/production/running_operation_count") == 1
        assert get("//sys/scheduler/orchid/scheduler/pools/production/operation_count") == 3

        for op in ops:
            op.abort()

class TestSchedulingTags(YTEnvSetup):
    NUM_MASTERS = 3
    NUM_NODES = 2
    NUM_SCHEDULERS = 1

    DELTA_SCHEDULER_CONFIG = {
        "scheduler" : {
            "event_log" : {
                "flush_period" : 300,
                "retry_backoff_time": 300
            }
        }
    }

    def _prepare(self):
        create("table", "//tmp/t_in")
        write_table("//tmp/t_in", {"foo": "bar"})
        create("table", "//tmp/t_out")

        self.node = list(get("//sys/nodes"))[0]
        set("//sys/nodes/{0}/@user_tags".format(self.node), ["tagA", "tagB"])
        # Wait applying scheduling tags.
        time.sleep(0.1)

    def test_failed_cases(self):
        self._prepare()

        # TODO(acid): Enable this when scheduling tag prechecks will be added on operation start
        # map(command="cat", in_="//tmp/t_in", out="//tmp/t_out")
        # with pytest.raises(YtError):
            # map(command="cat", in_="//tmp/t_in", out="//tmp/t_out", spec={"scheduling_tag": "tagC"})

        map(command="cat", in_="//tmp/t_in", out="//tmp/t_out", spec={"scheduling_tag": "tagA"})
        assert read_table("//tmp/t_out") == [ {"foo" : "bar"} ]

        # TODO(acid): Enable this when scheduling tag prechecks will be added on operation start
        # set("//sys/nodes/{0}/@user_tags".format(self.node), [])
        # time.sleep(1.0)
        # with pytest.raises(YtError):
            # map(command="cat", in_="//tmp/t_in", out="//tmp/t_out", spec={"scheduling_tag": "tagA"})


    def test_pools(self):
        self._prepare()

        create("map_node", "//sys/pools/test_pool", attributes={"node_tag": "tagA"})
        map(command="cat", in_="//tmp/t_in", out="//tmp/t_out", spec={"pool": "test_pool"})
        assert read_table("//tmp/t_out") == [ {"foo" : "bar"} ]

    def test_tag_correctness(self):
        def get_job_nodes(op):
            nodes = __builtin__.set()
            for row in read_table("//sys/scheduler/event_log"):
                if row.get("event_type") == "job_started" and row.get("operation_id") == op.id:
                    nodes.add(row["node_address"])
            return nodes

        self._prepare()
        write_table("//tmp/t_in", [{"foo": "bar"} for _ in xrange(20)])

        set("//sys/nodes/{0}/@user_tags".format(self.node), ["tagB"])
        time.sleep(1.2)
        op = map(command="cat", in_="//tmp/t_in", out="//tmp/t_out", spec={"scheduling_tag": "tagB", "job_count": 20})
        time.sleep(0.8)
        assert get_job_nodes(op) == __builtin__.set([self.node])


        op = map(command="cat", in_="//tmp/t_in", out="//tmp/t_out", spec={"job_count": 20})
        time.sleep(0.8)
        assert len(get_job_nodes(op)) <= 2


    def _test_pool_acl_prologue(self):
        create("table", "//tmp/t_in")
        create("table", "//tmp/t_out")
        create_user("u")

    def _test_pool_acl_core(self, pool, acl_path):
        def _run_op():
            map(command="cat",
                in_="//tmp/t_in",
                out="//tmp/t_out",
                authenticated_user="u",
                spec={"pool": pool})
        _run_op()
        set("//sys/pools{0}/@acl/0/action".format(acl_path), "deny")
        with pytest.raises(YtError):
            _run_op()

    def test_global_pool_acl(self):
        self._test_pool_acl_prologue()
        create("map_node", "//sys/pools/p", attributes={
            "inherit_acl": False,
<<<<<<< HEAD
            "acl": [make_ace("allow", "u", "use")]
=======
            "acl": [make_ace("allow", ["u"], ["use"])]
>>>>>>> 5cbb1b8c
        })
        self._test_pool_acl_core("p", "/p")

    def test_inner_pool_acl(self):
        self._test_pool_acl_prologue()
        create("map_node", "//sys/pools/p1", attributes={
            "inherit_acl": False,
<<<<<<< HEAD
            "acl": [make_ace("allow", "u", "use")]
=======
            "acl": [make_ace("allow", ["u"], ["use"])]
>>>>>>> 5cbb1b8c
        })
        create("map_node", "//sys/pools/p1/p2")
        self._test_pool_acl_core("p2", "/p1")

    def test_forbid_immediate_operations(self):
        self._test_pool_acl_prologue()

        create("map_node", "//sys/pools/p1", attributes={"forbid_immediate_operations": True})
        create("map_node", "//sys/pools/p1/p2")

        time.sleep(0.5)

        with pytest.raises(YtError):
            map(command="cat",
                in_="//tmp/t_in",
                out="//tmp/t_out",
                user="u",
                spec={"pool": "p1"})

        map(command="cat",
            in_="//tmp/t_in",
            out="//tmp/t_out",
            user="u",
            spec={"pool": "p2"})

##################################################################

class TestSchedulerConfig(YTEnvSetup):
    NUM_MASTERS = 3
    NUM_NODES = 5
    NUM_SCHEDULERS = 1

    DELTA_SCHEDULER_CONFIG = {
        "scheduler" : {
            "event_log" : {
                "retry_backoff_time" : 7,
                "flush_period" : 5000
            },
            "operation_options": {
                "spec_template": {
                    "data_size_per_job": 1000
                }
            },
            "map_operation_options": {
                "spec_template": {
                    "data_size_per_job": 2000,
                    "max_failed_job_count": 10
                }
            }
        },
        "addresses": [
            ("ipv4", "127.0.0.1"),
            ("ipv6", "::1")
        ]
    }

    def test_basic(self):
        orchid_scheduler_config = "//sys/scheduler/orchid/scheduler/config"
        assert get("{0}/event_log/flush_period".format(orchid_scheduler_config)) == 5000
        assert get("{0}/event_log/retry_backoff_time".format(orchid_scheduler_config)) == 7

        set("//sys/scheduler/config", { "event_log" : { "flush_period" : 10000 } })
        time.sleep(2)

        assert get("{0}/event_log/flush_period".format(orchid_scheduler_config)) == 10000
        assert get("{0}/event_log/retry_backoff_time".format(orchid_scheduler_config)) == 7

        set("//sys/scheduler/config", {})
        time.sleep(2)

        assert get("{0}/event_log/flush_period".format(orchid_scheduler_config)) == 5000
        assert get("{0}/event_log/retry_backoff_time".format(orchid_scheduler_config)) == 7

    def test_compat(self):
        orchid_scheduler_config = "//sys/scheduler/orchid/scheduler/config"

        set("//sys/scheduler/config", { "max_running_operation_count_per_pool" : 666 })
        time.sleep(3)
        assert get("{0}/max_running_operation_count_per_pool".format(orchid_scheduler_config)) == 666

        set("//sys/scheduler/config", {})
        time.sleep(3)
        assert get("{0}/max_running_operation_count_per_pool".format(orchid_scheduler_config)) == 50

        # COMPAT(acid): Remove this when max_running_operations_per_pool is removed.
        set("//sys/scheduler/config", { "max_running_operations_per_pool" : 999 })
        time.sleep(3)
        assert get("{0}/max_running_operation_count_per_pool".format(orchid_scheduler_config)) == 999

    def test_adresses(self):
        adresses = get("//sys/scheduler/@addresses")
        assert adresses["ipv4"].startswith("127.0.0.1:")
        assert adresses["ipv6"].startswith("::1:")

    def test_specs(self):
        create("table", "//tmp/t_in")
        write_table("<append=true>//tmp/t_in", {"foo": "bar"})

        create("table", "//tmp/t_out")

        op = map(command="cat", in_=["//tmp/t_in"], out="//tmp/t_out")
        assert get("//sys/operations/{0}/@spec/data_size_per_job".format(op.id)) == 2000

        op = merge(in_=["//tmp/t_in"], out="//tmp/t_out")
        assert get("//sys/operations/{0}/@spec/data_size_per_job".format(op.id)) == 1000

    def test_cypress_config(self):
        create("table", "//tmp/t_in")
        write_table("<append=true>//tmp/t_in", {"foo": "bar"})
        create("table", "//tmp/t_out")

        op = map(command="cat", in_=["//tmp/t_in"], out="//tmp/t_out")
        assert get("//sys/operations/{0}/@spec/data_size_per_job".format(op.id)) == 2000
        assert get("//sys/operations/{0}/@spec/max_failed_job_count".format(op.id)) == 10

        set("//sys/scheduler/config", {"map_operation_options": {"spec_template": {"max_failed_job_count": 50}}})
        time.sleep(0.5)

        op = map(command="cat", in_=["//tmp/t_in"], out="//tmp/t_out")
        assert get("//sys/operations/{0}/@spec/data_size_per_job".format(op.id)) == 2000
        assert get("//sys/operations/{0}/@spec/max_failed_job_count".format(op.id)) == 50

class TestSchedulerPools(YTEnvSetup):
    NUM_MASTERS = 3
    NUM_NODES = 3
    NUM_SCHEDULERS = 1

    DELTA_SCHEDULER_CONFIG = {
        "scheduler": {
            "watchers_update_period": 100,
            "default_parent_pool": "default_pool",
            "event_log" : {
                "flush_period" : 300,
                "retry_backoff_time": 300
            }
        }
    }

    def _prepare(self):
        create("table", "//tmp/t_in")
        set("//tmp/t_in/@replication_factor", 1)
        write_table("//tmp/t_in", {"foo": "bar"})

        create("table", "//tmp/t_out")
        set("//tmp/t_out/@replication_factor", 1)

    def test_pools_reconfiguration(self):
        self._prepare()

        testing_options = {"scheduling_delay": 1000}

        create("map_node", "//sys/pools/test_pool_1")
        create("map_node", "//sys/pools/test_pool_2")
        time.sleep(0.2)

        op = map(
            dont_track=True,
            command="cat",
            in_="//tmp/t_in",
            out="//tmp/t_out",
            spec={"pool": "test_pool_1", "testing": testing_options})
        time.sleep(1)

        remove("//sys/pools/test_pool_1")
        create("map_node", "//sys/pools/test_pool_2/test_pool_1")

        op.track()

    def test_default_parent_pool(self):
        self._prepare()

        create("map_node", "//sys/pools/default_pool")
        time.sleep(0.2)

        op = map(
            dont_track=True,
            waiting_jobs=True,
            command="cat",
            in_="//tmp/t_in",
            out="//tmp/t_out")

        pool = get("//sys/scheduler/orchid/scheduler/pools/root")
        assert pool["parent"] == "default_pool"

        remove("//sys/pools/default_pool")
        time.sleep(0.2)

        op.resume_jobs()
        op.track()

    def test_event_log(self):
        self._prepare()

        create("map_node", "//sys/pools/custom_pool")
        op = map(command="cat", in_="//tmp/t_in", out="//tmp/t_out", spec={"pool": "custom_pool"})

        time.sleep(2.0)

        events = []
        for row in read_table("//sys/scheduler/event_log"):
            event_type = row["event_type"]
            if event_type.startswith("operation_") and event_type != "operation_prepared" and row["operation_id"] == op.id:
                events.append(row["event_type"])
                assert row["pool"]

        assert events == ["operation_started", "operation_completed"]


class TestSchedulerSnapshots(YTEnvSetup):
    NUM_MASTERS = 3
    NUM_NODES = 5
    NUM_SCHEDULERS = 1

    DELTA_SCHEDULER_CONFIG = {
        "scheduler": {
            "snapshot_period": 500,
            "operation_controller_suspend_timeout": 2000,
            "max_concurrent_controller_schedule_job_calls": 1,
        }
    }

    def test_snapshots(self):
        create("table", "//tmp/in")
        write_table("//tmp/in", [{"foo": i} for i in xrange(5)])
        create("table", "//tmp/out")

        testing_options = {"scheduling_delay": 500}

        op = map(
            dont_track=True,
            waiting_jobs=True,
            command="cat",
            in_="//tmp/in",
            out="//tmp/out",
            spec={"data_size_per_job": 1, "testing": testing_options})

        snapshot_path = "//sys/operations/{0}/snapshot".format(op.id)
        track_path(snapshot_path, 10)

        # This is done to avoid read failures due to snapshot file rewriting.
        snapshot_backup_path = snapshot_path + ".backup"
        copy(snapshot_path, snapshot_backup_path)
        assert len(read_file(snapshot_backup_path, verbose=False)) > 0

        op.resume_jobs()
        op.track()

    def test_parallel_snapshots(self):
        create("table", "//tmp/input")

        testing_options = {"scheduling_delay": 100}

        job_count = 1
        original_data = [{"index": i} for i in xrange(job_count)]
        write_table("//tmp/input", original_data)

        operation_count = 5
        ops = []
        for index in range(operation_count):
            output = "//tmp/output" + str(index)
            create("table", output)
            ops.append(
                map(dont_track=True,
                    waiting_jobs=True,
                    command="cat",
                    in_="//tmp/input",
                    out=[output],
                    spec={"data_size_per_job": 1, "testing": testing_options}))

        for op in ops:
            snapshot_path = "//sys/operations/{0}/snapshot".format(op.id)
            track_path(snapshot_path, 10)

            snapshot_backup_path = snapshot_path + ".backup"
            copy(snapshot_path, snapshot_backup_path)
            assert len(read_file(snapshot_backup_path, verbose=False)) > 0
            op.resume_jobs()

        for op in ops:
            op.track()

    def test_suspend_time_limit(self):
        create("table", "//tmp/in")
        write_table("//tmp/in", [{"foo": i} for i in xrange(5)])

        create("table", "//tmp/out1")
        create("table", "//tmp/out2")

        while True:
            op2 = map(
                dont_track=True,
                command="cat",
                in_="//tmp/in",
                out="//tmp/out2",
                spec={"data_size_per_job": 1, "testing": {"scheduling_delay": 15000}})

            time.sleep(2)

            snapshot_path2 = "//sys/operations/{0}/snapshot".format(op2.id)
            if exists(snapshot_path2):
                op2.abort()
                continue
            else:
                break

        op1 = map(
            dont_track=True,
            command="sleep 10; cat",
            in_="//tmp/in",
            out="//tmp/out1",
            spec={"data_size_per_job": 1})

        time.sleep(8)

        snapshot_path1 = "//sys/operations/{0}/snapshot".format(op1.id)
        snapshot_path2 = "//sys/operations/{0}/snapshot".format(op2.id)

        assert exists(snapshot_path1)
        assert not exists(snapshot_path2)

        op1.abort()
        op2.abort()

class TestSchedulerPreemption(YTEnvSetup):
    NUM_MASTERS = 1
    NUM_NODES = 3
    NUM_SCHEDULERS = 1

    DELTA_SCHEDULER_CONFIG = {
        "scheduler": {
            "min_share_preemption_timeout": 100,
            "fair_share_starvation_tolerance": 0.7,
            "fair_share_starvation_tolerance_limit": 0.9,
            "fair_share_update_period": 100
        }
    }

    def test_preemption(self):
        create("table", "//tmp/t_in")
        for i in xrange(3):
            write_table("<append=true>//tmp/t_in", {"foo": "bar"})

        create("table", "//tmp/t_out1")
        create("table", "//tmp/t_out2")

        op1 = map(dont_track=True, command="sleep 1000; cat", in_=["//tmp/t_in"], out="//tmp/t_out1",
                  spec={"pool": "fake_pool", "job_count": 3, "locality_timeout": 0})
        time.sleep(3)

        assert get("//sys/scheduler/orchid/scheduler/pools/fake_pool/fair_share_ratio") >= 0.999
        assert get("//sys/scheduler/orchid/scheduler/pools/fake_pool/usage_ratio") >= 0.999

        create("map_node", "//sys/pools/test_pool", attributes={"min_share_ratio": 1.0})
        op2 = map(dont_track=True, command="cat", in_=["//tmp/t_in"], out="//tmp/t_out2", spec={"pool": "test_pool"})
        op2.track()

        op1.abort()

    @pytest.mark.parametrize("interruptible", [False, True])
    def test_interrupt_job_on_preemption(self, interruptible):
        create("table", "//tmp/t_in")
        write_table(
            "//tmp/t_in",
            [{"key": "%08d" % i, "value": "(foo)", "data": "a" * (2 * 1024 * 1024)} for i in range(6)],
            table_writer = {
                "block_size": 1024,
                "desired_chunk_size": 1024})

        create("table", "//tmp/t_out1")
        create("table", "//tmp/t_out2")

        spec={
            "pool": "fake_pool",
            "locality_timeout": 0
        }
        if interruptible:
            data_size_per_job = get("//tmp/t_in/@uncompressed_data_size")
            spec["data_size_per_job"] = data_size_per_job / 3 + 1
        else:
            spec["job_count"] = 3
        op1 = map(
            dont_track=True,
            command="sleep 5; cat; echo stderr 1>&2",
            in_=["//tmp/t_in"],
            out="//tmp/t_out1",
            spec=spec)
        time.sleep(3)

        assert get("//sys/scheduler/orchid/scheduler/pools/fake_pool/fair_share_ratio") >= 0.999
        assert get("//sys/scheduler/orchid/scheduler/pools/fake_pool/usage_ratio") >= 0.999

        create("map_node", "//sys/pools/test_pool", attributes={"min_share_ratio": 1.0})
        op2 = map(
            dont_track=True,
            command="cat",
            in_=["//tmp/t_in"],
            out="//tmp/t_out2",
            spec={"pool": "test_pool"})
        op2.track()
        op1.track()
        assert get("//sys/operations/" + op1.id + "/jobs/@count") == (4 if interruptible else 3)

    def test_min_share_ratio(self):
        create("map_node", "//sys/pools/test_min_share_ratio_pool", attributes={"min_share_ratio": 1.0})

        create("table", "//tmp/t_in")
        for i in xrange(3):
            write_table("<append=true>//tmp/t_in", {"foo": "bar"})

        create("table", "//tmp/t_out")

        get_operation_min_share_ratio = lambda op_id: \
            get("//sys/scheduler/orchid/scheduler/operations/{0}/progress/adjusted_min_share_ratio".format(op_id))

        min_share_settings = [
            {"min_share_ratio": 0.5},
            {"min_share_resources": {"cpu": 3}},
            {"min_share_resources": {"cpu": 1, "user_slots": 3}},
            {"min_share_ratio": 0.5, "min_share_resources": {"cpu": 3}},
        ]

        total_resource_limit = get("//sys/scheduler/orchid/scheduler/cell/resource_limits")

        def compute_min_share_ratio(spec):
            min_share_ratio = spec.get("min_share_ratio", 0.0)
            if "min_share_resources" in spec:
                for resource, value in spec["min_share_resources"].iteritems():
                    min_share_ratio = max(min_share_ratio, value * 1.0 / total_resource_limit[resource])
            return min_share_ratio

        for min_share_spec in min_share_settings:
            spec = {"job_count": 3, "pool": "test_min_share_ratio_pool"}
            spec.update(min_share_spec)
            op = map(
                dont_track=True,
                waiting_jobs=True,
                command="cat",
                in_=["//tmp/t_in"],
                out="//tmp/t_out",
                spec=spec)

            # Wait for fair share update.
            time.sleep(0.2)

            assert get_operation_min_share_ratio(op.id) == compute_min_share_ratio(min_share_spec)

            op.resume_jobs()
            op.track()

    def test_recursive_preemption_settings(self):
        create("map_node", "//sys/pools/p1", attributes={"fair_share_starvation_tolerance_limit": 0.6})
        create("map_node", "//sys/pools/p1/p2")
        create("map_node", "//sys/pools/p1/p3", attributes={"fair_share_starvation_tolerance": 0.5})
        create("map_node", "//sys/pools/p1/p4", attributes={"fair_share_starvation_tolerance": 0.9})
        create("map_node", "//sys/pools/p5", attributes={"fair_share_starvation_tolerance": 0.8})
        create("map_node", "//sys/pools/p5/p6")
        time.sleep(1)

        get_pool_tolerance = lambda pool: \
            get("//sys/scheduler/orchid/scheduler/pools/{0}/adjusted_fair_share_starvation_tolerance".format(pool))

        assert get_pool_tolerance("p1") == 0.7
        assert get_pool_tolerance("p2") == 0.6
        assert get_pool_tolerance("p3") == 0.5
        assert get_pool_tolerance("p4") == 0.6
        assert get_pool_tolerance("p5") == 0.8
        assert get_pool_tolerance("p6") == 0.8

        create("table", "//tmp/t_in")
        write_table("//tmp/t_in", {"foo": "bar"})
        create("table", "//tmp/t_out1")
        create("table", "//tmp/t_out2")
        create("table", "//tmp/t_out3")
        create("table", "//tmp/t_out4")

        op1 = map(
            dont_track=True,
            command="sleep 1000; cat",
            in_="//tmp/t_in",
            out="//tmp/t_out1",
            spec={"pool": "p2", "fair_share_starvation_tolerance": 0.4})

        op2 = map(
            dont_track=True,
            command="sleep 1000; cat",
            in_="//tmp/t_in",
            out="//tmp/t_out2",
            spec={"pool": "p2", "fair_share_starvation_tolerance": 0.8})

        op3 = map(
            dont_track=True,
            command="sleep 1000; cat",
            in_="//tmp/t_in",
            out="//tmp/t_out3",
            spec={"pool": "p6"})

        op4 = map(
            dont_track=True,
            command="sleep 1000; cat",
            in_="//tmp/t_in",
            out="//tmp/t_out4",
            spec={"pool": "p6", "fair_share_starvation_tolerance": 0.9})

        time.sleep(1)

        get_operation_tolerance = lambda op_id: \
            get("//sys/scheduler/orchid/scheduler/operations/{0}/progress/adjusted_fair_share_starvation_tolerance".format(op_id))

        assert get_operation_tolerance(op1.id) == 0.4
        assert get_operation_tolerance(op2.id) == 0.6
        assert get_operation_tolerance(op3.id) == 0.8
        assert get_operation_tolerance(op4.id) == 0.9

        op1.abort();
        op2.abort();


class TestSchedulerAggressivePreemption(YTEnvSetup):
    NUM_MASTERS = 1
    NUM_NODES = 3
    NUM_SCHEDULERS = 1

    DELTA_SCHEDULER_CONFIG = {
        "scheduler": {
            "fair_share_preemption_timeout": 100,
            "min_share_preemption_timeout": 100,
            "fair_share_update_period": 100,
            "aggressive_preemption_satisfaction_threshold": 0.2
        }
    }

    @classmethod
    def modify_node_config(cls, config):
        for resource in ["cpu", "user_slots"]:
            config["exec_agent"]["job_controller"]["resource_limits"][resource] = 2

    def test_aggressive_preemption(self):
        create("table", "//tmp/t_in")
        for i in xrange(3):
            write_table("<append=true>//tmp/t_in", {"foo": "bar"})

        create("table", "//tmp/t_out")

        create("map_node", "//sys/pools/special_pool")
        set("//sys/pools/special_pool/@aggressive_starvation_enabled", True)

        get_fair_share_ratio = lambda op_id: \
            get("//sys/scheduler/orchid/scheduler/operations/{0}/progress/fair_share_ratio".format(op_id))

        get_usage_ratio = lambda op_id: \
            get("//sys/scheduler/orchid/scheduler/operations/{0}/progress/usage_ratio".format(op_id))

        get_running_job_count = lambda op_id: \
            len(get("//sys/scheduler/orchid/scheduler/operations/{0}/running_jobs".format(op_id)))

        ops = []
        for index in xrange(2):
            create("table", "//tmp/t_out" + str(index))
            op = map(dont_track=True, command="sleep 1000; cat", in_=["//tmp/t_in"], out="//tmp/t_out" + str(index),
                    spec={"pool": "fake_pool" + str(index), "job_count": 3, "locality_timeout": 0, "mapper": {"memory_limit": 10 * 1024 * 1024}})
            ops.append(op)
        time.sleep(3)

        for op in ops:
            assert assert_almost_equal(get_fair_share_ratio(op.id), 1.0 / 2.0)
            assert assert_almost_equal(get_usage_ratio(op.id), 1.0 / 2.0)
            assert get_running_job_count(op.id) == 3

        op = map(dont_track=True, command="sleep 1000; cat", in_=["//tmp/t_in"], out="//tmp/t_out",
                 spec={"pool": "special_pool", "job_count": 1, "locality_timeout": 0, "mapper": {"cpu_limit": 2}})
        time.sleep(3)

        assert assert_almost_equal(get_fair_share_ratio(op.id), 1.0 / 3.0)
        assert assert_almost_equal(get_usage_ratio(op.id), 1.0 / 3.0)
        assert get_running_job_count(op.id) == 1

class TestSchedulerHeterogeneousConfiguration(YTEnvSetup):
    NUM_MASTERS = 1
    NUM_NODES = 3
    NUM_SCHEDULERS = 1

    @classmethod
    def modify_node_config(cls, config):
        if not hasattr(cls, "node_counter"):
            cls.node_counter = 0
        cls.node_counter += 1
        if cls.node_counter == 1:
            config["exec_agent"]["job_controller"]["resource_limits"]["user_slots"] = 0

    def test_job_count(self):
        data = [{"foo": i} for i in xrange(3)]
        create("table", "//tmp/in")
        create("table", "//tmp/out")
        write_table("//tmp/in", data)

        assert get("//sys/scheduler/orchid/scheduler/cell/resource_limits/user_slots") == 2
        assert get("//sys/scheduler/orchid/scheduler/cell/resource_usage/user_slots") == 0

        op = map(
            dont_track=True,
            command="sleep 100",
            in_="//tmp/in",
            out="//tmp/out",
            spec={"data_size_per_job": 1, "locality_timeout": 0})

        time.sleep(2)

        assert get("//sys/scheduler/orchid/scheduler/operations/{0}/progress/resource_usage/user_slots".format(op.id)) == 2
        assert get("//sys/scheduler/orchid/scheduler/cell/resource_limits/user_slots") == 2
        assert get("//sys/scheduler/orchid/scheduler/cell/resource_usage/user_slots") == 2

        op.abort()

class TestSchedulerJobStatistics(YTEnvSetup):
    NUM_MASTERS = 1
    NUM_NODES = 3
    NUM_SCHEDULERS = 1

    DELTA_NODE_CONFIG = {
        "exec_agent": {
            "scheduler_connector": {
                "heartbeat_period": 100 # 100 msec
            }
        }
    }

    def _create_table(self, table):
        create("table", table)
        set(table + "/@replication_factor", 1)

    def test_scheduler_job_by_id(self):
        self._create_table("//tmp/in")
        self._create_table("//tmp/out")
        write_table("//tmp/in", [{"foo": i} for i in xrange(10)])
        op = map(
            dont_track=True,
            waiting_jobs=True,
            label="scheduler_job_statistics",
            in_="//tmp/in",
            out="//tmp/out",
            command="cat")

        running_jobs = get("//sys/scheduler/orchid/scheduler/operations/{0}/running_jobs".format(op.id))
        job_id = running_jobs.keys()[0]
        job_info = running_jobs.values()[0]

        # Check that /job_by_id is accessible only with direct job id.
        with pytest.raises(YtError):
            get("//sys/scheduler/orchid/scheduler/job_by_id")
        with pytest.raises(YtError):
            ls("//sys/scheduler/orchid/scheduler/job_by_id")

        job_info2 = get("//sys/scheduler/orchid/scheduler/job_by_id/{0}".format(job_id))
        # Check that job_info2 contains all the keys that are in job_info (do not check the same
        # for values because values could actually change between two get requests).
        for key in job_info:
            assert key in job_info2

    def test_scheduler_job_statistics(self):
        self._create_table("//tmp/in")
        self._create_table("//tmp/out")
        write_table("//tmp/in", [{"foo": i} for i in xrange(10)])

        op = map(
            dont_track=True,
            waiting_jobs=True,
            label="scheduler_job_statistics",
            in_="//tmp/in",
            out="//tmp/out",
            command="cat")

        running_jobs = get("//sys/scheduler/orchid/scheduler/operations/{0}/running_jobs".format(op.id))
        job_id = running_jobs.keys()[0]

        statistics_appeared = False
        for iter in xrange(30):
            statistics = get("//sys/scheduler/orchid/scheduler/job_by_id/{0}/statistics".format(job_id))
            data = statistics.get("data", {})
            _input = data.get("input", {})
            row_count = _input.get("row_count", {})
            _sum = row_count.get("sum", 0)
            if _sum == 10:
                statistics_appeared = True
                break
            time.sleep(1.0)

        assert statistics_appeared

        op.resume_jobs()
        op.track()

class TestSchedulerSuspiciousJobs(YTEnvSetup):
    NUM_MASTERS = 1
    NUM_NODES = 1
    NUM_SCHEDULERS = 1

    # This is a mix of options for 18.4 and 18.5
    DELTA_NODE_CONFIG = {
        "exec_agent": {
            "slot_manager": {
                "job_environment": {
                    "type": "cgroups",
                    "memory_watchdog_period": 100,
                    "supported_cgroups": [
                        "cpuacct",
                        "blkio",
                        "memory",
                        "cpu"],
                },
            },
            "scheduler_connector": {
                "heartbeat_period": 100 # 100 msec
            },
            "job_proxy_heartbeat_period": 100, # 100 msec
            "job_controller": {
                "resource_limits": {
                    "user_slots": 2,
                    "cpu": 2
                }
            }
        }
    }

    DELTA_SCHEDULER_CONFIG = {
        "scheduler": {
            "suspicious_inactivity_timeout": 2000, # 2 sec
            "running_jobs_update_period": 100 # 100 msec
        }
    }

    def test_false_suspicious_jobs(self):
        create("table", "//tmp/t", attributes={"replication_factor": 1})
        create("table", "//tmp/t1", attributes={"replication_factor": 1})
        create("table", "//tmp/t2", attributes={"replication_factor": 1})
        write_table("//tmp/t", [{"foo": i} for i in xrange(10)])

        # Jobs below are not suspicious, they are just stupid.
        op1 = map(
            dont_track=True,
            command='echo -ne "x = 1\nwhile True:\n    x = (x * x + 1) % 424243" | python',
            in_="//tmp/t",
            out="//tmp/t1")

        op2 = map(
            dont_track=True,
            command='sleep 1000',
            in_="//tmp/t",
            out="//tmp/t2")

        while True:
            if not exists("//sys/scheduler/orchid/scheduler/operations/" + op1.id):
                running_jobs1 = []
            else:
                running_jobs1 = get("//sys/scheduler/orchid/scheduler/operations/{0}/running_jobs".format(op1.id))

            if not exists("//sys/scheduler/orchid/scheduler/operations/" + op2.id):
                running_jobs2 = []
            else:
                running_jobs2 = get("//sys/scheduler/orchid/scheduler/operations/{0}/running_jobs".format(op2.id))

            if len(running_jobs1) == 0 or len(running_jobs2) == 0:
                time.sleep(1)
            else:
                break

        time.sleep(5)

        job1_id = running_jobs1.keys()[0]
        job2_id = running_jobs2.keys()[0]

        time.sleep(1)

        suspicious1 = get("//sys/scheduler/orchid/scheduler/job_by_id/{0}/suspicious".format(job1_id))
        suspicious2 = get("//sys/scheduler/orchid/scheduler/job_by_id/{0}/suspicious".format(job2_id))

        assert not suspicious1
        assert not suspicious2

        op1.abort()
        op2.abort()

    @pytest.mark.xfail(reason="TODO(max42)")
    def test_true_suspicious_job(self):
        # This test involves dirty hack to make lots of retries for fetching feasible
        # seeds from master making the job suspicious (as it doesn't give the input for the
        # user job for a long time).
        #
        # We create a table consisting of the only chunk, temporarily set cpu = 0 to prevent
        # the map from running via @resource_limits_overrides, then we remove the chunk from
        # the chunk_store via the filesystem and return cpu back to the normal state.

        create("table", "//tmp/t", attributes={"replication_factor": 1})
        create("table", "//tmp/d", attributes={"replication_factor": 1})
        write_table("//tmp/t", {"a": 2})

        nodes = ls("//sys/nodes")
        assert len(nodes) == 1
        node = nodes[0]
        set("//sys/nodes/{0}/@resource_limits_overrides".format(node), {"cpu": 0})

        op = map(
            dont_track=True,
            command='cat',
            in_="//tmp/t",
            out="//tmp/d")

        chunk_ids = get("//tmp/t/@chunk_ids")
        assert len(chunk_ids) == 1
        chunk_id = chunk_ids[0]

        chunk_store_path = self.Env.configs["node"][0]["data_node"]["store_locations"][0]["path"]
        chunk_path = os.path.join(chunk_store_path, chunk_id[-2:], chunk_id)
        os.remove(chunk_path)
        os.remove(chunk_path + ".meta")

        set("//sys/nodes/{0}/@resource_limits_overrides".format(node), {"cpu": 1})

        while True:
            if exists("//sys/scheduler/orchid/scheduler/operations/{0}".format(op.id)):
                running_jobs = get("//sys/scheduler/orchid/scheduler/operations/{0}/running_jobs".format(op.id))
                if len(running_jobs) > 0:
                    break

            time.sleep(1.0)

        assert len(running_jobs) == 1
        job_id = running_jobs.keys()[0]

        for i in xrange(20):
            suspicious = get("//sys/scheduler/orchid/scheduler/job_by_id/{0}/suspicious".format(job_id))
            if not suspicious:
                time.sleep(1.0)

            if exists("//sys/scheduler/orchid/scheduler/job_by_id/{0}/brief_statistics".format(job_id)):
                print >>sys.stderr, get("//sys/scheduler/orchid/scheduler/job_by_id/{0}/brief_statistics".format(job_id))

        assert suspicious


class TestSchedulerAlerts(YTEnvSetup):
    NUM_MASTERS = 1
    NUM_NODES = 3
    NUM_SCHEDULERS = 1

    DELTA_SCHEDULER_CONFIG = {
        "scheduler": {
            "alerts_update_period": 100,
            "watchers_update_period": 100,
            "fair_share_update_period": 100,
        }
    }

    def test_pools(self):
        assert get("//sys/scheduler/@alerts") == []

        # Incorrect pool configuration.
        create("map_node", "//sys/pools/poolA", attributes={"min_share_ratio": 2.0})

        time.sleep(0.5)
        assert len(get("//sys/scheduler/@alerts")) == 1

        set("//sys/pools/poolA/@min_share_ratio", 0.8)

        time.sleep(0.5)
        assert get("//sys/scheduler/@alerts") == []

        # Total min_share_ratio > 1.
        create("map_node", "//sys/pools/poolB", attributes={"min_share_ratio": 0.8})

        time.sleep(0.5)
        assert len(get("//sys/scheduler/@alerts")) == 1

        set("//sys/pools/poolA/@min_share_ratio", 0.1)

        time.sleep(0.5)
        assert get("//sys/scheduler/@alerts") == []

    def test_config(self):
        assert get("//sys/scheduler/@alerts") == []

        set("//sys/scheduler/config", {"fair_share_update_period": -100})

        time.sleep(0.5)
        assert len(get("//sys/scheduler/@alerts")) == 1

        set("//sys/scheduler/config", {})

        time.sleep(0.5)
        assert get("//sys/scheduler/@alerts") == []

class TestSchedulerCaching(YTEnvSetup):
    NUM_MASTERS = 1
    NUM_NODES = 3
    NUM_SCHEDULERS = 1

    DELTA_SCHEDULER_CONFIG = {
        "scheduler": {
            "watchers_update_period": 100,
            "get_exec_nodes_information_delay": 3000,
        }
    }

    def test_exec_node_descriptors_caching(self):
        create("table", "//tmp/t_in")
        create("table", "//tmp/t_out")
        write_table("//tmp/t_in", [{"foo": i} for i in xrange(10)])

        op = map(dont_track=True, command='cat', in_="//tmp/t_in", out="//tmp/t_out")
        op.track()

class TestSecureVault(YTEnvSetup):
    NUM_MASTERS = 1
    NUM_NODES = 3
    NUM_SCHEDULERS = 1

    secure_vault = {
        "int64": 42424243,
        "uint64": yson.YsonUint64(1234),
        "string": "penguin",
        "boolean": True,
        "double": 3.14,
        "composite": {"token1": "SeNsItIvE", "token2": "InFo"},
    }

    def run_map_with_secure_vault(self):
        create("table", "//tmp/t_in")
        write_table("//tmp/t_in", {"foo": "bar"})
        create("table", "//tmp/t_out")
        op = map(
            dont_track=True,
            in_="//tmp/t_in",
            out="//tmp/t_out",
            spec={"secure_vault": self.secure_vault, "max_failed_job_count": 1},
            command="""
                echo {YT_SECURE_VAULT=$YT_SECURE_VAULT}\;;
                echo {YT_SECURE_VAULT_int64=$YT_SECURE_VAULT_int64}\;;
                echo {YT_SECURE_VAULT_uint64=$YT_SECURE_VAULT_uint64}\;;
                echo {YT_SECURE_VAULT_string=$YT_SECURE_VAULT_string}\;;
                echo {YT_SECURE_VAULT_boolean=$YT_SECURE_VAULT_boolean}\;;
                echo {YT_SECURE_VAULT_double=$YT_SECURE_VAULT_double}\;;
                echo {YT_SECURE_VAULT_composite=\\"$YT_SECURE_VAULT_composite\\"}\;;
           """)
        return op

    def check_content(self, res):
        assert len(res) == 7
        assert res[0] == {"YT_SECURE_VAULT": self.secure_vault}
        assert res[1] == {"YT_SECURE_VAULT_int64": self.secure_vault["int64"]}
        assert res[2] == {"YT_SECURE_VAULT_uint64": self.secure_vault["uint64"]}
        assert res[3] == {"YT_SECURE_VAULT_string": self.secure_vault["string"]}
        # Boolean values are represented with 0/1.
        assert res[4] == {"YT_SECURE_VAULT_boolean": 1}
        assert res[5] == {"YT_SECURE_VAULT_double": self.secure_vault["double"]}
        # Composite values are not exported as separate environment variables.
        assert res[6] == {"YT_SECURE_VAULT_composite": ""}


    def test_secure_vault_not_visible(self):
        op = self.run_map_with_secure_vault()
        cypress_info = str(get("//sys/operations/{0}/@".format(op.id)))
        scheduler_info = str(get("//sys/scheduler/orchid/scheduler/operations/{0}".format(op.id)))
        op.track()

        # Check that secure environment variables is neither presented in the Cypress node of the
        # operation nor in scheduler Orchid representation of the operation.
        for info in [cypress_info, scheduler_info]:
            for sensible_text in ["42424243", "SeNsItIvE", "InFo"]:
                assert info.find(sensible_text) == -1

    def test_secure_vault_simple(self):
        op = self.run_map_with_secure_vault()
        op.track()
        res = read_table("//tmp/t_out")
        self.check_content(res)

    def test_secure_vault_with_revive(self):
        op = self.run_map_with_secure_vault()
        self.Env.kill_schedulers()
        self.Env.start_schedulers()
        op.track()
        res = read_table("//tmp/t_out")
        self.check_content(res)

    def test_allowed_variable_names(self):
        create("table", "//tmp/t_in")
        write_table("//tmp/t_in", {"foo": "bar"})
        create("table", "//tmp/t_out")
        with pytest.raises(YtError):
            map(dont_track=True,
                in_="//tmp/t_in",
                out="//tmp/t_out",
                spec={"secure_vault": {"=_=": 42}},
                command="cat")
        with pytest.raises(YtError):
            map(dont_track=True,
                in_="//tmp/t_in",
                out="//tmp/t_out",
                spec={"secure_vault": {"x" * (2**16 + 1): 42}},
                command="cat")

class TestSafeAssertionsMode(YTEnvSetup):
    NUM_MASTERS = 1
    NUM_NODES = 3
    NUM_SCHEDULERS = 1

    DELTA_SCHEDULER_CONFIG = {
        "scheduler": {
            "enable_fail_controller_spec_option": True,
        },
        "core_dumper": {
            "component_name": "",
            "path": "/dev/null",
        },
    }

    @unix_only
    def test_failed_assertion_inside_controller(self):
        create("table", "//tmp/t_in")
        write_table("//tmp/t_in", {"foo": "bar"})
        create("table", "//tmp/t_out")
        op = map(
            dont_track=True,
            in_="//tmp/t_in",
            out="//tmp/t_out",
            spec={"fail_controller": True},
            command="cat")
        with pytest.raises(YtError):
            op.track()<|MERGE_RESOLUTION|>--- conflicted
+++ resolved
@@ -1240,11 +1240,7 @@
         self._test_pool_acl_prologue()
         create("map_node", "//sys/pools/p", attributes={
             "inherit_acl": False,
-<<<<<<< HEAD
             "acl": [make_ace("allow", "u", "use")]
-=======
-            "acl": [make_ace("allow", ["u"], ["use"])]
->>>>>>> 5cbb1b8c
         })
         self._test_pool_acl_core("p", "/p")
 
@@ -1252,11 +1248,7 @@
         self._test_pool_acl_prologue()
         create("map_node", "//sys/pools/p1", attributes={
             "inherit_acl": False,
-<<<<<<< HEAD
             "acl": [make_ace("allow", "u", "use")]
-=======
-            "acl": [make_ace("allow", ["u"], ["use"])]
->>>>>>> 5cbb1b8c
         })
         create("map_node", "//sys/pools/p1/p2")
         self._test_pool_acl_core("p2", "/p1")
