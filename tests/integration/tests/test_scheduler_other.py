--- conflicted
+++ resolved
@@ -43,114 +43,10 @@
         set(table + "/@replication_factor", 1)
 
     def _prepare_tables(self):
-<<<<<<< HEAD
-        create("table", "//tmp/t_in")
-        set("//tmp/t_in/@replication_factor", 1)
-        write_table("//tmp/t_in", {"foo": "bar"})
-
-        create("table", "//tmp/t_out")
-        set("//tmp/t_out/@replication_factor", 1)
-
-    def test_strategies(self):
-        self._prepare_tables()
-        self._set_banned_flag(True)
-
-        print >>sys.stderr, "Fail strategy"
-        with pytest.raises(YtError):
-            op_id = map(dont_track=True, in_="//tmp/t_in", out="//tmp/t_out", command="cat", spec={"unavailable_chunk_strategy": "fail"})
-            track_op(op_id)
-
-        print >>sys.stderr, "Skip strategy"
-        map(in_="//tmp/t_in", out="//tmp/t_out", command="cat", spec={"unavailable_chunk_strategy": "skip"})
-        assert read_table("//tmp/t_out") == []
-
-        print >>sys.stderr, "Wait strategy"
-        op_id = map(dont_track=True, in_="//tmp/t_in", out="//tmp/t_out", command="cat", spec={"unavailable_chunk_strategy": "wait"})
-
-        self._set_banned_flag(False)
-        track_op(op_id)
-
-        assert read_table("//tmp/t_out") == [ {"foo" : "bar"} ]
-
-    def test_strategies_in_sort(self):
-        v1 = {"key" : "aaa"}
-        v2 = {"key" : "bb"}
-        v3 = {"key" : "bbxx"}
-        v4 = {"key" : "zfoo"}
-        v5 = {"key" : "zzz"}
-
-        create("table", "//tmp/t_in")
-        set("//tmp/t_in/@replication_factor", 1)
-        write_table("//tmp/t_in", [v3, v5, v1, v2, v4]) # some random order
-
-        create("table", "//tmp/t_out")
-        set("//tmp/t_out/@replication_factor", 1)
-
-        self._set_banned_flag(True)
-
-        print >>sys.stderr, "Fail strategy"
-        with pytest.raises(YtError):
-            op_id = sort(dont_track=True, in_="//tmp/t_in", out="//tmp/t_out", sort_by="key", spec={"unavailable_chunk_strategy": "fail"})
-            track_op(op_id)
-
-        print >>sys.stderr, "Skip strategy"
-        sort(in_="//tmp/t_in", out="//tmp/t_out", sort_by="key", spec={"unavailable_chunk_strategy": "skip"})
-        assert read_table("//tmp/t_out") == []
-
-        print >>sys.stderr, "Wait strategy"
-        op_id = sort(dont_track=True, in_="//tmp/t_in", out="//tmp/t_out", sort_by="key", spec={"unavailable_chunk_strategy": "wait"})
-
-        # Give a chance to scraper to work
-        time.sleep(1.0)
-        self._set_banned_flag(False)
-        track_op(op_id)
-
-        assert read_table("//tmp/t_out") == [v1, v2, v3, v4, v5]
-        assert get("//tmp/t_out/@sorted") == True
-        assert get("//tmp/t_out/@sorted_by") == ["key"]
-
-    def test_strategies_in_merge(self):
-        create("table", "//tmp/t1")
-        set("//tmp/t1/@replication_factor", 1)
-        write_table("<append=true>//tmp/t1", [{"a": 0}, {"a": 2}], sorted_by="a")
-        write_table("<append=true>//tmp/t1", [{"a": 4}, {"a": 6}], sorted_by="a")
-
-        create("table", "//tmp/t2")
-        set("//tmp/t2/@replication_factor", 1)
-        write_table("<append=true>//tmp/t2", [{"a": 1}, {"a": 3}], sorted_by="a")
-        write_table("<append=true>//tmp/t2", [{"a": 5}, {"a": 7}], sorted_by="a")
-
-        create("table", "//tmp/t_out")
-        set("//tmp/t_out/@replication_factor", 1)
-
-        self._set_banned_flag(True)
-
-        print >>sys.stderr, "Fail strategy"
-        with pytest.raises(YtError):
-            op_id = merge(dont_track=True, mode="sorted", in_=["//tmp/t1", "//tmp/t2"], out="//tmp/t_out", spec={"unavailable_chunk_strategy": "fail"})
-            track_op(op_id)
-
-        print >>sys.stderr, "Skip strategy"
-        merge(mode="sorted", in_=["//tmp/t1", "//tmp/t2"], out="//tmp/t_out", spec={"unavailable_chunk_strategy": "skip"})
-        assert read_table("//tmp/t_out") == []
-
-        print >>sys.stderr, "Wait strategy"
-        op_id = merge(dont_track=True, mode="sorted", in_=["//tmp/t1", "//tmp/t2"], out="//tmp/t_out", spec={"unavailable_chunk_strategy": "wait"})
-
-        # Give a chance for scraper to work
-        time.sleep(1.0)
-        self._set_banned_flag(False)
-        track_op(op_id)
-
-        assert read_table("//tmp/t_out") == [{"a": i} for i in range(8)]
-        assert get("//tmp/t_out/@sorted") == True
-        assert get("//tmp/t_out/@sorted_by") == ["a"]
-=======
         self._create_table("//tmp/t_in")
         write("//tmp/t_in", {"foo": "bar"})
 
         self._create_table("//tmp/t_out")
->>>>>>> f97d067c
 
     def test_revive(self):
         self._prepare_tables()
@@ -218,7 +114,6 @@
 
         track_op(op1)
 
-<<<<<<< HEAD
     def test_pool_resource_limits(self):
         resource_limits = {"cpu": 1, "memory": 100, "network": 10}
         create("map_node", "//sys/pools/test_pool", attributes={"resource_limits": resource_limits})
@@ -233,7 +128,7 @@
         pool_resource_limits = stats["pools"]["test_pool"]["resource_limits"]
         for resource, limit in resource_limits.iteritems():
             assert pool_resource_limits[resource] == limit
-=======
+
     def test_fifo_default(self):
         self._create_table("//tmp/in")
         self._create_table("//tmp/out1")
@@ -292,6 +187,7 @@
         for cur, next in zip(finish_times, finish_times[1:]):
             assert cur > next
 
+
 class TestStrategies(YTEnvSetup):
     NUM_MASTERS = 1
     NUM_NODES = 2
@@ -300,7 +196,7 @@
     def _prepare_tables(self):
         create("table", "//tmp/t_in")
         set("//tmp/t_in/@replication_factor", 1)
-        write("//tmp/t_in", {"foo": "bar"})
+        write_table("//tmp/t_in", {"foo": "bar"})
 
         create("table", "//tmp/t_out")
         set("//tmp/t_out/@replication_factor", 1)
@@ -328,7 +224,7 @@
         # Give it enough time to register or unregister the node
         time.sleep(1.0)
         assert get("//sys/nodes/%s/@state" % node) == state
-        print "Node is %s" % state
+        print >>sys.stderr,  "Node is %s" % state
 
     def test_strategies(self):
         self._prepare_tables()
@@ -336,23 +232,23 @@
         node = self._get_table_chunk_node("//tmp/t_in")
         self._set_banned_flag(node, True)
 
-        print "Fail strategy"
+        print >>sys.stderr,  "Fail strategy"
         with pytest.raises(YtError):
             op_id = map(dont_track=True, in_="//tmp/t_in", out="//tmp/t_out", command="cat", spec={"unavailable_chunk_strategy": "fail"})
             track_op(op_id)
 
-        print "Skip strategy"
+        print >>sys.stderr,  "Skip strategy"
         map(in_="//tmp/t_in", out="//tmp/t_out", command="cat", spec={"unavailable_chunk_strategy": "skip"})
-        assert read("//tmp/t_out") == []
-
-        print "Wait strategy"
+        assert read_table("//tmp/t_out") == []
+
+        print >>sys.stderr,  "Wait strategy"
         op_id = map(dont_track=True, in_="//tmp/t_in", out="//tmp/t_out", command="cat",  spec={"unavailable_chunk_strategy": "wait"})
 
         self._set_banned_flag(node, False)
         track_op(op_id)
 
-        assert read("//tmp/t_out") == [ {"foo" : "bar"} ]
->>>>>>> f97d067c
+        assert read_table("//tmp/t_out") == [ {"foo" : "bar"} ]
+
 
 
 class TestSchedulerMaxChunkPerJob(YTEnvSetup):
