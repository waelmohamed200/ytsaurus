
import pytest

from yt_env_setup import YTEnvSetup
from yt_commands import *

import time
import __builtin__


##################################################################

class TestSchedulerOther(YTEnvSetup):
    NUM_MASTERS = 3
    NUM_NODES = 1
    NUM_SCHEDULERS = 1

    DELTA_SCHEDULER_CONFIG = {
        "scheduler": {
            "chunk_scratch_period" : 500
        }
    }

    def _set_banned_flag(self, value):
        if value:
            flag = True
            state = "offline"
        else:
            flag = False
            state = "online"

        nodes = get("//sys/nodes")
        assert len(nodes) == 1
        address = nodes.keys()[0]
        set("//sys/nodes/%s/@banned" % address, flag)

        # Give it enough time to register or unregister the node
        time.sleep(1.0)
        assert get("//sys/nodes/%s/@state" % address) == state
        print "Node is %s" % state

    def _prepare_tables(self):
        create("table", "//tmp/t_in")
        set("//tmp/t_in/@replication_factor", 1)
        write_table("//tmp/t_in", {"foo": "bar"})

        create("table", "//tmp/t_out")
        set("//tmp/t_out/@replication_factor", 1)

    def test_strategies(self):
        self._prepare_tables()
        self._set_banned_flag(True)

        print "Fail strategy"
        with pytest.raises(YtError):
            op_id = map(dont_track=True, in_="//tmp/t_in", out="//tmp/t_out", command="cat", spec={"unavailable_chunk_strategy": "fail"})
            track_op(op_id)

        print "Skip strategy"
        map(in_="//tmp/t_in", out="//tmp/t_out", command="cat", spec={"unavailable_chunk_strategy": "skip"})
        assert read_table("//tmp/t_out") == []

        print "Wait strategy"
        op_id = map(dont_track=True, in_="//tmp/t_in", out="//tmp/t_out", command="cat",  spec={"unavailable_chunk_strategy": "wait"})

        self._set_banned_flag(False)
        track_op(op_id)

        assert read_table("//tmp/t_out") == [ {"foo" : "bar"} ]

    def test_revive(self):
        self._prepare_tables()

        op_id = map(dont_track=True, in_="//tmp/t_in", out="//tmp/t_out", command="cat; sleep 3")

        time.sleep(2)
        self.Env.kill_service("scheduler")
        self.Env.start_schedulers("scheduler")

        track_op(op_id)

        assert read_table("//tmp/t_out") == [ {"foo" : "bar"} ]

    @pytest.mark.skipif("True")
    def test_aborting(self):
        # To run this test you must insert sleep into scheduler.cpp:TerminateOperation.
        # And then you must manually kill scheduler while scheduler handling this sleep after abort command.

        self._prepare_tables()

        op_id = map(dont_track=True, in_='//tmp/t_in', out='//tmp/t_out', command='cat; sleep 3')

        time.sleep(2)
        assert "running" == get("//sys/operations/" + op_id + "/@state")

        try:
            abort_op(op_id)
            # Here you must kill scheduler manually
        except:
            pass

        assert "aborting" == get("//sys/operations/" + op_id + "/@state")

        self.Env.start_schedulers("scheduler")

        time.sleep(1)

        assert "aborted" == get("//sys/operations/" + op_id + "/@state")

    def test_operation_time_limit(self):
        create("table", "//tmp/in")
        set("//tmp/in/@replication_factor", 1)

        create("table", "//tmp/out1")
        set("//tmp/out1/@replication_factor", 1)

        create("table", "//tmp/out2")
        set("//tmp/out2/@replication_factor", 1)

        write_table("//tmp/in", [{"foo": i} for i in xrange(5)])

        # Default infinite time limit.
        op1 = map(dont_track=True,
            command="sleep 1.0; cat >/dev/null",
            in_=["//tmp/in"],
            out="//tmp/out1")

        # Operation specific time limit.
        op2 = map(dont_track=True,
            command="sleep 1.0; cat >/dev/null",
            in_=["//tmp/in"],
            out="//tmp/out2",
            spec={'time_limit': 800})

        time.sleep(0.9)
        assert get("//sys/operations/{0}/@state".format(op1)) != "failed"
        assert get("//sys/operations/{0}/@state".format(op2)) == "failed"

        track_op(op1)


class TestSchedulerMaxChunkPerJob(YTEnvSetup):
    NUM_MASTERS = 3
    NUM_NODES = 3
    NUM_SCHEDULERS = 1

    DELTA_SCHEDULER_CONFIG = {
        "scheduler": {
            "max_chunk_stripes_per_job" : 1,
            "max_chunk_count_per_fetch" : 1
        }
    }

    def test_max_chunk_stripes_per_job(self):
        data = [{"foo": i} for i in xrange(5)]
        create("table", "//tmp/in1")
        create("table", "//tmp/in2")
        create("table", "//tmp/out")
        write_table("//tmp/in1", data, sorted_by="foo")
        write_table("//tmp/in2", data, sorted_by="foo")

        merge(mode="ordered", in_=["//tmp/in1", "//tmp/in2"], out="//tmp/out", spec={"force_transform": True})
        assert data + data == read_table("//tmp/out")

        map(command="cat >/dev/null", in_=["//tmp/in1", "//tmp/in2"], out="//tmp/out")
        with pytest.raises(YtError):
            merge(mode="sorted", in_=["//tmp/in1", "//tmp/in2"], out="//tmp/out")
        with pytest.raises(YtError):
            reduce(command="cat >/dev/null", in_=["//tmp/in1", "//tmp/in2"], out="//tmp/out", reduce_by=["foo"])


class TestSchedulerRunningOperationsLimitJob(YTEnvSetup):
    NUM_MASTERS = 3
    NUM_NODES = 3
    NUM_SCHEDULERS = 1

    DELTA_SCHEDULER_CONFIG = {
        "scheduler": {
            "max_running_operations_per_pool" : 1
        }
    }

    def test_operations_pool_limit(self):
        create("map_node", "//sys/pools/test_pool_1")
        create("map_node", "//sys/pools/test_pool_2")

        create("table", "//tmp/in")
        create("table", "//tmp/out1")
        create("table", "//tmp/out2")
        create("table", "//tmp/out3")
<<<<<<< HEAD
        write_table("//tmp/in", [{"foo": i} for i in xrange(5)])

        op1 = map(
            dont_track=True,
            command="sleep 1.7; cat >/dev/null",
            in_=["//tmp/in"],
            out="//tmp/out1",
            spec={"pool": "test_pool_1"})

        op2 = map(
            dont_track=True,
            command="cat >/dev/null",
            in_=["//tmp/in"],
            out="//tmp/out2",
            spec={"pool": "test_pool_1"})

        op3 = map(
            dont_track=True,
            command="sleep 1.7; cat >/dev/null",
            in_=["//tmp/in"],
            out="//tmp/out3",
            spec={"pool": "test_pool_2"})

=======
        write("//tmp/in", [{"foo": i} for i in xrange(5)])

        op1 = map(
            dont_track=True,
            command="sleep 1.7; cat >/dev/null",
            in_=["//tmp/in"],
            out="//tmp/out1",
            spec={"pool": "test_pool_1"})

        op2 = map(
            dont_track=True,
            command="cat >/dev/null",
            in_=["//tmp/in"],
            out="//tmp/out2",
            spec={"pool": "test_pool_1"})

        op3 = map(
            dont_track=True,
            command="sleep 1.7; cat >/dev/null",
            in_=["//tmp/in"],
            out="//tmp/out3",
            spec={"pool": "test_pool_2"})

>>>>>>> 10c8fee6

        time.sleep(1.5)
        assert get("//sys/operations/{0}/@state".format(op1)) == "running"
        assert get("//sys/operations/{0}/@state".format(op2)) == "pending"
        assert get("//sys/operations/{0}/@state".format(op3)) == "running"

        track_op(op1)
        track_op(op2)
        track_op(op3)

<<<<<<< HEAD
        assert read_table("//tmp/out1") == []
        assert read_table("//tmp/out2") == []
        assert read_table("//tmp/out3") == []
=======
        assert read("//tmp/out1") == []
        assert read("//tmp/out2") == []
        assert read("//tmp/out3") == []
>>>>>>> 10c8fee6

    def test_pending_operations_after_revive(self):
        create("table", "//tmp/in")
        create("table", "//tmp/out1")
        create("table", "//tmp/out2")
        data = [{"foo": i} for i in xrange(5)]
        write_table("//tmp/in", data)

        op1 = map(dont_track=True, command="sleep 5.0; cat", in_=["//tmp/in"], out="//tmp/out1")
        op2 = map(dont_track=True, command="cat", in_=["//tmp/in"], out="//tmp/out2")

        time.sleep(1.5)

        self.Env.kill_service("scheduler")
        self.Env.start_schedulers("scheduler")

        track_op(op1)
        track_op(op2)

        assert sorted(read_table("//tmp/out1")) == sorted(data)
        assert sorted(read_table("//tmp/out2")) == sorted(data)

    def test_abort_of_pending_operation(self):
        create("table", "//tmp/in")
        create("table", "//tmp/out1")
        create("table", "//tmp/out2")
        create("table", "//tmp/out3")
        write_table("//tmp/in", [{"foo": i} for i in xrange(5)])

        op1 = map(dont_track=True, command="sleep 2.0; cat >/dev/null", in_=["//tmp/in"], out="//tmp/out1")
        op2 = map(dont_track=True, command="cat >/dev/null", in_=["//tmp/in"], out="//tmp/out2")
        op3 = map(dont_track=True, command="cat >/dev/null", in_=["//tmp/in"], out="//tmp/out3")

        time.sleep(1.5)
        assert get("//sys/operations/{0}/@state".format(op1)) == "running"
        assert get("//sys/operations/{0}/@state".format(op2)) == "pending"
        assert get("//sys/operations/{0}/@state".format(op3)) == "pending"

        abort_op(op2)
        track_op(op1)
        track_op(op3)

        assert get("//sys/operations/{0}/@state".format(op1)) == "completed"
        assert get("//sys/operations/{0}/@state".format(op2)) == "aborted"
        assert get("//sys/operations/{0}/@state".format(op3)) == "completed"


class TestSchedulingTags(YTEnvSetup):
    NUM_MASTERS = 3
    NUM_NODES = 2
    NUM_SCHEDULERS = 1

    DELTA_SCHEDULER_CONFIG = {
        "scheduler" : {
            "event_log" : {
                "flush_period" : 300,
                "retry_backoff_time": 300
            }
        }
    }

    DELTA_NODE_CONFIG = {
        "exec_agent" : {
            "slot_manager" : {
                "enable_cgroups" : False
            },
        }
    }

    def _prepare(self):
        create("table", "//tmp/t_in")
        write_table("//tmp/t_in", {"foo": "bar"})
        create("table", "//tmp/t_out")

        self.node = list(get("//sys/nodes"))[0]
        set("//sys/nodes/{0}/@scheduling_tags".format(self.node), ["tagA", "tagB"])

    def test_failed_cases(self):
        self._prepare()

        map(command="cat", in_="//tmp/t_in", out="//tmp/t_out")
        with pytest.raises(YtError):
            map(command="cat", in_="//tmp/t_in", out="//tmp/t_out", spec={"scheduling_tag": "tagC"})

        map(command="cat", in_="//tmp/t_in", out="//tmp/t_out", spec={"scheduling_tag": "tagA"})
        assert read_table("//tmp/t_out") == [ {"foo" : "bar"} ]

        set("//sys/nodes/{0}/@scheduling_tags".format(self.node), [])
        time.sleep(1.0)
        with pytest.raises(YtError):
            map(command="cat", in_="//tmp/t_in", out="//tmp/t_out", spec={"scheduling_tag": "tagA"})


    def test_pools(self):
        self._prepare()

        create("map_node", "//sys/pools/test_pool")
        set("//sys/pools/test_pool/@scheduling_tag", "tagA")
        map(command="cat", in_="//tmp/t_in", out="//tmp/t_out", spec={"pool": "test_pool"})
        assert read_table("//tmp/t_out") == [ {"foo" : "bar"} ]

    def test_tag_correctness(self):
        def get_job_nodes(op_id):
            nodes = __builtin__.set()
            for row in read_table("//sys/scheduler/event_log"):
                if row.get("event_type") == "job_started" and row.get("operation_id") == op_id:
                    nodes.add(row["node_address"])
            return nodes

        self._prepare()
        write_table("//tmp/t_in", [{"foo": "bar"} for _ in xrange(20)])

        set("//sys/nodes/{0}/@scheduling_tags".format(self.node), ["tagB"])
        time.sleep(1.2)
        op_id = map(dont_track=True, command="cat", in_="//tmp/t_in", out="//tmp/t_out", spec={"scheduling_tag": "tagB", "job_count": 20})
        track_op(op_id)
        time.sleep(0.8)
        assert get_job_nodes(op_id) == __builtin__.set([self.node])


        op_id = map(dont_track=True, command="cat", in_="//tmp/t_in", out="//tmp/t_out", spec={"job_count": 20})
        track_op(op_id)
        time.sleep(0.8)
        assert len(get_job_nodes(op_id)) <= 2


class TestSchedulerConfig(YTEnvSetup):
    NUM_MASTERS = 3
    NUM_NODES = 5
    NUM_SCHEDULERS = 1

    DELTA_SCHEDULER_CONFIG = {
        "scheduler" : {
            "event_log" : {
                "retry_backoff_time" : 7,
                "flush_period" : 5000
            }
        }
    }

    def test_basic(self):
        orchid_scheduler_config = "//sys/scheduler/orchid/scheduler/config"
        assert get("{0}/event_log/flush_period".format(orchid_scheduler_config)) == 5000
        assert get("{0}/event_log/retry_backoff_time".format(orchid_scheduler_config)) == 7

        set("//sys/scheduler/config", { "event_log" : { "flush_period" : 10000 } })
        time.sleep(2)

        assert get("{0}/event_log/flush_period".format(orchid_scheduler_config)) == 10000
        assert get("{0}/event_log/retry_backoff_time".format(orchid_scheduler_config)) == 7

        set("//sys/scheduler/config", {})
        time.sleep(2)

        assert get("{0}/event_log/flush_period".format(orchid_scheduler_config)) == 5000
        assert get("{0}/event_log/retry_backoff_time".format(orchid_scheduler_config)) == 7<|MERGE_RESOLUTION|>--- conflicted
+++ resolved
@@ -188,7 +188,6 @@
         create("table", "//tmp/out1")
         create("table", "//tmp/out2")
         create("table", "//tmp/out3")
-<<<<<<< HEAD
         write_table("//tmp/in", [{"foo": i} for i in xrange(5)])
 
         op1 = map(
@@ -211,32 +210,6 @@
             in_=["//tmp/in"],
             out="//tmp/out3",
             spec={"pool": "test_pool_2"})
-
-=======
-        write("//tmp/in", [{"foo": i} for i in xrange(5)])
-
-        op1 = map(
-            dont_track=True,
-            command="sleep 1.7; cat >/dev/null",
-            in_=["//tmp/in"],
-            out="//tmp/out1",
-            spec={"pool": "test_pool_1"})
-
-        op2 = map(
-            dont_track=True,
-            command="cat >/dev/null",
-            in_=["//tmp/in"],
-            out="//tmp/out2",
-            spec={"pool": "test_pool_1"})
-
-        op3 = map(
-            dont_track=True,
-            command="sleep 1.7; cat >/dev/null",
-            in_=["//tmp/in"],
-            out="//tmp/out3",
-            spec={"pool": "test_pool_2"})
-
->>>>>>> 10c8fee6
 
         time.sleep(1.5)
         assert get("//sys/operations/{0}/@state".format(op1)) == "running"
@@ -247,15 +220,9 @@
         track_op(op2)
         track_op(op3)
 
-<<<<<<< HEAD
         assert read_table("//tmp/out1") == []
         assert read_table("//tmp/out2") == []
         assert read_table("//tmp/out3") == []
-=======
-        assert read("//tmp/out1") == []
-        assert read("//tmp/out2") == []
-        assert read("//tmp/out3") == []
->>>>>>> 10c8fee6
 
     def test_pending_operations_after_revive(self):
         create("table", "//tmp/in")
