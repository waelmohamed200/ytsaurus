
import pytest

from yt_env_setup import YTEnvSetup
from yt_commands import *

import time
import __builtin__

##################################################################

def set_banned_flag(value, nodes=None):
    if value:
        flag = True
        state = "offline"
    else:
        flag = False
        state = "online"

    if not nodes:
        nodes = get("//sys/nodes").keys()

    for address in nodes:
        set("//sys/nodes/{0}/@banned".format(address), flag)

    # Give it enough time to register or unregister the node
    time.sleep(1.0)

    for address in nodes:
        assert get("//sys/nodes/{0}/@state".format(address)) == state
        print >>sys.stderr, "Node {0} is {1}".format(address, state)

class TestSchedulerOther(YTEnvSetup):
    NUM_MASTERS = 3
    NUM_NODES = 1
    NUM_SCHEDULERS = 1

    DELTA_SCHEDULER_CONFIG = {
        "scheduler": {
            "operation_time_limit_check_period" : 100,
        }
    }

    def _create_table(self, table):
        create("table", table)
        set(table + "/@replication_factor", 1)

    def _prepare_tables(self):
        self._create_table("//tmp/t_in")
        write_table("//tmp/t_in", {"foo": "bar"})

        self._create_table("//tmp/t_out")

    def test_revive(self):
        self._prepare_tables()

        op = map(dont_track=True, in_="//tmp/t_in", out="//tmp/t_out", command="cat; sleep 3")

        time.sleep(2)
        self.Env.kill_service("scheduler")
        self.Env.start_schedulers("scheduler")

        op.track()

        assert read_table("//tmp/t_out") == [ {"foo" : "bar"} ]

    @pytest.mark.skipif("True")
    def test_aborting(self):
        # To run this test you must insert sleep into scheduler.cpp:TerminateOperation.
        # And then you must manually kill scheduler while scheduler handling this sleep after abort command.

        self._prepare_tables()

        op = map(dont_track=True, in_='//tmp/t_in', out='//tmp/t_out', command='cat; sleep 3')

        time.sleep(2)
        assert "running" == get("//sys/operations/" + op.id + "/@state")

        try:
            op.abort()
            # Here you must kill scheduler manually
        except:
            pass

        assert "aborting" == get("//sys/operations/" + op.id + "/@state")

        self.Env.start_schedulers("scheduler")

        time.sleep(1)

        assert "aborted" == get("//sys/operations/" + op.id + "/@state")

    def test_operation_time_limit(self):
        self._create_table("//tmp/in")
        self._create_table("//tmp/out1")
        self._create_table("//tmp/out2")

        write_table("//tmp/in", [{"foo": i} for i in xrange(5)])

        # Default infinite time limit.
        op1 = map(dont_track=True,
            command="sleep 1.0; cat >/dev/null",
            in_=["//tmp/in"],
            out="//tmp/out1")

        # Operation specific time limit.
        op2 = map(dont_track=True,
            command="sleep 3.0; cat >/dev/null",
            in_=["//tmp/in"],
            out="//tmp/out2",
            spec={'time_limit': 1000})

        # we should wait as least time_limit + heartbeat_period
        time.sleep(1.2)
<<<<<<< HEAD
        assert get("//sys/operations/{0}/@state".format(op1)) not in ["failing", "failed"]
        assert get("//sys/operations/{0}/@state".format(op2)) in ["failing", "failed"]
=======
        assert get("//sys/operations/{0}/@state".format(op1.id)) not in ["failing", "failed"]
        assert get("//sys/operations/{0}/@state".format(op2.id)) in ["failing", "failed"]
>>>>>>> ffdf4c34

        op1.track()
        with pytest.raises(YtError):
            op2.track()

    def test_pool_resource_limits(self):
        resource_limits = {"cpu": 1, "memory": 100, "network": 10}
        create("map_node", "//sys/pools/test_pool", attributes={"resource_limits": resource_limits})

        while True:
            pools = get("//sys/scheduler/orchid/scheduler/pools")
            if "test_pool" in pools:
                break
            time.sleep(0.1)

        stats = get("//sys/scheduler/orchid/scheduler")
        pool_resource_limits = stats["pools"]["test_pool"]["resource_limits"]
        for resource, limit in resource_limits.iteritems():
            assert pool_resource_limits[resource] == limit

    def test_fifo_default(self):
        self._create_table("//tmp/in")
        self._create_table("//tmp/out1")
        self._create_table("//tmp/out2")
        self._create_table("//tmp/out3")
        write_table("//tmp/in", [{"foo": i} for i in xrange(5)])

        create("map_node", "//sys/pools/fifo_pool", ignore_existing=True)
        set("//sys/pools/fifo_pool/@mode", "fifo")

        # Waiting for updating pool settings.
        time.sleep(0.6)

        ops = []
        for i in xrange(1, 4):
            ops.append(
                map(dont_track=True,
                    command="sleep 0.3; cat >/dev/null",
                    in_=["//tmp/in"],
                    out="//tmp/out" + str(i),
                    spec={"pool": "fifo_pool"}))

        for op in ops:
            op.track()

        finish_times = [get("//sys/operations/{0}/@finish_time".format(op.id)) for op in ops]
        for cur, next in zip(finish_times, finish_times[1:]):
            assert cur < next

    def test_fifo_by_pending_job_count(self):
        for i in xrange(1, 4):
            self._create_table("//tmp/in" + str(i))
            self._create_table("//tmp/out" + str(i))
            write_table("//tmp/in" + str(i), [{"foo": j} for j in xrange(3 * (4 - i))])

        create("map_node", "//sys/pools/fifo_pool", ignore_existing=True)
        set("//sys/pools/fifo_pool/@mode", "fifo")
        set("//sys/pools/fifo_pool/@fifo_sort_parameters", ["pending_job_count"])

        # Wait until pools tree would be updated
        time.sleep(0.6)

        ops = []
        for i in xrange(1, 4):
            ops.append(
                map(dont_track=True,
                    command="sleep 0.3; cat >/dev/null",
                    in_=["//tmp/in" + str(i)],
                    out="//tmp/out" + str(i),
                    spec={"pool": "fifo_pool", "data_size_per_job": 1}))

        for op in ops:
            op.track()

        finish_times = [get("//sys/operations/{0}/@finish_time".format(op.id)) for op in ops]
        for cur, next in zip(finish_times, finish_times[1:]):
            assert cur > next


class TestStrategies(YTEnvSetup):
    NUM_MASTERS = 1
    NUM_NODES = 2
    NUM_SCHEDULERS = 1

    def _prepare_tables(self):
        create("table", "//tmp/t_in")
        set("//tmp/t_in/@replication_factor", 1)
        write_table("//tmp/t_in", {"foo": "bar"})

        create("table", "//tmp/t_out")
        set("//tmp/t_out/@replication_factor", 1)

    def _get_table_chunk_node(self, table):
        chunk_ids = get(table + "/@chunk_ids")
        chunk_id = chunk_ids[0]
        replicas = get("#{0}/@stored_replicas".format(chunk_id))
        assert len(replicas) == 1

        return replicas[0]

    def test_strategies(self):
        self._prepare_tables()

        node = self._get_table_chunk_node("//tmp/t_in")
        set_banned_flag(True, [ node ])

        print >>sys.stderr,  "Fail strategy"
        with pytest.raises(YtError):
            op = map(in_="//tmp/t_in", out="//tmp/t_out", command="cat", spec={"unavailable_chunk_strategy": "fail"})

        print >>sys.stderr,  "Skip strategy"
        map(in_="//tmp/t_in", out="//tmp/t_out", command="cat", spec={"unavailable_chunk_strategy": "skip"})
        assert read_table("//tmp/t_out") == []

        print >>sys.stderr,  "Wait strategy"
        op = map(dont_track=True, in_="//tmp/t_in", out="//tmp/t_out", command="cat",  spec={"unavailable_chunk_strategy": "wait"})

        set_banned_flag(False, [ node ])
        op.track()

        assert read_table("//tmp/t_out") == [ {"foo" : "bar"} ]

    def test_strategies_in_sort(self):
        v1 = {"key" : "aaa"}
        v2 = {"key" : "bb"}
        v3 = {"key" : "bbxx"}
        v4 = {"key" : "zfoo"}
        v5 = {"key" : "zzz"}

        create("table", "//tmp/t_in")
        set("//tmp/t_in/@replication_factor", 1)
        write_table("//tmp/t_in", [v3, v5, v1, v2, v4]) # some random order

        create("table", "//tmp/t_out")
        set("//tmp/t_out/@replication_factor", 1)

        set_banned_flag(True)

        print >>sys.stderr, "Fail strategy"
        with pytest.raises(YtError):
            op = sort(in_="//tmp/t_in", out="//tmp/t_out", sort_by="key", spec={"unavailable_chunk_strategy": "fail"})

        print >>sys.stderr, "Skip strategy"
        sort(in_="//tmp/t_in", out="//tmp/t_out", sort_by="key", spec={"unavailable_chunk_strategy": "skip"})
        assert read_table("//tmp/t_out") == []

        print >>sys.stderr, "Wait strategy"
        op = sort(dont_track=True, in_="//tmp/t_in", out="//tmp/t_out", sort_by="key", spec={"unavailable_chunk_strategy": "wait"})

        # Give a chance to scraper to work
        time.sleep(1.0)
        set_banned_flag(False)
        op.track()

        assert read_table("//tmp/t_out") == [v1, v2, v3, v4, v5]
        assert get("//tmp/t_out/@sorted") == True
        assert get("//tmp/t_out/@sorted_by") == ["key"]

    def test_strategies_in_merge(self):
        create("table", "//tmp/t1")
        set("//tmp/t1/@replication_factor", 1)
        write_table("<append=true>//tmp/t1", [{"a": 0}, {"a": 2}], sorted_by="a")
        write_table("<append=true>//tmp/t1", [{"a": 4}, {"a": 6}], sorted_by="a")

        create("table", "//tmp/t2")
        set("//tmp/t2/@replication_factor", 1)
        write_table("<append=true>//tmp/t2", [{"a": 1}, {"a": 3}], sorted_by="a")
        write_table("<append=true>//tmp/t2", [{"a": 5}, {"a": 7}], sorted_by="a")

        create("table", "//tmp/t_out")
        set("//tmp/t_out/@replication_factor", 1)

        set_banned_flag(True)

        print >>sys.stderr, "Fail strategy"
        with pytest.raises(YtError):
            op = merge(mode="sorted", in_=["//tmp/t1", "//tmp/t2"], out="//tmp/t_out", spec={"unavailable_chunk_strategy": "fail"})

        print >>sys.stderr, "Skip strategy"
        merge(mode="sorted", in_=["//tmp/t1", "//tmp/t2"], out="//tmp/t_out", spec={"unavailable_chunk_strategy": "skip"})
        assert read_table("//tmp/t_out") == []

        print >>sys.stderr, "Wait strategy"
        op = merge(dont_track=True, mode="sorted", in_=["//tmp/t1", "//tmp/t2"], out="//tmp/t_out", spec={"unavailable_chunk_strategy": "wait"})

        # Give a chance for scraper to work
        time.sleep(1.0)
        set_banned_flag(False)
        op.track()

        assert read_table("//tmp/t_out") == [{"a": i} for i in range(8)]
        assert get("//tmp/t_out/@sorted") == True
        assert get("//tmp/t_out/@sorted_by") == ["a"]

class TestSchedulerMaxChunkPerJob(YTEnvSetup):
    NUM_MASTERS = 3
    NUM_NODES = 3
    NUM_SCHEDULERS = 1

    DELTA_SCHEDULER_CONFIG = {
        "scheduler": {
            "max_chunk_stripes_per_job" : 1,
            "max_chunk_count_per_fetch" : 1
        }
    }

    def test_max_chunk_stripes_per_job(self):
        data = [{"foo": i} for i in xrange(5)]
        create("table", "//tmp/in1")
        create("table", "//tmp/in2")
        create("table", "//tmp/out")
        write_table("//tmp/in1", data, sorted_by="foo")
        write_table("//tmp/in2", data, sorted_by="foo")

        merge(mode="ordered", in_=["//tmp/in1", "//tmp/in2"], out="//tmp/out", spec={"force_transform": True})
        assert data + data == read_table("//tmp/out")

        map(command="cat >/dev/null", in_=["//tmp/in1", "//tmp/in2"], out="//tmp/out")
        with pytest.raises(YtError):
            merge(mode="sorted", in_=["//tmp/in1", "//tmp/in2"], out="//tmp/out")
        with pytest.raises(YtError):
            reduce(command="cat >/dev/null", in_=["//tmp/in1", "//tmp/in2"], out="//tmp/out", reduce_by=["foo"])


class TestSchedulerRunningOperationsLimitJob(YTEnvSetup):
    NUM_MASTERS = 3
    NUM_NODES = 3
    NUM_SCHEDULERS = 1

    DELTA_SCHEDULER_CONFIG = {
        "scheduler": {
            "max_running_operations_per_pool" : 1
        }
    }

    def teardown(self):
        set("//sys/pools", {})

    def _run_operations(self):
        create("table", "//tmp/in")
        create("table", "//tmp/out1")
        create("table", "//tmp/out2")
        create("table", "//tmp/out3")
        write_table("//tmp/in", [{"foo": i} for i in xrange(5)])

        op1 = map(
            dont_track=True,
<<<<<<< HEAD
            command="sleep 2.0; cat >/dev/null",
=======
            waiting_jobs=True,
            command="cat >/dev/null",
>>>>>>> ffdf4c34
            in_=["//tmp/in"],
            out="//tmp/out1",
            spec={"pool": "test_pool_1"})

        op2 = map(
            dont_track=True,
            command="cat >/dev/null",
            in_=["//tmp/in"],
            out="//tmp/out2",
            spec={"pool": "test_pool_1"})

        op3 = map(
            dont_track=True,
<<<<<<< HEAD
            command="sleep 2.0; cat >/dev/null",
=======
            waiting_jobs=True,
            command="cat >/dev/null",
>>>>>>> ffdf4c34
            in_=["//tmp/in"],
            out="//tmp/out3",
            spec={"pool": "test_pool_2"})

        op1.ensure_running()
        with pytest.raises(TimeoutError):
            op2.ensure_running(timeout=1.0)
        op3.ensure_running()

        op1.resume_jobs()
        op3.resume_jobs()

        op1.track()
        op2.track()
        op3.track()

        assert read_table("//tmp/out1") == []
        assert read_table("//tmp/out2") == []
        assert read_table("//tmp/out3") == []

    def test_operations_pool_limit(self):
        create("map_node", "//sys/pools/test_pool_1")
        create("map_node", "//sys/pools/test_pool_2")
        self._run_operations()

    def test_operations_recursive_pool_limit(self):
        create("map_node", "//sys/pools/research")
        set("//sys/pools/research/@max_running_operations", 2)
        create("map_node", "//sys/pools/research/test_pool_1")
        create("map_node", "//sys/pools/research/test_pool_2")
        self._run_operations()

    def test_pending_operations_after_revive(self):
        create("table", "//tmp/in")
        create("table", "//tmp/out1")
        create("table", "//tmp/out2")
        data = [{"foo": i} for i in xrange(5)]
        write_table("//tmp/in", data)

        op1 = map(dont_track=True, command="sleep 5.0; cat", in_=["//tmp/in"], out="//tmp/out1")
        op2 = map(dont_track=True, command="cat", in_=["//tmp/in"], out="//tmp/out2")

        time.sleep(1.5)

        self.Env.kill_service("scheduler")
        self.Env.start_schedulers("scheduler")

        op1.track()
        op2.track()

        assert sorted(read_table("//tmp/out1")) == sorted(data)
        assert sorted(read_table("//tmp/out2")) == sorted(data)

    def test_abort_of_pending_operation(self):
        create("table", "//tmp/in")
        create("table", "//tmp/out1")
        create("table", "//tmp/out2")
        create("table", "//tmp/out3")
        write_table("//tmp/in", [{"foo": i} for i in xrange(5)])

        op1 = map(dont_track=True, waiting_jobs=True, command="cat >/dev/null", in_=["//tmp/in"], out="//tmp/out1")
        op2 = map(dont_track=True, command="cat >/dev/null", in_=["//tmp/in"], out="//tmp/out2")
        op3 = map(dont_track=True, command="cat >/dev/null", in_=["//tmp/in"], out="//tmp/out3")

        time.sleep(1.5)
        assert op1.get_state() == "running"
        assert op2.get_state() == "pending"
        assert op3.get_state() == "pending"

        op2.abort()
        op1.resume_jobs()
        op1.track()
        op3.track()

        assert op1.get_state() == "completed"
        assert op2.get_state() == "aborted"
        assert op3.get_state() == "completed"

    def test_reconfigured_pools_operations_limit(self):
        create("table", "//tmp/in")
        create("table", "//tmp/out1")
        create("table", "//tmp/out2")
        write_table("//tmp/in", [{"foo": i} for i in xrange(5)])

        create("map_node", "//sys/pools/test_pool_1")
        create("map_node", "//sys/pools/test_pool_2")

        op1 = map(
            dont_track=True,
            command="sleep 4; cat",
            in_=["//tmp/in"],
            out="//tmp/out1",
            spec={"pool": "test_pool_1"})
        time.sleep(1.5)

        remove("//sys/pools/test_pool_1")
        create("map_node", "//sys/pools/test_pool_2/test_pool_1")
        time.sleep(0.5)

        op2 = map(
            dont_track=True,
            command="sleep 1.7; cat",
            in_=["//tmp/in"],
            out="//tmp/out2",
            spec={"pool": "test_pool_2"})
        time.sleep(1.5)

        assert get("//sys/operations/{0}/@state".format(op1.id)) == "running"
        assert get("//sys/operations/{0}/@state".format(op2.id)) == "pending"

        op1.track()
        op2.track()


class TestSchedulingTags(YTEnvSetup):
    NUM_MASTERS = 3
    NUM_NODES = 2
    NUM_SCHEDULERS = 1

    DELTA_SCHEDULER_CONFIG = {
        "scheduler" : {
            "event_log" : {
                "flush_period" : 300,
                "retry_backoff_time": 300
            }
        }
    }

    DELTA_NODE_CONFIG = {
        "exec_agent" : {
            "slot_manager" : {
                "enable_cgroups" : False
            },
        }
    }

    def _prepare(self):
        create("table", "//tmp/t_in")
        write_table("//tmp/t_in", {"foo": "bar"})
        create("table", "//tmp/t_out")

        self.node = list(get("//sys/nodes"))[0]
        set("//sys/nodes/{0}/@scheduling_tags".format(self.node), ["tagA", "tagB"])
        # Wait applying scheduling tags.
        time.sleep(0.1)

    def test_failed_cases(self):
        self._prepare()

        map(command="cat", in_="//tmp/t_in", out="//tmp/t_out")
        with pytest.raises(YtError):
            map(command="cat", in_="//tmp/t_in", out="//tmp/t_out", spec={"scheduling_tag": "tagC"})

        map(command="cat", in_="//tmp/t_in", out="//tmp/t_out", spec={"scheduling_tag": "tagA"})
        assert read_table("//tmp/t_out") == [ {"foo" : "bar"} ]

        set("//sys/nodes/{0}/@scheduling_tags".format(self.node), [])
        time.sleep(1.0)
        with pytest.raises(YtError):
            map(command="cat", in_="//tmp/t_in", out="//tmp/t_out", spec={"scheduling_tag": "tagA"})


    def test_pools(self):
        self._prepare()

        create("map_node", "//sys/pools/test_pool", attributes={"scheduling_tag": "tagA"})
        map(command="cat", in_="//tmp/t_in", out="//tmp/t_out", spec={"pool": "test_pool"})
        assert read_table("//tmp/t_out") == [ {"foo" : "bar"} ]

    def test_tag_correctness(self):
        def get_job_nodes(op):
            nodes = __builtin__.set()
            for row in read_table("//sys/scheduler/event_log"):
                if row.get("event_type") == "job_started" and row.get("operation_id") == op.id:
                    nodes.add(row["node_address"])
            return nodes

        self._prepare()
        write_table("//tmp/t_in", [{"foo": "bar"} for _ in xrange(20)])

        set("//sys/nodes/{0}/@scheduling_tags".format(self.node), ["tagB"])
        time.sleep(1.2)
        op = map(command="cat", in_="//tmp/t_in", out="//tmp/t_out", spec={"scheduling_tag": "tagB", "job_count": 20})
        time.sleep(0.8)
        assert get_job_nodes(op) == __builtin__.set([self.node])


        op = map(command="cat", in_="//tmp/t_in", out="//tmp/t_out", spec={"job_count": 20})
        time.sleep(0.8)
        assert len(get_job_nodes(op)) <= 2

##################################################################

class TestSchedulerConfig(YTEnvSetup):
    NUM_MASTERS = 3
    NUM_NODES = 5
    NUM_SCHEDULERS = 1

    DELTA_SCHEDULER_CONFIG = {
        "scheduler" : {
            "event_log" : {
                "retry_backoff_time" : 7,
                "flush_period" : 5000
            }
        }
    }

    def test_basic(self):
        orchid_scheduler_config = "//sys/scheduler/orchid/scheduler/config"
        assert get("{0}/event_log/flush_period".format(orchid_scheduler_config)) == 5000
        assert get("{0}/event_log/retry_backoff_time".format(orchid_scheduler_config)) == 7

        set("//sys/scheduler/config", { "event_log" : { "flush_period" : 10000 } })
        time.sleep(2)

        assert get("{0}/event_log/flush_period".format(orchid_scheduler_config)) == 10000
        assert get("{0}/event_log/retry_backoff_time".format(orchid_scheduler_config)) == 7

        set("//sys/scheduler/config", {})
        time.sleep(2)

        assert get("{0}/event_log/flush_period".format(orchid_scheduler_config)) == 5000
        assert get("{0}/event_log/retry_backoff_time".format(orchid_scheduler_config)) == 7


class TestSchedulerPools(YTEnvSetup):
    NUM_MASTERS = 3
    NUM_NODES = 1
    NUM_SCHEDULERS = 1

    DELTA_SCHEDULER_CONFIG = {
        "scheduler": {
            "watchers_update_period": 100
        }
    }

    def _prepare(self):
        create("table", "//tmp/t_in")
        set("//tmp/t_in/@replication_factor", 1)
        write_table("//tmp/t_in", {"foo": "bar"})

        create("table", "//tmp/t_out")
        set("//tmp/t_out/@replication_factor", 1)

    def test_pools_reconfiguration(self):
        self._prepare();

        testing_options = {"scheduling_delay": 1000}

        create("map_node", "//sys/pools/test_pool_1")
        create("map_node", "//sys/pools/test_pool_2")
        time.sleep(0.2)

<<<<<<< HEAD
        op_id = map(
=======
        op = map(
>>>>>>> ffdf4c34
            dont_track=True,
            command="cat",
            in_="//tmp/t_in",
            out="//tmp/t_out",
            spec={"pool": "test_pool_1", "testing": testing_options})
        time.sleep(1)

        remove("//sys/pools/test_pool_1")
        create("map_node", "//sys/pools/test_pool_2/test_pool_1")

<<<<<<< HEAD
        track_op(op_id)
=======
        op.track()
>>>>>>> ffdf4c34

class TestSchedulerSnapshots(YTEnvSetup):
    NUM_MASTERS = 3
    NUM_NODES = 5
    NUM_SCHEDULERS = 1

    DELTA_SCHEDULER_CONFIG = {
        "scheduler": {
            "snapshot_period": 1000
        }
    }

    def test_snapshots(self):
        create("table", "//tmp/in")
        write_table("//tmp/in", [{"foo": i} for i in xrange(10)])
        create("table", "//tmp/out")

        testing_options = {"scheduling_delay": 500}

<<<<<<< HEAD
        op_id = map(
=======
        op = map(
>>>>>>> ffdf4c34
            dont_track=True,
            command="cat; sleep 1",
            in_="//tmp/in",
            out="//tmp/out",
            spec={"data_size_per_job": 1, "testing": testing_options})
        time.sleep(1)

<<<<<<< HEAD
        track_op(op_id)
=======
        op.track()
>>>>>>> ffdf4c34
<|MERGE_RESOLUTION|>--- conflicted
+++ resolved
@@ -112,13 +112,8 @@
 
         # we should wait as least time_limit + heartbeat_period
         time.sleep(1.2)
-<<<<<<< HEAD
-        assert get("//sys/operations/{0}/@state".format(op1)) not in ["failing", "failed"]
-        assert get("//sys/operations/{0}/@state".format(op2)) in ["failing", "failed"]
-=======
         assert get("//sys/operations/{0}/@state".format(op1.id)) not in ["failing", "failed"]
         assert get("//sys/operations/{0}/@state".format(op2.id)) in ["failing", "failed"]
->>>>>>> ffdf4c34
 
         op1.track()
         with pytest.raises(YtError):
@@ -366,12 +361,8 @@
 
         op1 = map(
             dont_track=True,
-<<<<<<< HEAD
-            command="sleep 2.0; cat >/dev/null",
-=======
             waiting_jobs=True,
             command="cat >/dev/null",
->>>>>>> ffdf4c34
             in_=["//tmp/in"],
             out="//tmp/out1",
             spec={"pool": "test_pool_1"})
@@ -385,12 +376,8 @@
 
         op3 = map(
             dont_track=True,
-<<<<<<< HEAD
-            command="sleep 2.0; cat >/dev/null",
-=======
             waiting_jobs=True,
             command="cat >/dev/null",
->>>>>>> ffdf4c34
             in_=["//tmp/in"],
             out="//tmp/out3",
             spec={"pool": "test_pool_2"})
@@ -644,11 +631,7 @@
         create("map_node", "//sys/pools/test_pool_2")
         time.sleep(0.2)
 
-<<<<<<< HEAD
-        op_id = map(
-=======
         op = map(
->>>>>>> ffdf4c34
             dont_track=True,
             command="cat",
             in_="//tmp/t_in",
@@ -659,11 +642,7 @@
         remove("//sys/pools/test_pool_1")
         create("map_node", "//sys/pools/test_pool_2/test_pool_1")
 
-<<<<<<< HEAD
-        track_op(op_id)
-=======
         op.track()
->>>>>>> ffdf4c34
 
 class TestSchedulerSnapshots(YTEnvSetup):
     NUM_MASTERS = 3
@@ -683,11 +662,7 @@
 
         testing_options = {"scheduling_delay": 500}
 
-<<<<<<< HEAD
-        op_id = map(
-=======
         op = map(
->>>>>>> ffdf4c34
             dont_track=True,
             command="cat; sleep 1",
             in_="//tmp/in",
@@ -695,8 +670,4 @@
             spec={"data_size_per_job": 1, "testing": testing_options})
         time.sleep(1)
 
-<<<<<<< HEAD
-        track_op(op_id)
-=======
-        op.track()
->>>>>>> ffdf4c34
+        op.track()