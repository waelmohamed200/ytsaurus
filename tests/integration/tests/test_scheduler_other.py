
import pytest

from yt_env_setup import YTEnvSetup
from yt.environment.helpers import assert_almost_equal
from yt_commands import *

import time
import __builtin__

##################################################################

def set_banned_flag(value, nodes=None):
    if value:
        flag = True
        state = "offline"
    else:
        flag = False
        state = "online"

    if not nodes:
        nodes = get("//sys/nodes").keys()

    for address in nodes:
        set("//sys/nodes/{0}/@banned".format(address), flag)

    # Give it enough time to register or unregister the node
    time.sleep(1.0)

    for address in nodes:
        assert get("//sys/nodes/{0}/@state".format(address)) == state
        print >>sys.stderr, "Node {0} is {1}".format(address, state)

class TestSchedulerOther(YTEnvSetup):
    NUM_MASTERS = 3
    NUM_NODES = 1
    NUM_SCHEDULERS = 1

    DELTA_SCHEDULER_CONFIG = {
        "scheduler": {
            "operation_time_limit_check_period" : 100,
            "connect_retry_backoff_time": 100,
            "fair_share_update_period": 100,
        }
    }

    def _create_table(self, table):
        create("table", table)
        set(table + "/@replication_factor", 1)

    def _prepare_tables(self):
        self._create_table("//tmp/t_in")
        write_table("//tmp/t_in", {"foo": "bar"})

        self._create_table("//tmp/t_out")

    def test_revive(self):
        self._prepare_tables()

        op = map(dont_track=True, in_="//tmp/t_in", out="//tmp/t_out", command="cat; sleep 3")

        time.sleep(2)
        self.Env.kill_schedulers()
        self.Env.start_schedulers()

        op.track()

        assert read_table("//tmp/t_out") == [ {"foo" : "bar"} ]

    def test_disconnect_during_revive(self):
        op_count = 20

        self._create_table("//tmp/t_in")
        write_table("//tmp/t_in", {"foo": "bar"})
        for i in xrange(1, op_count + 1):
            self._create_table("//tmp/t_out" + str(i))

        ops = []
        for i in xrange(1, op_count):
            ops.append(
                map(dont_track=True,
                    # Sleep is necessary since we not support revive for completing operations.
                    command="sleep 2; cat",
                    in_=["//tmp/t_in"],
                    out="//tmp/t_out" + str(i)))

        for i in range(10):
            while True:
                scheduler_locks = get("//sys/scheduler/lock/@locks", verbose=False)
                if len(scheduler_locks) > 0:
                    scheduler_transaction = scheduler_locks[0]["transaction_id"]
                    abort_transaction(scheduler_transaction)
                    break
                time.sleep(0.01)

        for op in ops:
            op.track()

        for i in xrange(1, op_count):
            assert read_table("//tmp/t_out" + str(i)) == [ {"foo" : "bar"} ]

    def test_user_transaction_abort_when_scheduler_is_down(self):
        self._prepare_tables()

        transaction_id = start_transaction(timeout=300 * 1000)
        op = map(dont_track=True, in_="//tmp/t_in", out="//tmp/t_out", command="cat; sleep 3", transaction_id=transaction_id)

        time.sleep(2)
        self.Env.kill_schedulers()
<<<<<<< HEAD

        abort_transaction(transaction_id)

=======

        abort_transaction(transaction_id)

>>>>>>> 52bdd5c2
        self.Env.start_schedulers()

        with pytest.raises(YtError):
            op.track()

    def test_scheduler_transaction_abort_when_scheduler_is_down(self):
        self._prepare_tables()

        op = map(dont_track=True, in_="//tmp/t_in", out="//tmp/t_out", command="cat; sleep 3")

        time.sleep(2)
        self.Env.kill_schedulers()

        abort_transaction(get("//sys/operations/{0}/@sync_scheduler_transaction_id".format(op.id)))

        self.Env.start_schedulers()

        op.track()

        assert read_table("//tmp/t_out") == [ {"foo" : "bar"} ]

    def test_operation_time_limit(self):
        self._create_table("//tmp/in")
        self._create_table("//tmp/out1")
        self._create_table("//tmp/out2")

        write_table("//tmp/in", [{"foo": i} for i in xrange(5)])

        # Default infinite time limit.
        op1 = map(dont_track=True,
            command="sleep 1.0; cat >/dev/null",
            in_=["//tmp/in"],
            out="//tmp/out1")

        # Operation specific time limit.
        op2 = map(dont_track=True,
            command="sleep 3.0; cat >/dev/null",
            in_=["//tmp/in"],
            out="//tmp/out2",
            spec={'time_limit': 1000})

        # we should wait as least time_limit + heartbeat_period
        time.sleep(1.2)
        assert get("//sys/operations/{0}/@state".format(op1.id)) not in ["failing", "failed"]
        assert get("//sys/operations/{0}/@state".format(op2.id)) in ["failing", "failed"]

        op1.track()
        with pytest.raises(YtError):
            op2.track()

    def test_fifo_default(self):
        self._create_table("//tmp/in")
        self._create_table("//tmp/out1")
        self._create_table("//tmp/out2")
        self._create_table("//tmp/out3")
        write_table("//tmp/in", [{"foo": i} for i in xrange(5)])

        create("map_node", "//sys/pools/fifo_pool", ignore_existing=True)
        set("//sys/pools/fifo_pool/@mode", "fifo")

        # Waiting for updating pool settings.
        time.sleep(0.6)

        ops = []
        for i in xrange(1, 4):
            ops.append(
                map(dont_track=True,
                    command="sleep 0.3; cat >/dev/null",
                    in_=["//tmp/in"],
                    out="//tmp/out" + str(i),
                    spec={"pool": "fifo_pool"}))

        for op in ops:
            op.track()

        finish_times = [get("//sys/operations/{0}/@finish_time".format(op.id)) for op in ops]
        for cur, next in zip(finish_times, finish_times[1:]):
            assert cur < next

    def test_fifo_by_pending_job_count(self):
        for i in xrange(1, 4):
            self._create_table("//tmp/in" + str(i))
            self._create_table("//tmp/out" + str(i))
            write_table("//tmp/in" + str(i), [{"foo": j} for j in xrange(3 * (4 - i))])

        create("map_node", "//sys/pools/fifo_pool", ignore_existing=True)
        set("//sys/pools/fifo_pool/@mode", "fifo")
        set("//sys/pools/fifo_pool/@fifo_sort_parameters", ["pending_job_count"])

        # Wait until pools tree would be updated
        time.sleep(0.6)

        ops = []
        for i in xrange(1, 4):
            ops.append(
                map(dont_track=True,
                    command="sleep 0.5; cat >/dev/null",
                    in_=["//tmp/in" + str(i)],
                    out="//tmp/out" + str(i),
                    spec={"pool": "fifo_pool", "data_size_per_job": 1}))

        for op in ops:
            op.track()

        finish_times = [get("//sys/operations/{0}/@finish_time".format(op.id)) for op in ops]
        for cur, next in zip(finish_times, finish_times[1:]):
            assert cur > next

    def test_preparing_operation_transactions(self):
        self._prepare_tables()

        set_banned_flag(True)
        op = sort(
            dont_track=True,
            in_="//tmp/t_in",
            out="//tmp/t_in",
            command="cat",
            sort_by=["foo"])
        time.sleep(2)

        for tx in ls("//sys/transactions", attributes=["operation_id"]):
            if tx.attributes.get("operation_id", "") == op.id:
                abort_transaction(tx)

        with pytest.raises(YtError):
            op.track()

        set_banned_flag(False)

    def test_abort_custom_error_message(self):
        self._prepare_tables()

        op = map(dont_track=True, in_="//tmp/t_in", out="//tmp/t_out", command="cat; sleep 3")
        op.abort(abort_message="Test abort")

        assert op.get_state() == "aborted"
        assert get("//sys/operations/{0}/@result/error/inner_errors/0/message".format(op.id)) == "Test abort"

    def test_operation_pool_attributes(self):
        self._prepare_tables()

        op = map(in_="//tmp/t_in", out="//tmp/t_out", command="cat")
        assert get("//sys/operations/{0}/@pool".format(op.id)) == "root"
        assert get("//sys/operations/{0}/@brief_spec/pool".format(op.id)) == "root"

    def test_operation_events_attribute(self):
        self._prepare_tables()

        op = map(in_="//tmp/t_in", out="//tmp/t_out", command="cat")
        events = get("//sys/operations/{0}/@events".format(op.id))
        assert ["initializing", "preparing", "pending", "materializing", "running", "completing", "completed"] == [event["state"] for event in events]


class TestSchedulerRevive(YTEnvSetup):
    NUM_MASTERS = 3
    NUM_NODES = 1
    NUM_SCHEDULERS = 1

    DELTA_SCHEDULER_CONFIG = {
        "scheduler": {
            "operation_time_limit_check_period" : 100,
            "connect_retry_backoff_time": 100,
            "fair_share_update_period": 100,
            "finish_operation_transition_delay": 2000,
        }
    }

    def _create_table(self, table):
        create("table", table)
        set(table + "/@replication_factor", 1)

    def _prepare_tables(self):
        self._create_table("//tmp/t_in")
        write_table("//tmp/t_in", {"foo": "bar"})

        self._create_table("//tmp/t_out")

    def _wait_state(self, op, state):
        iter = 0
        backoff = 0.1
        while True:
            if state == get("//sys/operations/" + op.id + "/@state"):
                break
            time.sleep(backoff)

            iter += 1
            assert iter < 50, "Operation %s do not comes to %s state after %f seconds" % (op.id, state, iter * backoff)

    def test_missing_transactions(self):
        self._prepare_tables()

        op = map(dont_track=True, in_="//tmp/t_in", out="//tmp/t_out", command="cat; sleep 10")

        for iter in xrange(5):
            self._wait_state(op, "running")
            self.Env.kill_schedulers()
            set("//sys/operations/" + op.id + "/@input_transaction_id", "0-0-0-0")
            self.Env.start_schedulers()
            time.sleep(1)

        op.track()

        assert "completed" == get("//sys/operations/" + op.id + "/@state")

    def test_aborting(self):
        self._prepare_tables()

        op = map(dont_track=True, in_="//tmp/t_in", out="//tmp/t_out", command="cat; sleep 10")

        self._wait_state(op, "running")

        op.abort(ignore_result=True)

        self._wait_state(op, "aborting")

        self.Env.kill_schedulers()

        assert "aborting" == get("//sys/operations/" + op.id + "/@state")

        self.Env.start_schedulers()

        with pytest.raises(YtError):
            op.track()

        assert "aborted" == get("//sys/operations/" + op.id + "/@state")

    def test_completing(self):
        self._prepare_tables()

        op = map(dont_track=True, in_="//tmp/t_in", out="//tmp/t_out", command="cat; sleep 10")

        self._wait_state(op, "running")

        op.complete(ignore_result=True)

        self._wait_state(op, "completing")

        self.Env.kill_schedulers()

        assert "completing" == get("//sys/operations/" + op.id + "/@state")

        self.Env.start_schedulers()

        with pytest.raises(YtError):
            op.track()

        assert "failed" == get("//sys/operations/" + op.id + "/@state")

    def test_failing(self):
        self._prepare_tables()

        op = map(dont_track=True, in_="//tmp/t_in", out="//tmp/t_out", command="exit 1", spec={"max_failed_job_count": 1})

        self._wait_state(op, "failing")

        self.Env.kill_schedulers()

        assert "failing" == get("//sys/operations/" + op.id + "/@state")

        self.Env.start_schedulers()

        with pytest.raises(YtError):
            op.track()

        assert "failed" == get("//sys/operations/" + op.id + "/@state")

class TestSchedulerRevive(YTEnvSetup):
    NUM_MASTERS = 3
    NUM_NODES = 1
    NUM_SCHEDULERS = 1

    DELTA_SCHEDULER_CONFIG = {
        "scheduler": {
            "operation_time_limit_check_period" : 100,
            "connect_retry_backoff_time": 100,
            "fair_share_update_period": 100,
            "finish_operation_transition_delay": 2000,
        }
    }

    def _create_table(self, table):
        create("table", table)
        set(table + "/@replication_factor", 1)

    def _prepare_tables(self):
        self._create_table("//tmp/t_in")
        write_table("//tmp/t_in", {"foo": "bar"})

        self._create_table("//tmp/t_out")

    def _wait_state(self, op, state):
        iter = 0
        backoff = 0.1
        while True:
            if state == get("//sys/operations/" + op.id + "/@state"):
                break
            time.sleep(backoff)

            iter += 1
            assert iter < 50, "Operation %s do not comes to %s state after %f seconds" % (op.id, state, iter * backoff)

    def test_missing_transactions(self):
        self._prepare_tables()

        op = map(dont_track=True, in_="//tmp/t_in", out="//tmp/t_out", command="cat; sleep 10")

        for iter in xrange(5):
            self._wait_state(op, "running")
            self.Env.kill_schedulers()
            set("//sys/operations/" + op.id + "/@input_transaction_id", "0-0-0-0")
            self.Env.start_schedulers()
            time.sleep(1)

        op.track()

        assert "completed" == get("//sys/operations/" + op.id + "/@state")

    def test_aborting(self):
        self._prepare_tables()

        op = map(dont_track=True, in_="//tmp/t_in", out="//tmp/t_out", command="cat; sleep 10")

        self._wait_state(op, "running")

        op.abort(ignore_result=True)

        self._wait_state(op, "aborting")

        self.Env.kill_schedulers()

        assert "aborting" == get("//sys/operations/" + op.id + "/@state")

        self.Env.start_schedulers()

        with pytest.raises(YtError):
            op.track()

        assert "aborted" == get("//sys/operations/" + op.id + "/@state")

    def test_completing(self):
        self._prepare_tables()

        op = map(dont_track=True, in_="//tmp/t_in", out="//tmp/t_out", command="cat; sleep 10")

        self._wait_state(op, "running")

        op.complete(ignore_result=True)

        self._wait_state(op, "completing")

        self.Env.kill_schedulers()

        assert "completing" == get("//sys/operations/" + op.id + "/@state")

        self.Env.start_schedulers()

        with pytest.raises(YtError):
            op.track()

        assert "failed" == get("//sys/operations/" + op.id + "/@state")

    def test_failing(self):
        self._prepare_tables()

        op = map(dont_track=True, in_="//tmp/t_in", out="//tmp/t_out", command="exit 1", spec={"max_failed_job_count": 1})

        self._wait_state(op, "failing")

        self.Env.kill_schedulers()

        assert "failing" == get("//sys/operations/" + op.id + "/@state")

        self.Env.start_schedulers()

        with pytest.raises(YtError):
            op.track()

        assert "failed" == get("//sys/operations/" + op.id + "/@state")

class TestStrategies(YTEnvSetup):
    NUM_MASTERS = 1
    NUM_NODES = 2
    NUM_SCHEDULERS = 1

    def _prepare_tables(self):
        create("table", "//tmp/t_in")
        set("//tmp/t_in/@replication_factor", 1)
        write_table("//tmp/t_in", {"foo": "bar"})

        create("table", "//tmp/t_out")
        set("//tmp/t_out/@replication_factor", 1)

    def _get_table_chunk_node(self, table):
        chunk_ids = get(table + "/@chunk_ids")
        chunk_id = chunk_ids[0]
        replicas = get("#{0}/@stored_replicas".format(chunk_id))
        assert len(replicas) == 1

        return replicas[0]

    def test_strategies(self):
        self._prepare_tables()

        node = self._get_table_chunk_node("//tmp/t_in")
        set_banned_flag(True, [ node ])

        print >>sys.stderr,  "Fail strategy"
        with pytest.raises(YtError):
            op = map(in_="//tmp/t_in", out="//tmp/t_out", command="cat", spec={"unavailable_chunk_strategy": "fail"})

        print >>sys.stderr,  "Skip strategy"
        map(in_="//tmp/t_in", out="//tmp/t_out", command="cat", spec={"unavailable_chunk_strategy": "skip"})
        assert read_table("//tmp/t_out") == []

        print >>sys.stderr,  "Wait strategy"
        op = map(dont_track=True, in_="//tmp/t_in", out="//tmp/t_out", command="cat",  spec={"unavailable_chunk_strategy": "wait"})

        set_banned_flag(False, [ node ])
        op.track()

        assert read_table("//tmp/t_out") == [ {"foo" : "bar"} ]

    def test_strategies_in_sort(self):
        v1 = {"key" : "aaa"}
        v2 = {"key" : "bb"}
        v3 = {"key" : "bbxx"}
        v4 = {"key" : "zfoo"}
        v5 = {"key" : "zzz"}

        create("table", "//tmp/t_in")
        set("//tmp/t_in/@replication_factor", 1)
        write_table("//tmp/t_in", [v3, v5, v1, v2, v4]) # some random order

        create("table", "//tmp/t_out")
        set("//tmp/t_out/@replication_factor", 1)

        set_banned_flag(True)

        print >>sys.stderr, "Fail strategy"
        with pytest.raises(YtError):
            op = sort(in_="//tmp/t_in", out="//tmp/t_out", sort_by="key", spec={"unavailable_chunk_strategy": "fail"})

        print >>sys.stderr, "Skip strategy"
        sort(in_="//tmp/t_in", out="//tmp/t_out", sort_by="key", spec={"unavailable_chunk_strategy": "skip"})
        assert read_table("//tmp/t_out") == []

        print >>sys.stderr, "Wait strategy"
        op = sort(dont_track=True, in_="//tmp/t_in", out="//tmp/t_out", sort_by="key", spec={"unavailable_chunk_strategy": "wait"})

        # Give a chance to scraper to work
        time.sleep(1.0)
        set_banned_flag(False)
        op.track()

        assert read_table("//tmp/t_out") == [v1, v2, v3, v4, v5]
        assert get("//tmp/t_out/@sorted") == True
        assert get("//tmp/t_out/@sorted_by") == ["key"]

    def test_strategies_in_merge(self):
        create("table", "//tmp/t1")
        set("//tmp/t1/@replication_factor", 1)
        write_table("<append=true>//tmp/t1", [{"a": 0}, {"a": 2}], sorted_by="a")
        write_table("<append=true>//tmp/t1", [{"a": 4}, {"a": 6}], sorted_by="a")

        create("table", "//tmp/t2")
        set("//tmp/t2/@replication_factor", 1)
        write_table("<append=true>//tmp/t2", [{"a": 1}, {"a": 3}], sorted_by="a")
        write_table("<append=true>//tmp/t2", [{"a": 5}, {"a": 7}], sorted_by="a")

        create("table", "//tmp/t_out")
        set("//tmp/t_out/@replication_factor", 1)

        set_banned_flag(True)

        print >>sys.stderr, "Fail strategy"
        with pytest.raises(YtError):
            op = merge(mode="sorted", in_=["//tmp/t1", "//tmp/t2"], out="//tmp/t_out", spec={"unavailable_chunk_strategy": "fail"})

        print >>sys.stderr, "Skip strategy"
        merge(mode="sorted", in_=["//tmp/t1", "//tmp/t2"], out="//tmp/t_out", spec={"unavailable_chunk_strategy": "skip"})
        assert read_table("//tmp/t_out") == []

        print >>sys.stderr, "Wait strategy"
        op = merge(dont_track=True, mode="sorted", in_=["//tmp/t1", "//tmp/t2"], out="//tmp/t_out", spec={"unavailable_chunk_strategy": "wait"})

        # Give a chance for scraper to work
        time.sleep(1.0)
        set_banned_flag(False)
        op.track()

        assert read_table("//tmp/t_out") == [{"a": i} for i in range(8)]
        assert get("//tmp/t_out/@sorted") == True
        assert get("//tmp/t_out/@sorted_by") == ["a"]

class TestSchedulerMaxChunkPerJob(YTEnvSetup):
    NUM_MASTERS = 3
    NUM_NODES = 3
    NUM_SCHEDULERS = 1

    DELTA_SCHEDULER_CONFIG = {
        "scheduler": {
            "max_chunk_stripes_per_job" : 1,
            "max_chunk_count_per_fetch" : 1
        }
    }

    def test_max_chunk_stripes_per_job(self):
        data = [{"foo": i} for i in xrange(5)]
        create("table", "//tmp/in1")
        create("table", "//tmp/in2")
        create("table", "//tmp/out")
        write_table("//tmp/in1", data, sorted_by="foo")
        write_table("//tmp/in2", data, sorted_by="foo")



        op = merge(mode="ordered", in_=["//tmp/in1", "//tmp/in2"], out="//tmp/out", spec={"force_transform": True})
        assert data + data == read_table("//tmp/out")

        # Must be 2 jobs since input has 2 chunks.
        assert get("//sys/operations/{0}/@progress/jobs/total".format(op.id)) == 2

        op = map(command="cat >/dev/null", in_=["//tmp/in1", "//tmp/in2"], out="//tmp/out")
        assert get("//sys/operations/{0}/@progress/jobs/total".format(op.id)) == 2

        op = merge(mode="sorted", in_=["//tmp/in1", "//tmp/in2"], out="//tmp/out")
        assert get("//sys/operations/{0}/@progress/jobs/total".format(op.id)) == 2

        op = reduce(command="cat >/dev/null", in_=["//tmp/in1", "//tmp/in2"], out="//tmp/out", reduce_by=["foo"])
        assert get("//sys/operations/{0}/@progress/jobs/total".format(op.id)) == 2


class TestSchedulerMaxChildrenPerAttachRequest(YTEnvSetup):
    NUM_MASTERS = 3
    NUM_NODES = 3
    NUM_SCHEDULERS = 1

    DELTA_SCHEDULER_CONFIG = {
        "scheduler": {
            "max_children_per_attach_request": 1,
        }
    }

    def test_max_children_per_attach_request(self):
        data = [{"foo": i} for i in xrange(3)]
        create("table", "//tmp/in")
        create("table", "//tmp/out")
        write_table("//tmp/in", data)

        map(command="cat", in_="//tmp/in", out="//tmp/out", spec={"data_size_per_job": 1})

        assert sorted(read_table("//tmp/out")) == sorted(data)
        assert get("//tmp/out/@row_count") == 3

    def test_max_children_per_attach_request_in_live_preview(self):
        data = [{"foo": i} for i in xrange(3)]
        create("table", "//tmp/in")
        create("table", "//tmp/out")
        write_table("//tmp/in", data)

        op = map(
            waiting_jobs=True,
            dont_track=True,
            command="cat",
            in_="//tmp/in",
            out="//tmp/out",
            spec={"data_size_per_job": 1})

        op.resume_job(op.jobs[0])
        op.resume_job(op.jobs[1])
        time.sleep(2)

        operation_path = "//sys/operations/{0}".format(op.id)
        transaction_id = get(operation_path + "/@async_scheduler_transaction_id")
        assert len(read_table(operation_path + "/output_0", tx=transaction_id)) == 2
        assert get(operation_path + "/output_0/@row_count", tx=transaction_id) == 2

        op.resume_jobs()
        op.track()


class TestSchedulerOperationLimits(YTEnvSetup):
    NUM_MASTERS = 3
    NUM_NODES = 3
    NUM_SCHEDULERS = 1

    DELTA_SCHEDULER_CONFIG = {
        "scheduler": {
            "max_running_operation_count_per_pool" : 1
        }
    }

    def teardown(self):
        set("//sys/pools", {})

    def _run_operations(self):
        create("table", "//tmp/in")
        create("table", "//tmp/out1")
        create("table", "//tmp/out2")
        create("table", "//tmp/out3")
        write_table("//tmp/in", [{"foo": i} for i in xrange(5)])

        op1 = map(
            dont_track=True,
            waiting_jobs=True,
            command="cat >/dev/null",
            in_=["//tmp/in"],
            out="//tmp/out1",
            spec={"pool": "test_pool_1"})

        op2 = map(
            dont_track=True,
            command="cat >/dev/null",
            in_=["//tmp/in"],
            out="//tmp/out2",
            spec={"pool": "test_pool_1"})

        op3 = map(
            dont_track=True,
            waiting_jobs=True,
            command="cat >/dev/null",
            in_=["//tmp/in"],
            out="//tmp/out3",
            spec={"pool": "test_pool_2"})

        op1.ensure_running()
        with pytest.raises(TimeoutError):
            op2.ensure_running(timeout=1.0)
        op3.ensure_running()

        op1.resume_jobs()
        op3.resume_jobs()

        op1.track()
        op2.track()
        op3.track()

        assert read_table("//tmp/out1") == []
        assert read_table("//tmp/out2") == []
        assert read_table("//tmp/out3") == []

    def test_operations_pool_limit(self):
        create("map_node", "//sys/pools/test_pool_1")
        create("map_node", "//sys/pools/test_pool_2")
        self._run_operations()

    def test_operations_recursive_pool_limit(self):
        create("map_node", "//sys/pools/research")
        set("//sys/pools/research/@max_running_operation_count", 2)
        create("map_node", "//sys/pools/research/test_pool_1")
        create("map_node", "//sys/pools/research/test_pool_2")
        self._run_operations()

    def test_pending_operations_after_revive(self):
        create("table", "//tmp/in")
        create("table", "//tmp/out1")
        create("table", "//tmp/out2")
        data = [{"foo": i} for i in xrange(5)]
        write_table("//tmp/in", data)

        op1 = map(dont_track=True, command="sleep 5.0; cat", in_=["//tmp/in"], out="//tmp/out1")
        op2 = map(dont_track=True, command="cat", in_=["//tmp/in"], out="//tmp/out2")

        time.sleep(1.5)

        self.Env.kill_schedulers()
        self.Env.start_schedulers()

        op1.track()
        op2.track()

        assert sorted(read_table("//tmp/out1")) == sorted(data)
        assert sorted(read_table("//tmp/out2")) == sorted(data)

    def test_abort_of_pending_operation(self):
        create("table", "//tmp/in")
        create("table", "//tmp/out1")
        create("table", "//tmp/out2")
        create("table", "//tmp/out3")
        write_table("//tmp/in", [{"foo": i} for i in xrange(5)])

        op1 = map(dont_track=True, waiting_jobs=True, command="cat >/dev/null", in_=["//tmp/in"], out="//tmp/out1")
        op2 = map(dont_track=True, command="cat >/dev/null", in_=["//tmp/in"], out="//tmp/out2")
        op3 = map(dont_track=True, command="cat >/dev/null", in_=["//tmp/in"], out="//tmp/out3")

        time.sleep(1.5)
        assert op1.get_state() == "running"
        assert op2.get_state() == "pending"
        assert op3.get_state() == "pending"

        op2.abort()
        op1.resume_jobs()
        op1.track()
        op3.track()

        assert op1.get_state() == "completed"
        assert op2.get_state() == "aborted"
        assert op3.get_state() == "completed"

    def test_reconfigured_pools_operations_limit(self):
        create("table", "//tmp/in")
        create("table", "//tmp/out1")
        create("table", "//tmp/out2")
        write_table("//tmp/in", [{"foo": i} for i in xrange(5)])

        create("map_node", "//sys/pools/test_pool_1")
        create("map_node", "//sys/pools/test_pool_2")

        op1 = map(
            dont_track=True,
            waiting_jobs=True,
            command="cat",
            in_=["//tmp/in"],
            out="//tmp/out1",
            spec={"pool": "test_pool_1"})

        remove("//sys/pools/test_pool_1")
        create("map_node", "//sys/pools/test_pool_2/test_pool_1")
        time.sleep(0.5)

        op2 = map(
            dont_track=True,
            command="cat",
            in_=["//tmp/in"],
            out="//tmp/out2",
            spec={"pool": "test_pool_2"})

        op1.ensure_running()
        with pytest.raises(TimeoutError):
            op2.ensure_running(timeout=1.0)

        op1.resume_jobs()
        op1.track()
        op2.track()

    def test_total_operations_limit(self):
        create("map_node", "//sys/pools/research")
        create("map_node", "//sys/pools/research/research_subpool")
        create("map_node", "//sys/pools/production")
        set("//sys/pools/research/@max_operation_count", 3)

        create("table", "//tmp/in")
        write_table("//tmp/in", [{"foo": "bar"}])
        for i in xrange(5):
            create("table", "//tmp/out" + str(i))


        ops = []
        def run(index, pool, should_raise):
            def execute(dont_track):
                return map(
                    dont_track=dont_track,
                    command="sleep 1000; cat",
                    in_=["//tmp/in"],
                    out="//tmp/out" + str(index),
                    spec={"pool": pool})

            if should_raise:
                with pytest.raises(YtError):
                    execute(False)
            else:
                ops.append(execute(True))

        for i in xrange(3):
            run(i, "research", False)

        for i in xrange(3, 5):
            run(i, "research", True)

        for i in xrange(3, 5):
            run(i, "research_subpool", True)

        self.Env.kill_schedulers()
        self.Env.start_schedulers()

        for i in xrange(3, 5):
            run(i, "research", True)

        for i in xrange(3, 5):
            run(i, "production", False)

        for op in ops:
            op.abort()


class TestSchedulingTags(YTEnvSetup):
    NUM_MASTERS = 3
    NUM_NODES = 2
    NUM_SCHEDULERS = 1

    DELTA_SCHEDULER_CONFIG = {
        "scheduler" : {
            "event_log" : {
                "flush_period" : 300,
                "retry_backoff_time": 300
            }
        }
    }

    def _prepare(self):
        create("table", "//tmp/t_in")
        write_table("//tmp/t_in", {"foo": "bar"})
        create("table", "//tmp/t_out")

        self.node = list(get("//sys/nodes"))[0]
        set("//sys/nodes/{0}/@user_tags".format(self.node), ["tagA", "tagB"])
        # Wait applying scheduling tags.
        time.sleep(0.1)

    def test_failed_cases(self):
        self._prepare()

        # TODO(acid): Enable this when scheduling tag prechecks will be added on operation start
        # map(command="cat", in_="//tmp/t_in", out="//tmp/t_out")
        # with pytest.raises(YtError):
            # map(command="cat", in_="//tmp/t_in", out="//tmp/t_out", spec={"scheduling_tag": "tagC"})

        map(command="cat", in_="//tmp/t_in", out="//tmp/t_out", spec={"scheduling_tag": "tagA"})
        assert read_table("//tmp/t_out") == [ {"foo" : "bar"} ]

        # TODO(acid): Enable this when scheduling tag prechecks will be added on operation start
        # set("//sys/nodes/{0}/@user_tags".format(self.node), [])
        # time.sleep(1.0)
        # with pytest.raises(YtError):
            # map(command="cat", in_="//tmp/t_in", out="//tmp/t_out", spec={"scheduling_tag": "tagA"})


    def test_pools(self):
        self._prepare()

        create("map_node", "//sys/pools/test_pool", attributes={"node_tag": "tagA"})
        map(command="cat", in_="//tmp/t_in", out="//tmp/t_out", spec={"pool": "test_pool"})
        assert read_table("//tmp/t_out") == [ {"foo" : "bar"} ]

    def test_tag_correctness(self):
        def get_job_nodes(op):
            nodes = __builtin__.set()
            for row in read_table("//sys/scheduler/event_log"):
                if row.get("event_type") == "job_started" and row.get("operation_id") == op.id:
                    nodes.add(row["node_address"])
            return nodes

        self._prepare()
        write_table("//tmp/t_in", [{"foo": "bar"} for _ in xrange(20)])

        set("//sys/nodes/{0}/@user_tags".format(self.node), ["tagB"])
        time.sleep(1.2)
        op = map(command="cat", in_="//tmp/t_in", out="//tmp/t_out", spec={"scheduling_tag": "tagB", "job_count": 20})
        time.sleep(0.8)
        assert get_job_nodes(op) == __builtin__.set([self.node])


        op = map(command="cat", in_="//tmp/t_in", out="//tmp/t_out", spec={"job_count": 20})
        time.sleep(0.8)
        assert len(get_job_nodes(op)) <= 2


    def _test_pool_acl_prologue(self):
        create("table", "//tmp/t_in")
        create("table", "//tmp/t_out")
        create_user("u")

    def _test_pool_acl_core(self, pool, acl_path):
        def _run_op():
            map(command="cat",
                in_="//tmp/t_in",
                out="//tmp/t_out",
                user="u",
                spec={"pool": pool})
        _run_op()
        set("//sys/pools{0}/@acl/0/action".format(acl_path), "deny")
        with pytest.raises(YtError):
            _run_op()

    def test_global_pool_acl(self):
        self._test_pool_acl_prologue()
        # TODO(babenko): use make_ace after merging into 18.5
        create("map_node", "//sys/pools/p", attributes={
            "inherit_acl": False,
            "acl": [{"action": "allow", "subjects": ["u"], "permissions": ["use"]}]
        })
        self._test_pool_acl_core("p", "/p")

    def test_inner_pool_acl(self):
        self._test_pool_acl_prologue()
        # TODO(babenko): use make_ace after merging into 18.5
        create("map_node", "//sys/pools/p1", attributes={
            "inherit_acl": False,
            "acl": [{"action": "allow", "subjects": ["u"], "permissions": ["use"]}]
        })
        create("map_node", "//sys/pools/p1/p2")
        self._test_pool_acl_core("p2", "/p1")

##################################################################

class TestSchedulerConfig(YTEnvSetup):
    NUM_MASTERS = 3
    NUM_NODES = 5
    NUM_SCHEDULERS = 1

    DELTA_SCHEDULER_CONFIG = {
        "scheduler" : {
            "event_log" : {
                "retry_backoff_time" : 7,
                "flush_period" : 5000
            },
            "operation_options": {
                "spec_template": {
                    "data_size_per_job": 1000
                }
            },
            "map_operation_options": {
                "spec_template": {
                    "data_size_per_job": 2000,
                    "max_failed_job_count": 10
                }
            }
        },
        "addresses": [
            ("ipv4", "127.0.0.1"),
            ("ipv6", "::1")
        ]
    }

    def test_basic(self):
        orchid_scheduler_config = "//sys/scheduler/orchid/scheduler/config"
        assert get("{0}/event_log/flush_period".format(orchid_scheduler_config)) == 5000
        assert get("{0}/event_log/retry_backoff_time".format(orchid_scheduler_config)) == 7

        set("//sys/scheduler/config", { "event_log" : { "flush_period" : 10000 } })
        time.sleep(2)

        assert get("{0}/event_log/flush_period".format(orchid_scheduler_config)) == 10000
        assert get("{0}/event_log/retry_backoff_time".format(orchid_scheduler_config)) == 7

        set("//sys/scheduler/config", {})
        time.sleep(2)

        assert get("{0}/event_log/flush_period".format(orchid_scheduler_config)) == 5000
        assert get("{0}/event_log/retry_backoff_time".format(orchid_scheduler_config)) == 7

    def test_adresses(self):
        adresses = get("//sys/scheduler/@addresses")
        assert adresses["ipv4"].startswith("127.0.0.1:")
        assert adresses["ipv6"].startswith("::1:")

    def test_specs(self):
        create("table", "//tmp/t_in")
        write_table("<append=true>//tmp/t_in", {"foo": "bar"})

        create("table", "//tmp/t_out")

        op = map(command="cat", in_=["//tmp/t_in"], out="//tmp/t_out")
        assert get("//sys/operations/{0}/@spec/data_size_per_job".format(op.id)) == 2000

        op = merge(in_=["//tmp/t_in"], out="//tmp/t_out")
        assert get("//sys/operations/{0}/@spec/data_size_per_job".format(op.id)) == 1000

    def test_cypress_config(self):
        create("table", "//tmp/t_in")
        write_table("<append=true>//tmp/t_in", {"foo": "bar"})
        create("table", "//tmp/t_out")

        op = map(command="cat", in_=["//tmp/t_in"], out="//tmp/t_out")
        assert get("//sys/operations/{0}/@spec/data_size_per_job".format(op.id)) == 2000
        assert get("//sys/operations/{0}/@spec/max_failed_job_count".format(op.id)) == 10

        set("//sys/scheduler/config", {"map_operation_options": {"spec_template": {"max_failed_job_count": 50}}})
        time.sleep(0.5)

        op = map(command="cat", in_=["//tmp/t_in"], out="//tmp/t_out")
        assert get("//sys/operations/{0}/@spec/data_size_per_job".format(op.id)) == 2000
        assert get("//sys/operations/{0}/@spec/max_failed_job_count".format(op.id)) == 50


class TestSchedulerPools(YTEnvSetup):
    NUM_MASTERS = 3
    NUM_NODES = 1
    NUM_SCHEDULERS = 1

    DELTA_SCHEDULER_CONFIG = {
        "scheduler": {
            "watchers_update_period": 100,
            "default_parent_pool": "default_pool"
        }
    }

    def _prepare(self):
        create("table", "//tmp/t_in")
        set("//tmp/t_in/@replication_factor", 1)
        write_table("//tmp/t_in", {"foo": "bar"})

        create("table", "//tmp/t_out")
        set("//tmp/t_out/@replication_factor", 1)

    def test_pools_reconfiguration(self):
        self._prepare();

        testing_options = {"scheduling_delay": 1000}

        create("map_node", "//sys/pools/test_pool_1")
        create("map_node", "//sys/pools/test_pool_2")
        time.sleep(0.2)

        op = map(
            dont_track=True,
            command="cat",
            in_="//tmp/t_in",
            out="//tmp/t_out",
            spec={"pool": "test_pool_1", "testing": testing_options})
        time.sleep(1)

        remove("//sys/pools/test_pool_1")
        create("map_node", "//sys/pools/test_pool_2/test_pool_1")

        op.track()

    def test_default_parent_pool(self):
        self._prepare();

        create("map_node", "//sys/pools/default_pool")
        time.sleep(0.2)

        op = map(
            dont_track=True,
            waiting_jobs=True,
            command="cat",
            in_="//tmp/t_in",
            out="//tmp/t_out")

        pool = get("//sys/scheduler/orchid/scheduler/pools/root")
        assert pool["parent"] == "default_pool"

        remove("//sys/pools/default_pool")
        time.sleep(0.2)

        op.resume_jobs()
        op.track()


class TestSchedulerSnapshots(YTEnvSetup):
    NUM_MASTERS = 3
    NUM_NODES = 5
    NUM_SCHEDULERS = 1

    DELTA_SCHEDULER_CONFIG = {
        "scheduler": {
            "snapshot_period": 500
        }
    }

    def test_snapshots(self):
        create("table", "//tmp/in")
        write_table("//tmp/in", [{"foo": i} for i in xrange(5)])
        create("table", "//tmp/out")

        testing_options = {"scheduling_delay": 500}

        op = map(
            dont_track=True,
            waiting_jobs=True,
            command="cat",
            in_="//tmp/in",
            out="//tmp/out",
            spec={"data_size_per_job": 1, "testing": testing_options})

        snapshot_path = "//sys/operations/{0}/snapshot".format(op.id)
        track_path(snapshot_path, 10)

        # This is done to avoid read failures due to snapshot file rewriting.
        snapshot_backup_path = snapshot_path + ".backup"
        copy(snapshot_path, snapshot_backup_path)
        assert len(read_file(snapshot_backup_path, verbose=False)) > 0

        op.resume_jobs()
        op.track()

    def test_parallel_snapshots(self):
        create("table", "//tmp/input")

        testing_options = {"scheduling_delay": 100}

        job_count = 1
        original_data = [{"index": i} for i in xrange(job_count)]
        write_table("//tmp/input", original_data)

        operation_count = 5
        ops = []
        for index in range(operation_count):
            output = "//tmp/output" + str(index)
            create("table", output)
            ops.append(
                map(dont_track=True,
                    waiting_jobs=True,
                    command="cat",
                    in_="//tmp/input",
                    out=[output],
                    spec={"data_size_per_job": 1, "testing": testing_options}))

        for op in ops:
            snapshot_path = "//sys/operations/{0}/snapshot".format(op.id)
            track_path(snapshot_path, 10)

            snapshot_backup_path = snapshot_path + ".backup"
            copy(snapshot_path, snapshot_backup_path)
            assert len(read_file(snapshot_backup_path, verbose=False)) > 0
            op.resume_jobs()

        for op in ops:
            op.track()

class TestSchedulerPreemption(YTEnvSetup):
    NUM_MASTERS = 1
    NUM_NODES = 3
    NUM_SCHEDULERS = 1

    DELTA_SCHEDULER_CONFIG = {
        "scheduler": {
            "min_share_preemption_timeout": 100,
            "fair_share_starvation_tolerance": 0.7,
            "fair_share_starvation_tolerance_limit": 0.9,
            "fair_share_update_period": 100
        }
    }

    def test_preemption(self):
        create("table", "//tmp/t_in")
        for i in xrange(3):
            write_table("<append=true>//tmp/t_in", {"foo": "bar"})

        create("table", "//tmp/t_out1")
        create("table", "//tmp/t_out2")

        op1 = map(dont_track=True, command="sleep 1000; cat", in_=["//tmp/t_in"], out="//tmp/t_out1",
                  spec={"pool": "fake_pool", "job_count": 3, "locality_timeout": 0})
        time.sleep(3)

        assert get("//sys/scheduler/orchid/scheduler/pools/fake_pool/fair_share_ratio") >= 0.999
        assert get("//sys/scheduler/orchid/scheduler/pools/fake_pool/usage_ratio") >= 0.999

        create("map_node", "//sys/pools/test_pool", attributes={"min_share_ratio": 1.0})
        op2 = map(dont_track=True, command="cat", in_=["//tmp/t_in"], out="//tmp/t_out2", spec={"pool": "test_pool"})
        op2.track()

        op1.abort()

    def test_min_share_ratio(self):
        create("map_node", "//sys/pools/test_min_share_ratio_pool", attributes={"min_share_ratio": 1.0})

        create("table", "//tmp/t_in")
        for i in xrange(3):
            write_table("<append=true>//tmp/t_in", {"foo": "bar"})

        create("table", "//tmp/t_out")

        get_operation_min_share_ratio = lambda op_id: \
            get("//sys/scheduler/orchid/scheduler/operations/{0}/progress/adjusted_min_share_ratio".format(op_id))

        min_share_settings = [
            {"min_share_ratio": 0.5},
            {"min_share_resources": {"cpu": 3}},
            {"min_share_resources": {"cpu": 1, "user_slots": 3}},
            {"min_share_ratio": 0.5, "min_share_resources": {"cpu": 3}},
        ]

        total_resource_limit = get("//sys/scheduler/orchid/scheduler/cell/resource_limits")

        def compute_min_share_ratio(spec):
            min_share_ratio = spec.get("min_share_ratio", 0.0)
            if "min_share_resources" in spec:
                for resource, value in spec["min_share_resources"].iteritems():
                    min_share_ratio = max(min_share_ratio, value * 1.0 / total_resource_limit[resource])
            return min_share_ratio

        for min_share_spec in min_share_settings:
            spec = {"job_count": 3, "pool": "test_min_share_ratio_pool"}
            spec.update(min_share_spec)
            op = map(
                dont_track=True,
                waiting_jobs=True,
                command="cat",
                in_=["//tmp/t_in"],
                out="//tmp/t_out",
                spec=spec)

            # Wait for fair share update.
            time.sleep(0.2)

            assert get_operation_min_share_ratio(op.id) == compute_min_share_ratio(min_share_spec)

            op.resume_jobs()
            op.track()

    def test_recursive_preemption_settings(self):
        create("map_node", "//sys/pools/p1", attributes={"fair_share_starvation_tolerance_limit": 0.6})
        create("map_node", "//sys/pools/p1/p2")
        create("map_node", "//sys/pools/p1/p3", attributes={"fair_share_starvation_tolerance": 0.5})
        create("map_node", "//sys/pools/p1/p4", attributes={"fair_share_starvation_tolerance": 0.9})
        create("map_node", "//sys/pools/p5", attributes={"fair_share_starvation_tolerance": 0.8})
        create("map_node", "//sys/pools/p5/p6")
        time.sleep(1)

        get_pool_tolerance = lambda pool: \
            get("//sys/scheduler/orchid/scheduler/pools/{0}/adjusted_fair_share_starvation_tolerance".format(pool))

        assert get_pool_tolerance("p1") == 0.7
        assert get_pool_tolerance("p2") == 0.6
        assert get_pool_tolerance("p3") == 0.5
        assert get_pool_tolerance("p4") == 0.6
        assert get_pool_tolerance("p5") == 0.8
        assert get_pool_tolerance("p6") == 0.8

        create("table", "//tmp/t_in")
        write_table("//tmp/t_in", {"foo": "bar"})
        create("table", "//tmp/t_out1")
        create("table", "//tmp/t_out2")
        create("table", "//tmp/t_out3")
        create("table", "//tmp/t_out4")

        op1 = map(
            dont_track=True,
            command="sleep 1000; cat",
            in_="//tmp/t_in",
            out="//tmp/t_out1",
            spec={"pool": "p2", "fair_share_starvation_tolerance": 0.4})

        op2 = map(
            dont_track=True,
            command="sleep 1000; cat",
            in_="//tmp/t_in",
            out="//tmp/t_out2",
            spec={"pool": "p2", "fair_share_starvation_tolerance": 0.8})

        op3 = map(
            dont_track=True,
            command="sleep 1000; cat",
            in_="//tmp/t_in",
            out="//tmp/t_out3",
            spec={"pool": "p6"})

        op4 = map(
            dont_track=True,
            command="sleep 1000; cat",
            in_="//tmp/t_in",
            out="//tmp/t_out4",
            spec={"pool": "p6", "fair_share_starvation_tolerance": 0.9})

        time.sleep(1)

        get_operation_tolerance = lambda op_id: \
            get("//sys/scheduler/orchid/scheduler/operations/{0}/progress/adjusted_fair_share_starvation_tolerance".format(op_id))

        assert get_operation_tolerance(op1.id) == 0.4
        assert get_operation_tolerance(op2.id) == 0.6
        assert get_operation_tolerance(op3.id) == 0.8
        assert get_operation_tolerance(op4.id) == 0.9

        op1.abort();
        op2.abort();


class TestSchedulerAggressivePreemption(YTEnvSetup):
    NUM_MASTERS = 1
    NUM_NODES = 3
    NUM_SCHEDULERS = 1

    DELTA_SCHEDULER_CONFIG = {
        "scheduler": {
            "fair_share_preemption_timeout": 100,
            "min_share_preemption_timeout": 100,
            "fair_share_update_period": 100,
            "aggressive_preemption_satisfaction_threshold": 0.2
        }
    }

    @classmethod
    def modify_node_config(cls, config):
        for resource in ["cpu", "user_slots"]:
            config["exec_agent"]["job_controller"]["resource_limits"][resource] = 2

    def test_aggressive_preemption(self):
        create("table", "//tmp/t_in")
        for i in xrange(3):
            write_table("<append=true>//tmp/t_in", {"foo": "bar"})

        create("table", "//tmp/t_out")

        create("map_node", "//sys/pools/special_pool")
        set("//sys/pools/special_pool/@aggressive_starvation_enabled", True)

        get_fair_share_ratio = lambda op_id: \
            get("//sys/scheduler/orchid/scheduler/operations/{0}/progress/fair_share_ratio".format(op_id))

        get_usage_ratio = lambda op_id: \
            get("//sys/scheduler/orchid/scheduler/operations/{0}/progress/usage_ratio".format(op_id))

        get_running_job_count = lambda op_id: \
            len(get("//sys/scheduler/orchid/scheduler/operations/{0}/running_jobs".format(op_id)))

        ops = []
        for index in xrange(2):
            create("table", "//tmp/t_out" + str(index))
            op = map(dont_track=True, command="sleep 1000; cat", in_=["//tmp/t_in"], out="//tmp/t_out" + str(index),
                    spec={"pool": "fake_pool" + str(index), "job_count": 3, "locality_timeout": 0, "mapper": {"memory_limit": 10 * 1024 * 1024}})
            ops.append(op)
        time.sleep(3)

        for op in ops:
            assert assert_almost_equal(get_fair_share_ratio(op.id), 1.0 / 2.0)
            assert assert_almost_equal(get_usage_ratio(op.id), 1.0 / 2.0)
            assert get_running_job_count(op.id) == 3

        op = map(dont_track=True, command="sleep 1000; cat", in_=["//tmp/t_in"], out="//tmp/t_out",
                 spec={"pool": "special_pool", "job_count": 1, "locality_timeout": 0, "mapper": {"cpu_limit": 2}})
        time.sleep(3)

        assert assert_almost_equal(get_fair_share_ratio(op.id), 1.0 / 3.0)
        assert assert_almost_equal(get_usage_ratio(op.id), 1.0 / 3.0)
        assert get_running_job_count(op.id) == 1

class TestSchedulerGuaranteedResources(YTEnvSetup):
    NUM_MASTERS = 1
    NUM_NODES = 3
    NUM_SCHEDULERS = 1

    DELTA_SCHEDULER_CONFIG = {
        "scheduler": {
            "fair_share_update_period": 100
        }
    }

    def test_scheduler_guaranteed_resources_ratio(self):
        create("map_node", "//sys/pools/big_pool", attributes={"min_share_ratio": 1.0})
        create("map_node", "//sys/pools/big_pool/subpool_1", attributes={"weight": 1.0})
        create("map_node", "//sys/pools/big_pool/subpool_2", attributes={"weight": 3.0})
        create("map_node", "//sys/pools/small_pool", attributes={"weight": 100.0})
        create("map_node", "//sys/pools/small_pool/subpool_3", attributes={"min_share_ratio": 1.0})
        create("map_node", "//sys/pools/small_pool/subpool_4", attributes={"min_share_ratio": 1.0})

        total_resource_limit = get("//sys/scheduler/orchid/scheduler/cell/resource_limits")

        # Wait for fair share update.
        time.sleep(1)

        get_pool_guaranteed_resources = lambda pool: \
            get("//sys/scheduler/orchid/scheduler/pools/{0}/guaranteed_resources".format(pool))

        get_pool_guaranteed_resources_ratio = lambda pool: \
            get("//sys/scheduler/orchid/scheduler/pools/{0}/guaranteed_resources_ratio".format(pool))

        assert assert_almost_equal(get_pool_guaranteed_resources_ratio("big_pool"), 1.0)
        assert get_pool_guaranteed_resources("big_pool") == total_resource_limit

        assert assert_almost_equal(get_pool_guaranteed_resources_ratio("small_pool"), 0)
        assert assert_almost_equal(get_pool_guaranteed_resources_ratio("subpool_3"), 0)
        assert assert_almost_equal(get_pool_guaranteed_resources_ratio("subpool_4"), 0)

        assert assert_almost_equal(get_pool_guaranteed_resources_ratio("subpool_1"), 1.0 / 4.0)
        assert assert_almost_equal(get_pool_guaranteed_resources_ratio("subpool_2"), 3.0 / 4.0)

        create("table", "//tmp/t_in")
        write_table("//tmp/t_in", {"foo": "bar"})
        create("table", "//tmp/t_out")

        get_operation_guaranteed_resources_ratio = lambda op_id: \
            get("//sys/scheduler/orchid/scheduler/operations/{0}/progress/guaranteed_resources_ratio".format(op_id))

        op = map(
            dont_track=True,
            waiting_jobs=True,
            command="cat",
            in_=["//tmp/t_in"],
            out="//tmp/t_out",
            spec={"pool": "big_pool"})

        # Wait for fair share update.
        time.sleep(1)

        assert assert_almost_equal(get_operation_guaranteed_resources_ratio(op.id), 1.0 / 5.0)
        assert assert_almost_equal(get_pool_guaranteed_resources_ratio("subpool_1"), 1.0 / 5.0)
        assert assert_almost_equal(get_pool_guaranteed_resources_ratio("subpool_2"), 3.0 / 5.0)

        op.resume_jobs()
        op.track()


class TestSchedulerHeterogeneousConfiguration(YTEnvSetup):
    NUM_MASTERS = 1
    NUM_NODES = 3
    NUM_SCHEDULERS = 1

    @classmethod
    def modify_node_config(cls, config):
        if not hasattr(cls, "node_counter"):
            cls.node_counter = 0
        cls.node_counter += 1
        if cls.node_counter == 1:
            config["exec_agent"]["job_controller"]["resource_limits"]["user_slots"] = 0

    def test_job_count(self):
        data = [{"foo": i} for i in xrange(3)]
        create("table", "//tmp/in")
        create("table", "//tmp/out")
        write_table("//tmp/in", data)

        assert get("//sys/scheduler/orchid/scheduler/cell/resource_limits/user_slots") == 2
        assert get("//sys/scheduler/orchid/scheduler/cell/resource_usage/user_slots") == 0

        op = map(
            dont_track=True,
            command="sleep 100",
            in_="//tmp/in",
            out="//tmp/out",
            spec={"data_size_per_job": 1, "locality_timeout": 0})

        time.sleep(2)

        assert get("//sys/scheduler/orchid/scheduler/operations/{0}/progress/resource_usage/user_slots".format(op.id)) == 2
        assert get("//sys/scheduler/orchid/scheduler/cell/resource_limits/user_slots") == 2
        assert get("//sys/scheduler/orchid/scheduler/cell/resource_usage/user_slots") == 2

        op.abort()

class TestSchedulerJobStatistics(YTEnvSetup):
    NUM_MASTERS = 1
    NUM_NODES = 3
    NUM_SCHEDULERS = 1

    DELTA_NODE_CONFIG = {
        "exec_agent": {
            "scheduler_connector": {
                "heartbeat_period": 100 # 100 msec
            }
        }
    }

    def _create_table(self, table):
        create("table", table)
        set(table + "/@replication_factor", 1)

    def test_scheduler_job_by_id(self):
        self._create_table("//tmp/in")
        self._create_table("//tmp/out")
        write_table("//tmp/in", [{"foo": i} for i in xrange(10)])
        op = map(
            dont_track=True,
            waiting_jobs=True,
            label="scheduler_job_statistics",
            in_="//tmp/in",
            out="//tmp/out",
            command="cat")

        running_jobs = get("//sys/scheduler/orchid/scheduler/operations/{0}/running_jobs".format(op.id))
        job_id = running_jobs.keys()[0]
        job_info = running_jobs.values()[0]

        # Check that /job_by_id is accessible only with direct job id.
        with pytest.raises(YtError):
            get("//sys/scheduler/orchid/scheduler/job_by_id")
        with pytest.raises(YtError):
            ls("//sys/scheduler/orchid/scheduler/job_by_id")

        job_info2 = get("//sys/scheduler/orchid/scheduler/job_by_id/{0}".format(job_id))
        # Check that job_info2 contains all the keys that are in job_info (do not check the same
        # for values because values could actually change between two get requests).
        for key in job_info:
            assert key in job_info2

    def test_scheduler_job_statistics(self):
        self._create_table("//tmp/in")
        self._create_table("//tmp/out")
        write_table("//tmp/in", [{"foo": i} for i in xrange(10)])

        op = map(
            dont_track=True,
            waiting_jobs=True,
            label="scheduler_job_statistics",
            in_="//tmp/in",
            out="//tmp/out",
            command="cat")

        running_jobs = get("//sys/scheduler/orchid/scheduler/operations/{0}/running_jobs".format(op.id))
        job_id = running_jobs.keys()[0]

        statistics_appeared = False
        for iter in xrange(30):
            statistics = get("//sys/scheduler/orchid/scheduler/job_by_id/{0}/statistics".format(job_id))
            data = statistics.get("data", {})
            _input = data.get("input", {})
            row_count = _input.get("row_count", {})
            _sum = row_count.get("sum", 0)
            if _sum == 10:
                statistics_appeared = True
                break
            time.sleep(1.0)

        assert statistics_appeared

        op.resume_jobs()
        op.track()

class TestResourceLimits(YTEnvSetup):
    NUM_MASTERS = 1
    NUM_NODES = 3
    NUM_SCHEDULERS = 1

    def test_resource_limits(self):
        resource_limits = {"cpu": 1, "memory": 1000 * 1024 * 1024, "network": 10}
        create("map_node", "//sys/pools/test_pool", attributes={"resource_limits": resource_limits})

        while True:
            pools = get("//sys/scheduler/orchid/scheduler/pools")
            if "test_pool" in pools:
                break
            time.sleep(0.1)

        stats = get("//sys/scheduler/orchid/scheduler")
        pool_resource_limits = stats["pools"]["test_pool"]["resource_limits"]
        for resource, limit in resource_limits.iteritems():
            assert pool_resource_limits[resource] == limit

        data = [{"foo": i} for i in xrange(3)]
        create("table", "//tmp/in")
        create("table", "//tmp/out")
        write_table("//tmp/in", data)

        memory_limit = 30 * 1024 * 1024

        testing_options = {"scheduling_delay": 500}

        op = map(
            dont_track=True,
            command="sleep 5",
            in_="//tmp/in",
            out="//tmp/out",
            spec={"job_count": 3, "pool": "test_pool", "mapper": {"memory_limit": memory_limit}, "testing": testing_options})
        time.sleep(3)
        assert len(get("//sys/scheduler/orchid/scheduler/operations/{0}/running_jobs".format(op.id))) == 1
        op.abort()

        op = map(
            dont_track=True,
            command="sleep 5",
            in_="//tmp/in",
            out="//tmp/out",
            spec={"job_count": 3, "resource_limits": resource_limits, "mapper": {"memory_limit": memory_limit}, "testing": testing_options})
        time.sleep(3)
        op_limits = get("//sys/scheduler/orchid/scheduler/operations/{0}/progress/resource_limits".format(op.id))
        for resource, limit in resource_limits.iteritems():
            assert op_limits[resource] == limit
        assert len(get("//sys/scheduler/orchid/scheduler/operations/{0}/running_jobs".format(op.id))) == 1
        op.abort()


class TestSchedulerSuspiciousJobs(YTEnvSetup):
    NUM_MASTERS = 1
    NUM_NODES = 3
    NUM_SCHEDULERS = 1

    # This is a mix of options for 18.4 and 18.5
    DELTA_NODE_CONFIG = {
        "exec_agent": {
            "enable_cgroups": True,                                       # <= 18.4
            "supported_cgroups": ["cpuacct", "blkio", "memory", "cpu"],   # <= 18.4
            "slot_manager": {
                "enforce_job_control": True,                              # <= 18.4
                "memory_watchdog_period" : 100,                           # <= 18.4
                "job_environment" : {
                    "type" : "cgroups",                                   # >= 18.5
                    "memory_watchdog_period" : 100,                       # >= 18.5
                    "supported_cgroups": [                                # >= 18.5
                        "cpuacct",
                        "blkio",
                        "memory",
                        "cpu"],
                },
            }
        }
    }

    DELTA_SCHEDULER_CONFIG = {
        "scheduler": {
            "suspicious_inactivity_timeout": 3000 # 3 sec
        }
    }

    def test_suspiciousness(self):
        create("table", "//tmp/t")
        create("table", "//tmp/t1")
        create("table", "//tmp/t2")
        write_table("//tmp/t", [{"foo": i} for i in xrange(10)])

        op1 = map(
            dont_track=True,
            command='echo -ne "x = 1\nwhile True:\n    x = (x * x + 1) % 424243" | python',
            in_="//tmp/t",
            out="//tmp/t1")

        op2 = map(
            dont_track=True,
            command='sleep 1000',
            in_="//tmp/t",
            out="//tmp/t2")

        while True:
            if not exists("//sys/scheduler/orchid/scheduler/operations/" + op1.id):
                running_jobs1 = []
            else:
                running_jobs1 = get("//sys/scheduler/orchid/scheduler/operations/{0}/running_jobs".format(op1.id))

            if not exists("//sys/scheduler/orchid/scheduler/operations/" + op2.id):
                running_jobs2 = []
            else:
                running_jobs2 = get("//sys/scheduler/orchid/scheduler/operations/{0}/running_jobs".format(op2.id))

            if len(running_jobs1) == 0 or len(running_jobs2) == 0:
                time.sleep(1)
            else:
                break

        job1_id = running_jobs1.keys()[0]
        job2_id = running_jobs2.keys()[0]

        for i in xrange(200):
            suspicious1 = get("//sys/scheduler/orchid/scheduler/operations/{0}/running_jobs/{1}/suspicious".format(op1.id, job1_id))
            suspicious2 = get("//sys/scheduler/orchid/scheduler/operations/{0}/running_jobs/{1}/suspicious".format(op2.id, job2_id))
            print >>sys.stderr, get("//sys/scheduler/orchid/scheduler/operations/{0}/running_jobs/{1}".format(op1.id, job1_id))
            print >>sys.stderr, get("//sys/scheduler/orchid/scheduler/operations/{0}/running_jobs/{1}".format(op2.id, job2_id))

            assert not suspicious1
            if suspicious2:
                break
            time.sleep(1.0)
        assert suspicious2

        # Wait while static scheduler Orchid part (containing /suspicious_jobs) is being updated.
        time.sleep(1.0)

        suspicious_jobs = get("//sys/scheduler/orchid/scheduler/suspicious_jobs")
        assert len(suspicious_jobs) == 1
        assert job2_id in suspicious_jobs

        op1.abort()
        op2.abort()

class TestSchedulerAlerts(YTEnvSetup):
    NUM_MASTERS = 1
    NUM_NODES = 3
    NUM_SCHEDULERS = 1

    DELTA_SCHEDULER_CONFIG = {
        "scheduler": {
            "alerts_update_period": 100,
            "watchers_update_period": 100,
            "fair_share_update_period": 100,
        }
    }

    def test_pools(self):
        assert get("//sys/scheduler/@alerts") == []

        # Incorrect pool configuration.
        create("map_node", "//sys/pools/poolA", attributes={"min_share_ratio": 2.0})

        time.sleep(0.5)
        assert len(get("//sys/scheduler/@alerts")) == 1

        set("//sys/pools/poolA/@min_share_ratio", 0.8)

        time.sleep(0.5)
        assert get("//sys/scheduler/@alerts") == []

        # Total min_share_ratio > 1.
        create("map_node", "//sys/pools/poolB", attributes={"min_share_ratio": 0.8})

        time.sleep(0.5)
        assert len(get("//sys/scheduler/@alerts")) == 1

        set("//sys/pools/poolA/@min_share_ratio", 0.1)

        time.sleep(0.5)
        assert get("//sys/scheduler/@alerts") == []

    def test_config(self):
        assert get("//sys/scheduler/@alerts") == []

        set("//sys/scheduler/config", {"fair_share_update_period": -100})

        time.sleep(0.5)
        assert len(get("//sys/scheduler/@alerts")) == 1

        set("//sys/scheduler/config", {})

        time.sleep(0.5)
        assert get("//sys/scheduler/@alerts") == []

class TestSchedulerCaching(YTEnvSetup):
    NUM_MASTERS = 1
    NUM_NODES = 3
    NUM_SCHEDULERS = 1

    DELTA_SCHEDULER_CONFIG = {
        "scheduler": {
            "watchers_update_period": 100,
            "get_exec_nodes_information_delay": 3000,
        }
    }

    def test_exec_node_descriptors_caching(self):
        create("table", "//tmp/t_in")
        create("table", "//tmp/t_out")
        write_table("//tmp/t_in", [{"foo": i} for i in xrange(10)])

        op = map(dont_track=True, command='cat', in_="//tmp/t_in", out="//tmp/t_out")
        op.track()


class TestSchedulerJobTimeLimit(YTEnvSetup):
    NUM_MASTERS = 3
    NUM_NODES = 3
    NUM_SCHEDULERS = 1

    def test_exceed_job_time_limit(self):
        create("table", "//tmp/t_in")
        write_table("//tmp/t_in", {"foo": "bar"})
        create("table", "//tmp/t_out")
        op = map(
            dont_track=True,
            in_="//tmp/t_in",
            out="//tmp/t_out",
            command="sleep 2 ; cat",
            spec={"max_failed_job_count": 1, "mapper": {"job_time_limit": 2000}})
        # if all jobs failed then operation is also failed
        with pytest.raises(YtError):
            op.track()
        jobs_path = "//sys/operations/" + op.id + "/jobs"
        for job_id in ls(jobs_path):
            inner_errors = get(jobs_path + "/" + job_id + "/@error/inner_errors")
            assert "Job time limit exceeded" in inner_errors[0]["message"]

    def test_within_job_time_limit(self):
        create("table", "//tmp/t_in")
        write_table("//tmp/t_in", {"foo": "bar"})
        create("table", "//tmp/t_out")
        op = map(
            dont_track=True,
            in_="//tmp/t_in",
            out="//tmp/t_out",
            command="sleep 1 ; cat",
            spec={"max_failed_job_count": 1, "mapper": {"job_time_limit": 2000}})
<<<<<<< HEAD
        op.track()
=======
        op.track()

class TestSecureVault(YTEnvSetup):
    NUM_MASTERS = 1
    NUM_NODES = 3
    NUM_SCHEDULERS = 1

    secure_vault = {
        "int64": 42424243,
        "uint64": yson.YsonUint64(1234),
        "string": "penguin",
        "boolean": True,
        "double": 3.14,
        "composite": {"token1": "SeNsItIvE", "token2": "InFo"},
    }

    def run_map_with_secure_vault(self):
        create("table", "//tmp/t_in")
        write_table("//tmp/t_in", {"foo": "bar"})
        create("table", "//tmp/t_out")
        op = map(
            dont_track=True,
            in_="//tmp/t_in",
            out="//tmp/t_out",
            spec={"secure_vault": self.secure_vault, "max_failed_job_count": 1},
            command="""
                echo {YT_SECURE_VAULT=$YT_SECURE_VAULT}\;;
                echo {YT_SECURE_VAULT_int64=$YT_SECURE_VAULT_int64}\;;
                echo {YT_SECURE_VAULT_uint64=$YT_SECURE_VAULT_uint64}\;;
                echo {YT_SECURE_VAULT_string=$YT_SECURE_VAULT_string}\;;
                echo {YT_SECURE_VAULT_boolean=$YT_SECURE_VAULT_boolean}\;;
                echo {YT_SECURE_VAULT_double=$YT_SECURE_VAULT_double}\;;
                echo {YT_SECURE_VAULT_composite=\\"$YT_SECURE_VAULT_composite\\"}\;;
           """)
        return op

    def check_content(self, res):
        assert len(res) == 7
        assert res[0] == {"YT_SECURE_VAULT": self.secure_vault}
        assert res[1] == {"YT_SECURE_VAULT_int64": str(self.secure_vault["int64"])}
        assert res[2] == {"YT_SECURE_VAULT_uint64": str(self.secure_vault["uint64"])}
        assert res[3] == {"YT_SECURE_VAULT_string": self.secure_vault["string"]}
        # Boolean values are represented with 0/1.
        assert res[4] == {"YT_SECURE_VAULT_boolean": "1"}
        assert res[5] == {"YT_SECURE_VAULT_double": str(self.secure_vault["double"])}
        # Composite values are not exported as separate environment variables.
        assert res[6] == {"YT_SECURE_VAULT_composite": ""}


    def test_secure_vault_not_visible(self):
        op = self.run_map_with_secure_vault()
        cypress_info = str(get("//sys/operations/{0}/@".format(op.id)))
        scheduler_info = str(get("//sys/scheduler/orchid/scheduler/operations/{0}".format(op.id)))
        op.track()

        # Check that secure environment variables is neither presented in the Cypress node of the
        # operation nor in scheduler Orchid representation of the operation.
        for info in [cypress_info, scheduler_info]:
            for sensible_text in ["42424243", "SeNsItIvE", "InFo"]:
                assert info.find(sensible_text) == -1

    def test_secure_vault_simple(self):
        op = self.run_map_with_secure_vault()
        op.track()
        res = read_table("//tmp/t_out")
        self.check_content(res)

    def test_secure_vault_with_revive(self):
        op = self.run_map_with_secure_vault()
        self.Env.kill_schedulers()
        self.Env.start_schedulers()
        op.track()
        res = read_table("//tmp/t_out")
        self.check_content(res)

    def test_allowed_variable_names(self):
        create("table", "//tmp/t_in")
        write_table("//tmp/t_in", {"foo": "bar"})
        create("table", "//tmp/t_out")
        with pytest.raises(YtError):
            map(dont_track=True,
                in_="//tmp/t_in",
                out="//tmp/t_out",
                spec={"secure_vault": {"=_=": 42}},
                command="cat")
        with pytest.raises(YtError):
            map(dont_track=True,
                in_="//tmp/t_in",
                out="//tmp/t_out",
                spec={"secure_vault": {"x" * (2**16 + 1): 42}},
                command="cat")
>>>>>>> 52bdd5c2
<|MERGE_RESOLUTION|>--- conflicted
+++ resolved
@@ -107,15 +107,9 @@
 
         time.sleep(2)
         self.Env.kill_schedulers()
-<<<<<<< HEAD
 
         abort_transaction(transaction_id)
 
-=======
-
-        abort_transaction(transaction_id)
-
->>>>>>> 52bdd5c2
         self.Env.start_schedulers()
 
         with pytest.raises(YtError):
@@ -268,119 +262,6 @@
         events = get("//sys/operations/{0}/@events".format(op.id))
         assert ["initializing", "preparing", "pending", "materializing", "running", "completing", "completed"] == [event["state"] for event in events]
 
-
-class TestSchedulerRevive(YTEnvSetup):
-    NUM_MASTERS = 3
-    NUM_NODES = 1
-    NUM_SCHEDULERS = 1
-
-    DELTA_SCHEDULER_CONFIG = {
-        "scheduler": {
-            "operation_time_limit_check_period" : 100,
-            "connect_retry_backoff_time": 100,
-            "fair_share_update_period": 100,
-            "finish_operation_transition_delay": 2000,
-        }
-    }
-
-    def _create_table(self, table):
-        create("table", table)
-        set(table + "/@replication_factor", 1)
-
-    def _prepare_tables(self):
-        self._create_table("//tmp/t_in")
-        write_table("//tmp/t_in", {"foo": "bar"})
-
-        self._create_table("//tmp/t_out")
-
-    def _wait_state(self, op, state):
-        iter = 0
-        backoff = 0.1
-        while True:
-            if state == get("//sys/operations/" + op.id + "/@state"):
-                break
-            time.sleep(backoff)
-
-            iter += 1
-            assert iter < 50, "Operation %s do not comes to %s state after %f seconds" % (op.id, state, iter * backoff)
-
-    def test_missing_transactions(self):
-        self._prepare_tables()
-
-        op = map(dont_track=True, in_="//tmp/t_in", out="//tmp/t_out", command="cat; sleep 10")
-
-        for iter in xrange(5):
-            self._wait_state(op, "running")
-            self.Env.kill_schedulers()
-            set("//sys/operations/" + op.id + "/@input_transaction_id", "0-0-0-0")
-            self.Env.start_schedulers()
-            time.sleep(1)
-
-        op.track()
-
-        assert "completed" == get("//sys/operations/" + op.id + "/@state")
-
-    def test_aborting(self):
-        self._prepare_tables()
-
-        op = map(dont_track=True, in_="//tmp/t_in", out="//tmp/t_out", command="cat; sleep 10")
-
-        self._wait_state(op, "running")
-
-        op.abort(ignore_result=True)
-
-        self._wait_state(op, "aborting")
-
-        self.Env.kill_schedulers()
-
-        assert "aborting" == get("//sys/operations/" + op.id + "/@state")
-
-        self.Env.start_schedulers()
-
-        with pytest.raises(YtError):
-            op.track()
-
-        assert "aborted" == get("//sys/operations/" + op.id + "/@state")
-
-    def test_completing(self):
-        self._prepare_tables()
-
-        op = map(dont_track=True, in_="//tmp/t_in", out="//tmp/t_out", command="cat; sleep 10")
-
-        self._wait_state(op, "running")
-
-        op.complete(ignore_result=True)
-
-        self._wait_state(op, "completing")
-
-        self.Env.kill_schedulers()
-
-        assert "completing" == get("//sys/operations/" + op.id + "/@state")
-
-        self.Env.start_schedulers()
-
-        with pytest.raises(YtError):
-            op.track()
-
-        assert "failed" == get("//sys/operations/" + op.id + "/@state")
-
-    def test_failing(self):
-        self._prepare_tables()
-
-        op = map(dont_track=True, in_="//tmp/t_in", out="//tmp/t_out", command="exit 1", spec={"max_failed_job_count": 1})
-
-        self._wait_state(op, "failing")
-
-        self.Env.kill_schedulers()
-
-        assert "failing" == get("//sys/operations/" + op.id + "/@state")
-
-        self.Env.start_schedulers()
-
-        with pytest.raises(YtError):
-            op.track()
-
-        assert "failed" == get("//sys/operations/" + op.id + "/@state")
 
 class TestSchedulerRevive(YTEnvSetup):
     NUM_MASTERS = 3
@@ -1866,9 +1747,6 @@
             out="//tmp/t_out",
             command="sleep 1 ; cat",
             spec={"max_failed_job_count": 1, "mapper": {"job_time_limit": 2000}})
-<<<<<<< HEAD
-        op.track()
-=======
         op.track()
 
 class TestSecureVault(YTEnvSetup):
@@ -1959,5 +1837,4 @@
                 in_="//tmp/t_in",
                 out="//tmp/t_out",
                 spec={"secure_vault": {"x" * (2**16 + 1): 42}},
-                command="cat")
->>>>>>> 52bdd5c2
+                command="cat")