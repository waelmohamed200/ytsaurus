--- conflicted
+++ resolved
@@ -33,33 +33,20 @@
         assert get("//tmp/t_out/@sorted_by") ==  ["key"]
 
     def test_large_values(self):
-<<<<<<< HEAD
-        a = "".join(["a"] * 1024 * 1024)
-        b = "".join(["b"] * 1024 * 1024)
-=======
         a = "".join(["a"] * 10 * 1024)
         b = "".join(["b"] * 100 * 1024)
->>>>>>> 4018a756
         v1 = {"key" : b, "subkey" : b}
         v2 = {"key" : a, "subkey" : a}
 
         create("table", "//tmp/t_in")
         write("//tmp/t_in", v1)
-<<<<<<< HEAD
-        write("//tmp/t_in", v2)
-=======
         write("<append=true>//tmp/t_in", v2)
->>>>>>> 4018a756
-
-        create("table", "//tmp/t_out")
-
-        sort(in_="//tmp/t_in",
-             out="//tmp/t_out",
-<<<<<<< HEAD
-             sort_by="[key; subkey]")
-=======
+
+        create("table", "//tmp/t_out")
+
+        sort(in_="//tmp/t_in",
+             out="//tmp/t_out",
              sort_by=["key", "subkey"])
->>>>>>> 4018a756
 
         assert read("//tmp/t_out") == [v2, v1]
         assert get("//tmp/t_out/@sorted") ==  True
