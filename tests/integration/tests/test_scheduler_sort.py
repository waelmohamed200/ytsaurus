import pytest

from random import shuffle
from yt_env_setup import YTEnvSetup
from yt.environment.helpers import assert_items_equal
from yt_commands import *


##################################################################

class TestSchedulerSortCommands(YTEnvSetup):
    NUM_MASTERS = 3
    NUM_NODES = 5
    NUM_SCHEDULERS = 1

    DELTA_SCHEDULER_CONFIG = {
        "scheduler" : {
            "sort_operation_options" : {
                "min_uncompressed_block_size" : 1,
                "min_partition_size" : 1
            }
        }
    }

    def test_simple(self):
        v1 = {"key" : "aaa"}
        v2 = {"key" : "bb"}
        v3 = {"key" : "bbxx"}
        v4 = {"key" : "zfoo"}
        v5 = {"key" : "zzz"}

        create("table", "//tmp/t_in")
        write_table("//tmp/t_in", [v3, v5, v1, v2, v4]) # some random order

        create("table", "//tmp/t_out")

        sort(in_="//tmp/t_in",
             out="//tmp/t_out",
             sort_by="key")

        assert read_table("//tmp/t_out") == [v1, v2, v3, v4, v5]
        assert get("//tmp/t_out/@sorted") ==  True
        assert get("//tmp/t_out/@sorted_by") ==  ["key"]

    def test_large_values(self):
        a = "".join(["a"] * 10 * 1024)
        b = "".join(["b"] * 100 * 1024)
        v1 = {"key" : b, "subkey" : b}
        v2 = {"key" : a, "subkey" : a}

        create("table", "//tmp/t_in")
        write_table("//tmp/t_in", v1)
        write_table("<append=true>//tmp/t_in", v2)

        create("table", "//tmp/t_out")

        sort(in_="//tmp/t_in",
             out="//tmp/t_out",
             sort_by=["key", "subkey"])

        assert read_table("//tmp/t_out") == [v2, v1]
        assert get("//tmp/t_out/@sorted") ==  True
        assert get("//tmp/t_out/@sorted_by") ==  ["key", "subkey"]

    # the same as test_simple but within transaction
    def test_simple_transacted(self):
        tx = start_transaction()

        v1 = {"key" : "aaa"}
        v2 = {"key" : "bb"}
        v3 = {"key" : "bbxx"}
        v4 = {"key" : "zfoo"}
        v5 = {"key" : "zzz"}

        create("table", "//tmp/t_in", tx=tx)
        write_table("//tmp/t_in", [v3, v5, v1, v2, v4], tx=tx) # some random order

        create("table", "//tmp/t_out", tx=tx)

        sort(in_="//tmp/t_in",
             out="//tmp/t_out",
             sort_by="key",
             tx=tx)

        commit_transaction(tx)

        assert read_table("//tmp/t_out") == [v1, v2, v3, v4, v5]
        assert get("//tmp/t_out/@sorted") ==  True
        assert get("//tmp/t_out/@sorted_by") ==  ["key"]

    def test_empty_columns(self):
        create("table", "//tmp/t_in")
        create("table", "//tmp/t_out")

        write_table("//tmp/t_in", {"foo": "bar"})

        with pytest.raises(YtError):
            sort(in_="//tmp/t_in",
                 out="//tmp/t_out",
                 sort_by=[])

    def test_empty_in(self):
        create("table", "//tmp/t_in")
        create("table", "//tmp/t_out")

        sort(in_="//tmp/t_in",
             out="//tmp/t_out",
             sort_by="key")

        assert read_table("//tmp/t_out") == []
        assert get("//tmp/t_out/@sorted")

    def test_non_empty_out(self):
        create("table", "//tmp/t_in")
        create("table", "//tmp/t_out")

        write_table("//tmp/t_in", {"foo": "bar"})
        write_table("//tmp/t_out", {"hello": "world"})

        with pytest.raises(YtError):
            sort(in_="//tmp/t_in",
             out="<append=true>//tmp/t_out",
             sort_by="foo")

    def test_maniac(self):
        v1 = {"key" : "aaa"}
        v2 = {"key" : "bb"}
        v3 = {"key" : "bbxx"}
        v4 = {"key" : "zfoo"}
        v5 = {"key" : "zzz"}

        create("table", "//tmp/t_in")
        for i in xrange(0, 10):
            write_table("<append=true>//tmp/t_in", [v3, v5, v1, v2, v4]) # some random order

        create("table", "//tmp/t_out")

        sort(in_="//tmp/t_in",
             out="//tmp/t_out",
             sort_by="missing_key",
             spec={"partition_count": 5,
                   "partition_job_count": 2,
                   "data_size_per_sort_job": 1})

        assert len(read_table("//tmp/t_out")) == 50

    def test_many_merge(self):
        v1 = {"key" : "aaa"}
        v2 = {"key" : "bb"}
        v3 = {"key" : "bbxx"}
        v4 = {"key" : "zfoo"}
        v5 = {"key" : "zzz"}

        create("table", "//tmp/t_in")
        for i in xrange(0, 10):
            row = [v1, v2, v3, v4, v5]
            shuffle(row)
            write_table("<append=true>//tmp/t_in", row) # some random order

        create("table", "//tmp/t_out")

        sort(in_="//tmp/t_in",
             out="//tmp/t_out",
             sort_by="key",
             spec={"partition_count": 5,
                   "partition_job_count": 2,
                   "data_size_per_sort_job": 1,
                   "partition_job_io" : {"table_writer" :
                        {"desired_chunk_size" : 1, "block_size" : 1024}}})

        assert len(read_table("//tmp/t_out")) == 50

    def test_with_intermediate_account(self):
        v1 = {"key" : "aaa"}
        v2 = {"key" : "bb"}
        v3 = {"key" : "bbxx"}
        v4 = {"key" : "zfoo"}
        v5 = {"key" : "zzz"}

        create("table", "//tmp/t_in")
        for i in xrange(0, 10):
            write_table("<append=true>//tmp/t_in", [v3, v5, v1, v2, v4]) # some random order

        create("table", "//tmp/t_out")

        create_user("test_user")
        create_account("test_account")

        sort(in_="//tmp/t_in",
             out="//tmp/t_out",
             sort_by="key",
             authenticated_user="test_user")

        with pytest.raises(YtError):
            sort(in_="//tmp/t_in",
                 out="//tmp/t_out",
                 sort_by="key",
                 spec={"partition_count": 5,
                       "partition_job_count": 2,
                       "data_size_per_sort_job": 1,
                       "intermediate_data_account": "non_existing"})

        with pytest.raises(YtError):
            sort(in_="//tmp/t_in",
                 out="//tmp/t_out",
                 sort_by="missing_key",
                 spec={"intermediate_data_account": "test_account"},
                 authenticated_user="test_user")

        set("//sys/accounts/test_account/@acl", [make_ace("allow", "test_user", "use")])

        sort(in_="//tmp/t_in",
             out="//tmp/t_out",
             sort_by="key",
             authenticated_user="test_user")

    def test_composite_key(self):
        v1 = {"key": -7, "subkey": "bar", "value": "v1"}
        v2 = {"key": -7, "subkey": "foo", "value": "v2"}
        v3 = {"key": 12, "subkey": "a", "value": "v3"}
        v4 = {"key": 12, "subkey": "z", "value": "v4"}
        v5 = {"key": 500, "subkey": "foo", "value": "v5"}

        create("table", "//tmp/t_in")
        write_table("//tmp/t_in", [v2, v5, v1, v4, v3]) # some random order

        create("table", "//tmp/t_out")

        sort(in_="//tmp/t_in",
             out="//tmp/t_out",
             sort_by=["key", "subkey"])

        assert read_table("//tmp/t_out") == [v1, v2, v3, v4, v5]

        create("table", "//tmp/t_another_out")
        sort(in_="//tmp/t_out",
             out="//tmp/t_another_out",
             sort_by=["subkey", "key"])

        assert read_table("//tmp/t_another_out") == [v3, v1, v2, v5, v4]

    def test_many_inputs(self):
        v1 = {"key": -7, "value": "v1"}
        v2 = {"key": -3, "value": "v2"}
        v3 = {"key": 0, "value": "v3"}
        v4 = {"key": 12, "value": "v4"}
        v5 = {"key": 500, "value": "v5"}
        v6 = {"key": 100500, "value": "v6"}

        create("table", "//tmp/in1")
        create("table", "//tmp/in2")

        write_table("//tmp/in1", [v5, v1, v4]) # some random order
        write_table("//tmp/in2", [v3, v6, v2]) # some random order

        create("table", "//tmp/t_out")
        sort(in_=["//tmp/in1", "//tmp/in2"],
             out="//tmp/t_out",
             sort_by="key")

        assert read_table("//tmp/t_out") == [v1, v2, v3, v4, v5, v6]

    def sort_with_options(self, optimize_for, **kwargs):
        input = "//tmp/in"
        output = "//tmp/out"
        create("table", input, attributes={"optimize_for" : optimize_for})
        create("table", output)
        for i in xrange(20, 0, -1):
            write_table("<append=true>" + input, [{"key": i, "value" : [1, 2]}])

        args = {"in_": [input], "out" : output, "sort_by" : "key"}
        args.update(kwargs)

        sort(**args)
        assert get("//tmp/out/@sorted")
        assert read_table(output + '{key}') == [{"key": i} for i in xrange(1, 21)]

    def test_one_partition_no_merge(self):
        self.sort_with_options('lookup')

    @pytest.mark.parametrize("optimize_for", ["scan", "lookup"])
    def test_one_partition_with_merge(self, optimize_for):
        self.sort_with_options(optimize_for, spec={"data_size_per_sort_job": 1})

    @pytest.mark.parametrize("optimize_for", ["scan", "lookup"])
    def test_two_partitions_no_merge(self, optimize_for):
        self.sort_with_options(optimize_for, spec={"partition_count": 2})

    @pytest.mark.parametrize("optimize_for", ["scan", "lookup"])
    def test_ten_partitions_no_merge(self, optimize_for):
        self.sort_with_options(optimize_for, spec={"partition_count": 10})

    @pytest.mark.parametrize("optimize_for", ["scan", "lookup"])
    def test_two_partitions_with_merge(self, optimize_for):
        self.sort_with_options(optimize_for, spec={"partition_count": 2, "partition_data_size": 1, "data_size_per_sort_job": 1})

    def test_inplace_sort(self):
        create("table", "//tmp/t")
        write_table("//tmp/t", [{"key" : "b"}, {"key" : "a"}])

        sort(in_="//tmp/t",
             out="//tmp/t",
             sort_by="key")

        assert get("//tmp/t/@sorted")
        assert read_table("//tmp/t") == [{"key" : "a"}, {"key" : "b"}]

    def test_inplace_sort_with_schema(self):
        create("table", "//tmp/t", attributes={"schema": [{"name": "key", "type": "string"}]})
        write_table("//tmp/t", [{"key" : "b"}, {"key" : "a"}])

        sort(in_="//tmp/t",
             out="//tmp/t",
             sort_by="key")

        assert get("//tmp/t/@sorted")
        assert get("//tmp/t/@schema") == make_schema([{"name": "key", "type": "string", "sort_order": "ascending"}], strict = True, unique_keys = False)
        assert read_table("//tmp/t") == [{"key" : "a"}, {"key" : "b"}]

    @pytest.mark.parametrize("optimize_for", ["scan", "lookup"])
    def test_auto_schema_inference(self, optimize_for):
        loose_schema = make_schema([{"name" : "key", "type" : "int64"}], strict=False)
        strict_schema = make_schema([{"name" : "key", "type" : "int64"}])

        create("table", "//tmp/input_loose", attributes={"schema" : loose_schema})
        create("table", "//tmp/input_weak")
        create("table", "//tmp/output_weak", attributes={"optimize_for" : optimize_for})
        create("table", "//tmp/output_loose",
            attributes={"optimize_for" : optimize_for, "schema" : loose_schema})
        create("table", "//tmp/output_strict",
            attributes={"optimize_for" : optimize_for, "schema" : strict_schema})

        write_table("<append=true>//tmp/input_loose", {"key": 1, "value": "foo"})
        write_table("<append=true>//tmp/input_weak", {"key": 1, "value": "foo"})

        # input weak
        sort(in_="//tmp/input_weak",
            out="//tmp/output_loose",
            sort_by="key")

        assert get("//tmp/output_loose/@schema_mode") == "strong"
        assert get("//tmp/output_loose/@sorted")

        sort(in_="//tmp/input_weak",
            out="//tmp/output_weak",
            sort_by="key")

        assert get("//tmp/output_weak/@schema_mode") == "weak"
        assert get("//tmp/output_weak/@sorted")

        with pytest.raises(YtError):
            sort(in_="//tmp/input_weak",
                out="//tmp/output_strict",
                sort_by="key")

        # input loose
        sort(in_="//tmp/input_loose",
            out="//tmp/output_loose",
            sort_by="key")

        assert get("//tmp/output_loose/@schema_mode") == "strong"
        assert get("//tmp/output_loose/@sorted")

        sort(in_="//tmp/input_loose",
            out="//tmp/output_weak",
            sort_by="key")

        assert get("//tmp/output_weak/@schema_mode") == "strong"
        assert get("//tmp/output_weak/@sorted")

        with pytest.raises(YtError):
            sort(in_="//tmp/input_loose",
                out="//tmp/output_strict",
                sort_by="key")

    def test_unique_keys_inference(self):
        schema_in = make_schema([
                {"name": "key1", "type": "string", "sort_order": "ascending"},
<<<<<<< HEAD
                {"name": "key2", "type": "string", "sort_order": "ascending"}],
            strict = True,
            unique_keys = True)

        schema_out = make_schema([
                {"name": "key2", "type": "string", "sort_order": "ascending"},
                {"name": "key1", "type": "string", "sort_order": "ascending"}],
=======
                {"name": "key2", "type": "string", "sort_order": "ascending"},
                {"name": "key3", "type": "string"}],
>>>>>>> 260de3e5
            strict = True,
            unique_keys = True)

        create("table", "//tmp/t_in", attributes={"schema": schema_in})
        create("table", "//tmp/t_out")
<<<<<<< HEAD
        write_table("//tmp/t_in", [{"key1" : "a", "key2": "b"}, {"key1" : "b", "key2": "a"}])

        for out_table in ["//tmp/t_out", "//tmp/t_in"]:
            sort(in_="//tmp/t_in",
                 out=out_table,
                 sort_by=["key2", "key1"])

            assert get(out_table + "/@sorted")
            assert get(out_table + "/@schema") == schema_out
            assert read_table(out_table) == [{"key1" : "b", "key2": "a"}, {"key1" : "a", "key2": "b"}]

        schema_out = make_schema([
                {"name": "key2", "type": "string", "sort_order": "ascending"},
                {"name": "key1", "type": "string"}],
            strict = True,
            unique_keys = False)

        sort(in_="//tmp/t_in",
             out="//tmp/t_out",
             sort_by=["key2"])

        assert get("//tmp/t_out/@sorted")
        assert get("//tmp/t_out/@schema") == schema_out
        assert read_table("//tmp/t_out") == [{"key1" : "b", "key2": "a"}, {"key1" : "a", "key2": "b"}]
=======
        row1 = {"key1" : "a", "key2": "b", "key3": "c"}
        row2 = {"key1" : "b", "key2": "a", "key3": "d"}
        write_table("//tmp/t_in", [row1, row2])

        def _do(out_table, sort_by, unique_keys, result):
            sort(in_="//tmp/t_in",
                 out=out_table,
                 sort_by=sort_by,
                 spec={"schema_inference_mode": "from_input"})

            assert get(out_table + "/@sorted_by") == sort_by
            assert get(out_table + "/@schema/@strict")
            assert get(out_table + "/@schema/@unique_keys") == unique_keys
            assert read_table(out_table) == result

        _do("//tmp/t_out", ["key2", "key1"], True, [row2, row1])
        _do("//tmp/t_out", ["key2"], False, [row2, row1])
        _do("//tmp/t_out", ["key3", "key2", "key1"], True, [row1, row2])
        _do("//tmp/t_out", ["key3", "key1"], False, [row1, row2])
        _do("//tmp/t_in", ["key2", "key1"], True, [row2, row1])
>>>>>>> 260de3e5

    def test_schema_validation(self):
        create("table", "//tmp/input")
        create("table", "//tmp/output", attributes={"schema":
            make_schema([
                {"name": "key", "type": "int64"},
                {"name": "value", "type": "string"}])
            })

        for i in xrange(10, 0, -2):
            write_table("<append=true>//tmp/input", [{"key": i, "value": "foo"}, {"key": i-1, "value": "foo"}])

        sort(in_="//tmp/input",
            out="//tmp/output",
            sort_by="key",
            spec={"schema_inference_mode" : "from_output"})

        assert get("//tmp/output/@schema_mode") == "strong"
        assert get("//tmp/output/@schema/@strict")
        assert read_table("//tmp/output") == [{"key": i, "value": "foo"} for i in xrange(1,11)]

        write_table("<sorted_by=[key]>//tmp/input", {"key": "1", "value": "foo"})
        assert get("//tmp/input/@sorted_by") == ["key"]

        with pytest.raises(YtError):
            sort(in_="//tmp/input",
                out="//tmp/output",
                sort_by="key")

    def test_unique_keys_validation(self):
        create("table", "//tmp/input")
        create("table", "//tmp/output", attributes={"schema":
            make_schema([
                {"name": "key", "type": "int64", "sort_order": "ascending"},
                {"name": "value", "type": "string"}],
                unique_keys=True)
            })

        for i in xrange(10, 0, -2):
            write_table("<append=true>//tmp/input", [{"key": i, "value": "foo"}, {"key": i-1, "value": "foo"}])

        sort(in_="//tmp/input",
            out="//tmp/output",
            sort_by="key",
            spec={"schema_inference_mode" : "from_output"})

        assert get("//tmp/output/@schema/@strict")
        assert get("//tmp/output/@schema/@unique_keys")
        assert read_table("//tmp/output") == [{"key": i, "value": "foo"} for i in xrange(1,11)]

        write_table("<sorted_by=[key]>//tmp/input", [{"key": 1, "value": "foo"} for i in range(2)])

        with pytest.raises(YtError):
            sort(in_="//tmp/input",
                out="//tmp/output",
                sort_by="key",
                spec={"schema_inference_mode" : "from_output"})

        erase("//tmp/input")

        for i in xrange(2):
            write_table("<append=%true; sorted_by=[key]>//tmp/input", {"key": 1, "value": "foo"})

        with pytest.raises(YtError):
            sort(in_="//tmp/input",
                out="//tmp/output",
                sort_by="key",
                spec={"schema_inference_mode" : "from_output"})

    @pytest.mark.parametrize("optimize_for", ["lookup", "scan"])
    @pytest.mark.parametrize("sort_order", [None, "ascending"])
    def test_sort_on_dynamic_table(self, sort_order, optimize_for):
        schema= [
            {"name": "key1", "type": "int64", "sort_order": sort_order},
            {"name": "key2", "type": "int64", "sort_order": sort_order},
            {"name": "value", "type": "string"}
        ]

        def _create_dynamic_table(path):
            create("table", path,
                attributes = {
                    "schema": schema,
                    "dynamic": True,
                    "optimize_for": optimize_for
                })

        self.sync_create_cells(1)
        _create_dynamic_table("//tmp/t")

        create("table", "//tmp/t_out")

        rows = [{"key1": None, "key2": i, "value": str(i)} for i in range(2)]
        rows += [{"key1": i, "key2": i, "value": str(i)} for i in range(6)]
        self.sync_mount_table("//tmp/t")
        insert_rows("//tmp/t", rows)
        self.sync_unmount_table("//tmp/t")

        sort(
            in_="//tmp/t",
            out="//tmp/t_out",
            sort_by=["key1", "key2"])
        assert read_table("//tmp/t_out") == rows

        rows1 = [{"key1": i, "key2": i, "value": str(i+1)} for i in range(3, 10)]
        self.sync_mount_table("//tmp/t")
        insert_rows("//tmp/t", rows1)
        self.sync_unmount_table("//tmp/t")

        def update(new):
            def update_row(row):
                if sort_order == "ascending":
                    for r in rows:
                        if all(r[k] == row[k] for k in ("key1", "key2")):
                            r["value"] = row["value"]
                            return
                rows.append(row)
            for row in new:
                update_row(row)

        update(rows1)

        def verify_sort(sort_by):
            sort(
                in_="//tmp/t",
                out="//tmp/t_out",
                sort_by=sort_by)
            actual = read_table("//tmp/t_out")

            # Oh Yson
            for row in actual:
                for k in row.iterkeys():
                    if row[k] == None:
                        row[k] = None

            key = lambda r: [r[k] for k in sort_by]
            for i in xrange(1, len(actual)):
                assert key(actual[i-1]) <= key(actual[i])

            wide_by = sort_by + [c["name"] for c in schema if c["name"] not in sort_by]
            key = lambda r: [r[k] for k in wide_by]
            assert sorted(actual, key=key) == sorted(rows, key=key)

        verify_sort(["key1"])
        verify_sort(["key2"])
        verify_sort(["key2", "key1"])
        verify_sort(["key1", "key2", "value"])
        verify_sort(["value", "key2", "key1"])

    def test_computed_columns(self):
        create("table", "//tmp/t",
            attributes={
                "schema": [
                    {"name": "k1", "type": "int64", "expression": "k2 * 2" },
                    {"name": "k2", "type": "int64"}]
            })

        write_table("//tmp/t", [{"k2": i} for i in xrange(2)])
        assert read_table("//tmp/t") == [{"k1": i * 2, "k2": i} for i in xrange(2)]

        sort(
            in_="//tmp/t",
            out="//tmp/t",
            sort_by="k1")

        assert get("//tmp/t/@schema/0") == {"name": "k1", "type": "int64", "expression": "k2 * 2", "sort_order": "ascending"}
        assert read_table("//tmp/t") == [{"k1": i * 2, "k2": i} for i in xrange(2)]

    def test_writer_config(self):
        create("table", "//tmp/t_in")
        create("table", "//tmp/t_out",
            attributes={
                "chunk_writer": {"block_size": 1024},
                "compression_codec": "none"
            })

        write_table("//tmp/t_in", [{"value": "A"*1024} for i in xrange(10)])

        sort(
            in_="//tmp/t_in",
            out="//tmp/t_out",
            sort_by="value",
            spec={"job_count": 1})

        chunks = get("//tmp/t_out/@chunk_ids")
        assert len(chunks) == 1
        assert get("#" + chunks[0] + "/@compressed_data_size") > 1024 * 10
        assert get("#" + chunks[0] + "/@max_block_size") < 1024 * 2

##################################################################

class TestSchedulerSortCommandsMulticell(TestSchedulerSortCommands):
    NUM_SECONDARY_MASTER_CELLS = 2<|MERGE_RESOLUTION|>--- conflicted
+++ resolved
@@ -376,49 +376,14 @@
     def test_unique_keys_inference(self):
         schema_in = make_schema([
                 {"name": "key1", "type": "string", "sort_order": "ascending"},
-<<<<<<< HEAD
-                {"name": "key2", "type": "string", "sort_order": "ascending"}],
+                {"name": "key2", "type": "string", "sort_order": "ascending"},
+                {"name": "key3", "type": "string"}],
             strict = True,
             unique_keys = True)
 
-        schema_out = make_schema([
-                {"name": "key2", "type": "string", "sort_order": "ascending"},
-                {"name": "key1", "type": "string", "sort_order": "ascending"}],
-=======
-                {"name": "key2", "type": "string", "sort_order": "ascending"},
-                {"name": "key3", "type": "string"}],
->>>>>>> 260de3e5
-            strict = True,
-            unique_keys = True)
-
         create("table", "//tmp/t_in", attributes={"schema": schema_in})
         create("table", "//tmp/t_out")
-<<<<<<< HEAD
-        write_table("//tmp/t_in", [{"key1" : "a", "key2": "b"}, {"key1" : "b", "key2": "a"}])
-
-        for out_table in ["//tmp/t_out", "//tmp/t_in"]:
-            sort(in_="//tmp/t_in",
-                 out=out_table,
-                 sort_by=["key2", "key1"])
-
-            assert get(out_table + "/@sorted")
-            assert get(out_table + "/@schema") == schema_out
-            assert read_table(out_table) == [{"key1" : "b", "key2": "a"}, {"key1" : "a", "key2": "b"}]
-
-        schema_out = make_schema([
-                {"name": "key2", "type": "string", "sort_order": "ascending"},
-                {"name": "key1", "type": "string"}],
-            strict = True,
-            unique_keys = False)
-
-        sort(in_="//tmp/t_in",
-             out="//tmp/t_out",
-             sort_by=["key2"])
-
-        assert get("//tmp/t_out/@sorted")
-        assert get("//tmp/t_out/@schema") == schema_out
-        assert read_table("//tmp/t_out") == [{"key1" : "b", "key2": "a"}, {"key1" : "a", "key2": "b"}]
-=======
+
         row1 = {"key1" : "a", "key2": "b", "key3": "c"}
         row2 = {"key1" : "b", "key2": "a", "key3": "d"}
         write_table("//tmp/t_in", [row1, row2])
@@ -439,7 +404,6 @@
         _do("//tmp/t_out", ["key3", "key2", "key1"], True, [row1, row2])
         _do("//tmp/t_out", ["key3", "key1"], False, [row1, row2])
         _do("//tmp/t_in", ["key2", "key1"], True, [row2, row1])
->>>>>>> 260de3e5
 
     def test_schema_validation(self):
         create("table", "//tmp/input")
