import pytest

from yt_env_setup import YTEnvSetup
from yt_commands import *
from yt.yson import to_yson_type

import time
import os

##################################################################

# TODO(panin): unite with next
class TestResourceLeak(YTEnvSetup):
    NUM_MASTERS = 1
    NUM_NODES = 3

    DELTA_NODE_CONFIG = {'data_node' : {'session_timeout': 100}}

    def _check_no_temp_file(self, chunk_store):
        for root, dirs, files in os.walk(chunk_store):
            for file in files:
                assert not file.endswith('~') or file == 'health_check~', 'Found temporary file: ' + file

    # should be called on empty nodes
    def test_canceled_upload(self):
        class InputStream(object):
            def read(self):
                time.sleep(1)
                raise Exception("xxx")

        tx = start_transaction(opt = '/timeout=2000')

        # uploading from empty stream will fail
        create('file', '//tmp/file')

        try:
            command("upload", arguments={"path": "//tmp/file", "tx": tx}, input_stream=InputStream())
        except YtError:
            time.sleep(1)
            # now check that there are no temp files
            for i in xrange(self.NUM_NODES):
                # TODO(panin): refactor
                node_config = self.Env.configs["node"][i]
                chunk_store_path = node_config['data_node']['store_locations'][0]['path']
<<<<<<< HEAD
                self._check_no_temp_file(chunk_store_path)
=======
                self._check_no_temp_file(chunk_store_path)

# TODO(panin): check chunks
class TestResourceLeak2(YTEnvSetup):
    NUM_MASTERS = 1
    NUM_NODES = 5

    def test_abort_snapshot_lock(self):
        create('file', '//tmp/file')
        upload('//tmp/file', 'some_data')

        tx = start_transaction()

        lock('//tmp/file', mode='snapshot', tx=tx)
        remove('//tmp/file')
        abort_transaction(tx)

    def test_commit_snapshot_lock(self):
        create('file', '//tmp/file')
        upload('//tmp/file', 'some_data')

        tx = start_transaction()

        lock('//tmp/file', mode='snapshot', tx=tx)
        remove('//tmp/file')
        commit_transaction(tx)

###################################################################################

class TestVirtualMaps(YTEnvSetup):
    NUM_MASTERS = 3
    NUM_NODES = 0

    def test_chunks(self):
        gc_collect()
        assert get('//sys/chunks/@count') == 0
        assert get('//sys/underreplicated_chunks/@count') == 0
        assert get('//sys/overreplicated_chunks/@count') == 0

###################################################################################

class TestAttributes(YTEnvSetup):
    NUM_MASTERS = 1
    NUM_NODES = 3
    NUM_SCHEDULERS = 1

    def test1(self):
        table = '//tmp/t'
        create('table', table)
        set('//tmp/t/@compression_codec', 'snappy')
        write(table, {"foo": "bar"})

        for i in xrange(8):
            merge(in_=[table, table], out="<append=true>" + table)

        chunk_count = 3**8
        assert len(get('//tmp/t/@chunk_ids')) == chunk_count

        codec_info = get('//tmp/t/@compression_statistics')
        assert codec_info['snappy']['chunk_count'] == chunk_count

        erasure_info = get('//tmp/t/@erasure_statistics')
        assert erasure_info['none']['chunk_count'] == chunk_count

    @pytest.mark.skipif("not sys.platform.startswith(\"linux\")")
    def test2(self):
        tableA = '//tmp/a'
        create('table', tableA)
        write(tableA, {"foo": "bar"})

        tableB = '//tmp/b'
        create('table', tableB)
        set(tableB + '/@compression_codec', 'snappy')

        map(in_=[tableA], out=[tableB], command="cat")

        codec_info = get(tableB + '/@compression_statistics')
        assert codec_info.keys() == ['snappy']

    def test3(self): #regression
        ls('//sys/nodes', attr=['statistics'])

###################################################################################

class TestChunkServer(YTEnvSetup):
    NUM_MASTERS = 1
    NUM_NODES = 20
    START_SCHEDULER = False

    def test_owning_nodes1(self):
        create('table', '//tmp/t')
        write('//tmp/t', {'a' : 'b'})
        chunk_ids = get('//tmp/t/@chunk_ids')
        assert len(chunk_ids) == 1
        chunk_id = chunk_ids[0]
        assert get('#' + chunk_id + '/@owning_nodes') == ['//tmp/t']

    def test_owning_nodes2(self):
        create('table', '//tmp/t')
        tx = start_transaction()
        write('//tmp/t', {'a' : 'b'}, tx=tx)
        chunk_ids = get('//tmp/t/@chunk_ids', tx=tx)
        assert len(chunk_ids) == 1
        chunk_id = chunk_ids[0]
        assert get('#' + chunk_id + '/@owning_nodes') == \
            [to_yson_type('//tmp/t', attributes = {'transaction_id' : tx})]

    def _test_decommission(self, erasure_codec, replica_count):
        create('table', '//tmp/t')
        set('//tmp/t/@erasure_codec', erasure_codec)
        write('//tmp/t', {'a' : 'b'})

        time.sleep(2) # wait for background replication

        chunk_ids = get('//tmp/t/@chunk_ids')
        assert len(chunk_ids) == 1
        chunk_id = chunk_ids[0]

        nodes = get('#%s/@stored_replicas' % chunk_id)
        assert len(nodes) == replica_count

        node_to_decommission = nodes[0]
        assert get('//sys/nodes/%s/@stored_replica_count' % node_to_decommission) == 1

        set('//sys/nodes/%s/@decommissioned' % node_to_decommission, 'true')

        time.sleep(3) # wait for background replication

        assert get('//sys/nodes/%s/@stored_replica_count' % node_to_decommission) == 0
        assert len(get('#%s/@stored_replicas' % chunk_id)) == replica_count

    def test_decommission_regular(self):
        self._test_decommission('none', 3)

    def test_decommission_erasure(self):
        self._test_decommission('lrc_12_2_2', 16)

###################################################################################

class TestNodeTracker(YTEnvSetup):
    NUM_MASTERS = 1
    NUM_NODES = 3
    START_SCHEDULER = False

    def test_ban(self):
        nodes = ls('//sys/nodes')
        assert len(nodes) == 3

        test_node = nodes[0]
        assert get('//sys/nodes/%s/@state' % test_node) == 'online'

        set('//sys/nodes/%s/@banned' % test_node, 'true')
        time.sleep(1)
        assert get('//sys/nodes/%s/@state' % test_node) == 'offline'

        set('//sys/nodes/%s/@banned' % test_node, 'false')
        time.sleep(1)
        assert get('//sys/nodes/%s/@state' % test_node) == 'online'
>>>>>>> 99d8a6aa
<|MERGE_RESOLUTION|>--- conflicted
+++ resolved
@@ -42,165 +42,4 @@
                 # TODO(panin): refactor
                 node_config = self.Env.configs["node"][i]
                 chunk_store_path = node_config['data_node']['store_locations'][0]['path']
-<<<<<<< HEAD
-                self._check_no_temp_file(chunk_store_path)
-=======
-                self._check_no_temp_file(chunk_store_path)
-
-# TODO(panin): check chunks
-class TestResourceLeak2(YTEnvSetup):
-    NUM_MASTERS = 1
-    NUM_NODES = 5
-
-    def test_abort_snapshot_lock(self):
-        create('file', '//tmp/file')
-        upload('//tmp/file', 'some_data')
-
-        tx = start_transaction()
-
-        lock('//tmp/file', mode='snapshot', tx=tx)
-        remove('//tmp/file')
-        abort_transaction(tx)
-
-    def test_commit_snapshot_lock(self):
-        create('file', '//tmp/file')
-        upload('//tmp/file', 'some_data')
-
-        tx = start_transaction()
-
-        lock('//tmp/file', mode='snapshot', tx=tx)
-        remove('//tmp/file')
-        commit_transaction(tx)
-
-###################################################################################
-
-class TestVirtualMaps(YTEnvSetup):
-    NUM_MASTERS = 3
-    NUM_NODES = 0
-
-    def test_chunks(self):
-        gc_collect()
-        assert get('//sys/chunks/@count') == 0
-        assert get('//sys/underreplicated_chunks/@count') == 0
-        assert get('//sys/overreplicated_chunks/@count') == 0
-
-###################################################################################
-
-class TestAttributes(YTEnvSetup):
-    NUM_MASTERS = 1
-    NUM_NODES = 3
-    NUM_SCHEDULERS = 1
-
-    def test1(self):
-        table = '//tmp/t'
-        create('table', table)
-        set('//tmp/t/@compression_codec', 'snappy')
-        write(table, {"foo": "bar"})
-
-        for i in xrange(8):
-            merge(in_=[table, table], out="<append=true>" + table)
-
-        chunk_count = 3**8
-        assert len(get('//tmp/t/@chunk_ids')) == chunk_count
-
-        codec_info = get('//tmp/t/@compression_statistics')
-        assert codec_info['snappy']['chunk_count'] == chunk_count
-
-        erasure_info = get('//tmp/t/@erasure_statistics')
-        assert erasure_info['none']['chunk_count'] == chunk_count
-
-    @pytest.mark.skipif("not sys.platform.startswith(\"linux\")")
-    def test2(self):
-        tableA = '//tmp/a'
-        create('table', tableA)
-        write(tableA, {"foo": "bar"})
-
-        tableB = '//tmp/b'
-        create('table', tableB)
-        set(tableB + '/@compression_codec', 'snappy')
-
-        map(in_=[tableA], out=[tableB], command="cat")
-
-        codec_info = get(tableB + '/@compression_statistics')
-        assert codec_info.keys() == ['snappy']
-
-    def test3(self): #regression
-        ls('//sys/nodes', attr=['statistics'])
-
-###################################################################################
-
-class TestChunkServer(YTEnvSetup):
-    NUM_MASTERS = 1
-    NUM_NODES = 20
-    START_SCHEDULER = False
-
-    def test_owning_nodes1(self):
-        create('table', '//tmp/t')
-        write('//tmp/t', {'a' : 'b'})
-        chunk_ids = get('//tmp/t/@chunk_ids')
-        assert len(chunk_ids) == 1
-        chunk_id = chunk_ids[0]
-        assert get('#' + chunk_id + '/@owning_nodes') == ['//tmp/t']
-
-    def test_owning_nodes2(self):
-        create('table', '//tmp/t')
-        tx = start_transaction()
-        write('//tmp/t', {'a' : 'b'}, tx=tx)
-        chunk_ids = get('//tmp/t/@chunk_ids', tx=tx)
-        assert len(chunk_ids) == 1
-        chunk_id = chunk_ids[0]
-        assert get('#' + chunk_id + '/@owning_nodes') == \
-            [to_yson_type('//tmp/t', attributes = {'transaction_id' : tx})]
-
-    def _test_decommission(self, erasure_codec, replica_count):
-        create('table', '//tmp/t')
-        set('//tmp/t/@erasure_codec', erasure_codec)
-        write('//tmp/t', {'a' : 'b'})
-
-        time.sleep(2) # wait for background replication
-
-        chunk_ids = get('//tmp/t/@chunk_ids')
-        assert len(chunk_ids) == 1
-        chunk_id = chunk_ids[0]
-
-        nodes = get('#%s/@stored_replicas' % chunk_id)
-        assert len(nodes) == replica_count
-
-        node_to_decommission = nodes[0]
-        assert get('//sys/nodes/%s/@stored_replica_count' % node_to_decommission) == 1
-
-        set('//sys/nodes/%s/@decommissioned' % node_to_decommission, 'true')
-
-        time.sleep(3) # wait for background replication
-
-        assert get('//sys/nodes/%s/@stored_replica_count' % node_to_decommission) == 0
-        assert len(get('#%s/@stored_replicas' % chunk_id)) == replica_count
-
-    def test_decommission_regular(self):
-        self._test_decommission('none', 3)
-
-    def test_decommission_erasure(self):
-        self._test_decommission('lrc_12_2_2', 16)
-
-###################################################################################
-
-class TestNodeTracker(YTEnvSetup):
-    NUM_MASTERS = 1
-    NUM_NODES = 3
-    START_SCHEDULER = False
-
-    def test_ban(self):
-        nodes = ls('//sys/nodes')
-        assert len(nodes) == 3
-
-        test_node = nodes[0]
-        assert get('//sys/nodes/%s/@state' % test_node) == 'online'
-
-        set('//sys/nodes/%s/@banned' % test_node, 'true')
-        time.sleep(1)
-        assert get('//sys/nodes/%s/@state' % test_node) == 'offline'
-
-        set('//sys/nodes/%s/@banned' % test_node, 'false')
-        time.sleep(1)
-        assert get('//sys/nodes/%s/@state' % test_node) == 'online'
->>>>>>> 99d8a6aa
+                self._check_no_temp_file(chunk_store_path)