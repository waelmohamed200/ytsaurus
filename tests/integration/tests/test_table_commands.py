import pytest

from yt_env_setup import YTEnvSetup
from yt_commands import *
from time import sleep


##################################################################

class TestTableCommands(YTEnvSetup):
    NUM_MASTERS = 3
    NUM_NODES = 5

    # test that chunks are not available from chunk_lists
    # Issue #198
    def test_chunk_ids(self):
        create('table', '//tmp/t')
        write_str('//tmp/t', '{a=10}')

        chunk_ids = get_chunks()
        assert len(chunk_ids) == 1
        chunk_id = chunk_ids[0]

        with pytest.raises(YTError): get('//sys/chunk_lists/"' + chunk_id + '"')

    def test_simple(self):
        create('table', '//tmp/table')

        assert read('//tmp/table') == []
        assert get('//tmp/table/@row_count') == 0
        assert get('//tmp/table/@chunk_count') == 0

        write_str('//tmp/table', '{b="hello"}')
        assert read('//tmp/table') == [{"b":"hello"}]
        assert get('//tmp/table/@row_count') == 1
        assert get('//tmp/table/@chunk_count') == 1

        write_str('<append=true>//tmp/table', '{b="2";a="1"};{x="10";y="20";a="30"}')
        assert read('//tmp/table') == [{"b": "hello"}, {"a":"1", "b":"2"}, {"a":"30", "x":"10", "y":"20"}]
        assert get('//tmp/table/@row_count') == 3
        assert get('//tmp/table/@chunk_count') == 2

    def test_sorted_write(self):
        create('table', '//tmp/table')

        write_str('//tmp/table', '{key = 0}; {key = 1}; {key = 2}; {key = 3}', sorted_by='key')

        assert get('//tmp/table/@sorted') ==  'true'
        assert get('//tmp/table/@sorted_by') ==  ['key']
        assert get('//tmp/table/@row_count') ==  4

        # sorted flag is discarded when writing to sorted table
        write_str('<append=true>//tmp/table', '{key = 4}')
        assert get('//tmp/table/@sorted') ==  'false'
        with pytest.raises(YTError): get('//tmp/table/@sorted_by')

    def test_append_overwrite_write(self):
        # Default (append).
        # COMPAT(ignat): When migrating to overwrite semantics, change this to 1.
        create('table', '//tmp/table1')
        assert get('//tmp/table1/@row_count') == 0
        write_str('//tmp/table1', '{a=0}')
        assert get('//tmp/table1/@row_count') == 1
        write_str('//tmp/table1', '{a=1}')
        assert get('//tmp/table1/@row_count') == 2

        # Append
        create('table', '//tmp/table2')
        assert get('//tmp/table2/@row_count') == 0
        write_str('<append=true>//tmp/table2', '{a=0}')
        assert get('//tmp/table2/@row_count') == 1
        write_str('<append=true>//tmp/table2', '{a=1}')
        assert get('//tmp/table2/@row_count') == 2

        # Overwrite
        create('table', '//tmp/table3')
        assert get('//tmp/table3/@row_count') == 0
        write_str('<append=false>//tmp/table3', '{a=0}')
        assert get('//tmp/table3/@row_count') == 1
        write_str('<append=false>//tmp/table3', '{a=1}')
        assert get('//tmp/table3/@row_count') == 1

    def test_invalid_cases(self):
        create('table', '//tmp/table')

        # we can write only list fragments
        with pytest.raises(YTError): write_str('<append=true>//tmp/table', 'string')
        with pytest.raises(YTError): write_str('<append=true>//tmp/table', '100')
        with pytest.raises(YTError): write_str('<append=true>//tmp/table', '3.14')
        with pytest.raises(YTError): write_str('<append=true>//tmp/table', '<>')

        # we can write sorted data only to empty table
        write('<append=true>//tmp/table', {'foo': 'bar'}, sorted_by='foo')
        with pytest.raises(YTError):
            write('"<append=true>" + //tmp/table', {'foo': 'zzz_bar'}, sorted_by='foo')


    def test_row_index_selector(self):
        create('table', '//tmp/table')

        write_str('//tmp/table', '{a = 0}; {b = 1}; {c = 2}; {d = 3}')

        # closed ranges
        assert read('//tmp/table[#0:#2]') == [{'a': 0}, {'b' : 1}] # simple
        assert read('//tmp/table[#-1:#1]') == [{'a': 0}] # left < min
        assert read('//tmp/table[#2:#5]') == [{'c': 2}, {'d': 3}] # right > max
        assert read('//tmp/table[#-10:#-5]') == [] # negative indexes

        assert read('//tmp/table[#1:#1]') == [] # left = right
        assert read('//tmp/table[#3:#1]') == [] # left > right

        # open ranges
        assert read('//tmp/table[:]') == [{'a': 0}, {'b' : 1}, {'c' : 2}, {'d' : 3}]
        assert read('//tmp/table[:#3]') == [{'a': 0}, {'b' : 1}, {'c' : 2}]
        assert read('//tmp/table[#2:]') == [{'c' : 2}, {'d' : 3}]

        # reading key selectors from unsorted table
        with pytest.raises(YTError): read('//tmp/table[:a]')

    def test_row_key_selector(self):
        create('table', '//tmp/table')

        v1 = {'s' : 'a', 'i': 0,    'd' : 15.5}
        v2 = {'s' : 'a', 'i': 10,   'd' : 15.2}
        v3 = {'s' : 'b', 'i': 5,    'd' : 20.}
        v4 = {'s' : 'b', 'i': 20,   'd' : 20.}
        v5 = {'s' : 'c', 'i': -100, 'd' : 10.}

        values = [v1, v2, v3, v4, v5]
        write('//tmp/table', values, sorted_by='s;i;d')

        # possible empty ranges
        assert read('//tmp/table[a : a]') == []
        assert read('//tmp/table[b : a]') == []
        assert read('//tmp/table[(c, 0) : (a, 10)]') == []
        assert read('//tmp/table[(a, 10, 1e7) : (b, )]') == []

        # some typical cases
        assert read('//tmp/table[(a, 4) : (b, 20, 18.)]') == [v2, v3]
        assert read('//tmp/table[c:]') == [v5]
        assert read('//tmp/table[:(a, 10)]') == [v1]
        assert read('//tmp/table[:(a, 11)]') == [v1, v2]
        assert read('//tmp/table[:]') == [v1, v2, v3, v4, v5]

        # combination of row and key selectors
        assert read('//tmp/table{i}[aa: (b, 10)]') == [{'i' : 5}]
        assert read('//tmp/table{a: o}[(b, 0): (c, 0)]') == \
            [
                {'i': 5, 'd' : 20.},
                {'i': 20,'d' : 20.},
                {'i': -100, 'd' : 10.}
            ]

        # limits of different types
        assert read('//tmp/table[#0:zz]') == [v1, v2, v3, v4, v5]


    def test_column_selector(self):
        create('table', '//tmp/table')

        write_str('//tmp/table', '{a = 1; aa = 2; b = 3; bb = 4; c = 5}')
        # empty columns
        assert read('//tmp/table{}') == [{}]

        # single columms
        assert read('//tmp/table{a}') == [{'a' : 1}]
        assert read('//tmp/table{a, }') == [{'a' : 1}] # extra comma
        assert read('//tmp/table{a, a}') == [{'a' : 1}]
        assert read('//tmp/table{c, b}') == [{'b' : 3, 'c' : 5}]
        assert read('//tmp/table{zzzzz}') == [{}] # non existent column

        # range columns
        # closed ranges
        with pytest.raises(YTError): read('//tmp/table{a:a}')  # left = right
        with pytest.raises(YTError): read('//tmp/table{b:a}')  # left > right

        assert read('//tmp/table{aa:b}') == [{'aa' : 2}]  # (+, +)
        assert read('//tmp/table{aa:bx}') == [{'aa' : 2, 'b' : 3, 'bb' : 4}]  # (+, -)
        assert read('//tmp/table{aaa:b}') == [{}]  # (-, +)
        assert read('//tmp/table{aaa:bx}') == [{'b' : 3, 'bb' : 4}] # (-, -)

        # open ranges
        # from left
        assert read('//tmp/table{:aa}') == [{'a' : 1}] # +
        assert read('//tmp/table{:aaa}') == [{'a' : 1, 'aa' : 2}] # -

        # from right
        assert read('//tmp/table{bb:}') == [{'bb' : 4, 'c' : 5}] # +
        assert read('//tmp/table{bz:}') == [{'c' : 5}] # -
        assert read('//tmp/table{xxx:}') == [{}]

        # fully open
        assert read('//tmp/table{:}') == [{'a' :1, 'aa': 2,  'b': 3, 'bb' : 4, 'c': 5}]

        # mixed column keys
        assert read('//tmp/table{aa, a:bb}') == [{'a' : 1, 'aa' : 2, 'b': 3}]

    def test_shared_locks_two_chunks(self):
        create('table', '//tmp/table')
        tx = start_transaction()

        write_str('<append=true>//tmp/table', '{a=1}', tx=tx)
        write_str('<append=true>//tmp/table', '{b=2}', tx=tx)

        assert read('//tmp/table') == []
        assert read('//tmp/table', tx=tx) == [{'a':1}, {'b':2}]

        commit_transaction(tx)
        assert read('//tmp/table') == [{'a':1}, {'b':2}]

    def test_shared_locks_three_chunks(self):
        create('table', '//tmp/table')
        tx = start_transaction()

        write_str('<append=true>//tmp/table', '{a=1}', tx=tx)
        write_str('<append=true>//tmp/table', '{b=2}', tx=tx)
        write_str('<append=true>//tmp/table', '{c=3}', tx=tx)

        assert read('//tmp/table') == []
        assert read('//tmp/table', tx=tx) == [{'a':1}, {'b':2}, {'c' : 3}]

        commit_transaction(tx)
        assert read('//tmp/table') == [{'a':1}, {'b':2}, {'c' : 3}]

    def test_shared_locks_parallel_tx(self):
        create('table', '//tmp/table')

        write_str('//tmp/table', '{a=1}')

        tx1 = start_transaction()
        tx2 = start_transaction()

        write_str('<append=true>//tmp/table', '{b=2}', tx=tx1)

        write_str('<append=true>//tmp/table', '{c=3}', tx=tx2)
        write_str('<append=true>//tmp/table', '{d=4}', tx=tx2)

        # check which records are seen from different transactions
        assert read('//tmp/table') == [{'a' : 1}]
        assert read('//tmp/table', tx = tx1) == [{'a' : 1}, {'b': 2}]
        assert read('//tmp/table', tx = tx2) == [{'a' : 1}, {'c': 3}, {'d' : 4}]

        commit_transaction(tx2)
        assert read('//tmp/table') == [{'a' : 1}, {'c': 3}, {'d' : 4}]
        assert read('//tmp/table', tx = tx1) == [{'a' : 1}, {'b': 2}]

        # now all records are in table in specific order
        commit_transaction(tx1)
        assert read('//tmp/table') == [{'a' : 1}, {'c': 3}, {'d' : 4}, {'b' : 2}]

    def test_shared_locks_nested_tx(self):
        create('table', '//tmp/table')

        v1 = {'k' : 1}
        v2 = {'k' : 2}
        v3 = {'k' : 3}
        v4 = {'k' : 4}

        outer_tx = start_transaction()

        write('//tmp/table', v1, tx=outer_tx)

        inner_tx = start_transaction(tx=outer_tx)

        write('<append=true>//tmp/table', v2, tx=inner_tx)
        assert read('//tmp/table', tx=outer_tx) == [v1]
        assert read('//tmp/table', tx=inner_tx) == [v1, v2]

        write('<append=true>//tmp/table', v3, tx=outer_tx) # this won't be seen from inner
        assert read('//tmp/table', tx=outer_tx) == [v1, v3]
        assert read('//tmp/table', tx=inner_tx) == [v1, v2]

        write('<append=true>//tmp/table', v4, tx=inner_tx)
        assert read('//tmp/table', tx=outer_tx) == [v1, v3]
        assert read('//tmp/table', tx=inner_tx) == [v1, v2, v4]

        commit_transaction(inner_tx)
        self.assertItemsEqual(read('//tmp/table', tx=outer_tx), [v1, v2, v4, v3]) # order is not specified

        commit_transaction(outer_tx)

    def test_codec_in_writer(self):
        create('table', '//tmp/table')
        set_str('//tmp/table/@compression_codec', "gzip_best_compression")
        write_str('//tmp/table', '{b="hello"}')

        assert read('//tmp/table') == [{"b":"hello"}]

        chunk_id = get("//tmp/table/@chunk_ids/0")
        assert get('#%s/@compression_codec' % chunk_id) == "gzip_best_compression"

    def test_copy(self):
        create('table', '//tmp/t')
        write_str('//tmp/t', '{a=b}')

        assert read('//tmp/t') == [{'a' : 'b'}]

        copy('//tmp/t', '//tmp/t2')
        assert read('//tmp/t2') == [{'a' : 'b'}]

        assert get('//tmp/t2/@resource_usage') == get('//tmp/t/@resource_usage')
        assert get('//tmp/t2/@replication_factor') == get('//tmp/t/@replication_factor')

        remove('//tmp/t')
        assert read('//tmp/t2') == [{'a' : 'b'}]

        remove('//tmp/t2')
        assert get_chunks() == []

    def test_copy_to_the_same_table(self):
        create('table', '//tmp/t')
        write_str('//tmp/t', '{a=b}')

        with pytest.raises(YTError): copy('//tmp/t', '//tmp/t')

    def test_copy_tx(self):
        create('table', '//tmp/t')
        write_str('//tmp/t', '{a=b}')

        tx = start_transaction()
        assert read('//tmp/t', tx=tx) == [{'a' : 'b'}]
        copy('//tmp/t', '//tmp/t2', tx=tx)
        assert read('//tmp/t2', tx=tx) == [{'a' : 'b'}]

        #assert get('//tmp/@recursive_resource_usage') == {"disk_space" : 438}
        #assert get('//tmp/@recursive_resource_usage', tx=tx) == {"disk_space" : 2 * 438}
        commit_transaction(tx)

        assert read('//tmp/t2') == [{'a' : 'b'}]

        remove('//tmp/t')
        assert read('//tmp/t2') == [{'a' : 'b'}]

        remove('//tmp/t2')
        assert get_chunks() == []

    def test_remove_create_under_transaction(self):
        create("table", "//tmp/table_xxx")
        tx = start_transaction()

        remove("//tmp/table_xxx", tx=tx)
        create("table", "//tmp/table_xxx", tx=tx)

    def test_transaction_staff(self):
        create("table", "//tmp/table_xxx")

        tx = start_transaction()
        remove("//tmp/table_xxx", tx=tx)
        inner_tx = start_transaction(tx=tx)
        get("//tmp", tx=inner_tx)

    def test_exists(self):
        self.assertEqual(exists("//tmp/t"), "false")
        self.assertEqual(exists("<overwrite=true>//tmp/t"), "false")

        create("table", "//tmp/t")
        self.assertEqual(exists("//tmp/t"), "true")
        self.assertEqual(exists("//tmp/t/x"), "false")
        self.assertEqual(exists("//tmp/t/1"), "false")
        self.assertEqual(exists("//tmp/t/1/t"), "false")
        self.assertEqual(exists("<overwrite=true>//tmp/t"), "true")
        # These cases are not supported yet because of future changes in the table grammar
        self.assertEqual(exists("//tmp/t[:#100]"), "true")
        #self.assertEqual(exists("//tmp/t/xxx"), "false")
        self.assertEqual(exists("//tmp/t/@"), "true")
        self.assertEqual(exists("//tmp/t/@chunk_ids"), "true")

    def test_invalid_channels_in_create(self):
        with pytest.raises(YTError): create('table', '//tmp/t', opt='channels=123')

    def test_replication_factor_attr(self):
        create('table', '//tmp/t')
        assert get('//tmp/t/@replication_factor') == 3

        with pytest.raises(YTError): remove('//tmp/t/@replication_factor')
        with pytest.raises(YTError): set('//tmp/t/@replication_factor', 0)
        with pytest.raises(YTError): set('//tmp/t/@replication_factor', {})

        tx = start_transaction()
        with pytest.raises(YTError): set('//tmp/t/@replication_factor', 2, tx=tx)

    def test_replication_factor_static(self):
        create('table', '//tmp/t')
        set('//tmp/t/@replication_factor', 2)

        write('//tmp/t', {'foo' : 'bar'})

        chunk_ids = get('//tmp/t/@chunk_ids')
        assert len(chunk_ids) == 1

        chunk_id = chunk_ids[0]
        assert get('#' + chunk_id + '/@replication_factor') == 2

    def test_recursive_resource_usage(self):
        create('table', '//tmp/t1')
        write_str('//tmp/t1', '{a=b}')
        copy('//tmp/t1', '//tmp/t2')

        assert get('//tmp/t1/@resource_usage')['disk_space'] + \
               get('//tmp/t2/@resource_usage')['disk_space'] == \
               get('//tmp/@recursive_resource_usage')['disk_space']

    def test_chunk_tree_balancer(self):
<<<<<<< HEAD
    	create('table', '//tmp/t')
    	for i in xrange(0, 40):
    		write('<append=true>//tmp/t', {'a' : 'b'})
    	chunk_list_id = get('//tmp/t/@chunk_list_id')
    	statistics = get('#' + chunk_list_id + '/@statistics')
    	assert statistics['chunk_count'] == 40
    	assert statistics['chunk_list_count'] == 2
    	assert statistics['row_count'] == 40
    	assert statistics['rank'] == 2
=======
        create('table', '//tmp/t')
        for i in xrange(0, 40):
            write('<append=true>//tmp/t', {'a' : 'b'})
        chunk_list_id = get('//tmp/t/@chunk_list_id')
        statistics = get('#' + chunk_list_id + '/@statistics')
        assert statistics['chunk_count'] == 40
        assert statistics['chunk_list_count'] == 2
        assert statistics['row_count'] == 40
        assert statistics['rank'] == 2
>>>>>>> 511ca747

    def _check_replication_factor(self, path, expected_rf):
        chunk_ids = get(path + '/@chunk_ids')
        for id in chunk_ids:
            assert get('#' + id + '/@replication_factor') == expected_rf

    def test_replication_factor_update1(self):
<<<<<<< HEAD
    	create('table', '//tmp/t')
    	for i in xrange(0, 5):
    		write('<append=true>//tmp/t', {'a' : 'b'})
    	set('//tmp/t/@replication_factor', 4)
    	sleep(3)
    	self._check_replication_factor('//tmp/t', 4)

    def test_replication_factor_update2(self):
    	create('table', '//tmp/t')
    	tx = start_transaction()
    	for i in xrange(0, 5):
    		write('<append=true>//tmp/t', {'a' : 'b'}, tx=tx)
    	set('//tmp/t/@replication_factor', 4)
    	commit_transaction(tx)
    	sleep(3)
    	self._check_replication_factor('//tmp/t', 4)
=======
        create('table', '//tmp/t')
        for i in xrange(0, 5):
            write('<append=true>//tmp/t', {'a' : 'b'})
        set('//tmp/t/@replication_factor', 4)
        sleep(3)
        self._check_replication_factor('//tmp/t', 4)

    def test_replication_factor_update2(self):
        create('table', '//tmp/t')
        tx = start_transaction()
        for i in xrange(0, 5):
            write('<append=true>//tmp/t', {'a' : 'b'}, tx=tx)
        set('//tmp/t/@replication_factor', 4)
        commit_transaction(tx)
        sleep(3)
        self._check_replication_factor('//tmp/t', 4)
>>>>>>> 511ca747
<|MERGE_RESOLUTION|>--- conflicted
+++ resolved
@@ -401,17 +401,6 @@
                get('//tmp/@recursive_resource_usage')['disk_space']
 
     def test_chunk_tree_balancer(self):
-<<<<<<< HEAD
-    	create('table', '//tmp/t')
-    	for i in xrange(0, 40):
-    		write('<append=true>//tmp/t', {'a' : 'b'})
-    	chunk_list_id = get('//tmp/t/@chunk_list_id')
-    	statistics = get('#' + chunk_list_id + '/@statistics')
-    	assert statistics['chunk_count'] == 40
-    	assert statistics['chunk_list_count'] == 2
-    	assert statistics['row_count'] == 40
-    	assert statistics['rank'] == 2
-=======
         create('table', '//tmp/t')
         for i in xrange(0, 40):
             write('<append=true>//tmp/t', {'a' : 'b'})
@@ -421,7 +410,6 @@
         assert statistics['chunk_list_count'] == 2
         assert statistics['row_count'] == 40
         assert statistics['rank'] == 2
->>>>>>> 511ca747
 
     def _check_replication_factor(self, path, expected_rf):
         chunk_ids = get(path + '/@chunk_ids')
@@ -429,24 +417,6 @@
             assert get('#' + id + '/@replication_factor') == expected_rf
 
     def test_replication_factor_update1(self):
-<<<<<<< HEAD
-    	create('table', '//tmp/t')
-    	for i in xrange(0, 5):
-    		write('<append=true>//tmp/t', {'a' : 'b'})
-    	set('//tmp/t/@replication_factor', 4)
-    	sleep(3)
-    	self._check_replication_factor('//tmp/t', 4)
-
-    def test_replication_factor_update2(self):
-    	create('table', '//tmp/t')
-    	tx = start_transaction()
-    	for i in xrange(0, 5):
-    		write('<append=true>//tmp/t', {'a' : 'b'}, tx=tx)
-    	set('//tmp/t/@replication_factor', 4)
-    	commit_transaction(tx)
-    	sleep(3)
-    	self._check_replication_factor('//tmp/t', 4)
-=======
         create('table', '//tmp/t')
         for i in xrange(0, 5):
             write('<append=true>//tmp/t', {'a' : 'b'})
@@ -463,4 +433,3 @@
         commit_transaction(tx)
         sleep(3)
         self._check_replication_factor('//tmp/t', 4)
->>>>>>> 511ca747
