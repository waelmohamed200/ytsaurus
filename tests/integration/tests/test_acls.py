import pytest

<<<<<<< HEAD
from yt_env_setup import YTEnvSetup, linux_only
=======
from yt_env_setup import YTEnvSetup, unix_only
>>>>>>> 7cab3bda
from yt_commands import *


##################################################################

class TestAcls(YTEnvSetup):
    NUM_MASTERS = 1
    NUM_NODES = 3
    NUM_SCHEDULERS = 1

    def test_empty_names_fail(self):
        with pytest.raises(YtError): create_user("")
        with pytest.raises(YtError): create_group("")

    def test_default_acl_sanity(self):
        create_user("u")
        with pytest.raises(YtError): set("/", {}, user="u")
        with pytest.raises(YtError): set("//sys", {}, user="u")
        with pytest.raises(YtError): set("//sys/a", "b", user="u")
        with pytest.raises(YtError): set("/a", "b", user="u")
        with pytest.raises(YtError): remove("//sys", user="u")
        with pytest.raises(YtError): remove("//sys/tmp", user="u")
        with pytest.raises(YtError): remove("//sys/home", user="u")
        with pytest.raises(YtError): set("//sys/home/a", "b", user="u")
        set("//tmp/a", "b", user="u")
        ls("//tmp", user="guest")
        with pytest.raises(YtError): set("//tmp/c", "d", user="guest")

    def _to_list(self, x):
        if isinstance(x, str):
            return [x]
        else:
            return x

    def _make_ace(self, action, subjects, permissions):
        return {"action" : action, "subjects" : self._to_list(subjects), "permissions" : self._to_list(permissions)}

    def _test_denying_acl(self, rw_path, rw_user, acl_path, acl_subject):
        set(rw_path, "b", user=rw_user)
        assert get(rw_path, user=rw_user) == "b"

        set(rw_path, "c", user=rw_user)
        assert get(rw_path, user=rw_user) == "c"

        set(acl_path + "/@acl/end", self._make_ace("deny", acl_subject, ["write", "remove"]))
        with pytest.raises(YtError): set(rw_path, "d", user=rw_user)
        assert get(rw_path, user=rw_user) == "c"

        remove(acl_path + "/@acl/-1")
        set(acl_path + "/@acl/end", self._make_ace("deny", acl_subject, ["read", "write", "remove"]))
        with pytest.raises(YtError): get(rw_path, user=rw_user)
        with pytest.raises(YtError): set(rw_path, "d", user=rw_user)

    def test_denying_acl1(self):
        create_user("u")
        self._test_denying_acl("//tmp/a", "u", "//tmp/a", "u")

    def test_denying_acl2(self):
        create_user("u")
        create_group("g")
        add_member("u", "g")
        self._test_denying_acl("//tmp/a", "u", "//tmp/a", "g")

    def test_denying_acl3(self):
        create_user("u")
        set("//tmp/p", {})
        self._test_denying_acl("//tmp/p/a", "u", "//tmp/p", "u")

    def _test_allowing_acl(self, rw_path, rw_user, acl_path, acl_subject):
        set(rw_path, "a")

        with pytest.raises(YtError): set(rw_path, "b", user=rw_user)

        set(acl_path + "/@acl/end", self._make_ace("allow", acl_subject, ["write", "remove"]))
        set(rw_path, "c", user=rw_user)

        remove(acl_path + "/@acl/-1")
        set(acl_path + "/@acl/end", self._make_ace("allow", acl_subject, ["read"]))
        with pytest.raises(YtError): set(rw_path, "d", user=rw_user)

    def test_allowing_acl1(self):
        self._test_allowing_acl("//tmp/a", "guest", "//tmp/a", "guest")

    def test_allowing_acl2(self):
        create_group("g")
        add_member("guest", "g")
        self._test_allowing_acl("//tmp/a", "guest", "//tmp/a", "g")

    def test_allowing_acl3(self):
        set("//tmp/p", {})
        self._test_allowing_acl("//tmp/p/a", "guest", "//tmp/p", "guest")

    def test_schema_acl1(self):
        create_user("u")
        create("table", "//tmp/t1", user="u")
        set("//sys/schemas/table/@acl/end", self._make_ace("deny", "u", "create"))
        with pytest.raises(YtError): create("table", "//tmp/t2", user="u")

    def test_schema_acl2(self):
        create_user("u")
        start_transaction(user="u")
        set("//sys/schemas/transaction/@acl/end", self._make_ace("deny", "u", "create"))
        with pytest.raises(YtError): start_transaction(user="u")

    def test_user_destruction(self):
        old_acl = get("//tmp/@acl")

        create_user("u")
        set("//tmp/@acl/end", self._make_ace("deny", "u", "write"))

        remove_user("u")
        assert get("//tmp/@acl") == old_acl

    def test_group_destruction(self):
        old_acl = get("//tmp/@acl")

        create_group("g")
        set("//tmp/@acl/end", self._make_ace("deny", "g", "write"))

        remove_group("g")
        assert get("//tmp/@acl") == old_acl

    def test_account_acl(self):
        create_account("a")
        create_user("u")

        with pytest.raises(YtError):
            create("table", "//tmp/t", user="u", attributes={"account": "a"})

        create("table", "//tmp/t", user="u")
        assert get("//tmp/t/@account") == "tmp"

        with pytest.raises(YtError):
            set("//tmp/t/@account", "a", user="u")

        set("//sys/accounts/a/@acl/end", self._make_ace("allow", "u", "use"))
        with pytest.raises(YtError):
            set("//tmp/t/@account", "a", user="u")

        set("//tmp/@acl/end", self._make_ace("allow", "u", "administer"))
        set("//tmp/t/@account", "a", user="u")
        assert get("//tmp/t/@account") == "a"

    def _prepare_scheduler_test(self):
        create_user("u")
        create_account("a")

        create("table", "//tmp/t1")
        write_table("//tmp/t1", {"a" : "b"})

        create("table", "//tmp/t2")

        # just a sanity check
        map(in_="//tmp/t1", out="//tmp/t2", command="cat", user="u")

<<<<<<< HEAD
    @linux_only
=======
    @unix_only
>>>>>>> 7cab3bda
    def test_scheduler_in_acl(self):
        self._prepare_scheduler_test()
        set("//tmp/t1/@acl/end", self._make_ace("deny", "u", "read"))
        with pytest.raises(YtError): map(in_="//tmp/t1", out="//tmp/t2", command="cat", user="u")

<<<<<<< HEAD
    @linux_only
=======
    @unix_only
>>>>>>> 7cab3bda
    def test_scheduler_out_acl(self):
        self._prepare_scheduler_test()
        set("//tmp/t2/@acl/end", self._make_ace("deny", "u", "write"))
        with pytest.raises(YtError): map(in_="//tmp/t1", out="//tmp/t2", command="cat", user="u")

<<<<<<< HEAD
    @linux_only
=======
    @unix_only
>>>>>>> 7cab3bda
    def test_scheduler_account_quota(self):
        self._prepare_scheduler_test()
        set("//tmp/t2/@account", "a")
        set("//sys/accounts/a/@acl/end", self._make_ace("allow", "u", "use"))
        set("//sys/accounts/a/@resource_limits/disk_space", 0)
        with pytest.raises(YtError): map(in_="//tmp/t1", out="//tmp/t2", command="cat", user="u")

    def test_scheduler_operation_abort_acl(self):
        self._prepare_scheduler_test()
        create_user("u1")
        op_id = map(dont_track=True, in_="//tmp/t1", out="//tmp/t2", command="cat; sleep 1", user="u")
        with pytest.raises(YtError): abort_op(op_id, user="u1")
        abort_op(op_id, user="u")

    def test_inherit1(self):
        set("//tmp/p", {})
        set("//tmp/p/@inherit_acl", False)

        create_user("u")
        with pytest.raises(YtError): set("//tmp/p/a", "b", user="u")
        with pytest.raises(YtError): ls("//tmp/p", user="u")

        set("//tmp/p/@acl/end", self._make_ace("allow", "u", ["read", "write"]))
        set("//tmp/p/a", "b", user="u")
        assert ls("//tmp/p", user="u") == ["a"]
        assert get("//tmp/p/a", user="u") == "b"

    def test_create_in_tx1(self):
        create_user("u")
        tx = start_transaction()
        create("table", "//tmp/a", tx=tx, user="u")
        assert read_table("//tmp/a", tx=tx, user="u") == []

    def test_create_in_tx2(self):
        create_user("u")
        tx = start_transaction()
        create("table", "//tmp/a/b/c", recursive=True, tx=tx, user="u")
        assert read_table("//tmp/a/b/c", tx=tx, user="u") == []

    @pytest.mark.xfail(run = False, reason = "In progress")
    def test_snapshot_remove(self):
        set("//tmp/a", {"b" : {"c" : "d"}})
        path = "#" + get("//tmp/a/b/c/@id")
        create_user("u")
        assert get(path, user="u") == "d"
        tx = start_transaction()
        lock(path, mode="snapshot", tx=tx)
        assert get(path, user="u", tx=tx) == "d"
        remove("//tmp/a")
        assert get(path, user="u", tx=tx) == "d"

    @pytest.mark.xfail(run = False, reason = "In progress")
    def test_snapshot_no_inherit(self):
        set("//tmp/a", "b")
        assert get("//tmp/a/@inherit_acl")
        tx = start_transaction()
        lock("//tmp/a", mode="snapshot", tx=tx)
        assert not get("//tmp/a/@inherit_acl", tx=tx)

    def test_administer_permission1(self):
        create_user("u")
        create("table", "//tmp/t")
        with pytest.raises(YtError): set("//tmp/t/@acl", [], user="u")

    def test_administer_permission2(self):
        create_user("u")
        create("table", "//tmp/t")
        set("//tmp/@acl/end", self._make_ace("allow", "u", "administer"))
        set("//tmp/t/@acl", [], user="u")

    def test_administer_permission3(self):
        create("table", "//tmp/t")
        create_user("u")

        acl = [self._make_ace("allow", "u", "administer"), self._make_ace("deny", "u", "write")]
        set("//tmp/t/@acl", acl)

        set("//tmp/t/@account", "tmp", user="u")
        set("//tmp/t/@inherit_acl", False, user="u")
        set("//tmp/t/@acl", acl, user="u")
        remove("//tmp/t/@acl/1", user="u")

    def test_administer_permission4(self):
        create("table", "//tmp/t")
        create_user("u")

        acl = [self._make_ace("deny", "u", "administer")]
        set("//tmp/t/@acl", acl)

        with pytest.raises(YtError):
            set("//tmp/t/@account", "tmp", user="u")

    def test_user_rename_success(self):
        create_user("u1")
        set("//sys/users/u1/@name", "u2")
        assert get("//sys/users/u2/@name") == "u2"

    def test_user_rename_fail(self):
        create_user("u1")
        create_user("u2")
        with pytest.raises(YtError):
            set("//sys/users/u1/@name", "u2")

    def test_deny_create(self):
        create_user("u")
        with pytest.raises(YtError):
            create("account_map", "//tmp/accounts", user="u")

    def test_deny_copy_src(self):
        create_user("u")
        with pytest.raises(YtError):
            copy("//sys", "//tmp/sys", user="u")

    def test_deny_copy_dst(self):
        create_user("u")
        create("table", "//tmp/t")
        with pytest.raises(YtError):
            copy("//tmp/t", "//sys/t", user="u", preserve_account=True)

    def test_document1(self):
        create_user("u")
        create("document", "//tmp/d")
        set("//tmp/d", {"foo":{}})
        set("//tmp/d/@inherit_acl", False)

        assert get("//tmp", user="u") == {"d": None}
        with pytest.raises(YtError): get("//tmp/d", user="u") == {"foo": {}}
        with pytest.raises(YtError): get("//tmp/d/@value", user="u")
        with pytest.raises(YtError): get("//tmp/d/foo", user="u")
        with pytest.raises(YtError): set("//tmp/d/foo", {}, user="u")
        with pytest.raises(YtError): set("//tmp/d/@value", {}, user="u")
        with pytest.raises(YtError): set("//tmp/d", {"foo":{}}, user="u")
        assert ls("//tmp", user="u") == ["d"]
        with pytest.raises(YtError): ls("//tmp/d", user="u")
        with pytest.raises(YtError): ls("//tmp/d/foo", user="u")
        assert exists("//tmp/d", user="u")
        with pytest.raises(YtError): exists("//tmp/d/@value", user="u")
        with pytest.raises(YtError): exists("//tmp/d/foo", user="u")
        with pytest.raises(YtError): remove("//tmp/d/foo", user="u")
        with pytest.raises(YtError): remove("//tmp/d", user="u")

    def test_document2(self):
        create_user("u")
        create("document", "//tmp/d")
        set("//tmp/d", {"foo":{}})
        set("//tmp/d/@inherit_acl", False)
        set("//tmp/d/@acl/end", self._make_ace("allow", "u", "read"))

        assert get("//tmp", user="u") == {"d": None}
        assert get("//tmp/d", user="u") == {"foo": {}}
        assert get("//tmp/d/@value", user="u") == {"foo": {}}
        assert get("//tmp/d/foo", user="u") == {}
        with pytest.raises(YtError): set("//tmp/d/foo", {}, user="u")
        with pytest.raises(YtError): set("//tmp/d/@value", {}, user="u")
        with pytest.raises(YtError): set("//tmp/d", {"foo":{}}, user="u")
        assert ls("//tmp", user="u") == ["d"]
        assert ls("//tmp/d", user="u") == ["foo"]
        assert ls("//tmp/d/foo", user="u") == []
        assert exists("//tmp/d", user="u")
        assert exists("//tmp/d/@value", user="u")
        assert exists("//tmp/d/foo", user="u")
        with pytest.raises(YtError): remove("//tmp/d/foo", user="u")
        with pytest.raises(YtError): remove("//tmp/d", user="u")

    def test_document3(self):
        create_user("u")
        create("document", "//tmp/d")
        set("//tmp/d", {"foo":{}})
        set("//tmp/d/@inherit_acl", False)
        set("//tmp/d/@acl/end", self._make_ace("allow", "u", ["read", "write", "remove"]))

        assert get("//tmp", user="u") == {"d": None}
        assert get("//tmp/d", user="u") == {"foo": {}}
        assert get("//tmp/d/@value", user="u") == {"foo": {}}
        assert get("//tmp/d/foo", user="u") == {}
        set("//tmp/d/foo", {}, user="u")
        set("//tmp/d/@value", {}, user="u")
        set("//tmp/d", {"foo":{}}, user="u")
        assert ls("//tmp", user="u") == ["d"]
        assert ls("//tmp/d", user="u") == ["foo"]
        assert ls("//tmp/d/foo", user="u") == []
        assert exists("//tmp/d", user="u")
        assert exists("//tmp/d/@value", user="u")
        assert exists("//tmp/d/foo", user="u")
        remove("//tmp/d/foo", user="u")
        remove("//tmp/d", user="u")

    def test_copy_account1(self):
        create_account("a")
        create_user("u")

        set("//tmp/x", {})
        set("//tmp/x/@account", "a")

        with pytest.raises(YtError):
            copy("//tmp/x", "//tmp/y", user="u", preserve_account=True)

    def test_copy_account2(self):
        create_account("a")
        create_user("u")
        set("//sys/accounts/a/@acl/end", self._make_ace("allow", "u", "use"))

        set("//tmp/x", {})
        set("//tmp/x/@account", "a")

        copy("//tmp/x", "//tmp/y", user="u", preserve_account=True)
        assert get("//tmp/y/@account") == "a"

    def test_copy_account3(self):
        create_account("a")
        create_user("u")

        set("//tmp/x", {"u" : "v"})
        set("//tmp/x/u/@account", "a")

        with pytest.raises(YtError):
            copy("//tmp/x", "//tmp/y", user="u", preserve_account=True)

    def test_superusers(self):
        create("table", "//sys/protected")
        create_user("u")
        with pytest.raises(YtError):
            remove("//sys/protected", user="u")
        add_member("u", "superusers")
        remove("//sys/protected", user="u")

    def test_remove_self_requires_permission(self):
        create_user("u")
        set("//tmp/x", {})
        set("//tmp/x/y", {})

        set("//tmp/x/@inherit_acl", False)
        with pytest.raises(YtError): remove("//tmp/x", user="u")
        with pytest.raises(YtError): remove("//tmp/x/y", user="u")

        set("//tmp/x/@acl", [self._make_ace("allow", "u", "write")])
        set("//tmp/x/y/@acl", [self._make_ace("deny", "u", "remove")])
        with pytest.raises(YtError): remove("//tmp/x", user="u")
        with pytest.raises(YtError): remove("//tmp/x/y", user="u")

        set("//tmp/x/y/@acl", [self._make_ace("allow", "u", "remove")])
        with pytest.raises(YtError): remove("//tmp/x", user="u")
        remove("//tmp/x/y", user="u")
        with pytest.raises(YtError): remove("//tmp/x", user="u")

        set("//tmp/x/@acl", [self._make_ace("allow", "u", "remove")])
        remove("//tmp/x", user="u")

    def test_remove_recursive_requires_permission(self):
        create_user("u")
        set("//tmp/x", {})
        set("//tmp/x/y", {})

        set("//tmp/x/@inherit_acl", False)
        with pytest.raises(YtError): remove("//tmp/x/*", user="u")
        set("//tmp/x/@acl", [self._make_ace("allow", "u", "write")])
        set("//tmp/x/y/@acl", [self._make_ace("deny", "u", "remove")])
        with pytest.raises(YtError): remove("//tmp/x/*", user="u")
        set("//tmp/x/y/@acl", [self._make_ace("allow", "u", "remove")])
        remove("//tmp/x/*", user="u")

    def test_set_self_requires_remove_permission(self):
        create_user("u")
        set("//tmp/x", {})
        set("//tmp/x/y", {})

        set("//tmp/x/@inherit_acl", False)
        with pytest.raises(YtError): set("//tmp/x", {}, user="u")
        with pytest.raises(YtError): set("//tmp/x/y", {}, user="u")

        set("//tmp/x/@acl", [self._make_ace("allow", "u", "write")])
        set("//tmp/x/y/@acl", [self._make_ace("deny", "u", "remove")])
        set("//tmp/x/y", {}, user="u")
        with pytest.raises(YtError): set("//tmp/x", {}, user="u")

        set("//tmp/x/@acl", [self._make_ace("allow", "u", "write")])
        set("//tmp/x/y/@acl", [self._make_ace("allow", "u", "remove")])
        set("//tmp/x/y", {}, user="u")
        set("//tmp/x", {}, user="u")

    def test_guest_can_remove_users_groups_accounts(self):
        create_user("u")
        create_group("g")
        create_account("a")

        with pytest.raises(YtError): remove("//sys/users/u", user="guest")
        with pytest.raises(YtError): remove("//sys/groups/g", user="guest")
        with pytest.raises(YtError): remove("//sys/accounts/a", user="guest")

        set("//sys/schemas/user/@acl/end", self._make_ace("allow", "guest", "remove"))
        set("//sys/schemas/group/@acl/end", self._make_ace("allow", "guest", "remove"))
        set("//sys/schemas/account/@acl/end", self._make_ace("allow", "guest", "remove"))

        remove("//sys/users/u", user="guest")
        remove("//sys/groups/g", user="guest")
        remove("//sys/accounts/a", user="guest")

        remove("//sys/schemas/user/@acl/-1")
        remove("//sys/schemas/group/@acl/-1")
        remove("//sys/schemas/account/@acl/-1")

    def test_supported_permissions(self):
        create_user("u")
        create_group("g")
        create_account("a")
        create("table", "//tmp/t")
        create("file", "//tmp/f")

        RWRA = "read write remove administer".split()
        RWRAC = RWRA + ["create"]

        def check(path, permissions):
            assert sorted(get(path + "/@supported_permissions")) == sorted(permissions)

        # cypress node
        check("//tmp", RWRA)
        # chunk owner node
        check("//tmp/t", RWRA)
        check("//tmp/f", RWRA)
        # user, group, account
        check("//sys/users/u", RWRA)
        check("//sys/groups/g", RWRA)
        check("//sys/accounts/a", RWRA + ["use"])
        # schemas
        check("//sys/schemas/map_node", ["create"])
        check("//sys/schemas/table", ["create"])
        check("//sys/schemas/file", ["create"])
        check("//sys/schemas/user", RWRAC)
        check("//sys/schemas/group", RWRAC)
        check("//sys/schemas/account", RWRAC + ["use"])

##################################################################

class TestAclsMulticell(TestAcls):
    NUM_SECONDARY_MASTER_CELLS = 2<|MERGE_RESOLUTION|>--- conflicted
+++ resolved
@@ -1,10 +1,6 @@
 import pytest
 
-<<<<<<< HEAD
-from yt_env_setup import YTEnvSetup, linux_only
-=======
 from yt_env_setup import YTEnvSetup, unix_only
->>>>>>> 7cab3bda
 from yt_commands import *
 
 
@@ -160,31 +156,19 @@
         # just a sanity check
         map(in_="//tmp/t1", out="//tmp/t2", command="cat", user="u")
 
-<<<<<<< HEAD
-    @linux_only
-=======
     @unix_only
->>>>>>> 7cab3bda
     def test_scheduler_in_acl(self):
         self._prepare_scheduler_test()
         set("//tmp/t1/@acl/end", self._make_ace("deny", "u", "read"))
         with pytest.raises(YtError): map(in_="//tmp/t1", out="//tmp/t2", command="cat", user="u")
 
-<<<<<<< HEAD
-    @linux_only
-=======
     @unix_only
->>>>>>> 7cab3bda
     def test_scheduler_out_acl(self):
         self._prepare_scheduler_test()
         set("//tmp/t2/@acl/end", self._make_ace("deny", "u", "write"))
         with pytest.raises(YtError): map(in_="//tmp/t1", out="//tmp/t2", command="cat", user="u")
 
-<<<<<<< HEAD
-    @linux_only
-=======
     @unix_only
->>>>>>> 7cab3bda
     def test_scheduler_account_quota(self):
         self._prepare_scheduler_test()
         set("//tmp/t2/@account", "a")
