--- conflicted
+++ resolved
@@ -452,13 +452,9 @@
                 "argument_type": {
                     "tag": "concrete_type",
                     "value": "int64"},
-<<<<<<< HEAD
-                "state_type": "string",
-=======
                 "state_type": {
                     "tag": "concrete_type",
                     "value": "string"},
->>>>>>> 1fc96f6b
                 "result_type": {
                     "tag": "concrete_type",
                     "value": "double"},
@@ -470,8 +466,6 @@
         self._sample_data(path="//tmp/ua")
         expected = [{"x": 5.0}]
         actual = select_rows("avg_udaf(a) as x from [//tmp/ua] group by 1")
-<<<<<<< HEAD
-=======
         self.assertItemsEqual(actual, expected)
 
     def test_aggregate_string_capture(self):
@@ -483,11 +477,10 @@
         # Need at least 1024 items to ensure a second batch in the scan operator
         data = [
             {"a": "A" + str(j) + "BCD"}
-            for j in xrange(1, 2000)]
+            for j in xrange(1, 2048)]
         write("//tmp/ca", data)
         sort(in_="//tmp/ca", out="//tmp/ca", sort_by=["a"])
 
         expected = [{"m": "a1000bcd"}]
         actual = select_rows("min(lower(a)) as m from [//tmp/ca] group by 1")
->>>>>>> 1fc96f6b
         self.assertItemsEqual(actual, expected)