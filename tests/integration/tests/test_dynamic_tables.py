import pytest

from yt_env_setup import YTEnvSetup, wait
from yt_commands import *
from yt.yson import YsonEntity, YsonList

from time import sleep

from yt.environment.helpers import assert_items_equal

##################################################################

class TestDynamicTablesBase(YTEnvSetup):
    NUM_MASTERS = 3
    NUM_NODES = 16
    NUM_SCHEDULERS = 0

    DELTA_MASTER_CONFIG = {
        "tablet_manager": {
            "leader_reassignment_timeout" : 1000,
            "peer_revocation_timeout" : 3000
        }
    }

    DELTA_DRIVER_CONFIG = {
        "max_rows_per_write_request": 2
    }

    def _create_simple_table(self, path, atomicity="full", optimize_for="lookup", tablet_cell_bundle="default"):
        create("table", path,
            attributes={
                "dynamic": True,
                "atomicity": atomicity,
                "optimize_for": optimize_for,
                "tablet_cell_bundle": tablet_cell_bundle,
                "schema": [
                    {"name": "key", "type": "int64", "sort_order": "ascending"},
                    {"name": "value", "type": "string"}]
            })


    def _get_tablet_leader_address(self, tablet_id):
        cell_id = get("//sys/tablets/" + tablet_id + "/@cell_id")
        peers = get("//sys/tablet_cells/" + cell_id + "/@peers")
        leader_peer = list(x for x in peers if x["state"] == "leading")[0]
        return leader_peer["address"]

    def _get_recursive(self, path, result=None):
        if result is None or result.attributes.get("opaque", False):
            result = get(path, attributes=["opaque"])
        if isinstance(result, dict):
            for key, value in result.iteritems():
                result[key] = self._get_recursive(path + "/" + key, value)
        if isinstance(result, list):
            for index, value in enumerate(result):
                result[index] = self._get_recursive(path + "/" + str(index), value)
        return result

    def _find_tablet_orchid(self, address, tablet_id):
        path = "//sys/nodes/" + address + "/orchid/tablet_cells"
        cells = ls(path)
        for cell_id in cells:
            if get(path + "/" + cell_id + "/state") == "leading":
                tablets = ls(path + "/" + cell_id + "/tablets")
                if tablet_id in tablets:
                    try:
                        return self._get_recursive(path + "/" + cell_id + "/tablets/" + tablet_id)
                    except:
                        return None
        return None

    def _get_pivot_keys(self, path):
        tablets = get(path + "/@tablets")
        return [tablet["pivot_key"] for tablet in tablets]

    def _ban_all_peers(self, cell_id):
        address_list = []
        peers = get("#" + cell_id + "/@peers")
        for x in peers:
            addr = x["address"]
            address_list.append(addr)
            self.set_node_banned(addr, True)
        clear_metadata_caches()
        return address_list

    def _unban_peers(self, address_list):
        for addr in address_list:
            self.set_node_banned(addr, False)

<<<<<<< HEAD
##################################################################
=======
>>>>>>> 87daec7b

class TestDynamicTables(TestDynamicTablesBase):
    def test_force_unmount_on_remove(self):
        self.sync_create_cells(1)
        self._create_simple_table("//tmp/t")
        self.sync_mount_table("//tmp/t")

        tablet_id = get("//tmp/t/@tablets/0/tablet_id")
        address = self._get_tablet_leader_address(tablet_id)
        assert self._find_tablet_orchid(address, tablet_id) is not None

        remove("//tmp/t")
        sleep(1)
        assert self._find_tablet_orchid(address, tablet_id) is None

    def test_metadata_cache_invalidation(self):
        def sync_mount_table_and_preserve_cache(path, **kwargs):
            kwargs["path"] = path
            execute_command("mount_table", kwargs)
            wait(lambda: all(x["state"] == "mounted" for x in get(path + "/@tablets")))

        def sync_unmount_table_and_preserve_cache(path, **kwargs):
            kwargs["path"] = path
            execute_command("unmount_table", kwargs)
            wait(lambda: all(x["state"] == "unmounted" for x in get(path + "/@tablets")))

        def reshard_and_preserve_cache(path, pivots):
            sync_unmount_table_and_preserve_cache(path)
            reshard_table(path, pivots)
            sync_mount_table_and_preserve_cache(path)

        self.sync_create_cells(1)
        self._create_simple_table("//tmp/t1")
        self.sync_mount_table("//tmp/t1")

        rows = [{"key": i, "value": str(i)} for i in xrange(3)]
        keys = [{"key": row["key"]} for row in rows]
        insert_rows("//tmp/t1", rows)
        assert_items_equal(lookup_rows("//tmp/t1", keys), rows)

        sync_unmount_table_and_preserve_cache("//tmp/t1")
        with pytest.raises(YtError): lookup_rows("//tmp/t1", keys)
        clear_metadata_caches()
        sync_mount_table_and_preserve_cache("//tmp/t1")

        assert_items_equal(lookup_rows("//tmp/t1", keys), rows)

        sync_unmount_table_and_preserve_cache("//tmp/t1")
        with pytest.raises(YtError): select_rows("* from [//tmp/t1]")
        clear_metadata_caches()
        sync_mount_table_and_preserve_cache("//tmp/t1")

        assert_items_equal(select_rows("* from [//tmp/t1]"), rows)

        reshard_and_preserve_cache("//tmp/t1", [[], [1]])
        assert_items_equal(lookup_rows("//tmp/t1", keys), rows)

        reshard_and_preserve_cache("//tmp/t1", [[], [1], [2]])
        assert_items_equal(select_rows("* from [//tmp/t1]"), rows)

    def test_no_copy_mounted(self):
        self.sync_create_cells(1)
        self._create_simple_table("//tmp/t1")
        self.sync_mount_table("//tmp/t1")

        with pytest.raises(YtError): copy("//tmp/t1", "//tmp/t2")

    def test_no_move_mounted(self):
        self.sync_create_cells(1)
        self._create_simple_table("//tmp/t1")
        self.sync_mount_table("//tmp/t1")

        with pytest.raises(YtError): move("//tmp/t1", "//tmp/t2")

    def test_move_unmounted(self):
        self.sync_create_cells(1)
        self._create_simple_table("//tmp/t1")
        self.sync_mount_table("//tmp/t1")
        self.sync_unmount_table("//tmp/t1")

        table_id1 = get("//tmp/t1/@id")
        tablet_id1 = get("//tmp/t1/@tablets/0/tablet_id")
        assert get("#" + tablet_id1 + "/@table_id") == table_id1

        move("//tmp/t1", "//tmp/t2")

        mount_table("//tmp/t2")
        sleep(1)
        assert get("//tmp/t2/@tablets/0/state") == "mounted"

        table_id2 = get("//tmp/t2/@id")
        tablet_id2 = get("//tmp/t2/@tablets/0/tablet_id")
        assert get("#" + tablet_id2 + "/@table_id") == table_id2
        assert get("//tmp/t2/@tablets/0/tablet_id") == tablet_id2

    def test_swap(self):
        self.test_move_unmounted()

        self._create_simple_table("//tmp/t3")
        self.sync_mount_table("//tmp/t3")
        self.sync_unmount_table("//tmp/t3")

        reshard_table("//tmp/t3", [[], [100], [200], [300], [400]])
        self.sync_mount_table("//tmp/t3")
        self.sync_unmount_table("//tmp/t3")

        move("//tmp/t3", "//tmp/t1")

        assert self._get_pivot_keys("//tmp/t1") == [[], [100], [200], [300], [400]]

    def test_move_multiple_rollback(self):
        self.sync_create_cells(1)

        set("//tmp/x", {})
        self._create_simple_table("//tmp/x/a")
        self._create_simple_table("//tmp/x/b")
        self.sync_mount_table("//tmp/x/a")
        self.sync_unmount_table("//tmp/x/a")
        self.sync_mount_table("//tmp/x/b")

        def get_tablet_ids(path):
            return list(x["tablet_id"] for x in get(path + "/@tablets"))

        # NB: children are moved in lexicographic order
        # //tmp/x/a is fine to move
        # //tmp/x/b is not
        tablet_ids_a = get_tablet_ids("//tmp/x/a")
        tablet_ids_b = get_tablet_ids("//tmp/x/b")

        with pytest.raises(YtError): move("//tmp/x", "//tmp/y")

        assert get("//tmp/x/a/@dynamic")
        assert get("//tmp/x/b/@dynamic")
        assert_items_equal(get_tablet_ids("//tmp/x/a"), tablet_ids_a)
        assert_items_equal(get_tablet_ids("//tmp/x/b"), tablet_ids_b)

    def test_move_in_tx_commit(self):
        self._create_simple_table("//tmp/t1")
        tx = start_transaction()
        move("//tmp/t1", "//tmp/t2", tx=tx)
        assert len(get("//tmp/t1/@tablets")) == 1
        assert len(get("//tmp/t2/@tablets", tx=tx)) == 1
        commit_transaction(tx)
        assert len(get("//tmp/t2/@tablets")) == 1

    def test_move_in_tx_abort(self):
        self._create_simple_table("//tmp/t1")
        tx = start_transaction()
        move("//tmp/t1", "//tmp/t2", tx=tx)
        assert len(get("//tmp/t1/@tablets")) == 1
        assert len(get("//tmp/t2/@tablets", tx=tx)) == 1
        abort_transaction(tx)
        assert len(get("//tmp/t1/@tablets")) == 1


    def test_tablet_assignment(self):
        self.sync_create_cells(3)
        self._create_simple_table("//tmp/t")
        reshard_table("//tmp/t", [[]] + [[i] for i in xrange(11)])
        assert get("//tmp/t/@tablet_count") == 12

        self.sync_mount_table("//tmp/t")

        cells = ls("//sys/tablet_cells", attributes=["tablet_count"])
        assert len(cells) == 3
        for cell in cells:
            assert cell.attributes["tablet_count"] == 4

    def test_follower_start(self):
        create_tablet_cell_bundle("b", attributes={"options": {"peer_count" : 2}})
        self.sync_create_cells(1, tablet_cell_bundle="b")
        self._create_simple_table("//tmp/t", tablet_cell_bundle="b")
        self.sync_mount_table("//tmp/t")

        for i in xrange(0, 10):
            rows = [{"key": i, "value": "test"}]
            keys = [{"key": i}]
            insert_rows("//tmp/t", rows)
            assert lookup_rows("//tmp/t", keys) == rows

    def test_follower_catchup(self):
        create_tablet_cell_bundle("b", attributes={"options": {"peer_count" : 2}})
        self.sync_create_cells(1, tablet_cell_bundle="b")
        self._create_simple_table("//tmp/t", tablet_cell_bundle="b")
        self.sync_mount_table("//tmp/t")

        cell_id = ls("//sys/tablet_cells")[0]
        peers = get("#" + cell_id + "/@peers")
        follower_address = list(x["address"] for x in peers if x["state"] == "following")[0]
        self.set_node_banned(follower_address, True)

        for i in xrange(0, 100):
            rows = [{"key": i, "value": "test"}]
            keys = [{"key": i}]
            insert_rows("//tmp/t", rows)
            assert lookup_rows("//tmp/t", keys) == rows

        assert get("#" + cell_id + "/@health") == "good"

    def test_run_reassign_leader(self):
        create_tablet_cell_bundle("b", attributes={"options": {"peer_count" : 2}})
        self.sync_create_cells(1, tablet_cell_bundle="b")
        self._create_simple_table("//tmp/t", tablet_cell_bundle="b")
        self.sync_mount_table("//tmp/t")

        rows = [{"key": 1, "value": "2"}]
        keys = [{"key": 1}]
        insert_rows("//tmp/t", rows)

        cell_id = ls("//sys/tablet_cells")[0]
        peers = get("#" + cell_id + "/@peers")
        leader_address = list(x["address"] for x in peers if x["state"] == "leading")[0]
        follower_address = list(x["address"] for x in peers if x["state"] == "following")[0]

        self.set_node_banned(leader_address, True)
        sleep(3.0)
        clear_metadata_caches()

        assert get("#" + cell_id + "/@health") == "good"
        peers = get("#" + cell_id + "/@peers")
        leaders = list(x["address"] for x in peers if x["state"] == "leading")
        assert len(leaders) == 1
        assert leaders[0] == follower_address

        assert lookup_rows("//tmp/t", keys) == rows

    def test_run_reassign_all_peers(self):
        create_tablet_cell_bundle("b", attributes={"options": {"peer_count" : 2}})
        self.sync_create_cells(1, tablet_cell_bundle="b")
        self._create_simple_table("//tmp/t", tablet_cell_bundle="b")
        self.sync_mount_table("//tmp/t")

        rows = [{"key": 1, "value": "2"}]
        keys = [{"key": 1}]
        insert_rows("//tmp/t", rows)

        cell_id = ls("//sys/tablet_cells")[0]
        self._ban_all_peers(cell_id)
        sleep(3.0)

        assert get("#" + cell_id + "/@health") == "good"
        assert lookup_rows("//tmp/t", keys) == rows

    def test_tablet_cell_create_permission(self):
        create_user("u")
        with pytest.raises(YtError): create_tablet_cell(authenticated_user="u")
        set("//sys/schemas/tablet_cell/@acl/end", make_ace("allow", "u", "create"))
        id = create_tablet_cell(authenticated_user="u")
        assert exists("//sys/tablet_cells/{0}/changelogs".format(id))
        assert exists("//sys/tablet_cells/{0}/snapshots".format(id))

    def test_tablet_cell_bundle_create_permission(self):
        create_user("u")
        with pytest.raises(YtError): create_tablet_cell_bundle("b", authenticated_user="u")
        set("//sys/schemas/tablet_cell_bundle/@acl/end", make_ace("allow", "u", "create"))
        create_tablet_cell_bundle("b", authenticated_user="u")

    def test_validate_dynamic_attr(self):
        create("table", "//tmp/t")
        assert not get("//tmp/t/@dynamic")
        with pytest.raises(YtError): mount_table("//tmp/t")
        with pytest.raises(YtError): unmount_table("//tmp/t")
        with pytest.raises(YtError): remount_table("//tmp/t")
        with pytest.raises(YtError): reshard_table("//tmp/t", [[]])

    def test_dynamic_table_schema_validation(self):
        with pytest.raises(YtError): create("table", "//tmp/t",
            attributes={
                "dynamic": True,
                "schema": [{"data": "string"}]
            })

    def test_mount_permission_denied(self):
        self.sync_create_cells(1)
        self._create_simple_table("//tmp/t")
        create_user("u")
        with pytest.raises(YtError): mount_table("//tmp/t", authenticated_user="u")
        with pytest.raises(YtError): unmount_table("//tmp/t", authenticated_user="u")
        with pytest.raises(YtError): remount_table("//tmp/t", authenticated_user="u")
        with pytest.raises(YtError): reshard_table("//tmp/t", [[]], authenticated_user="u")

    def test_mount_permission_allowed(self):
        self.sync_create_cells(1)
        self._create_simple_table("//tmp/t")
        create_user("u")
        set("//tmp/t/@acl/end", make_ace("allow", "u", "mount"))
        self.sync_mount_table("//tmp/t", authenticated_user="u")
        self.sync_unmount_table("//tmp/t", authenticated_user="u")
        remount_table("//tmp/t", authenticated_user="u")
        reshard_table("//tmp/t", [[]], authenticated_user="u")

    def test_default_cell_bundle(self):
        assert ls("//sys/tablet_cell_bundles") == ["default"]
        self.sync_create_cells(1)
        self._create_simple_table("//tmp/t")
        assert get("//tmp/t/@tablet_cell_bundle") == "default"
        cells = get("//sys/tablet_cells", attributes=["tablet_cell_bundle"])
        assert len(cells) == 1
        assert list(cells.itervalues())[0].attributes["tablet_cell_bundle"] == "default"

    def test_cell_bundle_name_validation(self):
        with pytest.raises(YtError): create_tablet_cell_bundle("")

    def test_cell_bundle_name_create_uniqueness_validation(self):
        create_tablet_cell_bundle("b")
        with pytest.raises(YtError): create_tablet_cell_bundle("b")

    def test_cell_bundle_rename(self):
        create_tablet_cell_bundle("b")
        set("//sys/tablet_cell_bundles/b/@name", "b1")
        assert get("//sys/tablet_cell_bundles/b1/@name") == "b1"

    def test_cell_bundle_rename_uniqueness_validation(self):
        create_tablet_cell_bundle("b1")
        create_tablet_cell_bundle("b2")
        with pytest.raises(YtError): set("//sys/tablet_cell_bundles/b1/@name", "b2")

    def test_table_with_custom_cell_bundle(self):
        create_tablet_cell_bundle("b")
        assert get("//sys/tablet_cell_bundles/@ref_counter") == 1
        create("table", "//tmp/t", attributes={"tablet_cell_bundle": "b"})
        assert get("//tmp/t/@tablet_cell_bundle") == "b"
        assert get("//sys/tablet_cell_bundles/b/@ref_counter") == 2
        remove("//tmp/t")
        gc_collect()
        assert get("//sys/tablet_cell_bundles/b/@ref_counter") == 1
        
    def test_table_with_custom_cell_bundle_name_validation(self):
        with pytest.raises(YtError): create("table", "//tmp/t", attributes={"tablet_cell_bundle": "b"})

    def test_cell_bundle_use_permission(self):
        create_tablet_cell_bundle("b")
        create_user("u")
        with pytest.raises(YtError): create("table", "//tmp/t", attributes={"tablet_cell_bundle": "b"}, authenticated_user="u")
        set("//sys/tablet_cell_bundles/b/@acl/end", make_ace("allow", "u", "use"))
        create("table", "//tmp/t", attributes={"tablet_cell_bundle": "b"}, authenticated_user="u")

    def test_cell_bundle_with_custom_peer_count(self):
        create_tablet_cell_bundle("b", attributes={"options": {"peer_count": 2}})
        get("//sys/tablet_cell_bundles/b/@options")
        assert get("//sys/tablet_cell_bundles/b/@options/peer_count") == 2
        cell_id = create_tablet_cell(attributes={"tablet_cell_bundle": "b"})
        assert cell_id in get("//sys/tablet_cell_bundles/b/@tablet_cell_ids")
        assert get("//sys/tablet_cells/" + cell_id + "/@tablet_cell_bundle") == "b"
        assert len(get("//sys/tablet_cells/" + cell_id + "/@peers")) == 2

    def test_distributed_commit(self):
        cell_count = 5
        self.sync_create_cells(cell_count)
        cell_ids = ls("//sys/tablet_cells")
        self._create_simple_table("//tmp/t")
        reshard_table("//tmp/t", [[]] + [[i * 100] for i in xrange(cell_count - 1)])
        self.sync_mount_table("//tmp/t")
        for i in xrange(len(cell_ids)):
            mount_table("//tmp/t", first_tablet_index = i, last_tablet_index=i, cell_id = cell_ids[i])
        wait(lambda: all(x["state"] == "mounted" for x in get("//tmp/t/@tablets")))
        rows = [{"key": i * 100 - j, "value": "payload" + str(i)} 
                for i in xrange(cell_count)
                for j in xrange(10)]
        insert_rows("//tmp/t", rows)
        actual = select_rows("* from [//tmp/t]")
        assert_items_equal(actual, rows)

    def test_tablet_ops_require_exclusive_lock(self):
        self.sync_create_cells(1)
        self._create_simple_table("//tmp/t")
        tx = start_transaction()
        lock("//tmp/t", mode="exclusive", tx=tx)
        with pytest.raises(YtError): mount_table("//tmp/t")
        with pytest.raises(YtError): unmount_table("//tmp/t")
        with pytest.raises(YtError): reshard_table("//tmp/t", [[], [1]])
        with pytest.raises(YtError): freeze_table("//tmp/t")
        with pytest.raises(YtError): unfreeze_table("//tmp/t")

<<<<<<< HEAD
    def test_cell_bundle_node_tag_filter(self):
        node = list(get("//sys/nodes"))[0]
        with pytest.raises(YtError):
            set("//sys/nodes/{0}/@user_tags".format(node), ["custom!"])
        set("//sys/nodes/{0}/@user_tags".format(node), ["custom"])
        set("//sys/tablet_cell_bundles/default/@node_tag_filter", "!custom")

        create_tablet_cell_bundle("custom", attributes={"node_tag_filter": "custom"})
        default_cell = self.sync_create_cells(1)[0]
        custom_cell = self.sync_create_cells(1, tablet_cell_bundle="custom")[0]

        for peer in get("#{0}/@peers".format(custom_cell)):
            assert peer["address"] == node

        for peer in get("#{0}/@peers".format(default_cell)):
            assert peer["address"] != node

##################################################################

class TestTabletActions(TestDynamicTablesBase):
    DELTA_MASTER_CONFIG = {
        "tablet_manager": {
            "leader_reassignment_timeout" : 1000,
            "peer_revocation_timeout" : 3000,
            "tablet_balancer": {
                "enable_in_memory_balancer": True,
                "enable_tablet_size_balancer": True,
                "balance_period": 100,
                "enabled_check_period": 100,
                "min_tablet_size": 128,
                "max_tablet_size": 512,
                "desired_tablet_size": 512,
            }
        }
    }

    DELTA_NODE_CONFIG = {
        "data_node": {
            "incremental_heartbeat_period": 100
        },
        "tablet_node": {
            "tablet_manager": {
                "error_backoff_time": 100
            }
        }
    }

    @pytest.mark.parametrize("skip_freezing", [False, True])
    @pytest.mark.parametrize("freeze", [False, True])
    def test_action_move(self, skip_freezing, freeze):
        set("//sys/@disable_tablet_balancer", True)
        cells = self.sync_create_cells(2)
        self._create_simple_table("//tmp/t")
        self.sync_mount_table("//tmp/t", cell_id=cells[0], freeze=freeze)
        tablet_id = get("//tmp/t/@tablets/0/tablet_id")
        action = create("tablet_action", "", attributes={
            "kind": "move",
            "skip_freezing": skip_freezing,
            "keep_finished": True,
            "tablet_ids": [tablet_id],
            "cell_ids": [cells[1]]})
        wait(lambda: get("#{0}/@state".format(action)) == "completed")
        assert get("//tmp/t/@tablets/0/cell_id") == cells[1]
        expected_state = "frozen" if freeze else "mounted"
        assert get("//tmp/t/@tablets/0/state") == expected_state
        remove("#" + action)
        sleep(1.0)

        action = create("tablet_action", "", attributes={
            "kind": "move",
            "keep_finished": True,
            "skip_freezing": skip_freezing,
            "freeze": not freeze,
            "tablet_ids": [tablet_id],
            "cell_ids": [cells[0]]})
        wait(lambda: get("#{0}/@state".format(action)) == "completed")
        assert get("//tmp/t/@tablets/0/cell_id") == cells[0]
        expected_state = "frozen" if not freeze else "mounted"
        assert get("//tmp/t/@tablets/0/state") == expected_state

    @pytest.mark.parametrize("skip_freezing", [False, True])
    @pytest.mark.parametrize("freeze", [False, True])
    def test_action_reshard(self, skip_freezing, freeze):
        set("//sys/@disable_tablet_balancer", True)
        cells = self.sync_create_cells(2)
        self._create_simple_table("//tmp/t")
        self.sync_mount_table("//tmp/t", cell_id=cells[0], freeze=freeze)
        tablet_id = get("//tmp/t/@tablets/0/tablet_id")
        action = create("tablet_action", "", attributes={
            "kind": "reshard",
            "keep_finished": True,
            "skip_freezing": skip_freezing,
            "tablet_ids": [tablet_id],
            "pivot_keys": [[], [1]]})
        wait(lambda: get("#{0}/@state".format(action)) == "completed")
        tablets = list(get("//tmp/t/@tablets"))
        assert len(tablets) == 2
        expected_state = "frozen" if freeze else "mounted"
        assert tablets[0]["state"] == expected_state
        assert tablets[1]["state"] == expected_state
        remove("#" + action)
        sleep(1.0)

        action = create("tablet_action", "", attributes={
            "kind": "reshard",
            "keep_finished": True,
            "skip_freezing": skip_freezing,
            "freeze": not freeze,
            "tablet_ids": [tablets[0]["tablet_id"], tablets[1]["tablet_id"]],
            "tablet_count": 1})
        wait(lambda: get("#{0}/@state".format(action)) == "completed")
        tablets = list(get("//tmp/t/@tablets"))
        assert len(tablets) == 1
        expected_state = "frozen" if not freeze else "mounted"
        assert tablets[0]["state"] == expected_state


    @pytest.mark.parametrize("freeze", [False, True])
    def test_tablet_cell_balance(self, freeze):
        set("//sys/@disable_tablet_balancer", True)
        cells = self.sync_create_cells(2)
        self._create_simple_table("//tmp/t1")
        self._create_simple_table("//tmp/t2")
        set("//tmp/t1/@in_memory_mode", "compressed")
        set("//tmp/t2/@in_memory_mode", "compressed")
        self.sync_mount_table("//tmp/t1", cell_id=cells[0])
        self.sync_mount_table("//tmp/t2", cell_id=cells[0])
        insert_rows("//tmp/t1", [{"key": 0, "value": "0"}])
        insert_rows("//tmp/t2", [{"key": 1, "value": "1"}])
        self.sync_flush_table("//tmp/t1")
        self.sync_flush_table("//tmp/t2")
        if freeze:
            self.sync_freeze_table("//tmp/t1")
            self.sync_freeze_table("//tmp/t2")

        remove("//sys/@disable_tablet_balancer")
        sleep(1)
        expected_state = "frozen" if freeze else "mounted"
        self._wait_for_tablets("//tmp/t1", expected_state)
        self._wait_for_tablets("//tmp/t2", expected_state)
        cell0 = get("//tmp/t1/@tablets/0/cell_id")
        cell1 = get("//tmp/t2/@tablets/0/cell_id")
        assert cell0 != cell1

    def test_tablet_merge(self):
        self.sync_create_cells(1)
        self._create_simple_table("//tmp/t")
        reshard_table("//tmp/t", [[], [1]])
        self.sync_mount_table("//tmp/t")
        sleep(1)
        self._wait_for_tablets("//tmp/t", "mounted")
        assert get("//tmp/t/@tablet_count") == 1

    def test_tablet_split(self):
        set("//sys/@disable_tablet_balancer", True)
        self.sync_create_cells(1)
        self._create_simple_table("//tmp/t")

        # Create two chunks excelled from eden
        reshard_table("//tmp/t", [[], [1]])
        self.sync_mount_table("//tmp/t")
        insert_rows("//tmp/t", [{"key": i, "value": "A"*256} for i in xrange(2)])
        self.sync_flush_table("//tmp/t")
        self.sync_compact_table("//tmp/t")
        chunks = get("//tmp/t/@chunk_ids")
        assert len(chunks) == 2
        for chunk in chunks:
            assert not get("#{0}/@eden".format(chunk))

        self.sync_unmount_table("//tmp/t")
        reshard_table("//tmp/t", [[]])
        self.sync_mount_table("//tmp/t")

        remove("//sys/@disable_tablet_balancer")
        sleep(1)
        self._wait_for_tablets("//tmp/t", "mounted")
        assert len(get("//tmp/t/@chunk_ids")) > 1
        assert get("//tmp/t/@tablet_count") == 2

    @pytest.mark.parametrize("skip_freezing", [False, True])
    @pytest.mark.parametrize("freeze", [False, True])
    def test_action_failed_after_table_removed(self, skip_freezing, freeze):
        set("//sys/@disable_tablet_balancer", True)
        cells = self.sync_create_cells(2)
        self._create_simple_table("//tmp/t")
        self.sync_mount_table("//tmp/t", cell_id=cells[0], freeze=freeze)
        self._ban_all_peers(cells[0])
        tablet_id = get("//tmp/t/@tablets/0/tablet_id")
        action = create("tablet_action", "", attributes={
            "kind": "move",
            "keep_finished": True,
            "skip_freezing": skip_freezing,
            "tablet_ids": [tablet_id],
            "cell_ids": [cells[1]]})
        remove("//tmp/t")
        wait(lambda: get("#{0}/@state".format(action)) == "failed")
        assert get("#{0}/@error".format(action))

    @pytest.mark.parametrize("touch", ["mount", "unmount", "freeze", "unfreeze"])
    @pytest.mark.parametrize("skip_freezing", [False, True])
    @pytest.mark.parametrize("freeze", [False, True])
    def test_action_failed_after_tablet_touched(self, skip_freezing, freeze, touch):
        touch_callbacks = {
            "mount": mount_table,
            "unmount": unmount_table,
            "freeze": freeze_table,
            "unfreeze": unfreeze_table
        }
        callback = touch_callbacks[touch]

        set("//sys/@disable_tablet_balancer", True)
        cells = self.sync_create_cells(2)
        self._create_simple_table("//tmp/t")
        reshard_table("//tmp/t", [[], [1]])
        self.sync_mount_table("//tmp/t", cell_id=cells[0], freeze=freeze)
        banned_peers = self._ban_all_peers(cells[0])
        tablet1 = get("//tmp/t/@tablets/0/tablet_id")
        tablet2 = get("//tmp/t/@tablets/1/tablet_id")
        action = create("tablet_action", "", attributes={
            "kind": "move",
            "keep_finished": True,
            "skip_freezing": skip_freezing,
            "tablet_ids": [tablet1, tablet2],
            "cell_ids": [cells[1], cells[1]]})
        try:
            callback("//tmp/t", first_tablet_index=0, last_tablet_index=0)
        except Exception as e:
            pass
        self._unban_peers(banned_peers)
        wait(lambda: get("#{0}/@state".format(action)) == "failed")
        assert get("#{0}/@error".format(action))
        expected_state = "frozen" if freeze else "mounted"
        wait(lambda: get("//tmp/t/@tablets/1/state") == expected_state)
        # FIXME(savrus) Enable after YT-6770
        #wait(lambda: get("//tmp/t/@tablets/0/state") == "unmounted")

    @pytest.mark.parametrize("skip_freezing", [False, True])
    @pytest.mark.parametrize("freeze", [False, True])
    def test_action_failed_after_cell_destroyed(self, skip_freezing, freeze):
        set("//sys/@disable_tablet_balancer", True)
        cells = self.sync_create_cells(2)
        self._create_simple_table("//tmp/t")
        self.sync_mount_table("//tmp/t", cell_id=cells[0], freeze=freeze)
        tablet_id = get("//tmp/t/@tablets/0/tablet_id")
        action = create("tablet_action", "", attributes={
            "kind": "move",
            "keep_finished": True,
            "skip_freezing": skip_freezing,
            "tablet_ids": [tablet_id],
            "cell_ids": [cells[1]]})
        remove("#" + cells[1])
        wait(lambda: get("#{0}/@state".format(action)) == "failed")
        assert get("#{0}/@error".format(action))
        expected_state = "frozen" if freeze else "mounted"
        self._wait_for_tablets("//tmp/t", expected_state)
=======
    @pytest.mark.parametrize("freeze", [False, True])
    @pytest.mark.parametrize("second_command", ["freeze", "unfreeze"])
    @pytest.mark.parametrize("first_command", ["unmount", "freeze", "unfreeze"])
    def test_state_transition_conflict(self, freeze, first_command, second_command):
        callbacks = {
            "unmount": lambda x: unmount_table(x),
            "freeze": lambda x: freeze_table(x),
            "unfreeze": lambda x: unfreeze_table(x)
        }

        M = "mounted"
        F = "frozen"
        E = "error"

        expect = None
        if freeze:
            expect = {
                "unmount":  {"freeze": E, "unfreeze": E},
                "freeze":   {"freeze": F, "unfreeze": M},
                "unfreeze": {"freeze": E, "unfreeze": M},
            }
        else:
            expect = {
                "unmount":  {"freeze": E, "unfreeze": E},
                "freeze":   {"freeze": F, "unfreeze": E},
                "unfreeze": {"freeze": F, "unfreeze": M},
            }

        self.sync_create_cells(1)
        self._create_simple_table("//tmp/t")
        self.sync_mount_table("//tmp/t", freeze=freeze)
        cell = get("//tmp/t/@tablets/0/cell_id")
        banned_peers = self._ban_all_peers(cell)
        callbacks[first_command]("//tmp/t")
        expected = expect[first_command][second_command]
        if expected == E:
            with pytest.raises(YtError):
                callbacks[second_command]("//tmp/t")
        else:
            callbacks[second_command]("//tmp/t")
            self._unban_peers(banned_peers)
            self._wait_for_tablets("//tmp/t", expected)
>>>>>>> 87daec7b

##################################################################

class TestDynamicTablesMulticell(TestDynamicTables):
    NUM_SECONDARY_MASTER_CELLS = 2

    def test_cannot_make_external_table_dynamic(self):
        create("table", "//tmp/t")
        with pytest.raises(YtError): alter_table("//tmp/t", dynamic=True)<|MERGE_RESOLUTION|>--- conflicted
+++ resolved
@@ -87,10 +87,8 @@
         for addr in address_list:
             self.set_node_banned(addr, False)
 
-<<<<<<< HEAD
+
 ##################################################################
-=======
->>>>>>> 87daec7b
 
 class TestDynamicTables(TestDynamicTablesBase):
     def test_force_unmount_on_remove(self):
@@ -465,7 +463,6 @@
         with pytest.raises(YtError): freeze_table("//tmp/t")
         with pytest.raises(YtError): unfreeze_table("//tmp/t")
 
-<<<<<<< HEAD
     def test_cell_bundle_node_tag_filter(self):
         node = list(get("//sys/nodes"))[0]
         with pytest.raises(YtError):
@@ -482,6 +479,50 @@
 
         for peer in get("#{0}/@peers".format(default_cell)):
             assert peer["address"] != node
+
+    @pytest.mark.parametrize("freeze", [False, True])
+    @pytest.mark.parametrize("second_command", ["freeze", "unfreeze"])
+    @pytest.mark.parametrize("first_command", ["unmount", "freeze", "unfreeze"])
+    def test_state_transition_conflict(self, freeze, first_command, second_command):
+        callbacks = {
+            "unmount": lambda x: unmount_table(x),
+            "freeze": lambda x: freeze_table(x),
+            "unfreeze": lambda x: unfreeze_table(x)
+        }
+
+        M = "mounted"
+        F = "frozen"
+        E = "error"
+
+        expect = None
+        if freeze:
+            expect = {
+                "unmount":  {"freeze": E, "unfreeze": E},
+                "freeze":   {"freeze": F, "unfreeze": M},
+                "unfreeze": {"freeze": E, "unfreeze": M},
+            }
+        else:
+            expect = {
+                "unmount":  {"freeze": E, "unfreeze": E},
+                "freeze":   {"freeze": F, "unfreeze": E},
+                "unfreeze": {"freeze": F, "unfreeze": M},
+            }
+
+        self.sync_create_cells(1)
+        self._create_simple_table("//tmp/t")
+        self.sync_mount_table("//tmp/t", freeze=freeze)
+        cell = get("//tmp/t/@tablets/0/cell_id")
+        banned_peers = self._ban_all_peers(cell)
+        callbacks[first_command]("//tmp/t")
+        expected = expect[first_command][second_command]
+        if expected == E:
+            with pytest.raises(YtError):
+                callbacks[second_command]("//tmp/t")
+        else:
+            callbacks[second_command]("//tmp/t")
+            self._unban_peers(banned_peers)
+            self._wait_for_tablets("//tmp/t", expected)
+
 
 ##################################################################
 
@@ -721,50 +762,7 @@
         assert get("#{0}/@error".format(action))
         expected_state = "frozen" if freeze else "mounted"
         self._wait_for_tablets("//tmp/t", expected_state)
-=======
-    @pytest.mark.parametrize("freeze", [False, True])
-    @pytest.mark.parametrize("second_command", ["freeze", "unfreeze"])
-    @pytest.mark.parametrize("first_command", ["unmount", "freeze", "unfreeze"])
-    def test_state_transition_conflict(self, freeze, first_command, second_command):
-        callbacks = {
-            "unmount": lambda x: unmount_table(x),
-            "freeze": lambda x: freeze_table(x),
-            "unfreeze": lambda x: unfreeze_table(x)
-        }
-
-        M = "mounted"
-        F = "frozen"
-        E = "error"
-
-        expect = None
-        if freeze:
-            expect = {
-                "unmount":  {"freeze": E, "unfreeze": E},
-                "freeze":   {"freeze": F, "unfreeze": M},
-                "unfreeze": {"freeze": E, "unfreeze": M},
-            }
-        else:
-            expect = {
-                "unmount":  {"freeze": E, "unfreeze": E},
-                "freeze":   {"freeze": F, "unfreeze": E},
-                "unfreeze": {"freeze": F, "unfreeze": M},
-            }
-
-        self.sync_create_cells(1)
-        self._create_simple_table("//tmp/t")
-        self.sync_mount_table("//tmp/t", freeze=freeze)
-        cell = get("//tmp/t/@tablets/0/cell_id")
-        banned_peers = self._ban_all_peers(cell)
-        callbacks[first_command]("//tmp/t")
-        expected = expect[first_command][second_command]
-        if expected == E:
-            with pytest.raises(YtError):
-                callbacks[second_command]("//tmp/t")
-        else:
-            callbacks[second_command]("//tmp/t")
-            self._unban_peers(banned_peers)
-            self._wait_for_tablets("//tmp/t", expected)
->>>>>>> 87daec7b
+
 
 ##################################################################
 
