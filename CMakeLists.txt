include_directories(
  ${CMAKE_BINARY_DIR}/include # for udfs
)

add_subdirectory(build)
add_subdirectory(core)
add_subdirectory(core/test_framework)
add_subdirectory(ytlib)
add_subdirectory(run_codec)
add_subdirectory(python)
add_subdirectory(tools)

if(YT_BUILD_ENABLE_SERVER_BINARIES)
  add_subdirectory(server)
endif()

if(YT_BUILD_ENABLE_TESTS)
  add_subdirectory(server/skynet_manager/unittests)
  add_subdirectory(core/unittests)
  add_subdirectory(ytlib/unittests)
  add_subdirectory(server/unittests)
else()
  message(STATUS "Omitting unittests from build (YT_BUILD_ENABLE_TESTS = OFF)")
endif()

<<<<<<< HEAD
if(YT_BUILD_ENABLE_BENCHMARKS)
  add_subdirectory(benchmarks)
else()
  message(STATUS "Omitting benchmarks from build (YT_BUILD_ENABLE_BENCHMARKS = OFF)")
endif()
=======
if(YT_CAN_BUILD_PACKAGE)
  add_subdirectory(debian)

  execute_process(COMMAND lsb_release --codename --short OUTPUT_VARIABLE LSB_RELEASE)
  if(${LSB_RELEASE} MATCHES "trusty")
    set(DCH_VENDOR_FLAG "--vendor")
  else()
    set(DCH_VENDOR_FLAG "--distributor")
  endif()

  add_custom_target(changelog touch changelog-stamp
    COMMAND cp -r ${CMAKE_SOURCE_DIR}/debian ${CMAKE_BINARY_DIR}/debian
    COMMAND mkdir -p ARTIFACTS
    COMMAND dch
      ${DCH_VENDOR_FLAG} "yandex"
      --distribution "unstable"
      --newversion "${YT_VERSION}"
      --urgency "low"
      --force-distribution
      "Package version bump\; no source changes."
    WORKING_DIRECTORY ${CMAKE_BINARY_DIR}
    COMMENT "Updating changelog..."
  )

  add_custom_target(proto-changelog
    COMMAND rm -f ${CMAKE_SOURCE_DIR}/python/yandex-yt-python-proto/debian/changelog
    COMMAND dch
      --create
      ${DCH_VENDOR_FLAG} "yandex"
      --package "yandex-yt-python-proto"
      --distribution "unstable"
      --newversion "${YT_RPC_PROXY_PROTOCOL_VERSION}"
      --urgency "low"
      --force-distribution
      "Proto package release."
    WORKING_DIRECTORY ${CMAKE_SOURCE_DIR}/python/yandex-yt-python-proto
    COMMENT "Creating yandex-yt-python-proto changelog..."
  )

  find_package(Git)
  if (NOT GIT_FOUND)
    message(FATAL_ERROR "Git is required for packaging")
  endif()

  add_custom_target(srcs
      COMMAND ${CMAKE_SOURCE_DIR}/debian/prepare_sources.py ${GIT_EXECUTABLE} ${CMAKE_SOURCE_DIR}
      WORKING_DIRECTORY ${CMAKE_BINARY_DIR}
  )

  install(
    DIRECTORY ${CMAKE_BINARY_DIR}/src
    DESTINATION share/yandex-yt/${YT_VERSION}
    COMPONENT sources
  )

  add_custom_target(package touch package-stamp
    COMMAND debuild
      -e SOURCE_DIR=${CMAKE_SOURCE_DIR}
      --no-tgz-check
      --no-lintian
      --check-dirname-level 0
      -b
    COMMAND mv
      ../yandex-*${YT_VERSION}*
      ${CMAKE_BINARY_DIR}/ARTIFACTS
    WORKING_DIRECTORY ${CMAKE_BINARY_DIR}
    COMMENT "Packaging YT..."
    DEPENDS srcs changelog
  )

  add_custom_target(python-package touch python-package-stamp
    COMMAND
      cat ${CMAKE_BINARY_DIR}/debian/changelog
      | sed 's/^yandex-yt/yandex-yt-python-driver/'
      > ${CMAKE_SOURCE_DIR}/python/yandex-yt-python-driver/debian/changelog
    COMMAND ${CMAKE_SOURCE_DIR}/python/build_driver.sh
    COMMAND ${CMAKE_SOURCE_DIR}/python/build_proto.sh
    COMMAND mv
      ../yandex-*${YT_VERSION}*
      ${CMAKE_BINARY_DIR}/ARTIFACTS
    WORKING_DIRECTORY ${CMAKE_SOURCE_DIR}/python
    COMMENT "Packaging YT Python..."
    DEPENDS changelog proto-changelog
  )
>>>>>>> 28b9225b

if(YT_BUILD_ENABLE_EXPERIMENTS)
  add_subdirectory(experiments)
else()
  message(STATUS "Omitting experiments from build (YT_BUILD_ENABLE_EXPERIMENTS = OFF)")
endif()

if(YT_BUILD_ENABLE_NODEJS)
  add_subdirectory(nodejs)
else()
  message(STATUS "Omitting NodeJS bindings from build (YT_BUILD_ENABLE_NODEJS = OFF)")
endif()

if (YT_BUILD_ENABLE_CPP_TESTS)
  add_subdirectory(tests/cpp)
endif()<|MERGE_RESOLUTION|>--- conflicted
+++ resolved
@@ -1,5 +1,11 @@
 include_directories(
   ${CMAKE_BINARY_DIR}/include # for udfs
+)
+
+configure_file(
+  ${CMAKE_CURRENT_SOURCE_DIR}/protocol_version.py.in
+  ${PROJECT_SOURCE_DIR}/python/yt_proto/protocol_version.py
+  @ONLY
 )
 
 add_subdirectory(build)
@@ -23,98 +29,11 @@
   message(STATUS "Omitting unittests from build (YT_BUILD_ENABLE_TESTS = OFF)")
 endif()
 
-<<<<<<< HEAD
 if(YT_BUILD_ENABLE_BENCHMARKS)
   add_subdirectory(benchmarks)
 else()
   message(STATUS "Omitting benchmarks from build (YT_BUILD_ENABLE_BENCHMARKS = OFF)")
 endif()
-=======
-if(YT_CAN_BUILD_PACKAGE)
-  add_subdirectory(debian)
-
-  execute_process(COMMAND lsb_release --codename --short OUTPUT_VARIABLE LSB_RELEASE)
-  if(${LSB_RELEASE} MATCHES "trusty")
-    set(DCH_VENDOR_FLAG "--vendor")
-  else()
-    set(DCH_VENDOR_FLAG "--distributor")
-  endif()
-
-  add_custom_target(changelog touch changelog-stamp
-    COMMAND cp -r ${CMAKE_SOURCE_DIR}/debian ${CMAKE_BINARY_DIR}/debian
-    COMMAND mkdir -p ARTIFACTS
-    COMMAND dch
-      ${DCH_VENDOR_FLAG} "yandex"
-      --distribution "unstable"
-      --newversion "${YT_VERSION}"
-      --urgency "low"
-      --force-distribution
-      "Package version bump\; no source changes."
-    WORKING_DIRECTORY ${CMAKE_BINARY_DIR}
-    COMMENT "Updating changelog..."
-  )
-
-  add_custom_target(proto-changelog
-    COMMAND rm -f ${CMAKE_SOURCE_DIR}/python/yandex-yt-python-proto/debian/changelog
-    COMMAND dch
-      --create
-      ${DCH_VENDOR_FLAG} "yandex"
-      --package "yandex-yt-python-proto"
-      --distribution "unstable"
-      --newversion "${YT_RPC_PROXY_PROTOCOL_VERSION}"
-      --urgency "low"
-      --force-distribution
-      "Proto package release."
-    WORKING_DIRECTORY ${CMAKE_SOURCE_DIR}/python/yandex-yt-python-proto
-    COMMENT "Creating yandex-yt-python-proto changelog..."
-  )
-
-  find_package(Git)
-  if (NOT GIT_FOUND)
-    message(FATAL_ERROR "Git is required for packaging")
-  endif()
-
-  add_custom_target(srcs
-      COMMAND ${CMAKE_SOURCE_DIR}/debian/prepare_sources.py ${GIT_EXECUTABLE} ${CMAKE_SOURCE_DIR}
-      WORKING_DIRECTORY ${CMAKE_BINARY_DIR}
-  )
-
-  install(
-    DIRECTORY ${CMAKE_BINARY_DIR}/src
-    DESTINATION share/yandex-yt/${YT_VERSION}
-    COMPONENT sources
-  )
-
-  add_custom_target(package touch package-stamp
-    COMMAND debuild
-      -e SOURCE_DIR=${CMAKE_SOURCE_DIR}
-      --no-tgz-check
-      --no-lintian
-      --check-dirname-level 0
-      -b
-    COMMAND mv
-      ../yandex-*${YT_VERSION}*
-      ${CMAKE_BINARY_DIR}/ARTIFACTS
-    WORKING_DIRECTORY ${CMAKE_BINARY_DIR}
-    COMMENT "Packaging YT..."
-    DEPENDS srcs changelog
-  )
-
-  add_custom_target(python-package touch python-package-stamp
-    COMMAND
-      cat ${CMAKE_BINARY_DIR}/debian/changelog
-      | sed 's/^yandex-yt/yandex-yt-python-driver/'
-      > ${CMAKE_SOURCE_DIR}/python/yandex-yt-python-driver/debian/changelog
-    COMMAND ${CMAKE_SOURCE_DIR}/python/build_driver.sh
-    COMMAND ${CMAKE_SOURCE_DIR}/python/build_proto.sh
-    COMMAND mv
-      ../yandex-*${YT_VERSION}*
-      ${CMAKE_BINARY_DIR}/ARTIFACTS
-    WORKING_DIRECTORY ${CMAKE_SOURCE_DIR}/python
-    COMMENT "Packaging YT Python..."
-    DEPENDS changelog proto-changelog
-  )
->>>>>>> 28b9225b
 
 if(YT_BUILD_ENABLE_EXPERIMENTS)
   add_subdirectory(experiments)
