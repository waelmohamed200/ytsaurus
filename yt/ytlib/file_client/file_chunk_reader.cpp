#include "file_chunk_reader.h"
#include "private.h"
#include "chunk_meta_extensions.h"
#include "config.h"

#include <yt/ytlib/api/client.h>

#include <yt/ytlib/chunk_client/chunk_meta_extensions.h>
#include <yt/ytlib/chunk_client/chunk_reader.h>
#include <yt/ytlib/chunk_client/chunk_spec.h>
#include <yt/ytlib/chunk_client/dispatcher.h>
#include <yt/ytlib/chunk_client/replication_reader.h>
#include <yt/ytlib/chunk_client/block_fetcher.h>
#include <yt/ytlib/chunk_client/config.h>
#include <yt/ytlib/chunk_client/data_statistics.pb.h>
#include <yt/ytlib/chunk_client/multi_reader_base.h>
#include <yt/ytlib/chunk_client/helpers.h>
#include <yt/ytlib/chunk_client/reader_factory.h>

#include <yt/ytlib/node_tracker_client/node_directory.h>

#include <yt/core/compression/codec.h>

#include <yt/core/concurrency/scheduler.h>

#include <yt/core/logging/log.h>

#include <yt/core/rpc/channel.h>

namespace NYT {
namespace NFileClient {

using namespace NChunkClient;
using namespace NChunkClient::NProto;
using namespace NConcurrency;
using namespace NRpc;
using namespace NNodeTrackerClient;

////////////////////////////////////////////////////////////////////////////////

class TFileChunkReader
    : public IFileReader
{
public:
    TFileChunkReader(
        TBlockFetcherConfigPtr config,
        IChunkReaderPtr chunkReader,
        IBlockCachePtr blockCache,
        NCompression::ECodec codecId,
        i64 startOffset,
        i64 endOffset)
        : Config_(std::move(config))
        , ChunkReader_(std::move(chunkReader))
        , BlockCache_(std::move(blockCache))
        , CodecId_(codecId)
        , StartOffset_(startOffset)
        , EndOffset_(endOffset)
        , AsyncSemaphore_(New<TAsyncSemaphore>(Config_->WindowSize))
    {
        Logger.AddTag("ChunkId: %v", ChunkReader_->GetChunkId());

        LOG_INFO("Creating file chunk reader (StartOffset: %v, EndOffset: %v)",
                startOffset,
                endOffset);

        ReadyEvent_ = BIND(&TFileChunkReader::DoOpen, MakeWeak(this))
            .AsyncVia(TDispatcher::Get()->GetReaderInvoker())
            .Run();
    }

    virtual TFuture<void> GetReadyEvent() override
    {
        return ReadyEvent_;
    }

    virtual bool ReadBlock(TSharedRef* block) override
    {
        if (!ReadyEvent_.IsSet() || !ReadyEvent_.Get().IsOK()) {
            return true;
        }

        if (BlockFetched_ && !SequentialBlockFetcher_->HasMoreBlocks()) {
            return false;
        }
        
        block->Reset();
        if (BlockFetched_) {
            BlockFetched_ = false;
            CurrentBlock_ = SequentialBlockFetcher_->FetchNextBlock();
            ReadyEvent_ = CurrentBlock_.As<void>();
            if (!ReadyEvent_.IsSet()) {
                return true;
            }
        }

        YCHECK(ReadyEvent_.IsSet());
        if (ReadyEvent_.Get().IsOK()) {
            *block = GetBlock();
            YCHECK(!block->Empty());
            BlockFetched_ = true;
        }

        return true;
    }

    virtual TDataStatistics GetDataStatistics() const override
    {
        YCHECK(SequentialBlockFetcher_);
        TDataStatistics dataStatistics;
        dataStatistics.set_uncompressed_data_size(SequentialBlockFetcher_->GetUncompressedDataSize());
        dataStatistics.set_compressed_data_size(SequentialBlockFetcher_->GetCompressedDataSize());
        return dataStatistics;
    }

    virtual bool IsFetchingCompleted() const override
    {
        YCHECK(SequentialBlockFetcher_);
        return SequentialBlockFetcher_->IsFetchingCompleted();
    }

    virtual std::vector<TChunkId> GetFailedChunkIds() const override
    {
        if (ReadyEvent_.IsSet() && !ReadyEvent_.Get().IsOK()) {
            return std::vector<TChunkId>(1, ChunkReader_->GetChunkId());
        } else {
            return std::vector<TChunkId>();
        }
    }

private:
    const TBlockFetcherConfigPtr Config_;
    const IChunkReaderPtr ChunkReader_;
    const IBlockCachePtr BlockCache_;
    const NCompression::ECodec CodecId_;

    i64 StartOffset_;
    i64 EndOffset_;

    TAsyncSemaphorePtr AsyncSemaphore_;

    TSequentialBlockFetcherPtr SequentialBlockFetcher_;
    TFuture<void> ReadyEvent_;
    bool BlockFetched_ = true;

    NLogging::TLogger Logger = FileClientLogger;

    TFuture<TSharedRef> CurrentBlock_;

    void DoOpen()
    {
        LOG_INFO("Requesting chunk meta");

        auto metaOrError = WaitFor(ChunkReader_->GetMeta(Config_->WorkloadDescriptor));
        THROW_ERROR_EXCEPTION_IF_FAILED(metaOrError, "Failed to get file chunk meta");

        LOG_INFO("Chunk meta received");
        const auto& meta = metaOrError.Value();

        auto type = EChunkType(meta.type());
        if (type != EChunkType::File) {
            THROW_ERROR_EXCEPTION("Invalid chunk type: expected %Qlv, actual %Qlv",
                EChunkType::File,
                type);
        }

        if (meta.version() != FormatVersion) {
            THROW_ERROR_EXCEPTION("Invalid file chunk format version: expected %v, actual %v",
                FormatVersion,
                meta.version());
        }

        std::vector<TBlockFetcher::TBlockInfo> blockSequence;

        // COMPAT(psushin): new file chunk meta!
        auto fileBlocksExt = FindProtoExtension<NFileClient::NProto::TBlocksExt>(meta.extensions());

        i64 selectedSize = 0;
        int blockIndex = 0;
        auto addBlock = [&] (int index, i64 size) -> bool {
            if (selectedSize == 0 && StartOffset_ >= size) {
                StartOffset_ -= size;
                EndOffset_ -= size;
                ++blockIndex;
                return true;
            } else if (selectedSize < EndOffset_) {
                selectedSize += size;
                blockSequence.push_back(TBlockFetcher::TBlockInfo(index, size, index /* priority */));
                return true;
            }
            return false;
        };

        int blockCount = 0;
        if (fileBlocksExt) {
            // New chunk.
            blockCount = fileBlocksExt->blocks_size();
            blockSequence.reserve(blockCount);

            for (int index = 0; index < blockCount; ++index) {
                if (!addBlock(index, fileBlocksExt->blocks(index).size())) {
                    break;
                }
            }
        } else {
            // Old chunk.
            auto blocksExt = GetProtoExtension<TBlocksExt>(meta.extensions());
            blockCount = blocksExt.blocks_size();

            blockSequence.reserve(blockCount);
            for (int index = 0; index < blockCount; ++index) {
                if (!addBlock(index, blocksExt.blocks(index).size())) {
                    break;
                }
            }
        }
        YCHECK(blockCount >= 0);

        LOG_INFO("Reading %v blocks out of %v starting from %v (SelectedSize: %v)",
            blockSequence.size(),
            blockCount,
            blockIndex,
            selectedSize);

        SequentialBlockFetcher_ = New<TSequentialBlockFetcher>(
            Config_,
            std::move(blockSequence),
            AsyncSemaphore_,
            ChunkReader_,
            BlockCache_,
            CodecId_);

        LOG_INFO("File reader opened");
    }

    TSharedRef GetBlock()
    {
        auto block = CurrentBlock_.Get().ValueOrThrow();

        auto* begin = block.Begin();
        auto* end = block.End();

        YCHECK(EndOffset_ > 0);

        if (EndOffset_ < block.Size()) {
            end = block.Begin() + EndOffset_;
        }

        if (StartOffset_ > 0) {
            begin = block.Begin() + StartOffset_;
        }

        StartOffset_ = std::max(StartOffset_ - static_cast<i64>(block.Size()), (i64)0);
        EndOffset_ = std::max(EndOffset_ - static_cast<i64>(block.Size()), (i64)0);

        return block.Slice(begin, end);
    }

};

IFileReaderPtr CreateFileChunkReader(
    TBlockFetcherConfigPtr config,
    IChunkReaderPtr chunkReader,
    IBlockCachePtr blockCache,
    NCompression::ECodec codecId,
    i64 startOffset,
    i64 endOffset)
{
    return New<TFileChunkReader>(
        config,
        chunkReader,
        blockCache,
        codecId, 
        startOffset, 
        endOffset);
}

////////////////////////////////////////////////////////////////////////////////

class TFileMultiChunkReader
    : public IFileReader
    , public TSequentialMultiReaderBase
{
public:
    using TSequentialMultiReaderBase::TSequentialMultiReaderBase;

    virtual bool ReadBlock(TSharedRef* block) override
    {
        if (!ReadyEvent_.IsSet() || !ReadyEvent_.Get().IsOK()) {
            return true;
        }

        block->Reset();

        // Nothing to read.
        if (!CurrentReader_)
            return false;

        bool readerFinished = !CurrentReader_->ReadBlock(block);
        if (!block->Empty()) {
            return true;
        }

        if (OnEmptyRead(readerFinished)) {
            return true;
        } else {
            CurrentReader_.Reset();
            return false;
        }
    }

private:
    IFileReaderPtr CurrentReader_;

    virtual void OnReaderSwitched() override
    {
        CurrentReader_ = dynamic_cast<IFileReader*>(CurrentSession_.Reader.Get());
        YCHECK(CurrentReader_);
    }
};

IFileReaderPtr CreateFileMultiChunkReader(
    TMultiChunkReaderConfigPtr config,
    TMultiChunkReaderOptionsPtr options,
    NApi::IClientPtr client,
    const TNodeDescriptor& localDescriptor,
    IBlockCachePtr blockCache,
    TNodeDirectoryPtr nodeDirectory,
    const std::vector<TChunkSpec>& chunkSpecs,
    IThroughputThrottlerPtr throttler)
{
    std::vector<IReaderFactoryPtr> factories;
    for (const auto& chunkSpec : chunkSpecs) {
        auto memoryEstimate = GetChunkReaderMemoryEstimate(chunkSpec, config);
        auto createReader = [=] () {
            auto remoteReader = CreateRemoteReader(
                chunkSpec,
                config,
                options,
                client,
                nodeDirectory,
<<<<<<< HEAD
                //XXX(babenko): hotfix for YT-3915
                Null /* localDescriptor */,
=======
                localDescriptor,
>>>>>>> 51b6fc1e
                blockCache,
                throttler);

            auto miscExt = GetProtoExtension<TMiscExt>(chunkSpec.chunk_meta().extensions());

            i64 startOffset = 0;
            if (chunkSpec.has_lower_limit() && chunkSpec.lower_limit().has_offset()) {
                startOffset = chunkSpec.lower_limit().offset();
            }

            i64 endOffset = std::numeric_limits<i64>::max();
            if (chunkSpec.has_upper_limit() && chunkSpec.upper_limit().has_offset()) {
                endOffset = chunkSpec.upper_limit().offset();
            }

            return CreateFileChunkReader(
                config,
                std::move(remoteReader),
                blockCache,
                NCompression::ECodec(miscExt.compression_codec()),
                startOffset,
                endOffset);
        };

        factories.emplace_back(CreateReaderFactory(createReader, memoryEstimate));
    }

    auto reader = New<TFileMultiChunkReader>(
        config, 
        options,  
        factories);
    reader->Open();
    return reader;
}

////////////////////////////////////////////////////////////////////////////////

} // namespace NFileClient
} // namespace NYT
    <|MERGE_RESOLUTION|>--- conflicted
+++ resolved
@@ -338,12 +338,7 @@
                 options,
                 client,
                 nodeDirectory,
-<<<<<<< HEAD
-                //XXX(babenko): hotfix for YT-3915
-                Null /* localDescriptor */,
-=======
                 localDescriptor,
->>>>>>> 51b6fc1e
                 blockCache,
                 throttler);
 
