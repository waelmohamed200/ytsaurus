#pragma once

#include "public.h"

#include <ytlib/misc/error.h>

#include <ytlib/ytree/yson_serializable.h>

#include <ytlib/compression/public.h>

#include <ytlib/chunk_client/config.h>

namespace NYT {
namespace NFileClient {

////////////////////////////////////////////////////////////////////////////////

struct TFileChunkWriterConfig
    : public virtual NChunkClient::TEncodingWriterConfig
{
public:
    i64 BlockSize;

    TFileChunkWriterConfig()
    {
<<<<<<< HEAD
        RegisterParameter("block_size", BlockSize)
            .Default(1024 * 1024)
=======
        Register("block_size", BlockSize)
            .Default(16 * 1024 * 1024)
>>>>>>> e0ddcf7a
            .GreaterThan(0);
    }
};

////////////////////////////////////////////////////////////////////////////////

struct TFileWriterConfig
    : public NChunkClient::TMultiChunkWriterConfig
    , public TFileChunkWriterConfig
{

};

////////////////////////////////////////////////////////////////////////////////

struct TFileReaderConfig
    : public NChunkClient::TMultiChunkReaderConfig
{ };

////////////////////////////////////////////////////////////////////////////////

} // namespace NFileClient
} // namespace NYT<|MERGE_RESOLUTION|>--- conflicted
+++ resolved
@@ -23,13 +23,8 @@
 
     TFileChunkWriterConfig()
     {
-<<<<<<< HEAD
         RegisterParameter("block_size", BlockSize)
-            .Default(1024 * 1024)
-=======
-        Register("block_size", BlockSize)
-            .Default(16 * 1024 * 1024)
->>>>>>> e0ddcf7a
+            .Default((i64) 16 * 1024 * 1024)
             .GreaterThan(0);
     }
 };
@@ -39,9 +34,7 @@
 struct TFileWriterConfig
     : public NChunkClient::TMultiChunkWriterConfig
     , public TFileChunkWriterConfig
-{
-
-};
+{ };
 
 ////////////////////////////////////////////////////////////////////////////////
 
