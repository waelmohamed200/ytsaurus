--- conflicted
+++ resolved
@@ -65,25 +65,6 @@
         Options->Account,
         Options->ReplicationFactor,
         Config->UploadReplicationFactor);
-<<<<<<< HEAD
-    
-    auto channel = Client->GetMasterChannel(EMasterChannelKind::Leader);
-    auto rspOrError = CreateChunk(channel, Config, Options, EObjectType::Chunk, TransactionId).Get();
-    if (!rspOrError.IsOK()) {
-        THROW_ERROR_EXCEPTION(
-            NChunkClient::EErrorCode::ChunkCreationFailed,
-            "Error creating chunk")
-            << rspOrError;
-    }
-
-    const auto& rsp = rspOrError.Value();
-    ChunkId = NYT::FromProto<TChunkId>(rsp->object_ids(0));
-
-    Logger.AddTag("ChunkId: %v", ChunkId);
-
-    LOG_INFO("Chunk created");
-=======
->>>>>>> c6952887
 
     auto nodeDirectory = New<TNodeDirectory>();
     ChunkWriter = CreateLazyChunkWriter(
