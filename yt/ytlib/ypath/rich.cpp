--- conflicted
+++ resolved
@@ -517,11 +517,7 @@
 
 TNullable<TTableSchema> TRichYPath::GetSchema() const
 {
-<<<<<<< HEAD
-    return Attributes().Find<TTableSchema>("schema");
-=======
     return FindAttribute<TTableSchema>(*this, "schema");
->>>>>>> c462c706
 }
 
 TKeyColumns TRichYPath::GetSortedBy() const
