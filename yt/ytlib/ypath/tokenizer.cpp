--- conflicted
+++ resolved
@@ -149,24 +149,16 @@
             THROW_ERROR_EXCEPTION("Premature end-of-stream while expecting %s",
                 ~FormatEnum(expectedType).Quote());
         } else {
-<<<<<<< HEAD
-            THROW_ERROR_EXCEPTION("Found %s token %s while expecting %s",
-                ~FormatEnum(Type_).Quote(),
-                ~Stroka(Token_).Quote(),
-                ~FormatEnum(expectedType).Quote());
-=======
             THROW_ERROR_EXCEPTION("Expected %s but found %s token %s",
                 ~FormatEnum(expectedType).Quote(),
                 ~FormatEnum(Type_).Quote(),
                 ~Stroka(Token_).Quote());
->>>>>>> d405189a
         }
     }
 }
 
 void TTokenizer::ThrowUnexpected()
 {
-<<<<<<< HEAD
     if (Type_ == ETokenType::EndOfStream) {
         THROW_ERROR_EXCEPTION("Unexpected end-of-stream");
     } else {
@@ -174,11 +166,6 @@
             ~FormatEnum(Type_).Quote(),
             ~Stroka(Token_).Quote());
     }
-=======
-    THROW_ERROR_EXCEPTION("Unexpected %s token %s",
-        ~FormatEnum(Type_).Quote(),
-        ~Stroka(Token_).Quote());
->>>>>>> d405189a
 }
 
 ETokenType TTokenizer::GetType() const
