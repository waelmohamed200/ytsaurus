--- conflicted
+++ resolved
@@ -34,21 +34,6 @@
 }
 
 inline const NTableClient::TUnversionedValue& GetUnversionedValue(NTableClient::TVersionedRow row, int valueIndex)
-<<<<<<< HEAD
-{
-    Y_ASSERT(valueIndex < row.GetKeyCount());
-    return row.BeginKeys()[valueIndex];
-}
-
-inline NTableClient::TUnversionedValue& GetUnversionedValue(NTableClient::TMutableUnversionedRow row, int valueIndex)
-{
-    Y_ASSERT(valueIndex < row.GetCount());
-    return row[valueIndex];
-}
-
-inline NTableClient::TUnversionedValue& GetUnversionedValue(NTableClient::TMutableVersionedRow row, int valueIndex)
-=======
->>>>>>> 1e12e2b0
 {
     Y_ASSERT(valueIndex < row.GetKeyCount());
     return row.BeginKeys()[valueIndex];
