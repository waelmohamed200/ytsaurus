#pragma once

#include "invoker.h"

#include "../misc/common.h"
#include "../misc/ptr.h"

namespace NYT {

////////////////////////////////////////////////////////////////////////////////

struct TVoid
{ };

template<class T>
class TFuture;

struct IAction;

template<class TResult>
struct IFunc;

template<class TParam>
struct IParamAction;

template<class TParam, class TResult>
struct IParamFunc;

////////////////////////////////////////////////////////////////////////////////

struct IAction
    : public virtual TRefCountedBase
{
    typedef TIntrusivePtr<IAction> TPtr;

    virtual void Do() = 0;

    TPtr Via(TIntrusivePtr<IInvoker> invoker);

    template<class TParam>
    typename IParamAction<TParam>::TPtr ToParamAction();
};

////////////////////////////////////////////////////////////////////////////////

template <class TResult>
struct TAsyncTraits
{
    typedef TIntrusivePtr< TFuture<TResult> > TAsync;
};

template <class TResult>
struct TAsyncTraits< TIntrusivePtr< TFuture<TResult> > >
{
    typedef TIntrusivePtr< TFuture<TResult> > TAsync;
};

////////////////////////////////////////////////////////////////////////////////

template<class TResult>
struct IFunc
    : public virtual TRefCountedBase
{
    typedef TIntrusivePtr< IFunc<TResult> > TPtr;

    virtual TResult Do() = 0;

    TIntrusivePtr< IFunc<typename TAsyncTraits<TResult>::TAsync> >
        AsyncVia(TIntrusivePtr<IInvoker> invoker);
};

////////////////////////////////////////////////////////////////////////////////

template<class TParam>
struct IParamAction
    : public virtual TRefCountedBase
{
    typedef TIntrusivePtr< IParamAction<TParam> > TPtr;

    virtual void Do(TParam param) = 0;

    IAction::TPtr Bind(TParam param);

    TPtr Via(TIntrusivePtr<IInvoker> invoker);
};

////////////////////////////////////////////////////////////////////////////////

template<class TParam, class TResult>
struct IParamFunc
    : public virtual TRefCountedBase
{
    typedef TIntrusivePtr< IParamFunc<TParam, TResult> > TPtr;

    virtual TResult Do(TParam param) = 0;

    typename IFunc<TResult>::TPtr Bind(TParam param);

    TIntrusivePtr< IParamFunc<TParam, typename TAsyncTraits<TResult>::TAsync> >
        AsyncVia(TIntrusivePtr<IInvoker> invoker);
};

////////////////////////////////////////////////////////////////////////////////

<<<<<<< HEAD
// TODO: move to signal.h
template<class T>
class TSignalBase
{
public:
    void Subscribe(typename T::TPtr action)
    {
        Actions.push_back(action);
    }

    bool Unsubscribe(typename T::TPtr action)
    {
        auto it = Find(Actions, action);
        if (it == Actions.end())
            return false;
        Actions.erase(it);
        return true;
    }

protected:
    typedef yvector<typename T::TPtr> TActions;
    TActions Actions;

};

////////////////////////////////////////////////////////////////////////////////

class TSignal
    : public TSignalBase<IAction>
{
public:
    void Fire()
    {
        yvector<IAction::TPtr> actions(this->Actions);
        for (auto it = actions.begin();
             it != actions.end();
             ++it)
        {
            (*it)->Do();
        }
    }

};

////////////////////////////////////////////////////////////////////////////////

template<class TParam>
class TParamSignal
    : public TSignalBase< IParamAction<TParam> >
{
public:
    void Fire(const TParam& arg)
    {
        typename TParamSignal::TActions actions(TParamSignal::Actions);
        for (auto it = actions.begin();
            it != actions.end();
            ++it)
        {
            (*it)->Do(arg);
        }
    }
};

////////////////////////////////////////////////////////////////////////////////

=======
>>>>>>> 1855d60d
} // namespace NYT

#define ACTION_INL_H_
#include "action-inl.h"
#undef ACTION_INL_H_<|MERGE_RESOLUTION|>--- conflicted
+++ resolved
@@ -102,74 +102,6 @@
 
 ////////////////////////////////////////////////////////////////////////////////
 
-<<<<<<< HEAD
-// TODO: move to signal.h
-template<class T>
-class TSignalBase
-{
-public:
-    void Subscribe(typename T::TPtr action)
-    {
-        Actions.push_back(action);
-    }
-
-    bool Unsubscribe(typename T::TPtr action)
-    {
-        auto it = Find(Actions, action);
-        if (it == Actions.end())
-            return false;
-        Actions.erase(it);
-        return true;
-    }
-
-protected:
-    typedef yvector<typename T::TPtr> TActions;
-    TActions Actions;
-
-};
-
-////////////////////////////////////////////////////////////////////////////////
-
-class TSignal
-    : public TSignalBase<IAction>
-{
-public:
-    void Fire()
-    {
-        yvector<IAction::TPtr> actions(this->Actions);
-        for (auto it = actions.begin();
-             it != actions.end();
-             ++it)
-        {
-            (*it)->Do();
-        }
-    }
-
-};
-
-////////////////////////////////////////////////////////////////////////////////
-
-template<class TParam>
-class TParamSignal
-    : public TSignalBase< IParamAction<TParam> >
-{
-public:
-    void Fire(const TParam& arg)
-    {
-        typename TParamSignal::TActions actions(TParamSignal::Actions);
-        for (auto it = actions.begin();
-            it != actions.end();
-            ++it)
-        {
-            (*it)->Do(arg);
-        }
-    }
-};
-
-////////////////////////////////////////////////////////////////////////////////
-
-=======
->>>>>>> 1855d60d
 } // namespace NYT
 
 #define ACTION_INL_H_
