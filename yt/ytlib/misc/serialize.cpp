#include "stdafx.h"
#include "serialize.h"

namespace NYT {

////////////////////////////////////////////////////////////////////////////////

//! Auxiliary constants and functions.
namespace {

const ui8 Padding[YTAlignment] = { 0 };

} // namespace <anonymous>

int GetPaddingSize(i64 size)
{
    int result = static_cast<int>(size % YTAlignment);
    return result == 0 ? 0 : YTAlignment - result;
}

i64 AlignUp(i64 size)
{
    return size + GetPaddingSize(size);
}

i32 AlignUp(i32 size)
{
    return size + GetPaddingSize(size);
}

void WritePadding(TOutputStream& output, i64 recordSize)
{
    output.Write(&Padding, GetPaddingSize(recordSize));
}

void WritePadding(TFile& output, i64 recordSize)
{
    output.Write(&Padding, GetPaddingSize(recordSize));
}

////////////////////////////////////////////////////////////////////////////////

// There are optimized versions of these Read/Write functions in protobuf/io/coded_stream.cc.
int WriteVarUInt64(TOutputStream* output, ui64 value)
{
    bool stop = false;
    int bytesWritten = 0;
    while (!stop) {
        ++bytesWritten;
        ui8 byte = static_cast<ui8> (value | 0x80);
        value >>= 7;
        if (value == 0) {
            stop = true;
            byte &= 0x7F;
        }
        output->Write(byte);
    }
    return bytesWritten;
}

int WriteVarInt32(TOutputStream* output, i32 value)
{
    return WriteVarUInt64(output, static_cast<ui64>(ZigZagEncode32(value)));
}

int WriteVarInt64(TOutputStream* output, i64 value)
{
    return WriteVarUInt64(output, static_cast<ui64>(ZigZagEncode64(value)));
}

int ReadVarUInt64(TInputStream* input, ui64* value)
{
    size_t count = 0;
    ui64 result = 0;

    ui8 byte = 0;
    do {
        if (7 * count > 8 * sizeof(ui64) ) {
            ythrow yexception() << Sprintf("The data is too long to read ui64");
        }
        input->Read(&byte, 1);
        result |= (static_cast<ui64> (byte & 0x7F)) << (7 * count);
        ++count;
    } while (byte & 0x80);

    *value = result;
    return count;
}

int ReadVarInt32(TInputStream* input, i32* value)
{
    ui64 varInt;
    int bytesRead = ReadVarUInt64(input, &varInt);
    if (varInt > Max<ui32>()) {
        ythrow yexception() << Sprintf("Value %" PRIx64 " is to large to parse as ui32", varInt);
    }
    *value = ZigZagDecode32(static_cast<ui32> (varInt));
    return bytesRead;
}

int ReadVarInt64(TInputStream* input, i64* value)
{
    ui64 varInt;
    int bytesRead = ReadVarUInt64(input, &varInt);
    *value = ZigZagDecode64(varInt);
    return bytesRead;
}

////////////////////////////////////////////////////////////////////////////////

bool SerializeToProtobuf(const google::protobuf::Message* message, TBlob* data)
{
    int size = message->ByteSize();
    data->resize(size);
    return message->SerializeToArray(data->begin(), size);
}

bool DeserializeFromProtobuf(google::protobuf::Message* message, TRef data)
{
    return message->ParseFromArray(data.Begin(), data.Size());
}

////////////////////////////////////////////////////////////////////////////////

void SaveProto(TOutputStream* output, const ::google::protobuf::Message& message)
{
    TBlob blob;
    YVERIFY(SerializeToProtobuf(&message, &blob));
    ::SaveSize(output, blob.size());
    output->Write(blob.begin(), blob.size());
}

void LoadProto(TInputStream* input, ::google::protobuf::Message& message)
{
    size_t size = ::LoadSize(input);
    TBlob blob(size);
    input->Read(blob.begin(), size);
<<<<<<< HEAD
    YVERIFY(DeserializeProtobuf(&message, TRef::FromBlob(blob)));
=======
    YVERIFY(DeserializeFromProtobuf(&message, blob));
>>>>>>> 8139233e
}

////////////////////////////////////////////////////////////////////////////////

} // namespace NYT
<|MERGE_RESOLUTION|>--- conflicted
+++ resolved
@@ -135,11 +135,7 @@
     size_t size = ::LoadSize(input);
     TBlob blob(size);
     input->Read(blob.begin(), size);
-<<<<<<< HEAD
-    YVERIFY(DeserializeProtobuf(&message, TRef::FromBlob(blob)));
-=======
-    YVERIFY(DeserializeFromProtobuf(&message, blob));
->>>>>>> 8139233e
+    YVERIFY(DeserializeFromProtobuf(&message, TRef::FromBlob(blob)));
 }
 
 ////////////////////////////////////////////////////////////////////////////////
