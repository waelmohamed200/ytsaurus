#pragma once

// See the following references for an inspiration:
//   * http://llvm.org/viewvc/llvm-project/libcxx/trunk/include/type_traits?revision=HEAD&view=markup
//   * http://www.boost.org/doc/libs/1_48_0/libs/type_traits/doc/html/index.html
//   * http://www.boost.org/doc/libs/1_48_0/libs/mpl/doc/index.html

namespace NYT {
namespace NMpl {

////////////////////////////////////////////////////////////////////////////////

//! An empty struct, a neutral typedef.
struct TEmpty
{ };

////////////////////////////////////////////////////////////////////////////////

//! Base metaprogramming class which represents integral constant.
template <class T, T ValueOfTheConstant>
struct TIntegralConstant
{
    static /* constexpr */ const T Value = ValueOfTheConstant;

    typedef T TValueType;
    typedef TIntegralConstant<T, ValueOfTheConstant> TType;

    operator T() const
    {
        return Value;
    }
};

template <class T, T ValueOfTheConstant>
/* constexpr */ const T TIntegralConstant<T, ValueOfTheConstant>::Value;

//! Useful integral constants: True and False.
typedef TIntegralConstant<bool, true> TTrueType;
typedef TIntegralConstant<bool, false> TFalseType;

template <class T, class U> struct TIsSame : TFalseType {};
template <class T> struct TIsSame<T, T> : TTrueType {};

template <bool A, bool B> struct TAndC : TIntegralConstant<bool, A && B> {};
template <class A, class B> struct TAnd : TAndC<A::Value, B::Value> {};

template <bool A, bool B> struct TOrC : TIntegralConstant<bool, A || B> {};
template <class A, class B> struct TOr : TOrC<A::Value, B::Value> {};

//! Base metaprogramming class which represents conditionals.
template <bool B, class TIfTrue, class TIfFalse>
struct TConditional
{
    typedef TIfTrue TType;
};

template <class TIfTrue, class TIfFalse>
struct TConditional<false, TIfTrue, TIfFalse>
{
    typedef TIfFalse TType;
};

////////////////////////////////////////////////////////////////////////////////
// Const-volatile properties and transformations.

template <class T> struct TIsConst : TFalseType {};
template <class T> struct TIsConst<T const> : TTrueType {};

template <class T> struct TIsVolatile : TFalseType {};
template <class T> struct TIsVolatile<T volatile> : TTrueType {};

template <class T> struct TRemoveConst { typedef T TType; };
template <class T> struct TRemoveConst<const T> { typedef T TType; };

template <class T> struct TRemoveVolatile { typedef T TType; };
template <class T> struct TRemoveVolatile<volatile T> { typedef T TType; };

template <class T> struct TRemoveCV
{
    typedef typename TRemoveVolatile<typename TRemoveConst<T>::TType>::TType TType;
};

// TODO(sandello): add_const, add_volatile, add_cv

////////////////////////////////////////////////////////////////////////////////
// Primitive classification traits.

namespace NDetail {

template <class T> struct TIsVoidImpl : TFalseType {};
template <> struct TIsVoidImpl<void> : TTrueType {};

template <class T> struct TIsPointerImpl : TFalseType {};
template <class T> struct TIsPointerImpl<T*> : TTrueType {};

} // namespace NDetail

template <class T> struct TIsVoid
    : NDetail::TIsVoidImpl<typename TRemoveCV<T>::TType> {};

template <class T> struct TIsPointer
    : NDetail::TIsPointerImpl<typename TRemoveCV<T>::TType> {};

template <class T> struct TIsReference : TFalseType {};
template <class T> struct TIsReference<T&> : TTrueType {};
<<<<<<< HEAD
// TODO(babenko,sandello): fixme
=======
#ifndef _win_ // Somewhat broken for MSVC
>>>>>>> 6d4167f2
template <class T> struct TIsReference<T&&> : TTrueType {};
#endif

template <class T> struct TIsLvalueReference : TFalseType {};
template <class T> struct TIsLvalueReference<T&> : TTrueType {};

template <class T> struct TIsRvalueReference : TFalseType {};
template <class T> struct TIsRvalueReference<T&&> : TTrueType {};

template <class T> struct TIsArray : public TFalseType {};
template <class T> struct TIsArray<T[]> : public TTrueType {};
template <class T, int N> struct TIsArray<T[N]> : public TTrueType {};

////////////////////////////////////////////////////////////////////////////////
// Reference transformations.

template <class T> struct TRemoveReference { typedef T TType; };
template <class T> struct TRemoveReference<T&> { typedef T TType; };
template <class T> struct TRemoveReference<T&&> { typedef T TType; };

template <class T> struct TAddLvalueReference { typedef T& TType; };
template <class T> struct TAddLvalueReference<T&> { typedef T& TType; };
template <> struct TAddLvalueReference<void> { typedef void TType; };
template <> struct TAddLvalueReference<const void> { typedef const void TType; };
template <> struct TAddLvalueReference<volatile void> { typedef volatile void TType; };
template <> struct TAddLvalueReference<const volatile void> { typedef const volatile void TType; };

template <class T> struct TAddRvalueReference { typedef T&& TType; };
template <> struct TAddRvalueReference<void> { typedef void TType; };
template <> struct TAddRvalueReference<const void> { typedef const void TType; };
template <> struct TAddRvalueReference<volatile void> { typedef volatile void TType; };
template <> struct TAddRvalueReference<const volatile void> { typedef const volatile void TType; };

template <class T> struct TRemoveExtent { typedef T TType; };
template <class T> struct TRemoveExtent<T[]> { typedef T TType; };
template <class T, int N> struct TRemoveExtent<T[N]> { typedef T TType; };

// 20.9.7.6, [meta.trans.other]
// Note on std::decay:
//   This behavior is similar to the lvalue-to-rvalue (4.1), array-to-pointer (4.2),
//   and function-to-pointer (4.3) conversions applied when an lvalue expression
//   is used as an rvalue, but also strips cv-qualifiers from class types
//   in order to more closely model by-value argument passing.
// Note on current implementation:
//   Due to lack of is_function I the following code does not work properly with
//   function pointers. Since we barely intend to decay function objects,
//   this is not crucial.

template <class T>
struct TDecay
{
private:
    typedef typename TRemoveReference<T>::TType U;
public:
    typedef typename TConditional<
        TIsArray<U>::Value,
        /* if-true  */ typename TRemoveExtent<U>::TType*,
        /* if-false */ typename TRemoveCV<U>::TType
    >::TType TType;
};

////////////////////////////////////////////////////////////////////////////////

namespace NDetail {

typedef char (&TYesType)[1];
typedef char (&TNoType) [2];

template <class TFromType, class TToType>
struct TIsConvertibleImpl
{
    static TYesType Consumer(TToType);
    static TNoType  Consumer(...);

    static TFromType& Producer();

    enum
    {
        Value = (sizeof(Consumer(Producer())) == sizeof(TYesType))
    };
};

template <class T>
struct TIsClassImpl
{
<<<<<<< HEAD
	template <class U>
	static TYesType Test(void (U::*)(void));
	template <class U>
=======
    template <class U>
    static TYesType Test(void (U::*)(void));
    template <class U>
>>>>>>> 6d4167f2
    static TNoType  Test(...);

    enum
    {
        Value = (sizeof(Test<T>(0)) == sizeof(TYesType))
    };
};

} // namespace NDetail

////////////////////////////////////////////////////////////////////////////////

//! TIsConvertible<U, T>::Value is True iff #U is convertable to #T.
template <class TFromType, class TToType>
struct TIsConvertible
    : TIntegralConstant<
        bool, NDetail::TIsConvertibleImpl<TFromType, TToType>::Value
    >
{ };

//! TIsClass<T>::Value is True iff #T is a class.
template <class T>
struct TIsClass
    : TIntegralConstant<
#if defined(__GNUC__)
        bool, __is_class(T)
#else
        bool, NDetail::TIsClassImpl<T>::Value
#endif
    >
{ };

// TODO(sandello): Implement is_base_of.

////////////////////////////////////////////////////////////////////////////////

template <bool B, class TResult = void>
struct TEnableIfC
{
    typedef TResult TType;
};

template <class TResult>
struct TEnableIfC<false, TResult>
{ };

template <class TCondition, class TResult = void>
struct TEnableIf
    : public TEnableIfC<TCondition::Value, TResult>
{ };

////////////////////////////////////////////////////////////////////////////////

} // namespace NMpl
} // namespace NYT<|MERGE_RESOLUTION|>--- conflicted
+++ resolved
@@ -103,11 +103,7 @@
 
 template <class T> struct TIsReference : TFalseType {};
 template <class T> struct TIsReference<T&> : TTrueType {};
-<<<<<<< HEAD
-// TODO(babenko,sandello): fixme
-=======
 #ifndef _win_ // Somewhat broken for MSVC
->>>>>>> 6d4167f2
 template <class T> struct TIsReference<T&&> : TTrueType {};
 #endif
 
@@ -193,15 +189,9 @@
 template <class T>
 struct TIsClassImpl
 {
-<<<<<<< HEAD
-	template <class U>
-	static TYesType Test(void (U::*)(void));
-	template <class U>
-=======
     template <class U>
     static TYesType Test(void (U::*)(void));
     template <class U>
->>>>>>> 6d4167f2
     static TNoType  Test(...);
 
     enum
