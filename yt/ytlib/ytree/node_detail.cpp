--- conflicted
+++ resolved
@@ -145,32 +145,11 @@
             ~token.GetType().ToString());
     }
 
-<<<<<<< HEAD
-    // Make the actual changes.
-    IMapNodePtr currentNode = this;
-    for (auto it = tokens.begin(); it != tokens.end(); ++it) {
-        auto token = *it;
-        if (it == tokens.end() - 1) {
-            // Final step: append the given value.
-            // AppendChild may throw an exception, e.g. in case of a failed lock attempt.
-            bool appended = currentNode->AddChild(value, token);
-            YVERIFY(appended);
-        } else {
-            // Intermediate step: create and append a map.
-            auto intermediateNode = factory->CreateMap();
-            // AppendChild may throw an exception, e.g. in case of a failed lock attempt.
-            bool appended  = currentNode->AddChild(~intermediateNode, token);
-            YVERIFY(appended);
-            currentNode = intermediateNode;
-        }
-    }
-=======
     YASSERT(IsEmpty(suffixPath));
     const auto& childName = token.GetStringValue();
     YASSERT(!childName.empty());
     YASSERT(!FindChild(childName));
     AddChild(value, childName);
->>>>>>> 27716cd1
 }
 
 ////////////////////////////////////////////////////////////////////////////////
@@ -182,7 +161,7 @@
     TYPath suffixPath1, suffixPath2;
     auto token1 = ChopToken(path, &suffixPath1);
     auto token2 = ChopToken(suffixPath1, &suffixPath2);
-    if (token1.GetType() == ETokenType::Int64 && token2.GetType() == ETokenType::Caret) {
+    if (token1.GetType() == ETokenType::Integer && token2.GetType() == ETokenType::Caret) {
         std::swap(token1, token2);
     }
 
@@ -195,16 +174,16 @@
     		}
     		return IYPathService::TResolveResult::Here("/" + path);
 
-        case ETokenType::Int64: {
+        case ETokenType::Integer: {
             YASSERT(token2.GetType() != ETokenType::Caret);
 
-            auto index = NormalizeAndCheckIndex(token1.GetInt64Value());
+            auto index = NormalizeAndCheckIndex(token1.GetIntegerValue());
             auto child = FindChild(index);
             YASSERT(child);
             return IYPathService::TResolveResult::There(~child, suffixPath1);
         }
         case ETokenType::Caret: {
-            NormalizeAndCheckIndex(token2.GetInt64Value());
+            NormalizeAndCheckIndex(token2.GetIntegerValue());
             auto token3 = ChopToken(suffixPath2);
             if (!token3.IsEmpty()) {
                 ythrow yexception() << Sprintf("Unexpected token %s of type %s",
@@ -245,15 +224,15 @@
             break;
 
         case ETokenType::Caret:
-            YASSERT(token2.GetType() == ETokenType::Int64);
+            YASSERT(token2.GetType() == ETokenType::Integer);
             YASSERT(IsEmpty(suffixPath));
-            beforeIndex = NormalizeAndCheckIndex(token2.GetInt64Value());
+            beforeIndex = NormalizeAndCheckIndex(token2.GetIntegerValue());
             break;
 
-        case ETokenType::Int64:
+        case ETokenType::Integer:
             YASSERT(token2.GetType() == ETokenType::Caret);
             YASSERT(IsEmpty(suffixPath));
-            beforeIndex = NormalizeAndCheckIndex(token1.GetInt64Value()) + 1;
+            beforeIndex = NormalizeAndCheckIndex(token1.GetIntegerValue()) + 1;
             if (beforeIndex == GetChildCount()) {
                 beforeIndex = -1;
             }
