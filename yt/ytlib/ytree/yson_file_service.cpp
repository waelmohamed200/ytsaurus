--- conflicted
+++ resolved
@@ -252,11 +252,7 @@
     }
 };
 
-<<<<<<< HEAD
-TYPathServiceProducer CreateYsonFileProducer(const Stroka& fileName)
-=======
 TYPathServiceProducer CreateYsonFileProvider(const Stroka& fileName)
->>>>>>> fe1cfacf
 {
     return FromFunctor([=] () -> IYPathServicePtr
         {
