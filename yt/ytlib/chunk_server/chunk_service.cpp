--- conflicted
+++ resolved
@@ -118,23 +118,15 @@
     //    *heartbeatMsg.add_chunks() = info;
     //}
 
-    chunkManager
+    auto x = chunkManager
         ->InitiateFullHeartbeat(heartbeatMsg)
-<<<<<<< HEAD
         ->OnSuccess(BIND([=] (TVoid)
             {
                 context->Reply();
             }))
         ->OnError(CreateErrorHandler(~context));
 
-        PROFILE_TIMING_CHECKPOINT("3");
         x->Commit();
-    }
-=======
-        ->OnSuccess(CreateSuccessHandler(~context))
-        ->OnError(CreateErrorHandler(~context))
-        ->Commit();
->>>>>>> 27716cd1
 }
 
 DEFINE_RPC_SERVICE_METHOD(TChunkService, IncrementalHeartbeat)
