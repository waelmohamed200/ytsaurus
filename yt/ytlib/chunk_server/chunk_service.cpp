--- conflicted
+++ resolved
@@ -1,14 +1,10 @@
 #include "stdafx.h"
 #include "chunk_service.h"
 
-<<<<<<< HEAD
-#include "../misc/string.h"
+#include <ytlib/misc/string.h>
 #include <yt/ytlib/object_server/id.h>
 // TODO(babenko): fix this once ToString is moved to an appropriate place
 #include <yt/ytlib/chunk_holder/common.h>
-=======
-#include <ytlib/misc/string.h>
->>>>>>> dc02dbaa
 
 namespace NYT {
 namespace NChunkServer {
