--- conflicted
+++ resolved
@@ -13,17 +13,10 @@
 
 class TChunk
 {
-<<<<<<< HEAD
-    DECLARE_BYVAL_RO_PROPERTY(Id, NChunkClient::TChunkId);
-    DECLARE_BYVAL_RW_PROPERTY(ChunkListId, TChunkListId);
-    DECLARE_BYVAL_RW_PROPERTY(Size, i64);
-    DECLARE_BYREF_RO_PROPERTY(Locations, yvector<THolderId>);
-=======
-    DECLARE_BYVAL_RO_PROPERTY(TChunkId, Id);
+    DECLARE_BYVAL_RO_PROPERTY(NChunkClient::TChunkId, Id);
     DECLARE_BYVAL_RW_PROPERTY(TChunkListId, ChunkListId);
     DECLARE_BYVAL_RW_PROPERTY(i64, Size);
     DECLARE_BYREF_RO_PROPERTY(yvector<THolderId>, Locations);
->>>>>>> f05539bf
 
 public:
     static const i64 UnknownSize = -1;
