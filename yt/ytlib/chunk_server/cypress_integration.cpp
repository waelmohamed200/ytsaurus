#include "stdafx.h"
#include "cypress_integration.h"

#include <ytlib/misc/string.h>
#include <ytlib/ytree/virtual.h>
#include <ytlib/ytree/fluent.h>
#include <ytlib/cypress/virtual.h>
#include <ytlib/cypress/node_proxy_detail.h>
#include <ytlib/cypress/cypress_ypath_proxy.h>
#include <ytlib/orchid/cypress_integration.h>

namespace NYT {
namespace NChunkServer {

using namespace NYTree;
using namespace NCypress;
using namespace NMetaState;
using namespace NOrchid;
using namespace NObjectServer;

////////////////////////////////////////////////////////////////////////////////

class TVirtualChunkMap
    : public TVirtualMapBase
{
public:
    DECLARE_ENUM(EChunkFilter,
        (All)
        (Lost)
        (Overreplicated)
        (Underreplicated)
    );

    TVirtualChunkMap(TChunkManager* chunkManager, EChunkFilter filter)
        : ChunkManager(chunkManager)
        , Filter(filter)
    { }

private:
    TChunkManager::TPtr ChunkManager;
    EChunkFilter Filter;

    const yhash_set<TChunkId>& GetFilteredChunkIds() const
    {
        switch (Filter) {
            case EChunkFilter::Lost:
                return ChunkManager->LostChunkIds();
            case EChunkFilter::Overreplicated:
                return ChunkManager->OverreplicatedChunkIds();
            case EChunkFilter::Underreplicated:
                return ChunkManager->UnderreplicatedChunkIds();
            default:
                YUNREACHABLE();
        }
    }

    bool CheckFilter(const TChunkId& chunkId) const
    {
        if (Filter == EChunkFilter::All)
            return true;

        const auto& chunkIds = GetFilteredChunkIds();
        return chunkIds.find(chunkId) != chunkIds.end();
    }

    virtual yvector<Stroka> GetKeys(size_t sizeLimit) const
    {
        if (Filter == EChunkFilter::All) {
            const auto& chunkIds = ChunkManager->GetChunkIds(sizeLimit);
            return ConvertToStrings(chunkIds.begin(), Min(chunkIds.size(), sizeLimit));
        } else {
            const auto& chunkIds = GetFilteredChunkIds();
            return ConvertToStrings(chunkIds.begin(), Min(chunkIds.size(), sizeLimit));
        }
    }

    virtual size_t GetSize() const
    {
        if (Filter == EChunkFilter::All) {
            return ChunkManager->GetChunkCount();
        } else {
            return GetFilteredChunkIds().size();
        }
    }

    virtual IYPathService::TPtr GetItemService(const Stroka& key) const
    {
        auto id = TChunkId::FromString(key);

        if (!CheckFilter(id)) {
            return NULL;
        }

        return ChunkManager->GetObjectManager()->FindProxy(id);
    }
};

INodeTypeHandler::TPtr CreateChunkMapTypeHandler(
    TCypressManager* cypressManager,
    TChunkManager* chunkManager)
{
    YASSERT(cypressManager);
    YASSERT(chunkManager);

    return CreateVirtualTypeHandler(
        cypressManager,
        EObjectType::ChunkMap,
        ~New<TVirtualChunkMap>(chunkManager, TVirtualChunkMap::EChunkFilter::All));
}

INodeTypeHandler::TPtr CreateLostChunkMapTypeHandler(
    TCypressManager* cypressManager,
    TChunkManager* chunkManager)
{
    YASSERT(cypressManager);
    YASSERT(chunkManager);

    return CreateVirtualTypeHandler(
        cypressManager,
        EObjectType::LostChunkMap,
        ~New<TVirtualChunkMap>(chunkManager, TVirtualChunkMap::EChunkFilter::Lost));
}

INodeTypeHandler::TPtr CreateOverreplicatedChunkMapTypeHandler(
    TCypressManager* cypressManager,
    TChunkManager* chunkManager)
{
    YASSERT(cypressManager);
    YASSERT(chunkManager);

    return CreateVirtualTypeHandler(
        cypressManager,
        EObjectType::OverreplicatedChunkMap,
        ~New<TVirtualChunkMap>(chunkManager, TVirtualChunkMap::EChunkFilter::Overreplicated));
}

INodeTypeHandler::TPtr CreateUnderreplicatedChunkMapTypeHandler(
    TCypressManager* cypressManager,
    TChunkManager* chunkManager)
{
    YASSERT(cypressManager);
    YASSERT(chunkManager);

    return CreateVirtualTypeHandler(
        cypressManager,
        EObjectType::UnderreplicatedChunkMap,
        ~New<TVirtualChunkMap>(chunkManager, TVirtualChunkMap::EChunkFilter::Underreplicated));
}

////////////////////////////////////////////////////////////////////////////////

class TVirtualChunkListMap
    : public TVirtualMapBase
{
public:
    TVirtualChunkListMap(TChunkManager* chunkManager)
        : ChunkManager(chunkManager)
    { }

private:
    TChunkManager::TPtr ChunkManager;

    virtual yvector<Stroka> GetKeys(size_t sizeLimit) const
    {
        const auto& chunkListIds = ChunkManager->GetChunkListIds(sizeLimit);
        return ConvertToStrings(chunkListIds.begin(), Min(chunkListIds.size(), sizeLimit));
    }

    virtual size_t GetSize() const
    {
        return ChunkManager->GetChunkListCount();
    }

    virtual IYPathService::TPtr GetItemService(const Stroka& key) const
    {
        auto id = TChunkListId::FromString(key);
        return ChunkManager->GetObjectManager()->GetProxy(id);
    }
};

INodeTypeHandler::TPtr CreateChunkListMapTypeHandler(
    TCypressManager* cypressManager,
    TChunkManager* chunkManager)
{
    YASSERT(cypressManager);
    YASSERT(chunkManager);

    return CreateVirtualTypeHandler(
        cypressManager,
        EObjectType::ChunkListMap,
        ~New<TVirtualChunkListMap>(chunkManager));
}

////////////////////////////////////////////////////////////////////////////////

class THolderAuthority
    : public IHolderAuthority
{
public:
    typedef TIntrusivePtr<THolderAuthority> TPtr;

    THolderAuthority(TCypressManager* cypressManager)
        : CypressManager(cypressManager)
    { }

    virtual bool IsHolderAuthorized(const Stroka& address)
    {
        UNUSED(address);
        return true;
    }
    
private:
    TCypressManager::TPtr CypressManager;

};

IHolderAuthority::TPtr CreateHolderAuthority(
    TCypressManager* cypressManager)
{
    return New<THolderAuthority>(cypressManager);
}

////////////////////////////////////////////////////////////////////////////////

class THolderTypeHandler
    : public TMapNodeTypeHandler
{
public:
    typedef THolderTypeHandler TThis;
    typedef TIntrusivePtr<TThis> TPtr;

    THolderTypeHandler(
        TCypressManager* cypressManager,
        TChunkManager* chunkManager)
        : TMapNodeTypeHandler(cypressManager)
        , CypressManager(cypressManager)
        , ChunkManager(chunkManager)
    { }

    virtual EObjectType GetObjectType()
    {
        return EObjectType::Holder;
    }

    virtual TAutoPtr<ICypressNode> CreateFromManifest(
        const TNodeId& nodeId,
        const TTransactionId& transactionId,
        NYTree::IMapNode* manifest)
    {
        UNUSED(transactionId);
        UNUSED(manifest);
        return Create(nodeId);
    }

private:
    TCypressManager::TPtr CypressManager;
    TChunkManager::TPtr ChunkManager;

    //Stroka GetAddress(const ICypressNode& node)
    //{
    //    auto proxy = CypressManager->GetNodeProxy(node.GetId().ObjectId, NullTransactionId);
    //    return proxy->GetParent()->AsMap()->GetChildKey(~proxy);
    //}

    //void GetAlive(const TGetAttributeParam& param)
    //{
    //    auto address = GetAddress(*param.Node);
    //    bool alive = ChunkManager->FindHolder(address);
    //    BuildYsonFluently(param.Consumer)
    //        .Scalar(alive);
    //}

    //void GetStatistics(const TGetAttributeParam& param)
    //{
    //    auto address = GetAddress(*param.Node);
    //    auto* holder = ChunkManager->FindHolder(address);
    //    BuildYsonFluently(param.Consumer)
    //        .BeginMap()
    //            .DoIf(holder, [=] (TFluentMap fluent)
    //                {
    //                    const auto statistics = holder->Statistics();
    //                    fluent
    //                        .Item("available_space").Scalar(statistics.available_space())
    //                        .Item("used_space").Scalar(statistics.used_space())
    //                        .Item("chunk_count").Scalar(statistics.chunk_count())
    //                        .Item("session_count").Scalar(statistics.session_count())
    //                        .Item("full").Scalar(statistics.full());
    //                })
    //        .EndMap();
    //}
};

INodeTypeHandler::TPtr CreateHolderTypeHandler(
    TCypressManager* cypressManager,
    TChunkManager* chunkManager)
{
    YASSERT(cypressManager);
    YASSERT(chunkManager);

    return New<THolderTypeHandler>(cypressManager, chunkManager);
}

////////////////////////////////////////////////////////////////////////////////

class THolderMapBehavior
    : public TNodeBehaviorBase<TMapNode, TMapNodeProxy>
{
public:
    typedef TNodeBehaviorBase<TMapNode, TMapNodeProxy> TBase;
    typedef THolderMapBehavior TThis;
    typedef TIntrusivePtr<TThis> TPtr;

    THolderMapBehavior(
        const ICypressNode& node,
        IMetaStateManager* metaStateManager,
        TCypressManager* cypressManager,
        TChunkManager* chunkManager)
        : TBase(node, cypressManager)
        , ChunkManager(chunkManager)
    {
        OnRegistered_ =
            FromMethod(&TThis::OnRegistered, TPtr(this))
            ->Via(metaStateManager->GetEpochStateInvoker());
        ChunkManager->HolderRegistered().Subscribe(OnRegistered_);
    }

    virtual void Destroy()
    {
        ChunkManager->HolderRegistered().Unsubscribe(OnRegistered_);
        OnRegistered_.Reset();
    }

private:
    TChunkManager::TPtr ChunkManager;

    IParamAction<const THolder&>::TPtr OnRegistered_;
    
    void OnRegistered(const THolder& holder)
    {
        Stroka address = holder.GetAddress();

        auto node = GetProxy();
        if (node->FindChild(address))
            return;


        auto processor = CypressManager->CreateProcessor();

        // TODO(babenko): make a single transaction

        {
            auto req = TCypressYPathProxy::Create(CombineYPaths(
                FromObjectId(NodeId),
                address));
            req->set_type(EObjectType::Holder);
            ExecuteVerb(~req, ~processor);
        }

        {
            auto req = TCypressYPathProxy::Create(CombineYPaths(
                FromObjectId(NodeId),
                address,
                "orchid"));
            req->set_type(EObjectType::Orchid);     
            auto manifest = New<TOrchidManifest>();
            manifest->RemoteAddress = address;
            req->set_manifest(SerializeToYson(~manifest));
            ExecuteVerb(~req, ~processor);
        }
    }

};

class THolderMapTypeHandler
    : public TMapNodeTypeHandler
{
public:
    typedef THolderMapTypeHandler TThis;
    typedef TIntrusivePtr<TThis> TPtr;

    THolderMapTypeHandler(
        IMetaStateManager* metaStateManager,
        TCypressManager* cypressManager,
        TChunkManager* chunkManager)
        : TMapNodeTypeHandler(cypressManager)
        , MetaStateManager(metaStateManager)
        , CypressManager(cypressManager)
        , ChunkManager(chunkManager)
<<<<<<< HEAD
    { }
=======
    {
        // NB: No smartpointer for this here.
        RegisterGetter("alive", FromMethod(&TThis::GetAliveHolders, this));
        RegisterGetter("dead", FromMethod(&TThis::GetDeadHolders, this));
        RegisterGetter("total_statistics", FromMethod(&TThis::GetDeadHolders, this));
    }
>>>>>>> 53ba9757

    virtual EObjectType GetObjectType()
    {
        return EObjectType::HolderMap;
    }

    virtual TAutoPtr<ICypressNode> CreateFromManifest(
        const TNodeId& nodeId,
        const TTransactionId& transactionId,
        NYTree::IMapNode* manifest)
    {
        UNUSED(transactionId);
        UNUSED(manifest);
        return Create(nodeId);
    }

    virtual INodeBehavior::TPtr CreateBehavior(const ICypressNode& node)
    {
        return New<THolderMapBehavior>(node, ~MetaStateManager, ~CypressManager, ~ChunkManager);
    }

private:
    IMetaStateManager::TPtr MetaStateManager;
    TCypressManager::TPtr CypressManager;
    TChunkManager::TPtr ChunkManager;

<<<<<<< HEAD
    //void GetAliveHolders(const TGetAttributeParam& param)
    //{
    //    BuildYsonFluently(param.Consumer)
    //        .DoListFor(ChunkManager->GetHolderIds(), [=] (TFluentList fluent, THolderId id)
    //            {
    //                const auto& holder = ChunkManager->GetHolder(id);
    //                fluent.Item().Scalar(holder.GetAddress());
    //            });
    //}

    //void GetDeadHolders(const TGetAttributeParam& param)
    //{
    //    BuildYsonFluently(param.Consumer)
    //        .DoListFor(param.Node->NameToChild(), [=] (TFluentList fluent, TPair<Stroka, TNodeId> pair)
    //            {
    //                Stroka address = pair.first;
    //                if (!ChunkManager->FindHolder(address)) {
    //                    fluent.Item().Scalar(address);
    //                }
    //            });
    //}
=======
    void GetAliveHolders(const TGetAttributeParam& param)
    {
        BuildYsonFluently(param.Consumer)
            .DoListFor(ChunkManager->GetHolderIds(), [=] (TFluentList fluent, THolderId id)
                {
                    const auto& holder = ChunkManager->GetHolder(id);
                    fluent.Item().Scalar(holder.GetAddress());
                });
    }

    void GetDeadHolders(const TGetAttributeParam& param)
    {
        BuildYsonFluently(param.Consumer)
            .DoListFor(param.Node->NameToChild(), [=] (TFluentList fluent, TPair<Stroka, TNodeId> pair)
                {
                    Stroka address = pair.first;
                    if (!ChunkManager->FindHolder(address)) {
                        fluent.Item().Scalar(address);
                    }
                });
    }

    void GetTotalStatistics(const TGetAttributeParam& param)
    {
        auto totalStatistics = ChunkManager->GetTotalHolderStatistics();
        BuildYsonFluently(param.Consumer)
            .BeginMap()
                .Item("available_space").Scalar(totalStatistics.AvailbaleSpace)
                .Item("used_space").Scalar(totalStatistics.UsedSpace)
                .Item("chunk_count").Scalar(totalStatistics.ChunkCount)
                .Item("session_count").Scalar(totalStatistics.SessionCount)
                .Item("holder_count").Scalar(totalStatistics.HolderCount)
            .EndMap();
    }
>>>>>>> 53ba9757
};

INodeTypeHandler::TPtr CreateHolderMapTypeHandler(
    IMetaStateManager* metaStateManager,
    TCypressManager* cypressManager,
    TChunkManager* chunkManager)
{
    YASSERT(cypressManager);
    YASSERT(chunkManager);

    return New<THolderMapTypeHandler>(
        metaStateManager,
        cypressManager,
        chunkManager);
}

////////////////////////////////////////////////////////////////////////////////

} // namespace NChunkServer
} // namespace NYT<|MERGE_RESOLUTION|>--- conflicted
+++ resolved
@@ -386,16 +386,7 @@
         , MetaStateManager(metaStateManager)
         , CypressManager(cypressManager)
         , ChunkManager(chunkManager)
-<<<<<<< HEAD
     { }
-=======
-    {
-        // NB: No smartpointer for this here.
-        RegisterGetter("alive", FromMethod(&TThis::GetAliveHolders, this));
-        RegisterGetter("dead", FromMethod(&TThis::GetDeadHolders, this));
-        RegisterGetter("total_statistics", FromMethod(&TThis::GetDeadHolders, this));
-    }
->>>>>>> 53ba9757
 
     virtual EObjectType GetObjectType()
     {
@@ -422,7 +413,6 @@
     TCypressManager::TPtr CypressManager;
     TChunkManager::TPtr ChunkManager;
 
-<<<<<<< HEAD
     //void GetAliveHolders(const TGetAttributeParam& param)
     //{
     //    BuildYsonFluently(param.Consumer)
@@ -444,30 +434,9 @@
     //                }
     //            });
     //}
-=======
-    void GetAliveHolders(const TGetAttributeParam& param)
-    {
-        BuildYsonFluently(param.Consumer)
-            .DoListFor(ChunkManager->GetHolderIds(), [=] (TFluentList fluent, THolderId id)
-                {
-                    const auto& holder = ChunkManager->GetHolder(id);
-                    fluent.Item().Scalar(holder.GetAddress());
-                });
-    }
-
-    void GetDeadHolders(const TGetAttributeParam& param)
-    {
-        BuildYsonFluently(param.Consumer)
-            .DoListFor(param.Node->NameToChild(), [=] (TFluentList fluent, TPair<Stroka, TNodeId> pair)
-                {
-                    Stroka address = pair.first;
-                    if (!ChunkManager->FindHolder(address)) {
-                        fluent.Item().Scalar(address);
-                    }
-                });
-    }
-
-    void GetTotalStatistics(const TGetAttributeParam& param)
+
+    /*
+        void GetTotalStatistics(const TGetAttributeParam& param)
     {
         auto totalStatistics = ChunkManager->GetTotalHolderStatistics();
         BuildYsonFluently(param.Consumer)
@@ -479,7 +448,7 @@
                 .Item("holder_count").Scalar(totalStatistics.HolderCount)
             .EndMap();
     }
->>>>>>> 53ba9757
+    */
 };
 
 INodeTypeHandler::TPtr CreateHolderMapTypeHandler(
