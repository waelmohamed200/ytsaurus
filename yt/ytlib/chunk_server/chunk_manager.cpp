#include "stdafx.h"
#include "chunk_manager.h"
#include "chunk_manager.pb.h"
#include "chunk_placement.h"
#include "chunk_replication.h"
#include "holder_lease_tracker.h"
#include "holder_statistics.h"
#include "chunk_ypath.pb.h"
#include "chunk_list_ypath.pb.h"

#include <ytlib/misc/foreach.h>
#include <ytlib/misc/serialize.h>
#include <ytlib/misc/guid.h>
#include <ytlib/misc/id_generator.h>
#include <ytlib/misc/string.h>
#include <ytlib/transaction_server/transaction_manager.h>
#include <ytlib/transaction_server/transaction.h>
#include <ytlib/meta_state/meta_state_manager.h>
#include <ytlib/meta_state/composite_meta_state.h>
#include <ytlib/meta_state/map.h>
#include <ytlib/object_server/type_handler_detail.h>

namespace NYT {
namespace NChunkServer {

using namespace NProto;
using namespace NMetaState;
using namespace NTransactionServer;
using namespace NObjectServer;

////////////////////////////////////////////////////////////////////////////////

static NLog::TLogger& Logger = ChunkServerLogger;

////////////////////////////////////////////////////////////////////////////////

class TChunkManager::TChunkTypeHandler
    : public TObjectTypeHandlerBase<TChunk>
{
public:
    TChunkTypeHandler(TImpl* owner);

    virtual EObjectType GetType()
    {
        return EObjectType::Chunk;
    }

private:
    TImpl* Owner;

    virtual void OnObjectDestroyed(TChunk& chunk);

    virtual IObjectProxy::TPtr CreateProxy(const TObjectId& id);

};

////////////////////////////////////////////////////////////////////////////////

class TChunkManager::TChunkListTypeHandler
    : public TObjectTypeHandlerBase<TChunkList>
{
public:
    TChunkListTypeHandler(TImpl* owner);

    virtual EObjectType GetType()
    {
        return EObjectType::ChunkList;
    }

    virtual TObjectId CreateFromManifest(NYTree::IMapNode* manifest);

private:
    TImpl* Owner;

    virtual void OnObjectDestroyed(TChunkList& chunkList);

    virtual IObjectProxy::TPtr CreateProxy(const TObjectId& id);

};

////////////////////////////////////////////////////////////////////////////////

class TChunkManager::TImpl
    : public NMetaState::TMetaStatePart
{
public:
    typedef TIntrusivePtr<TImpl> TPtr;

    TImpl(
        TConfig* config,
        TChunkManager* owner,
        NMetaState::IMetaStateManager* metaStateManager,
        NMetaState::TCompositeMetaState* metaState,
        TTransactionManager* transactionManager,
        IHolderAuthority* holderAuthority,
        TObjectManager* objectManager)
        : TMetaStatePart(metaStateManager, metaState)
        , Config(config)
<<<<<<< HEAD
        , ChunkManager(chunkManager)
=======
        // TODO: this makes a cyclic reference, don't forget to drop it in Stop
        , Owner(owner)
>>>>>>> 7c700234
        , TransactionManager(transactionManager)
        , HolderAuthority(holderAuthority)
        , ObjectManager(objectManager)
    {
        YASSERT(owner);
        YASSERT(transactionManager);
        YASSERT(holderAuthority);
        YASSERT(objectManager);

        RegisterMethod(this, &TImpl::HeartbeatRequest);
        RegisterMethod(this, &TImpl::HeartbeatResponse);
        RegisterMethod(this, &TImpl::RegisterHolder);
        RegisterMethod(this, &TImpl::UnregisterHolder);
        RegisterMethod(this, &TImpl::CreateChunks);
        RegisterMethod(this, &TImpl::CreateChunkLists);

        metaState->RegisterLoader(
            "ChunkManager.1",
            FromMethod(&TChunkManager::TImpl::Load, TPtr(this)));
        metaState->RegisterSaver(
            "ChunkManager.1",
            FromMethod(&TChunkManager::TImpl::Save, TPtr(this)));

        metaState->RegisterPart(this);

        objectManager->RegisterHandler(~New<TChunkTypeHandler>(this));
        objectManager->RegisterHandler(~New<TChunkListTypeHandler>(this));
    }

    TMetaChange<THolderId>::TPtr InitiateRegisterHolder(
        const TMsgRegisterHolder& message)
    {
        return CreateMetaChange(
            ~MetaStateManager,
            message,
            &TThis::RegisterHolder,
            this);
    }

    TMetaChange<TVoid>::TPtr  InitiateUnregisterHolder(
        const TMsgUnregisterHolder& message)
    {
        return CreateMetaChange(
            ~MetaStateManager,
            message,
            &TThis::UnregisterHolder,
            this);
    }

    TMetaChange<TVoid>::TPtr InitiateHeartbeatRequest(
        const TMsgHeartbeatRequest& message)
    {
        return CreateMetaChange(
            ~MetaStateManager,
            message,
            &TThis::HeartbeatRequest,
            this);
    }

    TMetaChange<TVoid>::TPtr InitiateHeartbeatResponse(
        const TMsgHeartbeatResponse& message)
    {
        return CreateMetaChange(
            ~MetaStateManager,
            message,
            &TThis::HeartbeatResponse,
            this);
    }

    TMetaChange< yvector<TChunkId> >::TPtr InitiateAllocateChunk(
        const TMsgCreateChunks& message)
    {
        return CreateMetaChange(
            ~MetaStateManager,
            message,
            &TThis::CreateChunks,
            this);
    }

    TMetaChange< yvector<TChunkListId> >::TPtr InitiateCreateChunkLists(
        const TMsgCreateChunkLists& message)
    {
        return CreateMetaChange(
            ~MetaStateManager,
            message,
            &TThis::CreateChunkLists,
            this);
    }


    DECLARE_METAMAP_ACCESSORS(Chunk, TChunk, TChunkId);
    DECLARE_METAMAP_ACCESSORS(ChunkList, TChunkList, TChunkListId);
    DECLARE_METAMAP_ACCESSORS(Holder, THolder, THolderId);
    DECLARE_METAMAP_ACCESSORS(JobList, TJobList, TChunkId);
    DECLARE_METAMAP_ACCESSORS(Job, TJob, TJobId);

    DEFINE_BYREF_RW_PROPERTY(TParamSignal<const THolder&>, HolderRegistered);
    DEFINE_BYREF_RW_PROPERTY(TParamSignal<const THolder&>, HolderUnregistered);


    const THolder* FindHolder(const Stroka& address)
    {
        auto it = HolderAddressMap.find(address);
        return it == HolderAddressMap.end() ? NULL : FindHolder(it->Second());
    }

    THolder* FindHolderForUpdate(const Stroka& address)
    {
        auto it = HolderAddressMap.find(address);
        return it == HolderAddressMap.end() ? NULL : FindHolderForUpdate(it->Second());
    }

    const TReplicationSink* FindReplicationSink(const Stroka& address)
    {
        auto it = ReplicationSinkMap.find(address);
        return it == ReplicationSinkMap.end() ? NULL : &it->Second();
    }

    yvector<THolderId> AllocateUploadTargets(int replicaCount)
    {
        auto holderIds = ChunkPlacement->GetUploadTargets(replicaCount);
        FOREACH (auto holderId, holderIds) {
            const auto& holder = GetHolder(holderId);
            ChunkPlacement->OnSessionHinted(holder);
        }
        return holderIds;
    }


    TChunk& CreateChunk()
    {
        auto id = ObjectManager->GenerateId(EObjectType::Chunk);
        auto* chunk = new TChunk(id);
        ChunkMap.Insert(id, chunk);
        return *chunk;
    }

    TChunkList& CreateChunkList()
    {
        auto id = ObjectManager->GenerateId(EObjectType::ChunkList);
        auto* chunkList = new TChunkList(id);
        ChunkListMap.Insert(id, chunkList);
        return *chunkList;
    }


    void RunJobControl(
        const THolder& holder,
        const yvector<TJobInfo>& runningJobs,
        yvector<TJobStartInfo>* jobsToStart,
        yvector<TJobId>* jobsToStop)
    {
        ChunkReplication->RunJobControl(
            holder,
            runningJobs,
            jobsToStart,
            jobsToStop);
    }

    const yhash_set<TChunkId>& LostChunkIds() const;
    const yhash_set<TChunkId>& OverreplicatedChunkIds() const;
    const yhash_set<TChunkId>& UnderreplicatedChunkIds() const;

    void FillHolderAddresses(
        ::google::protobuf::RepeatedPtrField< TProtoStringType>* addresses,
        const TChunk& chunk)
    {
        FOREACH (auto holderId, chunk.StoredLocations()) {
            const THolder& holder = GetHolder(holderId);
            addresses->Add()->assign(holder.GetAddress());
        }

        if (~chunk.CachedLocations()) {
            FOREACH (auto holderId, *chunk.CachedLocations()) {
                const THolder& holder = GetHolder(holderId);
                addresses->Add()->assign(holder.GetAddress());
            }
        }
    }

private:
    typedef TImpl TThis;
    friend class TChunkTypeHandler;
    friend class TChunkProxy;
    friend class TChunkListTypeHandler;
    friend class TChunkListProxy;

    TConfig::TPtr Config;
<<<<<<< HEAD
    TWeakPtr<TChunkManager> ChunkManager;
=======
    TChunkManager::TPtr Owner;
>>>>>>> 7c700234
    TTransactionManager::TPtr TransactionManager;
    IHolderAuthority::TPtr HolderAuthority;
    TObjectManager::TPtr ObjectManager;
    
    TChunkPlacement::TPtr ChunkPlacement;
    TChunkReplication::TPtr ChunkReplication;
    THolderLeaseTracker::TPtr HolderLeaseTracking;
    
    TIdGenerator<THolderId> HolderIdGenerator;

    TMetaStateMap<TChunkId, TChunk> ChunkMap;
    TMetaStateMap<TChunkListId, TChunkList> ChunkListMap;
    TMetaStateMap<THolderId, THolder> HolderMap;
    yhash_map<Stroka, THolderId> HolderAddressMap;
    TMetaStateMap<TChunkId, TJobList> JobListMap;
    TMetaStateMap<TJobId, TJob> JobMap;
    yhash_map<Stroka, TReplicationSink> ReplicationSinkMap;


    yvector<TChunkId> CreateChunks(const TMsgCreateChunks& message)
    {
        auto transactionId = TTransactionId::FromProto(message.transaction_id());
        int chunkCount = message.chunk_count();

        yvector<TChunkId> chunkIds;
        chunkIds.reserve(chunkCount);
        for (int index = 0; index < chunkCount; ++index) {
            auto chunkId = ObjectManager->GenerateId(EObjectType::Chunk);
            auto* chunk = new TChunk(chunkId);
            ChunkMap.Insert(chunkId, chunk);

            // The newly created chunk is referenced from the transaction.
            auto& transaction = TransactionManager->GetTransactionForUpdate(transactionId);
            YVERIFY(transaction.CreatedObjectIds().insert(chunkId).second);
            ObjectManager->RefObject(chunkId);

            chunkIds.push_back(chunkId);
        }

        LOG_INFO_IF(!IsRecovery(), "Chunks allocated (ChunkIds: [%s], TransactionId: %s)",
            ~JoinToString(chunkIds),
            ~transactionId.ToString());

        return chunkIds;
    }

    yvector<TChunkListId> CreateChunkLists(const TMsgCreateChunkLists& message)
    {
        auto transactionId = TTransactionId::FromProto(message.transaction_id());
        auto chunkListCount = message.chunk_list_count();

        auto& transaction = TransactionManager->GetTransactionForUpdate(transactionId);

        yvector<TChunkListId> chunkListIds;
        chunkListIds.reserve(chunkListCount);

        for (int index = 0; index < chunkListCount; ++index) {
            auto& chunkList = CreateChunkList();
            auto chunkListId = chunkList.GetId();
            YVERIFY(transaction.CreatedObjectIds().insert(chunkListId).second);
            ObjectManager->RefObject(chunkListId);
            chunkListIds.push_back(chunkListId);
        }

        LOG_INFO_IF(!IsRecovery(), "Chunk lists created (ChunkListIds: [%s], TransactionId: %s)",
            ~JoinToString(chunkListIds),
            ~transactionId.ToString());

        return chunkListIds;
    }


    void OnChunkDestroyed(TChunk& chunk)
    {
        auto chunkId = chunk.GetId();

        // Unregister chunk replicas from all known locations.

        FOREACH (auto holderId, chunk.StoredLocations()) {
            DoRemoveChunkFromLocation(holderId, chunk, false);
        }

        if (~chunk.CachedLocations()) {
            FOREACH (auto holderId, *chunk.CachedLocations()) {
                DoRemoveChunkFromLocation(holderId, chunk, true);
            }
        }
    }

    void OnChunkListDestroyed(TChunkList& chunkList)
    {
        // Drop references to children.
        FOREACH (const auto& childId, chunkList.ChildrenIds()) {
            ObjectManager->UnrefObject(childId);
        }
    }


    THolderId RegisterHolder(const TMsgRegisterHolder& message)
    {
        Stroka address = message.address();
        const auto& statistics = message.statistics();
    
        THolderId holderId = HolderIdGenerator.Next();
    
        const auto* existingHolder = FindHolder(address);
        if (existingHolder) {
            LOG_INFO_IF(!IsRecovery(), "Holder kicked out due to address conflict (Address: %s, HolderId: %d)",
                ~address,
                existingHolder->GetId());
            DoUnregisterHolder(*existingHolder);
        }

        LOG_INFO_IF(!IsRecovery(), "Holder registered (Address: %s, HolderId: %d, %s)",
            ~address,
            holderId,
            ~ToString(statistics));

        auto* newHolder = new THolder(
            holderId,
            address,
            EHolderState::Inactive,
            statistics);

        HolderMap.Insert(holderId, newHolder);
        HolderAddressMap.insert(MakePair(address, holderId)).Second();

        if (IsLeader()) {
            StartHolderTracking(*newHolder);
        }

        return holderId;
    }

    TVoid UnregisterHolder(const TMsgUnregisterHolder& message)
    { 
        auto holderId = message.holder_id();

        const auto& holder = GetHolder(holderId);

        DoUnregisterHolder(holder);

        return TVoid();
    }


    TVoid HeartbeatRequest(const TMsgHeartbeatRequest& message)
    {
        auto holderId = message.holder_id();
        const auto& statistics = message.statistics();

        auto& holder = GetHolderForUpdate(holderId);
        holder.Statistics() = statistics;

        if (IsLeader()) {
            HolderLeaseTracking->RenewHolderLease(holder);
            ChunkPlacement->OnHolderUpdated(holder);
        }

        FOREACH (const auto& chunkInfo, message.added_chunks()) {
            ProcessAddedChunk(holder, chunkInfo);
        }

        FOREACH (const auto& chunkInfo, message.removed_chunks()) {
            ProcessRemovedChunk(holder, chunkInfo);
        }

        yvector<TChunkId> unapprovedChunkIds(
            holder.UnapprovedChunkIds().begin(), holder.UnapprovedChunkIds().end());
        FOREACH (const auto& chunkId, unapprovedChunkIds) {
            DoRemoveUnapprovedChunkReplica(holder, GetChunkForUpdate(chunkId));
        }

        bool isFirstHeartbeat = holder.GetState() == EHolderState::Inactive;
        if (isFirstHeartbeat) {
            holder.SetState(EHolderState::Active);
        }
        
        LOG_DEBUG_IF(!IsRecovery(), "Heartbeat request (Address: %s, HolderId: %d, IsFirst: %s, %s, ChunksAdded: %d, ChunksRemoved: %d)",
            ~holder.GetAddress(),
            holderId,
            ~::ToString(isFirstHeartbeat),
            ~ToString(statistics),
            static_cast<int>(message.added_chunks_size()),
            static_cast<int>(message.removed_chunks_size()));

        return TVoid();
    }

    TVoid HeartbeatResponse(const TMsgHeartbeatResponse& message)
    {
        auto holderId = message.holder_id();
        auto& holder = GetHolderForUpdate(holderId);

        FOREACH (const auto& startInfo, message.started_jobs()) {
            DoAddJob(holder, startInfo);
        }

        FOREACH(auto protoJobId, message.stopped_jobs()) {
            const auto* job = FindJob(TJobId::FromProto(protoJobId));
            if (job) {
                DoRemoveJob(holder, *job);
            }
        }

        LOG_DEBUG_IF(!IsRecovery(), "Heartbeat response (Address: %s, HolderId: %d, JobsStarted: %d, JobsStopped: %d)",
            ~holder.GetAddress(),
            holderId,
            static_cast<int>(message.started_jobs_size()),
            static_cast<int>(message.stopped_jobs_size()));

        return TVoid();
    }

    TFuture<TVoid>::TPtr Save(const TCompositeMetaState::TSaveContext& context)
    {
        auto* output = context.Output;
        auto invoker = context.Invoker;

        auto holderIdGenerator = HolderIdGenerator;
        invoker->Invoke(FromFunctor([=] ()
            {
                ::Save(output, holderIdGenerator);
            }));
        
        ChunkMap.Save(invoker, output);
        ChunkListMap.Save(invoker, output);
        HolderMap.Save(invoker, output);
        JobMap.Save(invoker, output);
        return JobListMap.Save(invoker, output);
    }

    void Load(TInputStream* input)
    {
        ::Load(input, HolderIdGenerator);
        
        ChunkMap.Load(input);
        ChunkListMap.Load(input);
        HolderMap.Load(input);
        JobMap.Load(input);
        JobListMap.Load(input);

        // Reconstruct HolderAddressMap.
        HolderAddressMap.clear();
        FOREACH (const auto& pair, HolderMap) {
            const auto* holder = pair.Second();
            YVERIFY(HolderAddressMap.insert(MakePair(holder->GetAddress(), holder->GetId())).Second());
        }

        // Reconstruct ReplicationSinkMap.
        ReplicationSinkMap.clear();
        FOREACH (const auto& pair, JobMap) {
            RegisterReplicationSinks(*pair.Second());
        }
    }

    virtual void Clear()
    {
        HolderIdGenerator.Reset();
        ChunkMap.Clear();
        ChunkListMap.Clear();
        HolderMap.Clear();
        JobMap.Clear();
        JobListMap.Clear();

        HolderAddressMap.clear();
        ReplicationSinkMap.clear();
    }


    virtual void OnLeaderRecoveryComplete()
    {
<<<<<<< HEAD
        ChunkPlacement = New<TChunkPlacement>(~ChunkManager.Lock());

        ChunkReplication = New<TChunkReplication>(
            ~ChunkManager.Lock(),
=======
        ChunkPlacement = New<TChunkPlacement>(~Owner, ~Config);

        ChunkReplication = New<TChunkReplication>(
            ~Owner,
>>>>>>> 7c700234
            ~ChunkPlacement,
            ~Config,
            ~MetaStateManager->GetEpochStateInvoker());

        HolderLeaseTracking = New<THolderLeaseTracker>(
            ~Config,
<<<<<<< HEAD
            ~ChunkManager.Lock(),
=======
            ~Owner,
>>>>>>> 7c700234
            ~MetaStateManager->GetEpochStateInvoker());

        FOREACH (const auto& pair, HolderMap) {
            StartHolderTracking(*pair.Second());
        }
    }

    virtual void OnStopLeading()
    {
        ChunkPlacement.Reset();
        ChunkReplication.Reset();
        HolderLeaseTracking.Reset();
    }


    void StartHolderTracking(const THolder& holder)
    {
        HolderLeaseTracking->OnHolderRegistered(holder);
        ChunkPlacement->OnHolderRegistered(holder);
        ChunkReplication->OnHolderRegistered(holder);

        HolderRegistered_.Fire(holder); 
    }

    void StopHolderTracking(const THolder& holder)
    {
        HolderLeaseTracking->OnHolderUnregistered(holder);
        ChunkPlacement->OnHolderUnregistered(holder);
        ChunkReplication->OnHolderUnregistered(holder);

        HolderUnregistered_.Fire(holder);
    }


    void DoUnregisterHolder(const THolder& holder)
    { 
        auto holderId = holder.GetId();

        LOG_INFO_IF(!IsRecovery(), "Holder unregistered (Address: %s, HolderId: %d)",
            ~holder.GetAddress(),
            holderId);

        if (IsLeader()) {
            StopHolderTracking(holder);
        }

        FOREACH (const auto& chunkId, holder.StoredChunkIds()) {
            auto& chunk = GetChunkForUpdate(chunkId);
            DoRemoveChunkReplicaAtDeadHolder(holder, chunk, false);
        }

        FOREACH (const auto& chunkId, holder.CachedChunkIds()) {
            auto& chunk = GetChunkForUpdate(chunkId);
            DoRemoveChunkReplicaAtDeadHolder(holder, chunk, true);
        }

        FOREACH (const auto& jobId, holder.JobIds()) {
            const auto& job = GetJob(jobId);
            DoRemoveJobAtDeadHolder(holder, job);
        }

        YVERIFY(HolderAddressMap.erase(holder.GetAddress()) == 1);
        HolderMap.Remove(holderId);
    }


    void DoAddChunkReplica(THolder& holder, TChunk& chunk, bool cached)
    {
        auto chunkId = chunk.GetId();
        auto holderId = holder.GetId();

        if (holder.HasChunk(chunkId, cached)) {
            LOG_WARNING_IF(!IsRecovery(), "Chunk replica is already added (ChunkId: %s, Cached: %s, Address: %s, HolderId: %d)",
                ~chunkId.ToString(),
                ~::ToString(cached),
                ~holder.GetAddress(),
                holderId);
            return;
        }

        holder.AddChunk(chunkId, cached);
        chunk.AddLocation(holderId, cached);

        LOG_INFO_IF(!IsRecovery(), "Chunk replica added (ChunkId: %s, Cached: %s, Address: %s, HolderId: %d)",
            ~chunkId.ToString(),
            ~::ToString(cached),
            ~holder.GetAddress(),
            holderId);

        if (!cached && IsLeader()) {
            ChunkReplication->OnReplicaAdded(holder, chunk);
        }
    }

    void DoRemoveChunkFromLocation(THolderId holderId, TChunk& chunk, bool cached)
    {
        auto chunkId = chunk.GetId();
        auto& holder = GetHolderForUpdate(holderId);
        holder.RemoveChunk(chunkId, cached);

        if (!cached && IsLeader()) {
            ChunkReplication->ScheduleChunkRemoval(holder, chunkId);
        }
    }

    void DoRemoveChunkReplica(THolder& holder, TChunk& chunk, bool cached)
    {
        auto chunkId = chunk.GetId();
        auto holderId = holder.GetId();

        if (!holder.HasChunk(chunkId, cached)) {
            LOG_WARNING_IF(!IsRecovery(), "Chunk replica is already removed (ChunkId: %s, Cached: %s, Address: %s, HolderId: %d)",
                ~chunkId.ToString(),
                ~::ToString(cached),
                ~holder.GetAddress(),
                holderId);
            return;
        }

        holder.RemoveChunk(chunk.GetId(), cached);
        chunk.RemoveLocation(holder.GetId(), cached);

        LOG_INFO_IF(!IsRecovery(), "Chunk replica removed (ChunkId: %s, Cached: %s, Address: %s, HolderId: %d)",
             ~chunkId.ToString(),
             ~::ToString(cached),
             ~holder.GetAddress(),
             holderId);

        if (!cached && IsLeader()) {
            ChunkReplication->OnReplicaRemoved(holder, chunk);
        }
    }

    void DoRemoveUnapprovedChunkReplica(THolder& holder, TChunk& chunk)
    {
         auto chunkId = chunk.GetId();
         auto holderId = holder.GetId();

         holder.RemoveUnapprovedChunk(chunk.GetId());
         chunk.RemoveLocation(holder.GetId(), false);

        LOG_INFO_IF(!IsRecovery(), "Unapproved chunk replica removed (ChunkId: %s, Address: %s, HolderId: %d)",
             ~chunkId.ToString(),
             ~holder.GetAddress(),
             holderId);

        if (IsLeader()) {
            ChunkReplication->OnReplicaRemoved(holder, chunk);
        }
    }

    void DoRemoveChunkReplicaAtDeadHolder(const THolder& holder, TChunk& chunk, bool cached)
    {
        chunk.RemoveLocation(holder.GetId(), cached);

        LOG_INFO_IF(!IsRecovery(), "Chunk replica removed since holder is dead (ChunkId: %s, Cached: %s, Address: %s, HolderId: %d)",
             ~chunk.GetId().ToString(),
             ~::ToString(cached),
             ~holder.GetAddress(),
             holder.GetId());

        if (!cached && IsLeader()) {
            ChunkReplication->OnReplicaRemoved(holder, chunk);
        }
    }


    void DoAddJob(THolder& holder, const TRspHolderHeartbeat::TJobStartInfo& jobInfo)
    {
        auto chunkId = TChunkId::FromProto(jobInfo.chunk_id());
        auto jobId = TJobId::FromProto(jobInfo.job_id());
        auto targetAddresses = FromProto<Stroka>(jobInfo.target_addresses());
        auto jobType = EJobType(jobInfo.type());
        auto startTime = TInstant(jobInfo.start_time());

        auto* job = new TJob(
            jobType,
            jobId,
            chunkId,
            holder.GetAddress(),
            targetAddresses,
            startTime);
        JobMap.Insert(jobId, job);

        auto& list = GetOrCreateJobListForUpdate(chunkId);
        list.AddJob(jobId);

        holder.AddJob(jobId);

        RegisterReplicationSinks(*job);

        LOG_INFO_IF(!IsRecovery(), "Job added (JobId: %s, Address: %s, HolderId: %d, JobType: %s, ChunkId: %s)",
            ~jobId.ToString(),
            ~holder.GetAddress(),
            holder.GetId(),
            ~jobType.ToString(),
            ~chunkId.ToString());
    }

    void DoRemoveJob(THolder& holder, const TJob& job)
    {
        auto jobId = job.GetJobId();

        auto& list = GetJobListForUpdate(job.GetChunkId());
        list.RemoveJob(jobId);
        MaybeDropJobList(list);

        holder.RemoveJob(jobId);

        UnregisterReplicationSinks(job);

        JobMap.Remove(job.GetJobId());

        LOG_INFO_IF(!IsRecovery(), "Job removed (JobId: %s, Address: %s, HolderId: %d)",
            ~jobId.ToString(),
            ~holder.GetAddress(),
            holder.GetId());
    }

    void DoRemoveJobAtDeadHolder(const THolder& holder, const TJob& job)
    {
        auto jobId = job.GetJobId();

        auto& list = GetJobListForUpdate(job.GetChunkId());
        list.RemoveJob(jobId);
        MaybeDropJobList(list);

        UnregisterReplicationSinks(job);

        JobMap.Remove(job.GetJobId());

        LOG_INFO_IF(!IsRecovery(), "Job removed since holder is dead (JobId: %s, Address: %s, HolderId: %d)",
            ~jobId.ToString(),
            ~holder.GetAddress(),
            holder.GetId());
    }


    void ProcessAddedChunk(
        THolder& holder,
        const TReqHolderHeartbeat::TChunkAddInfo& chunkInfo)
    {
        auto holderId = holder.GetId();
        auto chunkId = TChunkId::FromProto(chunkInfo.chunk_id());
        i64 size = chunkInfo.size();
        bool cached = chunkInfo.cached();

        if (!cached && holder.HasUnapprovedChunk(chunkId)) {
            holder.ApproveChunk(chunkId);
            return;
        }

        auto* chunk = FindChunkForUpdate(chunkId);
        if (!chunk) {
            // Holders may still contain cached replicas of chunks that no longer exist.
            // Here we just silently ignore this case.
            if (cached) {
                return;
            }

            LOG_INFO_IF(!IsRecovery(), "Unknown chunk added at holder, removal scheduled (Address: %s, HolderId: %d, ChunkId: %s, Cached: %s, Size: %" PRId64 ")",
                ~holder.GetAddress(),
                holderId,
                ~chunkId.ToString(),
                ~::ToString(cached),
                size);
            if (IsLeader()) {
                ChunkReplication->ScheduleChunkRemoval(holder, chunkId);
            }
            return;
        }

        // Use the size reported by the holder, but check it for consistency first.
        if (chunk->GetSize() != TChunk::UnknownSize && chunk->GetSize() != size) {
            LOG_FATAL("Chunk size mismatch (ChunkId: %s, Cached: %s, KnownSize: %" PRId64 ", NewSize: %" PRId64 ", Address: %s, HolderId: %d",
                ~chunkId.ToString(),
                ~::ToString(cached),
                chunk->GetSize(),
                size,
                ~holder.GetAddress(),
                holder.GetId());
        }
        chunk->SetSize(size);

        DoAddChunkReplica(holder, *chunk, cached);
    }

    void ProcessRemovedChunk(
        THolder& holder,
        const TReqHolderHeartbeat::TChunkRemoveInfo& chunkInfo)
    {
        auto holderId = holder.GetId();
        auto chunkId = TChunkId::FromProto(chunkInfo.chunk_id());
        bool cached = chunkInfo.cached();

        auto* chunk = FindChunkForUpdate(chunkId);
        if (!chunk) {
            LOG_INFO_IF(!IsRecovery(), "Unknown chunk replica removed (ChunkId: %s, Cached: %s, Address: %s, HolderId: %d)",
                 ~chunkId.ToString(),
                 ~::ToString(cached),
                 ~holder.GetAddress(),
                 holderId);
            return;
        }

        DoRemoveChunkReplica(holder, *chunk, cached);
    }


    TJobList& GetOrCreateJobListForUpdate(const TChunkId& id)
    {
        auto* list = FindJobListForUpdate(id);
        if (list)
            return *list;

        JobListMap.Insert(id, new TJobList(id));
        return GetJobListForUpdate(id);
    }

    void MaybeDropJobList(const TJobList& list)
    {
        if (list.JobIds().empty()) {
            JobListMap.Remove(list.GetChunkId());
        }
    }


    void RegisterReplicationSinks(const TJob& job)
    {
        switch (job.GetType()) {
            case EJobType::Replicate: {
                FOREACH (const auto& address, job.TargetAddresses()) {
                    auto& sink = GetOrCreateReplicationSink(address);
                    YASSERT(sink.JobIds().insert(job.GetJobId()).Second());
                }
                break;
            }

            case EJobType::Remove:
                break;

            default:
                YUNREACHABLE();
        }
    }

    void UnregisterReplicationSinks(const TJob& job)
    {
        switch (job.GetType()) {
            case EJobType::Replicate: {
                FOREACH (const auto& address, job.TargetAddresses()) {
                    auto& sink = GetOrCreateReplicationSink(address);
                    YASSERT(sink.JobIds().erase(job.GetJobId()) == 1);
                    DropReplicationSinkIfEmpty(sink);
                }
                break;
            }

            case EJobType::Remove:
                break;

            default:
                YUNREACHABLE();
        }
    }

    TReplicationSink& GetOrCreateReplicationSink(const Stroka& address)
    {
        auto it = ReplicationSinkMap.find(address);
        if (it != ReplicationSinkMap.end())
            return it->Second();

        auto pair = ReplicationSinkMap.insert(MakePair(address, TReplicationSink(address)));
        YASSERT(pair.second);
        return pair.first->Second();
    }

    void DropReplicationSinkIfEmpty(const TReplicationSink& sink)
    {
        if (sink.JobIds().empty()) {
            // NB: Do not try to inline this variable! erase() will destroy the object
            // and will access the key afterwards.
            auto address = sink.GetAddress();
            YVERIFY(ReplicationSinkMap.erase(address) == 1);
        }
    }

};

DEFINE_METAMAP_ACCESSORS(TChunkManager::TImpl, Chunk, TChunk, TChunkId, ChunkMap)
DEFINE_METAMAP_ACCESSORS(TChunkManager::TImpl, ChunkList, TChunkList, TChunkListId, ChunkListMap)
DEFINE_METAMAP_ACCESSORS(TChunkManager::TImpl, Holder, THolder, THolderId, HolderMap)
DEFINE_METAMAP_ACCESSORS(TChunkManager::TImpl, JobList, TJobList, TChunkId, JobListMap)
DEFINE_METAMAP_ACCESSORS(TChunkManager::TImpl, Job, TJob, TJobId, JobMap)

DELEGATE_BYREF_RO_PROPERTY(TChunkManager::TImpl, yhash_set<TChunkId>, LostChunkIds, *ChunkReplication);
DELEGATE_BYREF_RO_PROPERTY(TChunkManager::TImpl, yhash_set<TChunkId>, OverreplicatedChunkIds, *ChunkReplication);
DELEGATE_BYREF_RO_PROPERTY(TChunkManager::TImpl, yhash_set<TChunkId>, UnderreplicatedChunkIds, *ChunkReplication);

///////////////////////////////////////////////////////////////////////////////

class TChunkManager::TChunkProxy
    : public NObjectServer::TObjectProxyBase<TChunk>
{
public:
    TChunkProxy(TImpl* owner, const TChunkId& id)
        : TBase(id, &owner->ChunkMap, ChunkServerLogger.GetCategory())
        , Owner(owner)
    { }

    virtual bool IsLogged(NRpc::IServiceContext* context) const
    {
        Stroka verb = context->GetVerb();
        if (verb == "Confirm")
        {
            return true;
        }
        return TBase::IsLogged(context);
    }

private:
    typedef TObjectProxyBase<TChunk> TBase;

    TIntrusivePtr<TImpl> Owner;

    void DoInvoke(NRpc::IServiceContext* context)
    {
        Stroka verb = context->GetVerb();
        if (verb == "Fetch") {
            FetchThunk(context);
        } else if (verb == "Confirm") {
            ConfirmThunk(context);
        } else {
            TBase::DoInvoke(context);
        }
    }

    DECLARE_RPC_SERVICE_METHOD(NProto, Fetch)
    {
        UNUSED(request);

        const auto& chunk = GetImpl();
        Owner->FillHolderAddresses(response->mutable_holder_addresses(), chunk);

        context->SetResponseInfo("HolderAddresses: [%s]",
            ~JoinToString(response->holder_addresses()));

        context->Reply();
    }

    DECLARE_RPC_SERVICE_METHOD(NProto, Confirm)
    {
        UNUSED(response);

        auto& holderAddresses = request->holder_addresses();
        YASSERT(holderAddresses.size() != 0);

        context->SetRequestInfo("HolderAddresses: [%s]", ~JoinToString(holderAddresses));

        auto& chunk = GetImplForUpdate();
        auto chunkId = chunk.GetId();
        
        FOREACH (const auto& address, holderAddresses) {
            auto* holder = Owner->FindHolderForUpdate(address);
            if (!holder) {
                LOG_WARNING("Chunk is confirmed at unknown holder (ChunkId: %s, HolderAddress: %s)",
                    ~chunkId.ToString(),
                    ~address);
                continue;
            }

            chunk.AddLocation(holder->GetId(), false);
            holder->AddUnapprovedChunk(chunk.GetId());

            if (Owner->IsLeader()) {
                Owner->ChunkReplication->OnReplicaAdded(*holder, chunk);
            }
        }

        // Skip chunks that are already confirmed.
        if (!chunk.IsConfirmed()) {
            TBlob blob;
            if (!SerializeProtobuf(&request->attributes(), &blob)) {
                LOG_FATAL("Error serializing chunk attributes (ChunkId: %s)", ~chunkId.ToString());
            }

            chunk.SetAttributes(TSharedRef(MoveRV(blob)));

            LOG_INFO_IF(!Owner->IsRecovery(), "Chunk confirmed (ChunkId: %s)", ~chunkId.ToString());
        }

        context->Reply();
    }
};

////////////////////////////////////////////////////////////////////////////////

TChunkManager::TChunkTypeHandler::TChunkTypeHandler(TImpl* owner)
    : TObjectTypeHandlerBase(&owner->ChunkMap)
    , Owner(owner)
{ }

IObjectProxy::TPtr TChunkManager::TChunkTypeHandler::CreateProxy(const TObjectId& id)
{
    return New<TChunkProxy>(Owner, id);
}

void TChunkManager::TChunkTypeHandler::OnObjectDestroyed(TChunk& chunk)
{
    Owner->OnChunkDestroyed(chunk);
}

///////////////////////////////////////////////////////////////////////////////

class TChunkManager::TChunkListProxy
    : public NObjectServer::TObjectProxyBase<TChunkList>
{
public:
    TChunkListProxy(TImpl* owner, const TChunkListId& id)
        : TBase(id, &owner->ChunkListMap, ChunkServerLogger.GetCategory())
        , Owner(owner)
    { }

    virtual bool IsLogged(NRpc::IServiceContext* context) const
    {
        Stroka verb = context->GetVerb();
        if (verb == "Attach" ||
            verb == "Detach")
        {
            return true;
        }
        return TBase::IsLogged(context);;
    }

private:
    typedef TObjectProxyBase<TChunkList> TBase;

    TIntrusivePtr<TImpl> Owner;

    void DoInvoke(NRpc::IServiceContext* context)
    {
        Stroka verb = context->GetVerb();
        if (verb == "Attach") {
            AttachThunk(context);
        } else if (verb == "Detach") {
            DetachThunk(context);
        } else {
            TBase::DoInvoke(context);
        }
    }

    DECLARE_RPC_SERVICE_METHOD(NProto, Attach)
    {
        UNUSED(response);

        auto childrenIds = FromProto<TChunkTreeId>(request->children_ids());

        context->SetRequestInfo("ChildrenIds: [%s]",
            ~JoinToString(childrenIds));

        auto& impl = GetImplForUpdate();

        FOREACH (const auto& childId, childrenIds) {
            // TODO(babenko): check that all attached chunks are confirmed.
            impl.ChildrenIds().push_back(childId);
            Owner->ObjectManager->RefObject(childId);
        }

        context->Reply();
    }

    DECLARE_RPC_SERVICE_METHOD(NProto, Detach)
    {
        UNUSED(response);

        auto childrenIdsList = FromProto<TChunkTreeId>(request->children_ids());
        yhash_set<TChunkTreeId> childrenIdsSet(childrenIdsList.begin(), childrenIdsList.end());

        context->SetRequestInfo("ChildrenIds: [%s]",
            ~JoinToString(childrenIdsList));

        auto& impl = GetImplForUpdate();

        auto it = impl.ChildrenIds().begin();
        while (it != impl.ChildrenIds().end()) {
            auto jt = it;
            ++jt;
            const auto& childId = *it;
            if (childrenIdsSet.find(childId) != childrenIdsSet.end()) {
                impl.ChildrenIds().erase(it);
                Owner->ObjectManager->UnrefObject(childId);
            }
            it = jt;
        }

        context->Reply();
    }
};

////////////////////////////////////////////////////////////////////////////////

TChunkManager::TChunkListTypeHandler::TChunkListTypeHandler(TImpl* owner)
    : TObjectTypeHandlerBase(&owner->ChunkListMap)
    , Owner(owner)
{ }

IObjectProxy::TPtr TChunkManager::TChunkListTypeHandler::CreateProxy(const TObjectId& id)
{
    return New<TChunkListProxy>(Owner, id);
}

TObjectId TChunkManager::TChunkListTypeHandler::CreateFromManifest(NYTree::IMapNode* manifest)
{
    UNUSED(manifest);
    return Owner->CreateChunkList().GetId();
}

void TChunkManager::TChunkListTypeHandler::OnObjectDestroyed(TChunkList& chunkList)
{
    Owner->OnChunkListDestroyed(chunkList);
}

////////////////////////////////////////////////////////////////////////////////

TChunkManager::TChunkManager(
    TConfig* config,
    NMetaState::IMetaStateManager* metaStateManager,
    NMetaState::TCompositeMetaState* metaState,
    TTransactionManager* transactionManager,
    IHolderAuthority* holderAuthority,
    TObjectManager* objectManager)
    : Impl(New<TImpl>(
        config,
        this,
        metaStateManager,
        metaState,
        transactionManager,
        holderAuthority,
        objectManager))
{ }

const THolder* TChunkManager::FindHolder(const Stroka& address)
{
    return Impl->FindHolder(address);
}

THolder* TChunkManager::FindHolderForUpdate(const Stroka& address)
{
    return Impl->FindHolderForUpdate(address);
}

const TReplicationSink* TChunkManager::FindReplicationSink(const Stroka& address)
{
    return Impl->FindReplicationSink(address);
}

yvector<THolderId> TChunkManager::AllocateUploadTargets(int replicaCount)
{
    return Impl->AllocateUploadTargets(replicaCount);
}

TMetaChange<THolderId>::TPtr TChunkManager::InitiateRegisterHolder(
    const TMsgRegisterHolder& message)
{
    return Impl->InitiateRegisterHolder(message);
}

TMetaChange<TVoid>::TPtr TChunkManager::InitiateUnregisterHolder(
    const TMsgUnregisterHolder& message)
{
    return Impl->InitiateUnregisterHolder(message);
}

TMetaChange<TVoid>::TPtr TChunkManager::InitiateHeartbeatRequest(
    const TMsgHeartbeatRequest& message)
{
    return Impl->InitiateHeartbeatRequest(message);
}

TMetaChange<TVoid>::TPtr TChunkManager::InitiateHeartbeatResponse(
    const TMsgHeartbeatResponse& message)
{
    return Impl->InitiateHeartbeatResponse(message);
}

TMetaChange< yvector<TChunkId> >::TPtr TChunkManager::InitiateCreateChunks(
    const TMsgCreateChunks& message)
{
    return Impl->InitiateAllocateChunk(message);
}

TMetaChange< yvector<TChunkListId> >::TPtr TChunkManager::InitiateCreateChunkLists(
    const TMsgCreateChunkLists& message)
{
    return Impl->InitiateCreateChunkLists(message);
}

TChunk& TChunkManager::CreateChunk()
{
    return Impl->CreateChunk();
}

TChunkList& TChunkManager::CreateChunkList()
{
    return Impl->CreateChunkList();
}

void TChunkManager::RunJobControl(
    const THolder& holder,
    const yvector<TJobInfo>& runningJobs,
    yvector<TJobStartInfo>* jobsToStart,
    yvector<TJobId>* jobsToStop)
{
    Impl->RunJobControl(
        holder,
        runningJobs,
        jobsToStart,
        jobsToStop);
}

void TChunkManager::FillHolderAddresses(
    ::google::protobuf::RepeatedPtrField< TProtoStringType>* addresses,
    const TChunk& chunk)
{
    Impl->FillHolderAddresses(addresses, chunk);
}

DELEGATE_METAMAP_ACCESSORS(TChunkManager, Chunk, TChunk, TChunkId, *Impl)
DELEGATE_METAMAP_ACCESSORS(TChunkManager, ChunkList, TChunkList, TChunkListId, *Impl)
DELEGATE_METAMAP_ACCESSORS(TChunkManager, Holder, THolder, THolderId, *Impl)
DELEGATE_METAMAP_ACCESSORS(TChunkManager, JobList, TJobList, TChunkId, *Impl)
DELEGATE_METAMAP_ACCESSORS(TChunkManager, Job, TJob, TJobId, *Impl)

DELEGATE_BYREF_RW_PROPERTY(TChunkManager, TParamSignal<const THolder&>, HolderRegistered, *Impl);
DELEGATE_BYREF_RW_PROPERTY(TChunkManager, TParamSignal<const THolder&>, HolderUnregistered, *Impl);

DELEGATE_BYREF_RO_PROPERTY(TChunkManager, yhash_set<TChunkId>, LostChunkIds, *Impl);
DELEGATE_BYREF_RO_PROPERTY(TChunkManager, yhash_set<TChunkId>, OverreplicatedChunkIds, *Impl);
DELEGATE_BYREF_RO_PROPERTY(TChunkManager, yhash_set<TChunkId>, UnderreplicatedChunkIds, *Impl);

///////////////////////////////////////////////////////////////////////////////

} // namespace NChunkServer
} // namespace NYT<|MERGE_RESOLUTION|>--- conflicted
+++ resolved
@@ -96,12 +96,7 @@
         TObjectManager* objectManager)
         : TMetaStatePart(metaStateManager, metaState)
         , Config(config)
-<<<<<<< HEAD
-        , ChunkManager(chunkManager)
-=======
-        // TODO: this makes a cyclic reference, don't forget to drop it in Stop
         , Owner(owner)
->>>>>>> 7c700234
         , TransactionManager(transactionManager)
         , HolderAuthority(holderAuthority)
         , ObjectManager(objectManager)
@@ -290,11 +285,7 @@
     friend class TChunkListProxy;
 
     TConfig::TPtr Config;
-<<<<<<< HEAD
-    TWeakPtr<TChunkManager> ChunkManager;
-=======
-    TChunkManager::TPtr Owner;
->>>>>>> 7c700234
+    TWeakPtr<TChunkManager> Owner;
     TTransactionManager::TPtr TransactionManager;
     IHolderAuthority::TPtr HolderAuthority;
     TObjectManager::TPtr ObjectManager;
@@ -567,28 +558,19 @@
 
     virtual void OnLeaderRecoveryComplete()
     {
-<<<<<<< HEAD
-        ChunkPlacement = New<TChunkPlacement>(~ChunkManager.Lock());
+        ChunkPlacement = New<TChunkPlacement>(
+            ~Owner.Lock(),
+            ~Config);
 
         ChunkReplication = New<TChunkReplication>(
-            ~ChunkManager.Lock(),
-=======
-        ChunkPlacement = New<TChunkPlacement>(~Owner, ~Config);
-
-        ChunkReplication = New<TChunkReplication>(
-            ~Owner,
->>>>>>> 7c700234
+            ~Owner.Lock(),
             ~ChunkPlacement,
             ~Config,
             ~MetaStateManager->GetEpochStateInvoker());
 
         HolderLeaseTracking = New<THolderLeaseTracker>(
             ~Config,
-<<<<<<< HEAD
-            ~ChunkManager.Lock(),
-=======
-            ~Owner,
->>>>>>> 7c700234
+            ~Owner.Lock(),
             ~MetaStateManager->GetEpochStateInvoker());
 
         FOREACH (const auto& pair, HolderMap) {
