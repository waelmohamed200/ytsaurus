#include "stdafx.h"
#include "snapshot.h"

#include "../misc/common.h"
#include "../misc/fs.h"
#include "../misc/serialize.h"

#include <util/folder/dirut.h>
#include <util/stream/lz.h>

namespace NYT {
namespace NMetaState {

////////////////////////////////////////////////////////////////////////////////

namespace {

typedef TSnappyCompress TCompressedOutput;
typedef TSnappyDecompress TDecompressedInput;

}

////////////////////////////////////////////////////////////////////////////////

static NLog::TLogger& Logger = MetaStateLogger;

////////////////////////////////////////////////////////////////////////////////

#pragma pack(push, 4)

struct TSnapshotHeader
{
    static const ui64 CurrentSignature =  0x3130303053535459ull; // YTSS0001

    ui64 Signature;
    i32 SegmentId;
    i32 PrevRecordCount;
    ui64 DataLength;
    ui64 Checksum;

    TSnapshotHeader()
        : Signature(0)
        , SegmentId(0)
        , PrevRecordCount(0)
        , DataLength(0)
        , Checksum(0)
    { }

    explicit TSnapshotHeader(i32 segmentId, i32 prevRecordCount)
        : Signature(CurrentSignature)
        , SegmentId(segmentId)
        , PrevRecordCount(prevRecordCount)
        , DataLength(0)
        , Checksum(0)
    { }

    void Validate() const
    {
        if (Signature != CurrentSignature) {
            LOG_FATAL("Invalid signature: expected %" PRIx64 ", found %" PRIx64,
                CurrentSignature,
                Signature);
        }
    }
};

#pragma pack(pop)

////////////////////////////////////////////////////////////////////////////////

TSnapshotReader::TSnapshotReader(
    Stroka fileName,
    i32 segmentId)
    : FileName(fileName)
    , SegmentId(segmentId)
{ }

void TSnapshotReader::Open()
{
    // TODO: extract method (here and in OpenRaw)
    Close();

    LOG_DEBUG("Opening snapshot reader %s", ~FileName);
    File.Reset(new TFile(FileName, OpenExisting));
    
    TSnapshotHeader header;
    Read(*File, &header);
    header.Validate();
    if (header.SegmentId != SegmentId) {
        LOG_FATAL("Invalid snapshot id: expected %d, got %d",
            SegmentId,
            header.SegmentId);
    }
    PrevRecordCount = header.PrevRecordCount;
    Checksum = header.Checksum;

    FileInput.Reset(new TBufferedFileInput(*File));
    DecompressedInput.Reset(new TDecompressedInput(~FileInput));
    ChecksummableInput.Reset(new TChecksummableInput(*DecompressedInput));
}

void TSnapshotReader::OpenRaw(i64 offset)
{
    // TODO: extract method (here and in Open)
    Close();

    LOG_DEBUG("Opening snapshot reader %s", ~FileName);
    File.Reset(new TFile(FileName, OpenExisting));
    
    TSnapshotHeader header;
    Read(*File, &header);
    header.Validate();
    if (header.SegmentId != SegmentId) {
        LOG_FATAL("Invalid snapshot id: expected %d, got %d",
            SegmentId,
            header.SegmentId);
    }
    PrevRecordCount = header.PrevRecordCount;
    Checksum = header.Checksum;

    File->Seek(offset + sizeof(header), sSet);
    FileInput.Reset(new TBufferedFileInput(*File));
}

TInputStream& TSnapshotReader::GetStream() const
{
    YASSERT(~ChecksummableInput != NULL);
    return *ChecksummableInput;
}

TInputStream& TSnapshotReader::GetRawStream() const
{
    YASSERT(~FileInput != NULL);
    return *FileInput;
}

i64 TSnapshotReader::GetLength() const
{
    return File->GetLength() - sizeof(TSnapshotHeader);
}

void TSnapshotReader::Close()
{
    if (~FileInput == NULL)
        return;

    LOG_DEBUG("Closing snapshot reader %s", ~FileName);
    ChecksummableInput.Reset(NULL);
    DecompressedInput.Reset(NULL);
    FileInput.Reset(NULL);
}

TChecksum TSnapshotReader::GetChecksum() const
{
    // TODO: check that checksum is available
    return Checksum;
}

i32 TSnapshotReader::GetPrevRecordCount() const
{
    return PrevRecordCount;
}

////////////////////////////////////////////////////////////////////////////////

TSnapshotWriter::TSnapshotWriter(Stroka fileName, i32 segmentId)
    : FileName(fileName)
    , TempFileName(fileName + NFS::TempFileSuffix)
    , SegmentId(segmentId)
    , PrevRecordCount(0)
    , Checksum(0)
{ }

void TSnapshotWriter::Open(i32 prevRecordCount)
{
    // TODO: extract method (here and in OpenRaw)
    PrevRecordCount = prevRecordCount;
    Close();

    LOG_DEBUG("Opening snapshot writer %s", ~TempFileName);
    File.Reset(new TFile(TempFileName, RdWr | CreateAlways));
    FileOutput.Reset(new TBufferedFileOutput(*File));

    TSnapshotHeader header(SegmentId, PrevRecordCount);
    Write(*FileOutput, header);

    CompressedOutput.Reset(new TCompressedOutput(~FileOutput));
    ChecksummableOutput.Reset(new TChecksummableOutput(*CompressedOutput));
    
    Checksum = 0;
}


<<<<<<< HEAD
void TSnapshotWriter::OpenRaw(i32 prevRecordCount)
=======
void TSnapshotWriter::OpenRaw(i32 prevRecordCount, TChecksum checksum)
>>>>>>> 08a4b7a2
{
    // TODO: extract method (here and in Open)
    PrevRecordCount = prevRecordCount;
    Close();

    LOG_DEBUG("Opening snapshot writer %s", ~TempFileName);
    File.Reset(new TFile(TempFileName, RdWr | CreateAlways));
    FileOutput.Reset(new TBufferedFileOutput(*File));

    TSnapshotHeader header(SegmentId, PrevRecordCount);
    Write(*FileOutput, header);

<<<<<<< HEAD
    Checksum = 0;
=======
    Checksum = checksum;
>>>>>>> 08a4b7a2
}


TOutputStream& TSnapshotWriter::GetStream() const
{
    YASSERT(~ChecksummableOutput != NULL);
    return *ChecksummableOutput;
}

TOutputStream& TSnapshotWriter::GetRawStream() const
{
    YASSERT(~FileOutput != NULL);
    return *FileOutput;
}

void TSnapshotWriter::Close()
{
    if (~FileOutput == NULL)
        return;

    LOG_DEBUG("Closing snapshot writer %s", ~TempFileName);

    if (~ChecksummableOutput != NULL) {
        Checksum = ChecksummableOutput->GetChecksum();
        ChecksummableOutput->Flush();
        ChecksummableOutput.Reset(NULL);
        CompressedOutput->Flush(); // in fact, this is called automatically by the previous stream...
        CompressedOutput.Reset(NULL);
    }

    FileOutput->Flush(); // ...but this is not!
    FileOutput.Reset(NULL);

    TSnapshotHeader header(SegmentId, PrevRecordCount);
    header.DataLength = File->GetLength() - sizeof(TSnapshotHeader);
    header.Checksum = Checksum;

    File->Seek(0, sSet);
    File->Write(&header, sizeof(header));
    File->Flush();
    File->Close();
    File.Reset(NULL);

    if (isexist(~FileName)) {
        if (!NFS::Remove(~FileName)) {
            ythrow yexception() << "Error removing " << FileName;
        }
        LOG_WARNING("File %s already existed and is deleted", ~FileName);
    }

    if (!NFS::Rename(~TempFileName, ~FileName)) {
        ythrow yexception() << "Error renaming " << TempFileName << " to " << FileName;
    }
}

TChecksum TSnapshotWriter::GetChecksum() const
{
    // TODO: check that checksum is available
    return Checksum;
}

////////////////////////////////////////////////////////////////////////////////

} // namespace NMetaState
} // namespace NYT<|MERGE_RESOLUTION|>--- conflicted
+++ resolved
@@ -191,11 +191,7 @@
 }
 
 
-<<<<<<< HEAD
-void TSnapshotWriter::OpenRaw(i32 prevRecordCount)
-=======
 void TSnapshotWriter::OpenRaw(i32 prevRecordCount, TChecksum checksum)
->>>>>>> 08a4b7a2
 {
     // TODO: extract method (here and in Open)
     PrevRecordCount = prevRecordCount;
@@ -208,11 +204,7 @@
     TSnapshotHeader header(SegmentId, PrevRecordCount);
     Write(*FileOutput, header);
 
-<<<<<<< HEAD
-    Checksum = 0;
-=======
     Checksum = checksum;
->>>>>>> 08a4b7a2
 }
 
 
