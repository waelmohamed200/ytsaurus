--- conflicted
+++ resolved
@@ -75,13 +75,7 @@
 
 void TSnapshotReader::Open()
 {
-<<<<<<< HEAD
-    Close();
-
-    LOG_DEBUG("Opening snapshot %s for reading", ~FileName.Quote());
-=======
     LOG_DEBUG("Opening snapshot reader %s", ~FileName);
->>>>>>> a0053a70
     File.Reset(new TFile(FileName, OpenExisting));
     
     TSnapshotHeader header;
@@ -112,20 +106,6 @@
     return File->GetLength();
 }
 
-<<<<<<< HEAD
-void TSnapshotReader::Close()
-{
-    if (!FileInput)
-        return;
-
-    LOG_DEBUG("Closing snapshot %s", ~FileName.Quote());
-    ChecksummableInput.Reset(NULL);
-    DecompressedInput.Reset(NULL);
-    FileInput.Reset(NULL);
-}
-
-=======
->>>>>>> a0053a70
 TChecksum TSnapshotReader::GetChecksum() const
 {
     // TODO: check that checksum is available
