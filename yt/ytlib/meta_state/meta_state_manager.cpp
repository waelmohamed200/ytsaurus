--- conflicted
+++ resolved
@@ -773,23 +773,13 @@
 
     State = EPeerState::Elections;
 
-<<<<<<< HEAD
     StopEpoch();
 
-    if (~ChangeCommitter != NULL) {
-        ChangeCommitter->OnApplyChange().Unsubscribe(OnApplyChangeAction);
-
-        ChangeCommitter->Stop();
-        ChangeCommitter.Drop();
-=======
-    LeaderCommitter->OnApplyChange().Unsubscribe(OnApplyChangeAction);
-
-    StopEpoch();
-
     if (~LeaderCommitter != NULL) {
+        LeaderCommitter->OnApplyChange().Unsubscribe(OnApplyChangeAction);
+
         LeaderCommitter->Stop();
         LeaderCommitter.Drop();
->>>>>>> 7e8b33ca
     }
 
     if (~FollowerTracker != NULL) {
