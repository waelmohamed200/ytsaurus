--- conflicted
+++ resolved
@@ -443,7 +443,6 @@
 
     void Unregister()
     {
-<<<<<<< HEAD
         if (AutoAbort_) {
             {
                 TGuard<TSpinLock> guard(Owner_->SpinLock_);
@@ -454,12 +453,6 @@
             if (State_ == EState::Active) {
                 SendAbort();
             }
-=======
-        if (Ping_) {
-            TDelayedExecutor::Submit(
-                BIND(IgnoreResult(&TTransaction::SendPing), MakeWeak(this)),
-                Owner_->Config->PingPeriod);
->>>>>>> 46afbc3a
         }
     }
 
@@ -573,15 +566,9 @@
         TTabletServiceProxy::TRspStartTransactionPtr rsp)
     {
         if (rsp->IsOK()) {
-<<<<<<< HEAD
             LOG_DEBUG("Transaction tablet participant added (TransactionId: %v, CellId: %v)",
                 Id_,
                 cellId);
-
-=======
-            LOG_DEBUG("Transaction pinged (TransactionId: %s)", ~ToString(Id_));
-            SchedulePing();
->>>>>>> 46afbc3a
         } else {
             LOG_DEBUG(*rsp, "Error adding transaction tablet participant (TransactionId: %v, CellId: %v)",
                 Id_,
@@ -673,7 +660,6 @@
                     cellId);
 
             } else {
-<<<<<<< HEAD
                 if (rsp->GetError().GetCode() == NYTree::EErrorCode::ResolveError) {
                     // Hard error.
                     LOG_WARNING("Transaction has expired or was aborted (TransactionId: %v, CellId: %v)",
@@ -688,11 +674,6 @@
                         Transaction_->Id_,
                         cellId);
                 }
-=======
-                LOG_WARNING(*rsp, "Error pinging transaction (TransactionId: %s)",
-                    ~ToString(Id_));
-                SchedulePing();
->>>>>>> 46afbc3a
             }
         }
 
