--- conflicted
+++ resolved
@@ -52,10 +52,6 @@
     NObjectClient::TObjectId TableId;
 
     NTableClient::TTableSchema Schema;
-<<<<<<< HEAD
-    bool Sorted;
-=======
->>>>>>> bd64646d
     bool Dynamic;
     bool NeedKeyEvaluation;
 
