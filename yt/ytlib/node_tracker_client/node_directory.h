--- conflicted
+++ resolved
@@ -34,12 +34,6 @@
 
     const Stroka& GetDefaultAddress() const;
     const Stroka& GetInterconnectAddress() const;
-<<<<<<< HEAD
-
-    const Stroka& GetAddress(const TNetworkPreferenceList& networks) const;
-    TNullable<Stroka> FindAddress(const TNetworkPreferenceList& networks) const;
-=======
->>>>>>> 52bdd5c2
 
     const Stroka& GetAddress(const TNetworkPreferenceList& networks) const;
     TNullable<Stroka> FindAddress(const TNetworkPreferenceList& networks) const;
