--- conflicted
+++ resolved
@@ -54,39 +54,21 @@
     return IsNull() ? NullAddress : NNodeTrackerClient::GetInterconnectAddress(Addresses_);
 }
 
-<<<<<<< HEAD
+const Stroka& TNodeDescriptor::GetAddress(const TNetworkPreferenceList& networks) const
+{
+    return NNodeTrackerClient::GetAddress(Addresses(), networks);
+}
+
+TNullable<Stroka> TNodeDescriptor::FindAddress(const TNetworkPreferenceList& networks) const
+{
+    return NNodeTrackerClient::FindAddress(Addresses(), networks);
+}
+
 void TNodeDescriptor::Persist(TStreamPersistenceContext& context)
 {
     using NYT::Persist;
     Persist(context, Addresses_);
     Persist(context, Rack_);
-}
-
-const Stroka& TNodeDescriptor::GetAddress(const TNetworkPreferenceList& networks) const
-{
-    return NNodeTrackerClient::GetAddress(Addresses(), networks);
-}
-
-TNullable<Stroka> TNodeDescriptor::FindAddress(const TNetworkPreferenceList& networks) const
-{
-    return NNodeTrackerClient::FindAddress(Addresses(), networks);
-=======
-const Stroka& TNodeDescriptor::GetAddress(const TNetworkPreferenceList& networks) const
-{
-    return NNodeTrackerClient::GetAddress(Addresses(), networks);
-}
-
-TNullable<Stroka> TNodeDescriptor::FindAddress(const TNetworkPreferenceList& networks) const
-{
-    return NNodeTrackerClient::FindAddress(Addresses(), networks);
-}
-
-void TNodeDescriptor::Persist(TStreamPersistenceContext& context)
-{
-    using NYT::Persist;
-    Persist(context, Addresses_);
-    Persist(context, Rack_);
->>>>>>> 67506b52
 }
 
 Stroka ToString(const TNodeDescriptor& descriptor)
