--- conflicted
+++ resolved
@@ -47,9 +47,9 @@
     std::vector<const TUnversionedValue*> CurrentRowValues_;
 
     TSchemafulDsvWriterBase(TSchemafulDsvFormatConfigPtr config, std::vector<int> idToIndexInRow)
-    : Config_(config)
-    , IdToIndexInRow_(idToIndexInRow)
-    , Table_(config)
+        : Config_(config)
+        , IdToIndexInRow_(idToIndexInRow)
+        , Table_(config)
     { 
         CurrentRowValues_.resize(
             *std::max_element(IdToIndexInRow_.begin(), IdToIndexInRow_.end()) + 1);
@@ -236,7 +236,6 @@
     {
         BlobOutput_ = GetOutputStream();
     }
-<<<<<<< HEAD
        
     // ISchemalessFormatWriter overrides.
     virtual void DoWrite(const std::vector<TUnversionedRow>& rows) override
@@ -247,26 +246,6 @@
                 if (item->Id < IdToIndexInRow_.size() && IdToIndexInRow_[item->Id] != -1) {
                     CurrentRowValues_[IdToIndexInRow_[item->Id]] = item;
                 }
-=======
-    IdToIndexInRowMapping_.resize(nameTable->GetSize());
-}
-
-void TSchemalessWriterForSchemafulDsv::DoWrite(const std::vector<TUnversionedRow>& rows)
-{
-    IdToIndexInRowMapping_.resize(GetNameTable()->GetSize());
-    for (auto row : rows) {
-        IdToIndexInRowMapping_.assign(IdToIndexInRowMapping_.size(), -1);
-        for (auto item = row.Begin(); item != row.End(); ++item) {
-            YASSERT(item->Id < IdToIndexInRowMapping_.size());
-            IdToIndexInRowMapping_[item->Id] = item - row.Begin();
-        }
-        bool firstValue = true;
-        for (auto currentId : ColumnIdMapping_) {
-            if (!firstValue) {
-                WriteRaw(Config_->FieldSeparator);
-            } else {
-                firstValue = false;
->>>>>>> a3d07708
             }
             
             int missingValueIndex = FindMissingValueIndex();
