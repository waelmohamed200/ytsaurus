#pragma once 

#include "public.h"
#include "format.h"
#include "helpers.h"

#include <yt/ytlib/table_client/public.h>
#include <yt/ytlib/table_client/schemaless_writer.h>

#include <yt/core/concurrency/public.h>

#include <yt/core/misc/blob_output.h>

#include <yt/core/yson/public.h>

#include <memory>
#include <limits>

namespace NYT {
namespace NFormats {

////////////////////////////////////////////////////////////////////////////////

class TSchemalessFormatWriterBase
    : public ISchemalessFormatWriter
{
public:
    virtual TFuture<void> Open() override;

    virtual bool Write(const std::vector<NTableClient::TUnversionedRow>& rows) override;

    virtual TFuture<void> GetReadyEvent() override;

    virtual TFuture<void> Close() override;

    virtual NTableClient::TNameTablePtr GetNameTable() const override;

    virtual bool IsSorted() const override;

    virtual TBlob GetContext() const;

protected:
    const NTableClient::TNameTablePtr NameTable_;
    const std::unique_ptr<TOutputStream> Output_;
    const bool EnableContextSaving_;
    const TControlAttributesConfigPtr ControlAttributesConfig_;
    const int KeyColumnCount_;

    const std::unique_ptr<NTableClient::TNameTableReader> NameTableReader_;

    NTableClient::TOwningKey LastKey_;
    NTableClient::TKey CurrentKey_;

    TSchemalessFormatWriterBase(
        NTableClient::TNameTablePtr nameTable,
        NConcurrency::IAsyncOutputStreamPtr output,
        bool enableContextSaving,
        TControlAttributesConfigPtr controlAttributesConfig,
        int keyColumnCount);

    TBlobOutput* GetOutputStream();

    void TryFlushBuffer(bool force);
    virtual void FlushWriter();

    virtual void DoWrite(const std::vector<NTableClient::TUnversionedRow>& rows) = 0;
    
    bool CheckKeySwitch(NTableClient::TUnversionedRow row, bool isLastRow);

    bool IsSystemColumnId(int id) const;
    bool IsTableIndexColumnId(int id) const;
    bool IsRangeIndexColumnId(int id) const;
    bool IsRowIndexColumnId(int id) const;

    // This is suitable only for switch-based control attributes,
    // e.g. in such formats as YAMR or YSON.
    void WriteControlAttributes(NTableClient::TUnversionedRow row);
    virtual void WriteTableIndex(i64 tableIndex);
    virtual void WriteRangeIndex(i64 rangeIndex);
    virtual void WriteRowIndex(i64 rowIndex);

    void RegisterError(const TError& error);

private:
    TBlobOutput CurrentBuffer_;
<<<<<<< HEAD
    TBlobOutput PreviousBuffer_;

    int RowIndexId_ = -1;
    int RangeIndexId_ = -1;
    int TableIndexId_ = -1;

    i64 RangeIndex_ = std::numeric_limits<i64>::min();
    i64 TableIndex_ = std::numeric_limits<i64>::min();
    i64 RowIndex_ = std::numeric_limits<i64>::min();

    bool EnableRowControlAttributes_;
=======
    TSharedRef PreviousBuffer_;

    const NConcurrency::IAsyncOutputStreamPtr Output_;
>>>>>>> e1d1d085

    TError Error_;

    void DoFlushBuffer();
};

////////////////////////////////////////////////////////////////////////////////

class TSchemalessWriterAdapter
    : public TSchemalessFormatWriterBase
{
public:
    TSchemalessWriterAdapter(
        NTableClient::TNameTablePtr nameTable,
        NConcurrency::IAsyncOutputStreamPtr output,
        bool enableContextSaving,
        TControlAttributesConfigPtr controlAttributesConfig,
        int keyColumnCount);

    void Init(const TFormat& format);

private:
    std::unique_ptr<NYson::IFlushableYsonConsumer> Consumer_;

    template <class T>
    void WriteControlAttribute(
        NTableClient::EControlAttribute controlAttribute,
        T value);

    void ConsumeRow(NTableClient::TUnversionedRow row);

    virtual void DoWrite(const std::vector<NTableClient::TUnversionedRow>& rows) override;
    virtual void FlushWriter() override;

    virtual void WriteTableIndex(i64 tableIndex) override;
    virtual void WriteRangeIndex(i64 rangeIndex) override;
    virtual void WriteRowIndex(i64 rowIndex) override;
};

////////////////////////////////////////////////////////////////////////////////

} // namespace NFormats
} // namespace NYT<|MERGE_RESOLUTION|>--- conflicted
+++ resolved
@@ -41,7 +41,7 @@
 
 protected:
     const NTableClient::TNameTablePtr NameTable_;
-    const std::unique_ptr<TOutputStream> Output_;
+    const NConcurrency::IAsyncOutputStreamPtr Output_;
     const bool EnableContextSaving_;
     const TControlAttributesConfigPtr ControlAttributesConfig_;
     const int KeyColumnCount_;
@@ -83,8 +83,7 @@
 
 private:
     TBlobOutput CurrentBuffer_;
-<<<<<<< HEAD
-    TBlobOutput PreviousBuffer_;
+    TSharedRef PreviousBuffer_;
 
     int RowIndexId_ = -1;
     int RangeIndexId_ = -1;
@@ -95,11 +94,6 @@
     i64 RowIndex_ = std::numeric_limits<i64>::min();
 
     bool EnableRowControlAttributes_;
-=======
-    TSharedRef PreviousBuffer_;
-
-    const NConcurrency::IAsyncOutputStreamPtr Output_;
->>>>>>> e1d1d085
 
     TError Error_;
 
