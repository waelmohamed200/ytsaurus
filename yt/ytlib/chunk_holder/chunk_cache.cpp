--- conflicted
+++ resolved
@@ -174,11 +174,7 @@
                 SeedAddresses);
 
             LOG_INFO("Getting chunk info from holders");
-<<<<<<< HEAD
-            RemoteReader->AsyncGetChunkMeta()->Subscribe(
-=======
-            RemoteReader->AsyncGetChunkInfo().Subscribe(
->>>>>>> ba939c86
+            RemoteReader->AsyncGetChunkMeta().Subscribe(
                 BIND(&TThis::OnGotChunkInfo, MakeStrong(this))
                 .Via(Invoker));
         }
