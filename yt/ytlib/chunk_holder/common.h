--- conflicted
+++ resolved
@@ -82,14 +82,7 @@
     NChunkClient::TSequentialReader::TConfig::TPtr CacheSequentialReader;
 
     //! Masters configuration.
-<<<<<<< HEAD
-    /*!
-     *  If no master addresses are given, the holder will operate in a standalone mode.
-     */
     NElection::TLeaderLookup::TConfig::TPtr Masters;
-=======
-    NElection::TLeaderLookup::TConfig Masters;
->>>>>>> e8531740
 
     //! Constructs a default instance.
     /*!
