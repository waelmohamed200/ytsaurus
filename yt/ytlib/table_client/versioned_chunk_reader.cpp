#include "versioned_chunk_reader.h"
#include "private.h"
#include "cached_versioned_chunk_meta.h"
#include "chunk_meta_extensions.h"
#include "chunk_reader_base.h"
#include "config.h"
#include "schema.h"
#include "unversioned_row.h"
#include "versioned_block_reader.h"
#include "versioned_reader.h"

#include <yt/ytlib/chunk_client/block_cache.h>
#include <yt/ytlib/chunk_client/block_id.h>
#include <yt/ytlib/chunk_client/chunk_meta_extensions.h>
#include <yt/ytlib/chunk_client/chunk_reader.h>
#include <yt/ytlib/chunk_client/dispatcher.h>
#include <yt/ytlib/chunk_client/sequential_reader.h>
#include <yt/ytlib/chunk_client/data_statistics.pb.h>

#include <yt/core/compression/codec.h>

namespace NYT {
namespace NTableClient {

using namespace NConcurrency;
using namespace NChunkClient;
using namespace NChunkClient::NProto;
using namespace NTableClient::NProto;

using NChunkClient::TReadLimit;

////////////////////////////////////////////////////////////////////////////////

static const auto& Logger = TableClientLogger;

////////////////////////////////////////////////////////////////////////////////

namespace {

std::vector<TColumnIdMapping> BuildSchemaIdMapping(
    const TColumnFilter& columnFilter,
    const TCachedVersionedChunkMetaPtr& chunkMeta)
{
    if (columnFilter.All) {
        return chunkMeta->SchemaIdMapping();
    }

    std::vector<TColumnIdMapping> schemaIdMapping;
    schemaIdMapping.reserve(chunkMeta->SchemaIdMapping().size());
    for (auto index : columnFilter.Indexes) {
        if (index < chunkMeta->GetKeyColumnCount()) {
            continue;
        }

        for (const auto& mapping : chunkMeta->SchemaIdMapping()) {
            if (mapping.ReaderSchemaIndex == index) {
                schemaIdMapping.push_back(mapping);
                break;
            }
        }
    }

    return schemaIdMapping;
}

template <template <class TBlockReader> class TImpl, class... Ts>
IVersionedReaderPtr CreateReaderForFormat(ETableChunkFormat format, Ts&&... args)
{
    switch (format) {
        case ETableChunkFormat::VersionedSimple:
            return New<TImpl<TSimpleVersionedBlockReader>>(std::forward<Ts>(args)...);

        default:
            YUNREACHABLE();
    }
}

} // namespace

////////////////////////////////////////////////////////////////////////////////

struct TVersionedChunkReaderPoolTag { };

class TVersionedChunkReaderBase
    : public IVersionedReader
    , public TChunkReaderBase
{
public:
    TVersionedChunkReaderBase(
        TChunkReaderConfigPtr config,
        TCachedVersionedChunkMetaPtr chunkMeta,
        IChunkReaderPtr underlyingReader,
        IBlockCachePtr blockCache,
        const TColumnFilter& columnFilter,
        TChunkReaderPerformanceCountersPtr performanceCounters,
        TTimestamp timestamp,
        TKeyComparer keyComparer = [] (TKey lhs, TKey rhs) {
            return CompareRows(lhs, rhs);
        });


    virtual TFuture<void> Open() override;

protected:
    const TCachedVersionedChunkMetaPtr ChunkMeta_;
    const TTimestamp Timestamp_;
    const TKeyComparer KeyComparer_;

    const std::vector<TColumnIdMapping> SchemaIdMapping_;

    std::unique_ptr<TSimpleVersionedBlockReader> BlockReader_;

    TChunkedMemoryPool MemoryPool_;

    i64 RowCount_ = 0;

    TChunkReaderPerformanceCountersPtr PerformanceCounters_;
};

TVersionedChunkReaderBase::TVersionedChunkReaderBase(
    TChunkReaderConfigPtr config,
    TCachedVersionedChunkMetaPtr chunkMeta,
    IChunkReaderPtr underlyingReader,
    IBlockCachePtr blockCache,
    const TColumnFilter& columnFilter,
    TChunkReaderPerformanceCountersPtr performanceCounters,
    TTimestamp timestamp,
    TKeyComparer keyComparer)
    : TChunkReaderBase(
        std::move(config),
        std::move(underlyingReader),
        std::move(blockCache))
    , ChunkMeta_(std::move(chunkMeta))
    , Timestamp_(timestamp)
    , KeyComparer_(std::move(keyComparer))
    , SchemaIdMapping_(BuildSchemaIdMapping(columnFilter, ChunkMeta_))
    , MemoryPool_(TVersionedChunkReaderPoolTag())
    , PerformanceCounters_(std::move(performanceCounters))
{
    YCHECK(ChunkMeta_->Misc().sorted());
    YCHECK(EChunkType(ChunkMeta_->ChunkMeta().type()) == EChunkType::Table);
    YCHECK(ETableChunkFormat(ChunkMeta_->ChunkMeta().version()) == ETableChunkFormat::VersionedSimple);
    YCHECK(Timestamp_ != AllCommittedTimestamp || columnFilter.All);
    YCHECK(PerformanceCounters_);
}

TFuture<void> TVersionedChunkReaderBase::Open()
{
    return GetReadyEvent();
}

////////////////////////////////////////////////////////////////////////////////

class TVersionedRangeChunkReader
    : public TVersionedChunkReaderBase
{
public:
    TVersionedRangeChunkReader(
        TChunkReaderConfigPtr config,
        TCachedVersionedChunkMetaPtr chunkMeta,
        IChunkReaderPtr underlyingReader,
        IBlockCachePtr blockCache,
        TReadLimit lowerLimit,
        TReadLimit upperLimit,
        const TColumnFilter& columnFilter,
        TChunkReaderPerformanceCountersPtr performanceCounters,
        TTimestamp timestamp);

    virtual bool Read(std::vector<TVersionedRow>* rows) override;

private:
    int CurrentBlockIndex_ = 0;
    i64 CurrentRowIndex_ = 0;
    TReadLimit LowerLimit_;
    TReadLimit UpperLimit_;

    std::vector<TSequentialReader::TBlockInfo> GetBlockSequence();

    virtual void InitFirstBlock() override;
    virtual void InitNextBlock() override;
};

////////////////////////////////////////////////////////////////////////////////

TVersionedRangeChunkReader::TVersionedRangeChunkReader(
    TChunkReaderConfigPtr config,
    TCachedVersionedChunkMetaPtr chunkMeta,
    IChunkReaderPtr underlyingReader,
    IBlockCachePtr blockCache,
    TReadLimit lowerLimit,
    TReadLimit upperLimit,
    const TColumnFilter& columnFilter,
    TChunkReaderPerformanceCountersPtr performanceCounters,
    TTimestamp timestamp)
    : TVersionedChunkReaderBase(
        std::move(config),
        std::move(chunkMeta),
        std::move(underlyingReader),
        std::move(blockCache),
        columnFilter,
        std::move(performanceCounters),
        timestamp)
    , LowerLimit_(std::move(lowerLimit))
    , UpperLimit_(std::move(upperLimit))
{
    ReadyEvent_ = DoOpen(GetBlockSequence(), ChunkMeta_->Misc());
}

bool TVersionedRangeChunkReader::Read(std::vector<TVersionedRow>* rows)
{
    YCHECK(rows->capacity() > 0);

    MemoryPool_.Clear();
    rows->clear();

    if (!BeginRead()) {
        // Not ready yet.
        return true;
    }

    if (!BlockReader_) {
        // Nothing to read from chunk.
        return false;
    }

    if (BlockEnded_) {
        BlockReader_.reset();
        return OnBlockEnded();
    }

    while (rows->size() < rows->capacity()) {
        if (CheckRowLimit_ && CurrentRowIndex_ == UpperLimit_.GetRowIndex()) {
            PerformanceCounters_->StaticChunkRowReadCount += rows->size();
            return !rows->empty();
        }

        if (CheckKeyLimit_ && KeyComparer_(BlockReader_->GetKey(), UpperLimit_.GetKey()) >= 0) {
            PerformanceCounters_->StaticChunkRowReadCount += rows->size();
            return !rows->empty();
        }

        auto row = BlockReader_->GetRow(&MemoryPool_);
        if (row) {
            YASSERT(
                rows->empty() ||
                CompareRows(
                    rows->back().BeginKeys(), rows->back().EndKeys(),
                    row.BeginKeys(), row.EndKeys()) < 0);
            rows->push_back(row);
            ++RowCount_;
        }

        ++CurrentRowIndex_;
        if (!BlockReader_->NextRow()) {
            BlockEnded_ = true;
            break;
        }
    }

    PerformanceCounters_->StaticChunkRowReadCount += rows->size();
    return true;
}

std::vector<TSequentialReader::TBlockInfo> TVersionedRangeChunkReader::GetBlockSequence()
{
    const auto& blockMetaExt = ChunkMeta_->BlockMeta();
    const auto& blockIndexKeys = ChunkMeta_->BlockLastKeys();

    CurrentBlockIndex_ = std::max(
        ApplyLowerRowLimit(blockMetaExt, LowerLimit_),
        ApplyLowerKeyLimit(blockIndexKeys, LowerLimit_));
    int endBlockIndex = std::min(
        ApplyUpperRowLimit(blockMetaExt, UpperLimit_),
        ApplyUpperKeyLimit(blockIndexKeys, UpperLimit_));

    std::vector<TSequentialReader::TBlockInfo> blocks;
    if (CurrentBlockIndex_ >= blockMetaExt.blocks_size()) {
        return blocks;
    }

    auto& blockMeta = blockMetaExt.blocks(CurrentBlockIndex_);
    CurrentRowIndex_ = blockMeta.chunk_row_count() - blockMeta.row_count();

    for (int blockIndex = CurrentBlockIndex_; blockIndex < endBlockIndex; ++blockIndex) {
        auto& blockMeta = blockMetaExt.blocks(blockIndex);
        TSequentialReader::TBlockInfo blockInfo;
        blockInfo.Index = blockIndex;
        blockInfo.UncompressedDataSize = blockMeta.uncompressed_size();
        blocks.push_back(blockInfo);
    }

    return blocks;
}

void TVersionedRangeChunkReader::InitFirstBlock()
{
    CheckBlockUpperLimits(
        ChunkMeta_->BlockMeta().blocks(CurrentBlockIndex_),
        UpperLimit_,
        ChunkMeta_->GetKeyColumnCount());

    BlockReader_.reset(new TSimpleVersionedBlockReader(
        SequentialReader_->GetCurrentBlock(),
        ChunkMeta_->BlockMeta().blocks(CurrentBlockIndex_),
        ChunkMeta_->ChunkSchema(),
        ChunkMeta_->GetChunkKeyColumnCount(),
        ChunkMeta_->GetKeyColumnCount(),
        SchemaIdMapping_,
        KeyComparer_,
        Timestamp_));

    if (LowerLimit_.HasRowIndex()  && CurrentRowIndex_ < LowerLimit_.GetRowIndex()) {
        YCHECK(BlockReader_->SkipToRowIndex(LowerLimit_.GetRowIndex() - CurrentRowIndex_));
        CurrentRowIndex_ = LowerLimit_.GetRowIndex();
    }

    if (LowerLimit_.HasKey()) {
        auto blockRowIndex = BlockReader_->GetRowIndex();
        YCHECK(BlockReader_->SkipToKey(LowerLimit_.GetKey()));
        CurrentRowIndex_ += BlockReader_->GetRowIndex() - blockRowIndex;
    }
}

void TVersionedRangeChunkReader::InitNextBlock()
{
    ++CurrentBlockIndex_;

    CheckBlockUpperLimits(
        ChunkMeta_->BlockMeta().blocks(CurrentBlockIndex_),
        UpperLimit_,
        ChunkMeta_->GetKeyColumnCount());

    BlockReader_.reset(new TSimpleVersionedBlockReader(
        SequentialReader_->GetCurrentBlock(),
        ChunkMeta_->BlockMeta().blocks(CurrentBlockIndex_),
        ChunkMeta_->ChunkSchema(),
        ChunkMeta_->GetChunkKeyColumnCount(),
        ChunkMeta_->GetKeyColumnCount(),
        SchemaIdMapping_,
        KeyComparer_,
        Timestamp_));
}

IVersionedReaderPtr CreateVersionedChunkReader(
    TChunkReaderConfigPtr config,
    IChunkReaderPtr chunkReader,
    IBlockCachePtr blockCache,
    TCachedVersionedChunkMetaPtr chunkMeta,
    TReadLimit lowerLimit,
    TReadLimit upperLimit,
    const TColumnFilter& columnFilter,
    TChunkReaderPerformanceCountersPtr performanceCounters,
    TTimestamp timestamp)
{
    // TODO(babenko): consider using CraeteReaderForFormat
    auto formatVersion = ETableChunkFormat(chunkMeta->ChunkMeta().version());
    switch (formatVersion) {
        case ETableChunkFormat::VersionedSimple:
            return New<TVersionedRangeChunkReader>(
                std::move(config),
                std::move(chunkMeta),
                std::move(chunkReader),
                std::move(blockCache),
                std::move(lowerLimit),
                std::move(upperLimit),
                columnFilter,
                std::move(performanceCounters),
                timestamp);

        default:
            YUNREACHABLE();
    }
}

////////////////////////////////////////////////////////////////////////////////

class TVersionedLookupChunkReader
    : public TVersionedChunkReaderBase
{
public:
    TVersionedLookupChunkReader(
        TChunkReaderConfigPtr config,
        TCachedVersionedChunkMetaPtr chunkMeta,
        IChunkReaderPtr underlyingReader,
        IBlockCachePtr blockCache,
        const TSharedRange<TKey>& keys,
        const TColumnFilter& columnFilter,
        TChunkReaderPerformanceCountersPtr performanceCounters,
        TKeyComparer keyComparer,
        TTimestamp timestamp);

    virtual bool Read(std::vector<TVersionedRow>* rows) override;

private:
    const TSharedRange<TKey> Keys_;
    std::vector<bool> KeyFilterTest_;
    std::vector<int> BlockIndexes_;

    int CurrentBlockIndex_ = -1;

    std::vector<TSequentialReader::TBlockInfo> GetBlockSequence();

    virtual void InitFirstBlock() override;
    virtual void InitNextBlock() override;
};

TVersionedLookupChunkReader::TVersionedLookupChunkReader(
    TChunkReaderConfigPtr config,
    TCachedVersionedChunkMetaPtr chunkMeta,
    IChunkReaderPtr underlyingReader,
    IBlockCachePtr blockCache,
    const TSharedRange<TKey>& keys,
    const TColumnFilter& columnFilter,
    TChunkReaderPerformanceCountersPtr performanceCounters,
    TKeyComparer keyComparer,
    TTimestamp timestamp)
    : TVersionedChunkReaderBase(
        std::move(config),
        std::move(chunkMeta),
        std::move(underlyingReader),
        std::move(blockCache),
        columnFilter,
        std::move(performanceCounters),
        timestamp,
        std::move(keyComparer))
    , Keys_(keys)
    , KeyFilterTest_(Keys_.Size(), true)
{ 
    ReadyEvent_ = DoOpen(GetBlockSequence(), ChunkMeta_->Misc());
}

std::vector<TSequentialReader::TBlockInfo> TVersionedLookupChunkReader::GetBlockSequence()
{
    const auto& blockMetaExt = ChunkMeta_->BlockMeta();
    const auto& blockIndexKeys = ChunkMeta_->BlockLastKeys();

    std::vector<TSequentialReader::TBlockInfo> blocks;
    if (Keys_.Empty()) {
        return blocks;
    }

    for (int keyIndex = 0; keyIndex < Keys_.Size(); ++keyIndex) {
        auto& key = Keys_[keyIndex];
#if 0
        //FIXME(savrus): use bloom filter here.
        if (!ChunkMeta_->KeyFilter().Contains(key)) {
            KeyFilterTest_[keyIndex] = false;
            continue;
        }
#endif
        int blockIndex = GetBlockIndexByKey(
            key,
            blockIndexKeys,
            BlockIndexes_.empty() ? 0 : BlockIndexes_.back());

        if (blockIndex == blockIndexKeys.size()) {
            break;
        }
        if (BlockIndexes_.empty() || BlockIndexes_.back() < blockIndex) {
            BlockIndexes_.push_back(blockIndex);
        }
        YCHECK(blockIndex == BlockIndexes_.back());
        YCHECK(blockIndex < blockIndexKeys.size());
    }

    for (int blockIndex : BlockIndexes_) {
        auto& blockMeta = blockMetaExt.blocks(blockIndex);
        TSequentialReader::TBlockInfo blockInfo;
        blockInfo.Index = blockIndex;
        blockInfo.UncompressedDataSize = blockMeta.uncompressed_size();
        blocks.push_back(blockInfo);
    }

    return blocks;
}

void TVersionedLookupChunkReader::InitFirstBlock()
{
    InitNextBlock();
}

void TVersionedLookupChunkReader::InitNextBlock()
{
    ++CurrentBlockIndex_;
    int chunkBlockIndex = BlockIndexes_ [CurrentBlockIndex_];
    BlockReader_.reset(new TSimpleVersionedBlockReader(
        SequentialReader_->GetCurrentBlock(),
        ChunkMeta_->BlockMeta().blocks(chunkBlockIndex),
        ChunkMeta_->ChunkSchema(),
        ChunkMeta_->GetChunkKeyColumnCount(),
        ChunkMeta_->GetKeyColumnCount(),
        SchemaIdMapping_,
        KeyComparer_,
        Timestamp_));
}

bool TVersionedLookupChunkReader::Read(std::vector<TVersionedRow>* rows)
{
    YCHECK(rows->capacity() > 0);

    MemoryPool_.Clear();
    rows->clear();

    if (!BeginRead()) {
        // Not ready yet.
        return true;
    }

    if (!BlockReader_) {
        // Nothing to read from chunk.
        if (RowCount_ == Keys_.Size()) {
            return false;
        }

        while (rows->size() < rows->capacity() && RowCount_ < Keys_.Size()) {
            rows->push_back(TVersionedRow());
            ++RowCount_;
        }
        PerformanceCounters_->StaticChunkRowLookupCount += rows->size();
        return true;
    }

    if (BlockEnded_) {
        BlockReader_.reset();
        OnBlockEnded();
        return true;
    }

    while (rows->size() < rows->capacity()) {
        if (RowCount_ == Keys_.Size()) {
            BlockEnded_ = true;
            PerformanceCounters_->StaticChunkRowLookupCount += rows->size();
            return true;
        }

        if (!KeyFilterTest_[RowCount_]) {
            rows->push_back(TVersionedRow());
            ++PerformanceCounters_->StaticChunkRowLookupTrueNegativeCount;
        } else {
            const auto& key = Keys_[RowCount_];
            if (!BlockReader_->SkipToKey(key)) {
                BlockEnded_ = true;
                PerformanceCounters_->StaticChunkRowLookupCount += rows->size();
                return true;
            }

            if (key == BlockReader_->GetKey()) {
                auto row = BlockReader_->GetRow(&MemoryPool_);
                rows->push_back(row);
            } else {
                rows->push_back(TVersionedRow());
                ++PerformanceCounters_->StaticChunkRowLookupFalsePositiveCount;
            }
        }
        ++RowCount_;
    }

    PerformanceCounters_->StaticChunkRowLookupCount += rows->size();
    return true;
}

IVersionedReaderPtr CreateVersionedChunkReader(
    TChunkReaderConfigPtr config,
    NChunkClient::IChunkReaderPtr chunkReader,
    NChunkClient::IBlockCachePtr blockCache,
    TCachedVersionedChunkMetaPtr chunkMeta,
    const TSharedRange<TKey>& keys,
    const TColumnFilter& columnFilter,
    TChunkReaderPerformanceCountersPtr performanceCounters,
    TKeyComparer keyComparer,
    TTimestamp timestamp)
{
    return New<TVersionedLookupChunkReader>(
        std::move(config),
        std::move(chunkMeta),
        std::move(chunkReader),
        std::move(blockCache),
        keys,
        columnFilter,
        std::move(performanceCounters),
        std::move(keyComparer),
        timestamp);
}

////////////////////////////////////////////////////////////////////////////////

// We put 16-bit block index and 32-bit row index into 48-bit value entry in LinearProbeHashTable.

static constexpr i64 MaxBlockIndex = std::numeric_limits<ui16>::max();

TVersionedChunkLookupHashTable::TVersionedChunkLookupHashTable(size_t size)
    : HashTable_(size)
{ }

void TVersionedChunkLookupHashTable::Insert(TKey key, std::pair<ui16, ui32> index)
{
    YCHECK(HashTable_.Insert(GetFarmFingerprint(key), (static_cast<ui64>(index.first) << 32) | index.second));
}

SmallVector<std::pair<ui16, ui32>, 1> TVersionedChunkLookupHashTable::Find(TKey key) const
{
    SmallVector<std::pair<ui16, ui32>, 1> result;
    SmallVector<ui64, 1> items;
    HashTable_.Find(GetFarmFingerprint(key), &items);
    for (const auto& value : items) {
        result.emplace_back(value >> 32, static_cast<ui32>(value));
    }
    return result;
}

size_t TVersionedChunkLookupHashTable::GetByteSize() const
{
    return HashTable_.GetByteSize();
}

////////////////////////////////////////////////////////////////////////////////

class TSimpleBlockCache
    : public IBlockCache
{
public:
    explicit TSimpleBlockCache(const std::vector<TSharedRef>& blocks)
        : Blocks_(blocks)
    { }

    virtual void Put(
        const TBlockId& /*id*/,
        EBlockType /*type*/,
        const TSharedRef& /*block*/,
        const TNullable<NNodeTrackerClient::TNodeDescriptor>& /*source*/) override
    {
        YUNREACHABLE();
    }

    virtual TSharedRef Find(
        const TBlockId& id,
        EBlockType type) override
    {
        YASSERT(type == EBlockType::UncompressedData);
        YASSERT(id.BlockIndex >= 0 && id.BlockIndex < Blocks_.size());
        return Blocks_[id.BlockIndex];
    }

    virtual EBlockType GetSupportedBlockTypes() const override
    {
        return EBlockType::UncompressedData;
    }

private:
    const std::vector<TSharedRef>& Blocks_;
};

////////////////////////////////////////////////////////////////////////////////

TVersionedChunkLookupHashTablePtr CreateChunkLookupHashTable(
    const std::vector<TSharedRef>& blocks,
    TCachedVersionedChunkMetaPtr chunkMeta,
    TKeyComparer keyComparer)
{
    auto blockCache = New<TSimpleBlockCache>(blocks);

    if (chunkMeta->BlockMeta().blocks_size() > MaxBlockIndex) {
        LOG_INFO("Cannot create lookup hash table because chunk has too many blocks (ChunkId: %v, BlockCount: %v)",
            chunkMeta->GetChunkId(),
            chunkMeta->BlockMeta().blocks_size());
        return nullptr;
    }

    auto chunkSize = chunkMeta->BlockMeta().blocks(chunkMeta->BlockMeta().blocks_size() - 1).chunk_row_count();

    auto hashTable = New<TVersionedChunkLookupHashTable>(chunkSize);

    for (int blockIndex = 0; blockIndex < chunkMeta->BlockMeta().blocks_size(); ++blockIndex) {
        const auto& blockMeta = chunkMeta->BlockMeta().blocks(blockIndex);

        auto blockId = TBlockId(chunkMeta->GetChunkId(), blockIndex);
        auto uncompressedBlock = blockCache->Find(blockId, EBlockType::UncompressedData);
        if (!uncompressedBlock) {
            LOG_INFO("Cannot create lookup hash table because chunk data is missing in the cache (ChunkId: %v, BlockIndex: %v)",
                chunkMeta->GetChunkId(),
                blockIndex);
            return nullptr;
        }

        TSimpleVersionedBlockReader blockReader(
            uncompressedBlock,
            blockMeta,
            chunkMeta->ChunkSchema(),
            chunkMeta->GetChunkKeyColumnCount(),
            chunkMeta->GetKeyColumnCount(),
            BuildSchemaIdMapping(TColumnFilter(), chunkMeta),
            keyComparer,
            AllCommittedTimestamp);

        // Verify that row index fits into 32 bits.
        YCHECK(sizeof(blockMeta.row_count()) <= sizeof(ui32));

        for (int index = 0; index < blockMeta.row_count(); ++index) {
            auto key = blockReader.GetKey();
            hashTable->Insert(key, std::make_pair<ui16, ui32>(blockIndex, index));
            blockReader.NextRow();
        }
    }

    return hashTable;
}

////////////////////////////////////////////////////////////////////////////////

struct TCacheBasedVersionedChunkReaderPoolTag
{ };

class TCacheBasedVersionedChunkReaderBase
    : public IVersionedReader
{
public:
    TCacheBasedVersionedChunkReaderBase(
        TCachedVersionedChunkMetaPtr chunkMeta,
        IBlockCachePtr blockCache,
        const TColumnFilter& columnFilter,
        TChunkReaderPerformanceCountersPtr performanceCounters,
        TTimestamp timestamp,
        TKeyComparer keyComparer = [] (TKey lhs, TKey rhs) {
            return CompareRows(lhs, rhs);
        })
        : ChunkMeta_(std::move(chunkMeta))
        , BlockCache_(std::move(blockCache))
        , PerformanceCounters_(std::move(performanceCounters))
        , Timestamp_(timestamp)
        , KeyComparer_(std::move(keyComparer))
        , SchemaIdMapping_(BuildSchemaIdMapping(columnFilter, ChunkMeta_))
        , MemoryPool_(TCacheBasedVersionedChunkReaderPoolTag())
    { }

    virtual TFuture<void> Open() override
    {
        return VoidFuture;
    }

    virtual TFuture<void> GetReadyEvent() override
    {
        return VoidFuture;
    }

    virtual bool Read(std::vector<TVersionedRow>* rows) override
    {
        // Drop all references except the last one, as the last surviving block
        // reader may still be alive.
        if (!RetainedUncompressedBlocks_.empty()) {
            RetainedUncompressedBlocks_.erase(
                RetainedUncompressedBlocks_.begin(),
                RetainedUncompressedBlocks_.end() - 1);
        }

        MemoryPool_.Clear();
        rows->clear();

        if (Finished_) {
            // Now we may safely drop all references to blocks.
            RetainedUncompressedBlocks_.clear();
            return false;
        }

        Finished_ = !DoRead(rows);

        return true;
    }

    virtual NChunkClient::NProto::TDataStatistics GetDataStatistics() const override
    {
        YUNREACHABLE();
    }

    virtual bool IsFetchingCompleted() const override
    {
        YUNREACHABLE();
    }

    virtual std::vector<TChunkId> GetFailedChunkIds() const override
    {
        YUNREACHABLE();
    }

protected:
    const TCachedVersionedChunkMetaPtr ChunkMeta_;
    const IBlockCachePtr BlockCache_;
    const TChunkReaderPerformanceCountersPtr PerformanceCounters_;
    const TTimestamp Timestamp_;
    const TKeyComparer KeyComparer_;

    const std::vector<TColumnIdMapping> SchemaIdMapping_;

    //! Returns |false| on EOF.
    virtual bool DoRead(std::vector<TVersionedRow>* rows) = 0;

    int GetBlockIndex(TKey key)
    {
        const auto& blockIndexKeys = ChunkMeta_->BlockLastKeys();

        typedef decltype(blockIndexKeys.end()) TIter;
        auto rbegin = std::reverse_iterator<TIter>(blockIndexKeys.end());
        auto rend = std::reverse_iterator<TIter>(blockIndexKeys.begin());
        auto it = std::upper_bound(
            rbegin,
            rend,
            key,
            [this] (TKey pivot, const TOwningKey& indexKey) {
                return KeyComparer_(pivot, indexKey) > 0;
            });

        return it == rend ? 0 : std::distance(it, rend);
    }

    const TSharedRef& GetUncompressedBlock(int blockIndex)
    {
        YCHECK(blockIndex >= LastUncompressedBlockIndex_);

        if (LastUncompressedBlockIndex_ != blockIndex) {
            auto uncompressedBlock = GetUncompressedBlockFromCache(blockIndex);
            // Retain a reference to prevent uncompressed block from being evicted.
            // This may happen, for example, if the table is compressed.
            RetainedUncompressedBlocks_.push_back(uncompressedBlock);
            LastUncompressedBlockIndex_ = blockIndex;
        }

        return RetainedUncompressedBlocks_.back();
    }

    template <class TBlockReader>
    TVersionedRow CaptureRow(TBlockReader* blockReader)
    {
        return blockReader->GetRow(&MemoryPool_);
    }

private:
    bool Finished_ = false;

    //! Holds uncompressed blocks for the returned rows (for string references).
    //! In compressed mode, also serves as a per-request cache of uncompressed blocks.
    SmallVector<TSharedRef, 2> RetainedUncompressedBlocks_;
    int LastUncompressedBlockIndex_ = -1;

    //! Holds row values for the returned rows.
    TChunkedMemoryPool MemoryPool_;

    TSharedRef GetUncompressedBlockFromCache(int blockIndex)
    {
        TBlockId blockId(ChunkMeta_->GetChunkId(), blockIndex);

        auto uncompressedBlock = BlockCache_->Find(blockId, EBlockType::UncompressedData);
        if (uncompressedBlock) {
            return uncompressedBlock;
        }

        auto compressedBlock = BlockCache_->Find(blockId, EBlockType::CompressedData);
        if (compressedBlock) {
            auto codecId = NCompression::ECodec(ChunkMeta_->Misc().compression_codec());
            auto* codec = NCompression::GetCodec(codecId);
            return codec->Decompress(compressedBlock);
        }

        LOG_FATAL("Cached block is missing (BlockId: %v)", blockId);
        YUNREACHABLE();
    }
};

////////////////////////////////////////////////////////////////////////////////

template <class TBlockReader>
class TCacheBasedVersionedLookupChunkReader
    : public TCacheBasedVersionedChunkReaderBase
{
public:
    TCacheBasedVersionedLookupChunkReader(
        TCachedVersionedChunkMetaPtr chunkMeta,
        IBlockCachePtr blockCache,
        TVersionedChunkLookupHashTablePtr lookupHashTable,
        const TSharedRange<TKey>& keys,
        const TColumnFilter& columnFilter,
        TChunkReaderPerformanceCountersPtr performanceCounters,
        TKeyComparer keyComparer,
        TTimestamp timestamp)
        : TCacheBasedVersionedChunkReaderBase(
            std::move(chunkMeta),
            std::move(blockCache),
            columnFilter,
            std::move(performanceCounters),
            timestamp,
            std::move(keyComparer))
        , LookupHashTable_(std::move(lookupHashTable))
        , Keys_(keys)
    { }

private:
    const TVersionedChunkLookupHashTablePtr LookupHashTable_;
    const TSharedRange<TKey> Keys_;

    int KeyIndex_ = 0;


    virtual bool DoRead(std::vector<TVersionedRow>* rows) override
    {
        int count = 0;

        while (KeyIndex_ < Keys_.Size() && rows->size() < rows->capacity()) {
            ++count;
            rows->push_back(Lookup(Keys_[KeyIndex_++]));
        }

        PerformanceCounters_->StaticChunkRowLookupCount += count;

        return KeyIndex_ < Keys_.Size();
    }

    TVersionedRow Lookup(TKey key)
    {
        if (LookupHashTable_) {
            return LookupWithHashTable(key);
        } else {
            return LookupWithoutHashTable(key);
        }
    }

    TVersionedRow LookupWithHashTable(TKey key)
    {
        auto indices = LookupHashTable_->Find(key);
        for (auto index : indices) {
            const auto& uncompressedBlock = GetUncompressedBlock(index.first);
            const auto& blockMeta = ChunkMeta_->BlockMeta().blocks(index.first);

            TBlockReader blockReader(
                uncompressedBlock,
                blockMeta,
                ChunkMeta_->ChunkSchema(),
                ChunkMeta_->GetChunkKeyColumnCount(),
                ChunkMeta_->GetKeyColumnCount(),
                SchemaIdMapping_,
                KeyComparer_,
                Timestamp_,
                false);

            YCHECK(blockReader.SkipToRowIndex(index.second));

            if (KeyComparer_(blockReader.GetKey(), key) == 0) {
                return CaptureRow(&blockReader);
            }
        }

<<<<<<< HEAD
        if (KeyComparer_(key, ChunkMeta_->MinKey()) < 0 || KeyComparer_(key, ChunkMeta_->MaxKey()) > 0) {
=======
        return TVersionedRow();
    }

    TVersionedRow LookupWithoutHashTable(TKey key)
    {
        // FIXME(savrus): Use bloom filter here.
        if (KeyComparer_(key, ChunkMeta_->MinKey().Get()) < 0 || KeyComparer_(key, ChunkMeta_->MaxKey().Get()) > 0) {
>>>>>>> 5ace0853
            return TVersionedRow();
        }

        int blockIndex = GetBlockIndex(key);
        const auto& uncompressedBlock = GetUncompressedBlock(blockIndex);
        const auto& blockMeta = ChunkMeta_->BlockMeta().blocks(blockIndex);

        TBlockReader blockReader(
            uncompressedBlock,
            blockMeta,
            ChunkMeta_->ChunkSchema(),
            ChunkMeta_->GetChunkKeyColumnCount(),
            ChunkMeta_->GetKeyColumnCount(),
            SchemaIdMapping_,
            KeyComparer_,
            Timestamp_);

        if (!blockReader.SkipToKey(key) || KeyComparer_(blockReader.GetKey(), key) != 0) {
            ++PerformanceCounters_->StaticChunkRowLookupFalsePositiveCount;
            return TVersionedRow();
        }

        return CaptureRow(&blockReader);
    }
};

IVersionedReaderPtr CreateCacheBasedVersionedChunkReader(
    IBlockCachePtr blockCache,
    TCachedVersionedChunkMetaPtr chunkMeta,
    TVersionedChunkLookupHashTablePtr lookupHashTable,
    const TSharedRange<TKey>& keys,
    const TColumnFilter& columnFilter,
    TChunkReaderPerformanceCountersPtr performanceCounters,
    TKeyComparer keyComparer,
    TTimestamp timestamp)
{
    return CreateReaderForFormat<TCacheBasedVersionedLookupChunkReader>(
        ETableChunkFormat(chunkMeta->ChunkMeta().version()),
        std::move(chunkMeta),
        std::move(blockCache),
        std::move(lookupHashTable),
        keys,
        columnFilter,
        std::move(performanceCounters),
        std::move(keyComparer),
        timestamp);
}

////////////////////////////////////////////////////////////////////////////////

template <class TBlockReader>
class TCacheBasedVersionedRangeChunkReader
    : public TCacheBasedVersionedChunkReaderBase
{
public:
    TCacheBasedVersionedRangeChunkReader(
        TCachedVersionedChunkMetaPtr chunkMeta,
        IBlockCachePtr blockCache,
        TOwningKey lowerBound,
        TOwningKey upperBound,
        const TColumnFilter& columnFilter,
        TChunkReaderPerformanceCountersPtr performanceCounters,
        TTimestamp timestamp)
        : TCacheBasedVersionedChunkReaderBase(
            std::move(chunkMeta),
            std::move(blockCache),
            columnFilter,
            std::move(performanceCounters),
            timestamp)
        , LowerBound_(std::move(lowerBound))
        , UpperBound_(std::move(upperBound))
    { }

private:
    const TOwningKey LowerBound_;
    const TOwningKey UpperBound_;

    int BlockIndex_ = -1;
    std::unique_ptr<TBlockReader> BlockReader_;
    bool UpperBoundCheckNeeded_ = false;

    virtual bool DoRead(std::vector<TVersionedRow>* rows) override
    {
        if (BlockIndex_ < 0) {
            // First read, not initialized yet.
            if (LowerBound_ > ChunkMeta_->MaxKey()) {
                return false;
            }

            BlockIndex_ = GetBlockIndex(LowerBound_);
            CreateBlockReader();

            if (!BlockReader_->SkipToKey(LowerBound_)) {
                return false;
            }
        }

        while ((!UpperBoundCheckNeeded_ || BlockReader_->GetKey() < UpperBound_) &&
               rows->size() < rows->capacity())
        {
            auto row = CaptureRow(BlockReader_.get());
            if (row) {
                rows->push_back(row);
            }

            if (!BlockReader_->NextRow()) {
                // End-of-block.
                if (++BlockIndex_ >= ChunkMeta_->BlockMeta().blocks_size()) {
                    // End-of-chunk.
                    return false;
                }
                CreateBlockReader();
            }
        }

        PerformanceCounters_->StaticChunkRowReadCount += rows->size();

        return true;
    }

    void CreateBlockReader()
    {
        const auto& uncompressedBlock = GetUncompressedBlock(BlockIndex_);
        const auto& blockMeta = ChunkMeta_->BlockMeta().blocks(BlockIndex_);

        BlockReader_ = std::make_unique<TBlockReader>(
            uncompressedBlock,
            blockMeta,
            ChunkMeta_->ChunkSchema(),
            ChunkMeta_->GetChunkKeyColumnCount(),
            ChunkMeta_->GetKeyColumnCount(),
            SchemaIdMapping_,
            KeyComparer_,
            Timestamp_);
<<<<<<< HEAD
        UpperBoundCheckNeeded_ = (UpperBound_ <= ChunkMeta_->BlockLastKeys()[BlockIndex_]);
=======

        UpperBoundCheckNeeded_ = (UpperBound_.Get() <= ChunkMeta_->BlockLastKeys()[BlockIndex_]);
>>>>>>> 5ace0853
    }
};

IVersionedReaderPtr CreateCacheBasedVersionedChunkReader(
    IBlockCachePtr blockCache,
    TCachedVersionedChunkMetaPtr chunkMeta,
    TOwningKey lowerBound,
    TOwningKey upperBound,
    const TColumnFilter& columnFilter,
    TChunkReaderPerformanceCountersPtr performanceCounters,
    TTimestamp timestamp)
{
    return CreateReaderForFormat<TCacheBasedVersionedRangeChunkReader>(
        ETableChunkFormat(chunkMeta->ChunkMeta().version()),
        std::move(chunkMeta),
        std::move(blockCache),
        std::move(lowerBound),
        std::move(upperBound),
        columnFilter,
        std::move(performanceCounters),
        timestamp);
}

////////////////////////////////////////////////////////////////////////////////

} // namespace NTableClient
} // namespace NYT<|MERGE_RESOLUTION|>--- conflicted
+++ resolved
@@ -946,17 +946,13 @@
             }
         }
 
-<<<<<<< HEAD
+        return TVersionedRow();
+    }
+
+    TVersionedRow LookupWithoutHashTable(TKey key)
+    {
+        // FIXME(savrus): Use bloom filter here.
         if (KeyComparer_(key, ChunkMeta_->MinKey()) < 0 || KeyComparer_(key, ChunkMeta_->MaxKey()) > 0) {
-=======
-        return TVersionedRow();
-    }
-
-    TVersionedRow LookupWithoutHashTable(TKey key)
-    {
-        // FIXME(savrus): Use bloom filter here.
-        if (KeyComparer_(key, ChunkMeta_->MinKey().Get()) < 0 || KeyComparer_(key, ChunkMeta_->MaxKey().Get()) > 0) {
->>>>>>> 5ace0853
             return TVersionedRow();
         }
 
@@ -1091,12 +1087,7 @@
             SchemaIdMapping_,
             KeyComparer_,
             Timestamp_);
-<<<<<<< HEAD
         UpperBoundCheckNeeded_ = (UpperBound_ <= ChunkMeta_->BlockLastKeys()[BlockIndex_]);
-=======
-
-        UpperBoundCheckNeeded_ = (UpperBound_.Get() <= ChunkMeta_->BlockLastKeys()[BlockIndex_]);
->>>>>>> 5ace0853
     }
 };
 
