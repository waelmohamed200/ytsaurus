--- conflicted
+++ resolved
@@ -1314,7 +1314,11 @@
         case ETableChunkFormat::SchemalessHorizontal: {
             auto schemalessReaderFactory = [&] (TNameTablePtr nameTable, const TColumnFilter& columnFilter) {
                 TChunkSpec chunkSpec;
-                chunkSpec.mutable_chunk_meta()->CopyFrom(chunkMeta->ChunkMeta());
+                auto* protoMeta = chunkSpec.mutable_chunk_meta();
+                protoMeta->set_type(static_cast<int>(chunkMeta->GetChunkType()));
+                protoMeta->set_version(static_cast<int>(chunkMeta->GetChunkFormat()));
+                SetProtoExtension(protoMeta->mutable_extensions(), chunkMeta->Misc());
+
                 auto options = New<TTableReaderOptions>();
                 options->DynamicTable = true;
 
@@ -1381,12 +1385,15 @@
                 std::move(performanceCounters),
                 timestamp);
 
-<<<<<<< HEAD
         case ETableChunkFormat::SchemalessHorizontal: {
 
             auto schemalessReaderFactory = [&] (TNameTablePtr nameTable, const TColumnFilter& columnFilter) {
                 TChunkSpec chunkSpec;
-                chunkSpec.mutable_chunk_meta()->MergeFrom(chunkMeta->ChunkMeta());
+                auto* protoMeta = chunkSpec.mutable_chunk_meta();
+                protoMeta->set_type(static_cast<int>(chunkMeta->GetChunkType()));
+                protoMeta->set_version(static_cast<int>(chunkMeta->GetChunkFormat()));
+                SetProtoExtension(protoMeta->mutable_extensions(), chunkMeta->Misc());
+                
                 auto options = New<TTableReaderOptions>();
                 options->DynamicTable = true;
 
@@ -1398,595 +1405,6 @@
                     nameTable,
                     blockCache,
                     chunkMeta->Schema().GetKeyColumns(),
-=======
-        default:
-            YUNREACHABLE();
-    }
-}
-
-////////////////////////////////////////////////////////////////////////////////
-
-// We put 16-bit block index and 32-bit row index into 48-bit value entry in LinearProbeHashTable.
-
-static constexpr i64 MaxBlockIndex = std::numeric_limits<ui16>::max();
-
-TVersionedChunkLookupHashTable::TVersionedChunkLookupHashTable(size_t size)
-    : HashTable_(size)
-{ }
-
-void TVersionedChunkLookupHashTable::Insert(TKey key, std::pair<ui16, ui32> index)
-{
-    YCHECK(HashTable_.Insert(GetFarmFingerprint(key), (static_cast<ui64>(index.first) << 32) | index.second));
-}
-
-SmallVector<std::pair<ui16, ui32>, 1> TVersionedChunkLookupHashTable::Find(TKey key) const
-{
-    SmallVector<std::pair<ui16, ui32>, 1> result;
-    SmallVector<ui64, 1> items;
-    HashTable_.Find(GetFarmFingerprint(key), &items);
-    for (const auto& value : items) {
-        result.emplace_back(value >> 32, static_cast<ui32>(value));
-    }
-    return result;
-}
-
-size_t TVersionedChunkLookupHashTable::GetByteSize() const
-{
-    return HashTable_.GetByteSize();
-}
-
-////////////////////////////////////////////////////////////////////////////////
-
-class TSimpleBlockCache
-    : public IBlockCache
-{
-public:
-    explicit TSimpleBlockCache(const std::vector<TSharedRef>& blocks)
-        : Blocks_(blocks)
-    { }
-
-    virtual void Put(
-        const TBlockId& /*id*/,
-        EBlockType /*type*/,
-        const TSharedRef& /*block*/,
-        const TNullable<NNodeTrackerClient::TNodeDescriptor>& /*source*/) override
-    {
-        YUNREACHABLE();
-    }
-
-    virtual TSharedRef Find(
-        const TBlockId& id,
-        EBlockType type) override
-    {
-        Y_ASSERT(type == EBlockType::UncompressedData);
-        Y_ASSERT(id.BlockIndex >= 0 && id.BlockIndex < Blocks_.size());
-        return Blocks_[id.BlockIndex];
-    }
-
-    virtual EBlockType GetSupportedBlockTypes() const override
-    {
-        return EBlockType::UncompressedData;
-    }
-
-private:
-    const std::vector<TSharedRef>& Blocks_;
-};
-
-////////////////////////////////////////////////////////////////////////////////
-
-TVersionedChunkLookupHashTablePtr CreateChunkLookupHashTable(
-    const std::vector<TSharedRef>& blocks,
-    TCachedVersionedChunkMetaPtr chunkMeta,
-    TKeyComparer keyComparer)
-{
-    if (chunkMeta->GetChunkFormat() != ETableChunkFormat::VersionedSimple) {
-        LOG_INFO("Cannot create lookup hash table for %Qlv chunk format (ChunkId: %v)",
-            chunkMeta->GetChunkId(),
-            chunkMeta->GetChunkFormat());
-        return nullptr;
-    }
-
-    if (chunkMeta->BlockMeta().blocks_size() > MaxBlockIndex) {
-        LOG_INFO("Cannot create lookup hash table because chunk has too many blocks (ChunkId: %v, BlockCount: %v)",
-            chunkMeta->GetChunkId(),
-            chunkMeta->BlockMeta().blocks_size());
-        return nullptr;
-    }
-
-    auto blockCache = New<TSimpleBlockCache>(blocks);
-    auto chunkSize = chunkMeta->BlockMeta().blocks(chunkMeta->BlockMeta().blocks_size() - 1).chunk_row_count();
-
-    auto hashTable = New<TVersionedChunkLookupHashTable>(chunkSize);
-
-    for (int blockIndex = 0; blockIndex < chunkMeta->BlockMeta().blocks_size(); ++blockIndex) {
-        const auto& blockMeta = chunkMeta->BlockMeta().blocks(blockIndex);
-
-        auto blockId = TBlockId(chunkMeta->GetChunkId(), blockIndex);
-        auto uncompressedBlock = blockCache->Find(blockId, EBlockType::UncompressedData);
-        if (!uncompressedBlock) {
-            LOG_INFO("Cannot create lookup hash table because chunk data is missing in the cache (ChunkId: %v, BlockIndex: %v)",
-                chunkMeta->GetChunkId(),
-                blockIndex);
-            return nullptr;
-        }
-
-        TSimpleVersionedBlockReader blockReader(
-            uncompressedBlock,
-            blockMeta,
-            chunkMeta->ChunkSchema(),
-            chunkMeta->GetChunkKeyColumnCount(),
-            chunkMeta->GetKeyColumnCount(),
-            BuildSchemaIdMapping(TColumnFilter(), chunkMeta),
-            keyComparer,
-            AllCommittedTimestamp);
-
-        // Verify that row index fits into 32 bits.
-        YCHECK(sizeof(blockMeta.row_count()) <= sizeof(ui32));
-
-        for (int index = 0; index < blockMeta.row_count(); ++index) {
-            auto key = blockReader.GetKey();
-            hashTable->Insert(key, std::make_pair<ui16, ui32>(blockIndex, index));
-            blockReader.NextRow();
-        }
-    }
-
-    return hashTable;
-}
-
-////////////////////////////////////////////////////////////////////////////////
-
-struct TCacheBasedVersionedChunkReaderPoolTag
-{ };
-
-class TCacheBasedVersionedChunkReaderBase
-    : public IVersionedReader
-{
-public:
-    TCacheBasedVersionedChunkReaderBase(
-        TCachedVersionedChunkMetaPtr chunkMeta,
-        IBlockCachePtr blockCache,
-        const TColumnFilter& columnFilter,
-        TChunkReaderPerformanceCountersPtr performanceCounters,
-        TTimestamp timestamp,
-        TKeyComparer keyComparer = [] (TKey lhs, TKey rhs) {
-            return CompareRows(lhs, rhs);
-        })
-        : ChunkMeta_(std::move(chunkMeta))
-        , BlockCache_(std::move(blockCache))
-        , PerformanceCounters_(std::move(performanceCounters))
-        , Timestamp_(timestamp)
-        , KeyComparer_(std::move(keyComparer))
-        , SchemaIdMapping_(BuildSchemaIdMapping(columnFilter, ChunkMeta_))
-        , MemoryPool_(TCacheBasedVersionedChunkReaderPoolTag())
-    { }
-
-    virtual TFuture<void> Open() override
-    {
-        return VoidFuture;
-    }
-
-    virtual TFuture<void> GetReadyEvent() override
-    {
-        return VoidFuture;
-    }
-
-    virtual bool Read(std::vector<TVersionedRow>* rows) override
-    {
-        // Drop all references except the last one, as the last surviving block
-        // reader may still be alive.
-        if (!RetainedUncompressedBlocks_.empty()) {
-            RetainedUncompressedBlocks_.erase(
-                RetainedUncompressedBlocks_.begin(),
-                RetainedUncompressedBlocks_.end() - 1);
-        }
-
-        MemoryPool_.Clear();
-        rows->clear();
-
-        if (Finished_) {
-            // Now we may safely drop all references to blocks.
-            RetainedUncompressedBlocks_.clear();
-            return false;
-        }
-
-        Finished_ = !DoRead(rows);
-
-        return true;
-    }
-
-    virtual NChunkClient::NProto::TDataStatistics GetDataStatistics() const override
-    {
-        YUNREACHABLE();
-    }
-
-    virtual bool IsFetchingCompleted() const override
-    {
-        YUNREACHABLE();
-    }
-
-    virtual std::vector<TChunkId> GetFailedChunkIds() const override
-    {
-        YUNREACHABLE();
-    }
-
-protected:
-    const TCachedVersionedChunkMetaPtr ChunkMeta_;
-    const IBlockCachePtr BlockCache_;
-    const TChunkReaderPerformanceCountersPtr PerformanceCounters_;
-    const TTimestamp Timestamp_;
-    const TKeyComparer KeyComparer_;
-
-    const std::vector<TColumnIdMapping> SchemaIdMapping_;
-
-    //! Returns |false| on EOF.
-    virtual bool DoRead(std::vector<TVersionedRow>* rows) = 0;
-
-    int GetBlockIndex(TKey key)
-    {
-        const auto& blockIndexKeys = ChunkMeta_->BlockLastKeys();
-
-        typedef decltype(blockIndexKeys.end()) TIter;
-        auto rbegin = std::reverse_iterator<TIter>(blockIndexKeys.end());
-        auto rend = std::reverse_iterator<TIter>(blockIndexKeys.begin());
-        auto it = std::upper_bound(
-            rbegin,
-            rend,
-            key,
-            [this] (TKey pivot, const TOwningKey& indexKey) {
-                return KeyComparer_(pivot, indexKey) > 0;
-            });
-
-        return it == rend ? 0 : std::distance(it, rend);
-    }
-
-    const TSharedRef& GetUncompressedBlock(int blockIndex)
-    {
-        // XXX(sandello): When called from |LookupWithHashTable|, we may randomly
-        // jump between blocks due to hash collisions. This happens rarely, but
-        // makes YCHECK below invalid.
-        // YCHECK(blockIndex >= LastRetainedBlockIndex_);
-
-        if (LastRetainedBlockIndex_ != blockIndex) {
-            auto uncompressedBlock = GetUncompressedBlockFromCache(blockIndex);
-            // Retain a reference to prevent uncompressed block from being evicted.
-            // This may happen, for example, if the table is compressed.
-            RetainedUncompressedBlocks_.push_back(std::move(uncompressedBlock));
-            LastRetainedBlockIndex_ = blockIndex;
-        }
-
-        return RetainedUncompressedBlocks_.back();
-    }
-
-    template <class TBlockReader>
-    TVersionedRow CaptureRow(TBlockReader* blockReader)
-    {
-        return blockReader->GetRow(&MemoryPool_);
-    }
-
-private:
-    bool Finished_ = false;
-
-    //! Holds uncompressed blocks for the returned rows (for string references).
-    //! In compressed mode, also serves as a per-request cache of uncompressed blocks.
-    SmallVector<TSharedRef, 4> RetainedUncompressedBlocks_;
-    int LastRetainedBlockIndex_ = -1;
-
-    //! Holds row values for the returned rows.
-    TChunkedMemoryPool MemoryPool_;
-
-    TSharedRef GetUncompressedBlockFromCache(int blockIndex)
-    {
-        TBlockId blockId(ChunkMeta_->GetChunkId(), blockIndex);
-
-        auto uncompressedBlock = BlockCache_->Find(blockId, EBlockType::UncompressedData);
-        if (uncompressedBlock) {
-            return uncompressedBlock;
-        }
-
-        auto compressedBlock = BlockCache_->Find(blockId, EBlockType::CompressedData);
-        if (compressedBlock) {
-            auto codecId = NCompression::ECodec(ChunkMeta_->Misc().compression_codec());
-            auto* codec = NCompression::GetCodec(codecId);
-
-            auto uncompressedBlock = codec->Decompress(compressedBlock);
-            if (codecId != NCompression::ECodec::None) {
-                BlockCache_->Put(blockId, EBlockType::UncompressedData, uncompressedBlock, Null);
-            }
-            return uncompressedBlock;
-        }
-
-        LOG_FATAL("Cached block is missing (BlockId: %v)", blockId);
-        YUNREACHABLE();
-    }
-};
-
-////////////////////////////////////////////////////////////////////////////////
-
-class TCacheBasedSimpleVersionedLookupChunkReader
-    : public TCacheBasedVersionedChunkReaderBase
-{
-public:
-    TCacheBasedSimpleVersionedLookupChunkReader(
-        TCachedVersionedChunkMetaPtr chunkMeta,
-        IBlockCachePtr blockCache,
-        TVersionedChunkLookupHashTablePtr lookupHashTable,
-        const TSharedRange<TKey>& keys,
-        const TColumnFilter& columnFilter,
-        TChunkReaderPerformanceCountersPtr performanceCounters,
-        TKeyComparer keyComparer,
-        TTimestamp timestamp)
-        : TCacheBasedVersionedChunkReaderBase(
-            std::move(chunkMeta),
-            std::move(blockCache),
-            columnFilter,
-            std::move(performanceCounters),
-            timestamp,
-            std::move(keyComparer))
-        , LookupHashTable_(std::move(lookupHashTable))
-        , Keys_(keys)
-    { }
-
-private:
-    const TVersionedChunkLookupHashTablePtr LookupHashTable_;
-    const TSharedRange<TKey> Keys_;
-
-    int KeyIndex_ = 0;
-
-
-    virtual bool DoRead(std::vector<TVersionedRow>* rows) override
-    {
-        int count = 0;
-
-        while (KeyIndex_ < Keys_.Size() && rows->size() < rows->capacity()) {
-            ++count;
-            rows->push_back(Lookup(Keys_[KeyIndex_++]));
-        }
-
-        PerformanceCounters_->StaticChunkRowLookupCount += count;
-
-        return KeyIndex_ < Keys_.Size();
-    }
-
-    TVersionedRow Lookup(TKey key)
-    {
-        if (LookupHashTable_) {
-            return LookupWithHashTable(key);
-        } else {
-            return LookupWithoutHashTable(key);
-        }
-    }
-
-    TVersionedRow LookupWithHashTable(TKey key)
-    {
-        auto indices = LookupHashTable_->Find(key);
-        for (auto index : indices) {
-            const auto& uncompressedBlock = GetUncompressedBlock(index.first);
-            const auto& blockMeta = ChunkMeta_->BlockMeta().blocks(index.first);
-
-            TSimpleVersionedBlockReader blockReader(
-                uncompressedBlock,
-                blockMeta,
-                ChunkMeta_->ChunkSchema(),
-                ChunkMeta_->GetChunkKeyColumnCount(),
-                ChunkMeta_->GetKeyColumnCount(),
-                SchemaIdMapping_,
-                KeyComparer_,
-                Timestamp_,
-                false);
-
-            YCHECK(blockReader.SkipToRowIndex(index.second));
-
-            if (KeyComparer_(blockReader.GetKey(), key) == 0) {
-                return CaptureRow(&blockReader);
-            }
-        }
-
-        return TVersionedRow();
-    }
-
-    TVersionedRow LookupWithoutHashTable(TKey key)
-    {
-        // FIXME(savrus): Use bloom filter here.
-        if (KeyComparer_(key, ChunkMeta_->MinKey()) < 0 || KeyComparer_(key, ChunkMeta_->MaxKey()) > 0) {
-            return TVersionedRow();
-        }
-
-        int blockIndex = GetBlockIndex(key);
-        const auto& uncompressedBlock = GetUncompressedBlock(blockIndex);
-        const auto& blockMeta = ChunkMeta_->BlockMeta().blocks(blockIndex);
-
-        TSimpleVersionedBlockReader blockReader(
-            uncompressedBlock,
-            blockMeta,
-            ChunkMeta_->ChunkSchema(),
-            ChunkMeta_->GetChunkKeyColumnCount(),
-            ChunkMeta_->GetKeyColumnCount(),
-            SchemaIdMapping_,
-            KeyComparer_,
-            Timestamp_);
-
-        if (!blockReader.SkipToKey(key) || KeyComparer_(blockReader.GetKey(), key) != 0) {
-            ++PerformanceCounters_->StaticChunkRowLookupFalsePositiveCount;
-            return TVersionedRow();
-        }
-
-        return CaptureRow(&blockReader);
-    }
-};
-
-IVersionedReaderPtr CreateCacheBasedVersionedChunkReader(
-    IBlockCachePtr blockCache,
-    TCachedVersionedChunkMetaPtr chunkMeta,
-    TVersionedChunkLookupHashTablePtr lookupHashTable,
-    const TSharedRange<TKey>& keys,
-    const TColumnFilter& columnFilter,
-    TChunkReaderPerformanceCountersPtr performanceCounters,
-    TKeyComparer keyComparer,
-    TTimestamp timestamp)
-{
-    switch (chunkMeta->GetChunkFormat()) {
-        case ETableChunkFormat::VersionedSimple:
-            return New<TCacheBasedSimpleVersionedLookupChunkReader>(
-                std::move(chunkMeta),
-                std::move(blockCache),
-                std::move(lookupHashTable),
-                keys,
-                columnFilter,
-                std::move(performanceCounters),
-                std::move(keyComparer),
-                timestamp);
-        case ETableChunkFormat::VersionedColumnar: {
-            auto underlyingReader = CreateCacheReader(chunkMeta->GetChunkId(), blockCache);
-
-            return New<TColumnarVersionedLookupChunkReader>(
-                New<TChunkReaderConfig>(),
-                std::move(chunkMeta),
-                std::move(underlyingReader),
-                std::move(blockCache),
-                keys,
-                columnFilter,
-                std::move(performanceCounters),
-                timestamp);
-        }
-
-        default:
-            YUNREACHABLE();
-    }
-}
-
-////////////////////////////////////////////////////////////////////////////////
-
-class TSimpleCacheBasedVersionedRangeChunkReader
-    : public TCacheBasedVersionedChunkReaderBase
-{
-public:
-    TSimpleCacheBasedVersionedRangeChunkReader(
-        TCachedVersionedChunkMetaPtr chunkMeta,
-        IBlockCachePtr blockCache,
-        TOwningKey lowerBound,
-        TOwningKey upperBound,
-        const TColumnFilter& columnFilter,
-        TChunkReaderPerformanceCountersPtr performanceCounters,
-        TTimestamp timestamp)
-        : TCacheBasedVersionedChunkReaderBase(
-            std::move(chunkMeta),
-            std::move(blockCache),
-            columnFilter,
-            std::move(performanceCounters),
-            timestamp)
-        , LowerBound_(std::move(lowerBound))
-        , UpperBound_(std::move(upperBound))
-    { }
-
-private:
-    const TOwningKey LowerBound_;
-    const TOwningKey UpperBound_;
-
-    int BlockIndex_ = -1;
-    std::unique_ptr<TSimpleVersionedBlockReader> BlockReader_;
-    bool UpperBoundCheckNeeded_ = false;
-
-    virtual bool DoRead(std::vector<TVersionedRow>* rows) override
-    {
-        if (BlockIndex_ < 0) {
-            // First read, not initialized yet.
-            if (LowerBound_ > ChunkMeta_->MaxKey()) {
-                return false;
-            }
-
-            BlockIndex_ = GetBlockIndex(LowerBound_);
-            CreateBlockReader();
-
-            if (!BlockReader_->SkipToKey(LowerBound_)) {
-                return false;
-            }
-        }
-
-        bool finished = false;
-
-        while (rows->size() < rows->capacity()) {
-            if (UpperBoundCheckNeeded_ && BlockReader_->GetKey() >= UpperBound_.Get()) {
-                finished = true;
-                break;
-            }
-
-            auto row = CaptureRow(BlockReader_.get());
-            if (row) {
-                rows->push_back(row);
-            }
-
-            if (!BlockReader_->NextRow()) {
-                // End-of-block.
-                if (++BlockIndex_ >= ChunkMeta_->BlockMeta().blocks_size()) {
-                    // End-of-chunk.
-                    finished = true;
-                    break;
-                }
-                CreateBlockReader();
-            }
-        }
-
-        PerformanceCounters_->StaticChunkRowReadCount += rows->size();
-
-        return !finished;
-    }
-
-    void CreateBlockReader()
-    {
-        const auto& uncompressedBlock = GetUncompressedBlock(BlockIndex_);
-        const auto& blockMeta = ChunkMeta_->BlockMeta().blocks(BlockIndex_);
-
-        BlockReader_ = std::make_unique<TSimpleVersionedBlockReader>(
-            uncompressedBlock,
-            blockMeta,
-            ChunkMeta_->ChunkSchema(),
-            ChunkMeta_->GetChunkKeyColumnCount(),
-            ChunkMeta_->GetKeyColumnCount(),
-            SchemaIdMapping_,
-            KeyComparer_,
-            Timestamp_);
-        UpperBoundCheckNeeded_ = (UpperBound_ <= ChunkMeta_->BlockLastKeys()[BlockIndex_]);
-    }
-};
-
-IVersionedReaderPtr CreateCacheBasedVersionedChunkReader(
-    IBlockCachePtr blockCache,
-    TCachedVersionedChunkMetaPtr chunkMeta,
-    TOwningKey lowerBound,
-    TOwningKey upperBound,
-    const TColumnFilter& columnFilter,
-    TChunkReaderPerformanceCountersPtr performanceCounters,
-    TTimestamp timestamp)
-{
-    switch (chunkMeta->GetChunkFormat()) {
-        case ETableChunkFormat::VersionedSimple:
-            return New<TSimpleCacheBasedVersionedRangeChunkReader>(
-                std::move(chunkMeta),
-                std::move(blockCache),
-                std::move(lowerBound),
-                std::move(upperBound),
-                columnFilter,
-                std::move(performanceCounters),
-                timestamp);
-
-        case ETableChunkFormat::VersionedColumnar: {
-            auto underlyingReader = CreateCacheReader(chunkMeta->GetChunkId(), blockCache);
-
-            TReadLimit lowerLimit;
-            lowerLimit.SetKey(std::move(lowerBound));
-
-            TReadLimit upperLimit;
-            upperLimit.SetKey(std::move(upperBound));
-
-            if (timestamp == AllCommittedTimestamp) {
-                return New<TColumnarVersionedRangeChunkReader<TCompactionColumnarRowBuilder>>(
-                    New<TChunkReaderConfig>(),
-                    std::move(chunkMeta),
-                    std::move(underlyingReader),
-                    std::move(blockCache),
-                    std::move(lowerLimit),
-                    std::move(upperLimit),
->>>>>>> e7908b0a
                     columnFilter,
                     keys);
             };
