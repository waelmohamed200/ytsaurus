﻿#include "stdafx.h"
#include "key.h"

#include <ytlib/misc/string.h>
#include <ytlib/chunk_holder/chunk_meta_extensions.h>

namespace NYT {
namespace NTableClient {

////////////////////////////////////////////////////////////////////////////////

namespace {

int CompareKeyParts(const NProto::TKeyPart& lhs, const NProto::TKeyPart& rhs)
{
    if (lhs.type() != rhs.type()) {
        return lhs.type() - rhs.type();
    }

    if (lhs.has_double_value()) {
        if (lhs.double_value() > rhs.double_value())
            return 1;
        if (lhs.double_value() < rhs.double_value())
            return -1;
        return 0;
    }

    if (lhs.has_int_value()) {
        if (lhs.int_value() > rhs.int_value())
            return 1;
        if (lhs.int_value() < rhs.int_value())
            return -1;
        return 0;
    }

    if (lhs.has_str_value()) {
        return lhs.str_value().compare(rhs.str_value());
    }

    return 0;
}

} // namespace

int CompareKeys(const NProto::TKey& lhs, const NProto::TKey& rhs, int prefixLength)
{
    int lhsSize = std::min(lhs.parts_size(), prefixLength);
    int rhsSize = std::min(rhs.parts_size(), prefixLength);
    int minSize = std::min(lhsSize, rhsSize);
    for (int index = 0; index < minSize; ++index) {
        int result = CompareKeyParts(lhs.parts(index), rhs.parts(index));
        if (result != 0) {
            return result;
        }
    }
    return lhsSize - rhsSize;
}

bool operator>(const NProto::TKey& lhs, const NProto::TKey& rhs)
{
    return CompareKeys(lhs, rhs) > 0;
}

bool operator>=(const NProto::TKey& lhs, const NProto::TKey& rhs)
{
    return CompareKeys(lhs, rhs) >= 0;
}

bool operator<(const NProto::TKey& lhs, const NProto::TKey& rhs)
{
    return CompareKeys(lhs, rhs) < 0;
}

bool operator<=(const NProto::TKey& lhs, const NProto::TKey& rhs)
{
    return CompareKeys(lhs, rhs) <= 0;
}

bool operator==(const NProto::TKey& lhs, const NProto::TKey& rhs)
{
    return CompareKeys(lhs, rhs) == 0;
}

Stroka ToString(const NProto::TKey& key)
{
    return ToString(TNonOwningKey::FromProto(key));
}

NProto::TKey GetSuccessorKey(const NProto::TKey& key)
{
    NProto::TKey result;
    result.CopyFrom(key);
    auto* sentinelPart = result.add_parts();
    sentinelPart->set_type(EKeyPartType::MinSentinel);
    return result;
}

////////////////////////////////////////////////////////////////////////////////

TRefCountedInputChunk::TRefCountedInputChunk(const NProto::TInputChunk& other)
{
    CopyFrom(other);
}

TRefCountedInputChunkPtr SliceChunk(
    const NProto::TInputChunk& chunk,
    const TNullable<NProto::TKey>& startKey /*= Null*/,
    const TNullable<NProto::TKey>& endKey /*= Null*/)
{
    auto result = New<TRefCountedInputChunk>(chunk);

    const auto& slice = chunk.slice();

    if (startKey && (!slice.start_limit().has_key() || slice.start_limit().key() < startKey.Get())) {
        *result->mutable_slice()->mutable_start_limit()->mutable_key() = startKey.Get();
    }

    if (endKey && (!slice.end_limit().has_key() || slice.end_limit().key() > endKey.Get())) {
        *result->mutable_slice()->mutable_end_limit()->mutable_key() = endKey.Get();
    }

    return result;
}

std::vector<TRefCountedInputChunkPtr> SliceChunkEvenly(const NProto::TInputChunk& inputChunk, int count)
{
    YASSERT(count > 0);

    std::vector<TRefCountedInputChunkPtr> result;

    auto miscExt = GetProtoExtension<NChunkHolder::NProto::TMiscExt>(inputChunk.extensions());

    const auto& startLimit = inputChunk.slice().start_limit();
    // Inclusive.
    i64 startRowIndex = startLimit.has_row_index() ? startLimit.row_index() : 0;

    const auto& endLimit = inputChunk.slice().end_limit();
    // Exclusive.
    i64 endRowIndex = endLimit.has_row_index() ? endLimit.row_index() : miscExt.row_count();

    i64 rowCount = endRowIndex - startRowIndex;
    i64 lastRowIndex = startRowIndex;

    for (int i = 0; i < count; ++i) {
        i64 nextRowIndex = startRowIndex + rowCount * (i + 1) / count;
        if (lastRowIndex < nextRowIndex) {
            auto slicedChunk = New<TRefCountedInputChunk>(inputChunk);
<<<<<<< HEAD
            slicedChunk->mutable_slice()->mutable_start_limit()->set_row_index(sliceStartRowIndex);
            slicedChunk->mutable_slice()->mutable_end_limit()->set_row_index(sliceEndRowIndex);

            // This is merely an approximation.
            slicedChunk->set_uncompressed_data_size(inputChunk.uncompressed_data_size() / count + 1);
            slicedChunk->set_row_count(sliceEndRowIndex - sliceStartRowIndex);

=======
            slicedChunk->mutable_slice()->mutable_start_limit()->set_row_index(lastRowIndex);
            slicedChunk->mutable_slice()->mutable_end_limit()->set_row_index(nextRowIndex);
            
            // This is merely an approximation.
            slicedChunk->set_data_weight(inputChunk.data_weight() / count + 1);
            slicedChunk->set_row_count(nextRowIndex - lastRowIndex);
         
>>>>>>> 440c1909
            result.push_back(slicedChunk);

            lastRowIndex = nextRowIndex;
        }
    }
    
    return result;
}

////////////////////////////////////////////////////////////////////////////////

} // namespace NTableClient
} // namespace NYT<|MERGE_RESOLUTION|>--- conflicted
+++ resolved
@@ -145,29 +145,19 @@
         i64 nextRowIndex = startRowIndex + rowCount * (i + 1) / count;
         if (lastRowIndex < nextRowIndex) {
             auto slicedChunk = New<TRefCountedInputChunk>(inputChunk);
-<<<<<<< HEAD
-            slicedChunk->mutable_slice()->mutable_start_limit()->set_row_index(sliceStartRowIndex);
-            slicedChunk->mutable_slice()->mutable_end_limit()->set_row_index(sliceEndRowIndex);
-
-            // This is merely an approximation.
-            slicedChunk->set_uncompressed_data_size(inputChunk.uncompressed_data_size() / count + 1);
-            slicedChunk->set_row_count(sliceEndRowIndex - sliceStartRowIndex);
-
-=======
             slicedChunk->mutable_slice()->mutable_start_limit()->set_row_index(lastRowIndex);
             slicedChunk->mutable_slice()->mutable_end_limit()->set_row_index(nextRowIndex);
-            
+
             // This is merely an approximation.
             slicedChunk->set_data_weight(inputChunk.data_weight() / count + 1);
             slicedChunk->set_row_count(nextRowIndex - lastRowIndex);
-         
->>>>>>> 440c1909
+
             result.push_back(slicedChunk);
 
             lastRowIndex = nextRowIndex;
         }
     }
-    
+
     return result;
 }
 
