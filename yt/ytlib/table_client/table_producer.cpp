--- conflicted
+++ resolved
@@ -24,58 +24,48 @@
 
 bool TTableProducer::ProduceRow()
 {
-    static Stroka tableIndexKey = FormatEnum(EControlAttribute(EControlAttribute::TableIndex));
-
     auto row = Reader->GetRow();
     if (!row) {
         return false;
     }
 
-<<<<<<< HEAD
-    NTableClient::ProduceRow(Consumer, *row, Reader->GetRowAttributes());
+    const auto& tableIndex = Reader->GetTableIndex();
+
+    if (tableIndex != TableIndex) {
+        TableIndex = tableIndex;
+        YCHECK(tableIndex);
+        NTableClient::ProduceTableSwitch(Consumer, *TableIndex);
+    }
+
+    NTableClient::ProduceRow(Consumer, *row);
 
     return true;
 }
 
 ////////////////////////////////////////////////////////////////////////////////
 
-void ProduceRow(IYsonConsumer* consumer, const TRow& row, const TYsonString& attributes)
+void ProduceRow(IYsonConsumer* consumer, const TRow& row)
 {
     consumer->OnListItem();
-
-    if (!attributes.Data().empty()) {
-        consumer->OnBeginAttributes();
-        consumer->OnRaw(attributes.Data(), EYsonType::MapFragment);
-        consumer->OnEndAttributes();
-    }
 
     consumer->OnBeginMap();
     FOREACH (const auto& pair, row) {
         consumer->OnKeyedItem(pair.first);
         consumer->OnRaw(pair.second, EYsonType::Node);
-=======
-    const auto& tableIndex = Reader->GetTableIndex();
-
-    if (tableIndex != TableIndex) {
-        TableIndex = tableIndex;
-        YCHECK(tableIndex);
-
-        Consumer->OnListItem();
-        Consumer->OnBeginAttributes();
-        Consumer->OnKeyedItem(tableIndexKey);
-        Consumer->OnIntegerScalar(*TableIndex);
-        Consumer->OnEndAttributes();
-        Consumer->OnEntity();
-    }
-
-    Consumer->OnListItem();
-    Consumer->OnBeginMap();
-    FOREACH (auto& pair, *row) {
-        Consumer->OnKeyedItem(pair.first);
-        Consumer->OnRaw(pair.second, EYsonType::Node);
->>>>>>> e4dcb090
     }
     consumer->OnEndMap();
+}
+
+void ProduceTableSwitch(IYsonConsumer* consumer, int tableIndex)
+{
+    static Stroka tableIndexKey = FormatEnum(EControlAttribute(EControlAttribute::TableIndex));
+
+    consumer->OnListItem();
+    consumer->OnBeginAttributes();
+    consumer->OnKeyedItem(tableIndexKey);
+    consumer->OnIntegerScalar(tableIndex);
+    consumer->OnEndAttributes();
+    consumer->OnEntity();
 }
 
 ////////////////////////////////////////////////////////////////////////////////
