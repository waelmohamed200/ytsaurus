--- conflicted
+++ resolved
@@ -124,16 +124,6 @@
         : Data_(std::move(data))
     { }
 
-<<<<<<< HEAD
-    virtual TFuture<void> Open(
-        const TTableSchema& schema,
-        const TKeyColumns& /*keyColumns*/) override
-    {
-        return VoidFuture;
-    }
-
-=======
->>>>>>> eb8cdcd0
     virtual TFuture<void> Close() override
     {
         TPromise<void> readerReadyEvent;
