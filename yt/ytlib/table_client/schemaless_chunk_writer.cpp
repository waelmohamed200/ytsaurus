#include "schemaless_chunk_writer.h"
#include "chunk_meta_extensions.h"
#include "config.h"
#include "name_table.h"
#include "partitioner.h"
#include "schemaless_block_writer.h"
#include "schemaless_row_reorderer.h"
#include "table_ypath_proxy.h"
#include "helpers.h"
#include "row_buffer.h"

#include <yt/ytlib/api/client.h>
#include <yt/ytlib/api/transaction.h>

#include <yt/ytlib/table_chunk_format/column_writer.h>
#include <yt/ytlib/table_chunk_format/schemaless_column_writer.h>
#include <yt/ytlib/table_chunk_format/data_block_writer.h>

#include <yt/ytlib/chunk_client/chunk_writer.h>
#include <yt/ytlib/chunk_client/dispatcher.h>
#include <yt/ytlib/chunk_client/encoding_chunk_writer.h>
#include <yt/ytlib/chunk_client/multi_chunk_writer_base.h>
#include <yt/ytlib/chunk_client/helpers.h>

#include <yt/ytlib/cypress_client/cypress_ypath_proxy.h>

#include <yt/ytlib/object_client/object_service_proxy.h>
#include <yt/ytlib/object_client/helpers.h>

#include <yt/ytlib/transaction_client/helpers.h>
#include <yt/ytlib/transaction_client/transaction_listener.h>
#include <yt/ytlib/transaction_client/config.h>
#include <yt/ytlib/transaction_client/timestamp_provider.h>

#include <yt/ytlib/query_client/column_evaluator.h>

#include <yt/ytlib/api/transaction.h>
#include <yt/ytlib/api/config.h>
#include <yt/ytlib/api/native_connection.h>

#include <yt/ytlib/ypath/rich.h>

#include <yt/core/concurrency/scheduler.h>

#include <yt/core/misc/random.h>

#include <yt/core/ytree/helpers.h>

namespace NYT {
namespace NTableClient {

using namespace NChunkClient;
using namespace NChunkClient::NProto;
using namespace NConcurrency;
using namespace NCypressClient;
using namespace NObjectClient;
using namespace NTableClient::NProto;
using namespace NTableChunkFormat;
using namespace NRpc;
using namespace NApi;
using namespace NTransactionClient;
using namespace NNodeTrackerClient;
using namespace NYPath;
using namespace NYTree;
using namespace NYson;
using namespace NApi;

using NYT::ToProto;
using NYT::FromProto;
using NYT::TRange;

static const i64 PartitionRowCountThreshold = (i64)1000 * 1000;
static const i64 PartitionRowCountLimit = std::numeric_limits<i32>::max() - PartitionRowCountThreshold;

////////////////////////////////////////////////////////////////////////////////

const i64 MinRowRangeDataWeight = (i64) 64 * 1024;

////////////////////////////////////////////////////////////////////////////////

TChunkTimestamps::TChunkTimestamps()
{ }

TChunkTimestamps::TChunkTimestamps(TTimestamp minTimestamp, TTimestamp maxTimestamp)
    : MinTimestamp(minTimestamp)
    , MaxTimestamp(maxTimestamp)
{ }

////////////////////////////////////////////////////////////////////////////////

void ValidateRowWeight(i64 weight, const TChunkWriterConfigPtr& config, const TChunkWriterOptionsPtr& options)
{
    if (!options->ValidateRowWeight || weight < config->MaxRowWeight) {
        return;
    }

    THROW_ERROR_EXCEPTION(EErrorCode::RowWeightLimitExceeded, "Row weight is too large")
        << TErrorAttribute("row_weight", weight)
        << TErrorAttribute("row_weight_limit", config->MaxRowWeight);
}

void ValidateKeyWeight(i64 weight, const TChunkWriterConfigPtr& config, const TChunkWriterOptionsPtr& options)
{
    if (!options->ValidateKeyWeight || weight < config->MaxKeyWeight) {
        return;
    }

    THROW_ERROR_EXCEPTION(EErrorCode::RowWeightLimitExceeded, "Key weight is too large")
        << TErrorAttribute("key_weight", weight)
        << TErrorAttribute("key_weight_limit", config->MaxKeyWeight);
}

////////////////////////////////////////////////////////////////////////////////

class TUnversionedChunkWriterBase
    : public ISchemalessChunkWriter
{
public:
    TUnversionedChunkWriterBase(
        TChunkWriterConfigPtr config,
        TChunkWriterOptionsPtr options,
        IChunkWriterPtr chunkWriter,
        IBlockCachePtr blockCache,
        const TTableSchema& schema,
        const TChunkTimestamps& chunkTimestamps)
        : Logger(NLogging::TLogger(TableClientLogger)
            .AddTag("ChunkWriterId: %v", TGuid::Create()))
        , Schema_(schema)
        , ChunkTimestamps_(chunkTimestamps)
        , ChunkNameTable_(TNameTable::FromSchema(schema))
        , Config_(config)
        , Options_(options)
        , EncodingChunkWriter_(New<TEncodingChunkWriter>(
            config,
            options,
            chunkWriter,
            blockCache,
            Logger))
        , RandomGenerator_(RandomNumber<ui64>())
        , SamplingThreshold_(static_cast<ui64>(std::numeric_limits<ui64>::max() * Config_->SampleRate))
    { }

    virtual TFuture<void> Open() override
    {
        return VoidFuture;
    }

    virtual TFuture<void> Close() override
    {
        if (RowCount_ == 0) {
            // Empty chunk.
            return VoidFuture;
        }

        return BIND(&TUnversionedChunkWriterBase::DoClose, MakeStrong(this))
            .AsyncVia(TDispatcher::Get()->GetWriterInvoker())
            .Run();
    }

    virtual TFuture<void> GetReadyEvent() override
    {
        return EncodingChunkWriter_->GetReadyEvent();
    }

    virtual i64 GetMetaSize() const override
    {
        // Other meta parts are negligible.
        return BlockMetaExtSize_ + SamplesExtSize_ + ChunkNameTable_->GetByteSize();
    }

    virtual i64 GetDataSize() const override
    {
        return EncodingChunkWriter_->GetDataStatistics().compressed_data_size();
    }

    virtual bool IsCloseDemanded() const override
    {
        return false;
    }

    virtual NChunkClient::NProto::TChunkMeta GetMasterMeta() const override
    {
        TChunkMeta meta;
        SetProtoExtension(meta.mutable_extensions(), EncodingChunkWriter_->MiscExt());
        FillCommonMeta(&meta);

        if (IsSorted()) {
            SetProtoExtension(meta.mutable_extensions(), BoundaryKeysExt_);
        }

        return meta;
    }

    virtual NChunkClient::NProto::TChunkMeta GetSchedulerMeta() const override
    {
        return GetMasterMeta();
    }

    virtual NChunkClient::NProto::TChunkMeta GetNodeMeta() const override
    {
        return EncodingChunkWriter_->Meta();
    }

    virtual TChunkId GetChunkId() const override
    {
        return EncodingChunkWriter_->GetChunkId();
    }

    virtual NChunkClient::NProto::TDataStatistics GetDataStatistics() const override
    {
        auto dataStatistics = EncodingChunkWriter_->GetDataStatistics();
        dataStatistics.set_row_count(RowCount_);
        return dataStatistics;
    }

    virtual const TNameTablePtr& GetNameTable() const override
    {
        return ChunkNameTable_;
    }

    virtual const TTableSchema& GetSchema() const override
    {
        return Schema_;
    }

protected:
    const NLogging::TLogger Logger;

    const TTableSchema Schema_;
    const TChunkTimestamps ChunkTimestamps_;

    TNameTablePtr ChunkNameTable_;

    const TChunkWriterConfigPtr Config_;
    const TChunkWriterOptionsPtr Options_;

    i64 RowCount_ = 0;
    i64 DataWeight_ = 0;

    const TEncodingChunkWriterPtr EncodingChunkWriter_;
    TOwningKey LastKey_;

    NProto::TBlockMetaExt BlockMetaExt_;

    virtual ETableChunkFormat GetTableChunkFormat() const = 0;
    virtual bool SupportBoundaryKeys() const = 0;

    bool IsSorted() const
    {
        return Schema_.IsSorted() && SupportBoundaryKeys();
    }

    void RegisterBlock(TBlock& block, TUnversionedRow lastRow)
    {
        if (IsSorted()) {
            ToProto(
                block.Meta.mutable_last_key(),
                lastRow.Begin(),
                lastRow.Begin() + Schema_.GetKeyColumnCount());
        }

        block.Meta.set_block_index(BlockMetaExt_.blocks_size());

        BlockMetaExtSize_ += block.Meta.ByteSize();
        BlockMetaExt_.add_blocks()->Swap(&block.Meta);

        EncodingChunkWriter_->WriteBlock(std::move(block.Data));
    }

    void ProcessRowset(const TRange<TUnversionedRow>& rows)
    {
        if (rows.Empty()) {
            return;
        }

        EmitRandomSamples(rows);

        if (IsSorted()) {
            CaptureBoundaryKeys(rows);
        }
    }

    virtual void PrepareChunkMeta()
    {
        auto& miscExt = EncodingChunkWriter_->MiscExt();
        miscExt.set_sorted(IsSorted());
        miscExt.set_unique_keys(Schema_.GetUniqueKeys());
        miscExt.set_row_count(RowCount_);
        miscExt.set_data_weight(DataWeight_);

        if (ChunkTimestamps_.MinTimestamp != NullTimestamp) {
            miscExt.set_min_timestamp(ChunkTimestamps_.MinTimestamp);
        }
        if (ChunkTimestamps_.MaxTimestamp != NullTimestamp) {
            miscExt.set_max_timestamp(ChunkTimestamps_.MaxTimestamp);
        }

        auto& meta = EncodingChunkWriter_->Meta();
        FillCommonMeta(&meta);

        auto nameTableExt = ToProto<TNameTableExt>(ChunkNameTable_);
        SetProtoExtension(meta.mutable_extensions(), nameTableExt);

        auto schemaExt = ToProto<TTableSchemaExt>(Schema_);
        SetProtoExtension(meta.mutable_extensions(), schemaExt);

        SetProtoExtension(meta.mutable_extensions(), BlockMetaExt_);

        SetProtoExtension(meta.mutable_extensions(), SamplesExt_);

        if (IsSorted()) {
            ToProto(BoundaryKeysExt_.mutable_max(), LastKey_);
            SetProtoExtension(meta.mutable_extensions(), BoundaryKeysExt_);
        }

        if (Schema_.IsSorted()) {
            // Sorted or partition chunks.
            TKeyColumnsExt keyColumnsExt;
            NYT::ToProto(keyColumnsExt.mutable_names(), Schema_.GetKeyColumns());
            SetProtoExtension(meta.mutable_extensions(), keyColumnsExt);
        }
    }

    virtual void DoClose()
    {
        PrepareChunkMeta();
        EncodingChunkWriter_->Close();
    }

    i64 UpdateDataWeight(TUnversionedRow row)
    {
        i64 weight = 0;
        int keyColumnCount = IsSorted() ? Schema_.GetKeyColumnCount() : 0;

        for (int index = 0; index < keyColumnCount; ++index) {
            weight += GetDataWeight(row[index]);
        }
        ValidateKeyWeight(weight, Config_, Options_);

        for (int index = keyColumnCount; index < row.GetCount(); ++index) {
            weight += GetDataWeight(row[index]);
        }
        ValidateRowWeight(weight, Config_, Options_);
        DataWeight_ += weight;
        return weight;
    }

private:
    i64 BlockMetaExtSize_ = 0;

    NProto::TBoundaryKeysExt BoundaryKeysExt_;

    TRandomGenerator RandomGenerator_;
    const ui64 SamplingThreshold_;
    NProto::TSamplesExt SamplesExt_;
    i64 SamplesExtSize_ = 0;

    void FillCommonMeta(NChunkClient::NProto::TChunkMeta* meta) const
    {
        meta->set_type(static_cast<int>(EChunkType::Table));
        meta->set_version(static_cast<int>(GetTableChunkFormat()));
    }

    void EmitRandomSamples(const TRange<TUnversionedRow>& rows)
    {
        for (auto row : rows) {
            if (RandomGenerator_.Generate<ui64>() < SamplingThreshold_) {
                EmitSample(row);
            }
        }

        if (SamplesExtSize_ == 0) {
            EmitSample(rows.Front());
        }
    }

    void CaptureBoundaryKeys(const TRange<TUnversionedRow>& rows)
    {
        if (!BoundaryKeysExt_.has_min()) {
            auto firstRow = rows.Front();
            ToProto(
                BoundaryKeysExt_.mutable_min(),
                firstRow.Begin(),
                firstRow.Begin() + Schema_.GetKeyColumnCount());
        }

        auto lastRow = rows.Back();
        LastKey_ = TOwningKey(lastRow.Begin(), lastRow.Begin() + Schema_.GetKeyColumnCount());
    }

    void EmitSample(TUnversionedRow row)
    {
        SmallVector<TUnversionedValue, TypicalColumnCount> sampleValues;
        int weight = 0;
        for (auto it = row.Begin(); it != row.End(); ++it) {
            sampleValues.push_back(*it);
            auto& value = sampleValues.back();
            weight += GetDataWeight(value);

            if (value.Type == EValueType::Any) {
                // Composite types are non-comparable, so we don't store it inside samples.
                value.Length = 0;
            } else if (value.Type == EValueType::String) {
                value.Length = std::min(static_cast<int>(value.Length), MaxSampleSize);
            }
        }

        auto entry = SerializeToString(sampleValues.begin(), sampleValues.end());
        SamplesExt_.add_entries(entry);
        SamplesExt_.add_weights(weight);
        SamplesExtSize_ += entry.length();
    }
};

////////////////////////////////////////////////////////////////////////////////

class TSchemalessChunkWriter
    : public TUnversionedChunkWriterBase
{
public:
    TSchemalessChunkWriter(
        TChunkWriterConfigPtr config,
        TChunkWriterOptionsPtr options,
        IChunkWriterPtr chunkWriter,
        IBlockCachePtr blockCache,
        const TTableSchema& schema,
        const TChunkTimestamps& chunkTimestamps)
        : TUnversionedChunkWriterBase(
            config,
            options,
            chunkWriter,
            blockCache,
            schema,
            chunkTimestamps)
    {
        BlockWriter_.reset(new THorizontalSchemalessBlockWriter);
    }

    virtual i64 GetDataSize() const override
    {
        return TUnversionedChunkWriterBase::GetDataSize() +
           (BlockWriter_ ? BlockWriter_->GetBlockSize() : 0);
    }

    virtual bool Write(const TRange<TUnversionedRow>& rows) override
    {
        for (auto row : rows) {
            UpdateDataWeight(row);
            ++RowCount_;
            BlockWriter_->WriteRow(row);

            if (BlockWriter_->GetBlockSize() >= Config_->BlockSize) {
                auto block = BlockWriter_->FlushBlock();
                block.Meta.set_chunk_row_count(RowCount_);
                RegisterBlock(block, row);
                BlockWriter_.reset(new THorizontalSchemalessBlockWriter);
            }
        }

        ProcessRowset(rows);
        return EncodingChunkWriter_->IsReady();
    }

private:
    std::unique_ptr<THorizontalSchemalessBlockWriter> BlockWriter_;

    virtual ETableChunkFormat GetTableChunkFormat() const override
    {
        return ETableChunkFormat::SchemalessHorizontal;
    }

    virtual bool SupportBoundaryKeys() const
    {
        return true;
    }

    void DoClose()
    {
        if (BlockWriter_->GetRowCount() > 0) {
            auto block = BlockWriter_->FlushBlock();
            block.Meta.set_chunk_row_count(RowCount_);
            RegisterBlock(block, LastKey_.Get());
        }

        TUnversionedChunkWriterBase::DoClose();
    }
};

////////////////////////////////////////////////////////////////////////////////

class TColumnUnversionedChunkWriter
    : public TUnversionedChunkWriterBase
{
public:
    TColumnUnversionedChunkWriter(
        TChunkWriterConfigPtr config,
        TChunkWriterOptionsPtr options,
        IChunkWriterPtr chunkWriter,
        IBlockCachePtr blockCache,
        const TTableSchema& schema,
        const TChunkTimestamps& chunkTimestamps)
        : TUnversionedChunkWriterBase(
            config,
            options,
            chunkWriter,
            blockCache,
            schema,
            chunkTimestamps)
        , DataToBlockFlush_(Config_->BlockSize)
    {
        // Only scan-optimized version for now.
        yhash_map<Stroka, TDataBlockWriter*> groupBlockWriters;
        for (const auto& column : Schema_.Columns()) {
            if (column.Group && groupBlockWriters.find(*column.Group) == groupBlockWriters.end()) {
                auto blockWriter = std::make_unique<TDataBlockWriter>();
                groupBlockWriters[*column.Group] = blockWriter.get();
                BlockWriters_.emplace_back(std::move(blockWriter));
            }
        }

        auto getBlockWriter = [&] (const NTableClient::TColumnSchema& columnSchema) -> TDataBlockWriter* {
            if (columnSchema.Group) {
                return groupBlockWriters[*columnSchema.Group];
            } else {
                BlockWriters_.emplace_back(std::make_unique<TDataBlockWriter>());
                return BlockWriters_.back().get();
            }
        };

        for (int columnIndex = 0; columnIndex < Schema_.Columns().size(); ++columnIndex) {
            const auto& column = Schema_.Columns()[columnIndex];
            ValueColumnWriters_.emplace_back(CreateUnversionedColumnWriter(
                column,
                columnIndex,
                getBlockWriter(column)));
        }

        if (!Schema_.GetStrict()) {
             auto blockWriter = std::make_unique<TDataBlockWriter>();
             ValueColumnWriters_.emplace_back(CreateSchemalessColumnWriter(
                Schema_.Columns().size(),
                blockWriter.get()));
             BlockWriters_.emplace_back(std::move(blockWriter));
        }

        YCHECK(BlockWriters_.size() > 0);
    }

    virtual bool Write(const TRange<TUnversionedRow>& rows) override
    {
        int startRowIndex = 0;
        while (startRowIndex < rows.Size()) {
            i64 weight = 0;
            int rowIndex = startRowIndex;
            for (; rowIndex < rows.Size() && weight < DataToBlockFlush_; ++rowIndex) {
                weight += UpdateDataWeight(rows[rowIndex]);
            }

            auto range = MakeRange(rows.Begin() + startRowIndex, rows.Begin() + rowIndex);
            for (auto& columnWriter : ValueColumnWriters_) {
                columnWriter->WriteUnversionedValues(range);
            }

            RowCount_ += range.Size();

            startRowIndex = rowIndex;

            TryFlushBlock(rows[rowIndex - 1]);
        }

        ProcessRowset(rows);

        return EncodingChunkWriter_->IsReady();
    }

    virtual i64 GetDataSize() const override
    {
        i64 result = TUnversionedChunkWriterBase::GetDataSize();
        for (const auto& blockWriter : BlockWriters_) {
            result += blockWriter->GetCurrentSize();
        }
        return result;
    }

private:
    std::vector<std::unique_ptr<TDataBlockWriter>> BlockWriters_;
    std::vector<std::unique_ptr<IValueColumnWriter>> ValueColumnWriters_;

    i64 DataToBlockFlush_;

    virtual ETableChunkFormat GetTableChunkFormat() const override
    {
        return ETableChunkFormat::UnversionedColumnar;
    }

    virtual bool SupportBoundaryKeys() const
    {
        return true;
    }

    void TryFlushBlock(TUnversionedRow lastRow)
    {
        while (true) {
            i64 totalSize = 0;
            i64 maxWriterSize = -1;
            int maxWriterIndex = -1;

            for (int i = 0; i < BlockWriters_.size(); ++i) {
                auto size = BlockWriters_[i]->GetCurrentSize();
                totalSize += size;
                if (size > maxWriterSize) {
                    maxWriterIndex = i;
                    maxWriterSize = size;
                }
            }

            YCHECK(maxWriterIndex >= 0);

            if (totalSize > Config_->MaxBufferSize || maxWriterSize > Config_->BlockSize) {
                FinishBlock(maxWriterIndex, lastRow);
            } else {
                DataToBlockFlush_ = std::min(Config_->MaxBufferSize - totalSize, Config_->BlockSize - maxWriterSize);
                DataToBlockFlush_ = std::max(MinRowRangeDataWeight, DataToBlockFlush_);

                break;
            }
        }
    }

    void FinishBlock(int blockWriterIndex, TUnversionedRow lastRow)
    {
        auto block = BlockWriters_[blockWriterIndex]->DumpBlock(BlockMetaExt_.blocks_size(), RowCount_);
        block.Meta.set_chunk_row_count(RowCount_);
        RegisterBlock(block, lastRow);
    }

    virtual void DoClose() override
    {
        using NYT::ToProto;

        for (int i = 0; i < BlockWriters_.size(); ++i) {
            if (BlockWriters_[i]->GetCurrentSize() > 0) {
                FinishBlock(i, LastKey_.Get());
            }
        }

        TUnversionedChunkWriterBase::DoClose();
    }

    virtual void PrepareChunkMeta() override
    {
        TUnversionedChunkWriterBase::PrepareChunkMeta();

        auto& meta = EncodingChunkWriter_->Meta();

        NProto::TColumnMetaExt columnMetaExt;
        for (const auto& valueColumnWriter : ValueColumnWriters_) {
            *columnMetaExt.add_columns() = valueColumnWriter->ColumnMeta();
        }

        SetProtoExtension(meta.mutable_extensions(), columnMetaExt);
    }
};

////////////////////////////////////////////////////////////////////////////////

ISchemalessChunkWriterPtr CreateSchemalessChunkWriter(
    TChunkWriterConfigPtr config,
    TChunkWriterOptionsPtr options,
    const TTableSchema& schema,
    IChunkWriterPtr chunkWriter,
    const TChunkTimestamps& chunkTimestamps,
    IBlockCachePtr blockCache)
{
    if (options->OptimizeFor == EOptimizeFor::Lookup) {
        return New<TSchemalessChunkWriter>(
            config,
            options,
            chunkWriter,
            blockCache,
            schema,
            chunkTimestamps);
    } else {
        return New<TColumnUnversionedChunkWriter>(
            config,
            options,
            chunkWriter,
            blockCache,
            schema,
            chunkTimestamps);
    }
}

////////////////////////////////////////////////////////////////////////////////

class TPartitionChunkWriter
    : public TUnversionedChunkWriterBase
{
public:
    TPartitionChunkWriter(
        TChunkWriterConfigPtr config,
        TChunkWriterOptionsPtr options,
        IChunkWriterPtr chunkWriter,
        IBlockCachePtr blockCache,
        const TTableSchema& schema,
        int partitionCount)
        : TUnversionedChunkWriterBase(
            std::move(config),
            std::move(options),
            std::move(chunkWriter),
            std::move(blockCache),
            schema,
            TChunkTimestamps())
    {
        PartitionsExt_.mutable_row_counts()->Resize(partitionCount, 0);
        PartitionsExt_.mutable_uncompressed_data_sizes()->Resize(partitionCount, 0);
    }

    bool WriteBlock(TBlock block)
    {
        RowCount_ += block.Meta.row_count();
        block.Meta.set_chunk_row_count(RowCount_);

        // For partition chunks we may assume that data weight is equal to uncompressed data size.
        DataWeight_ += block.Meta.uncompressed_size();

        PartitionsExt_.set_row_counts(
            block.Meta.partition_index(),
            PartitionsExt_.row_counts(block.Meta.partition_index()) + block.Meta.row_count());

        PartitionsExt_.set_uncompressed_data_sizes(
            block.Meta.partition_index(),
            PartitionsExt_.uncompressed_data_sizes(block.Meta.partition_index()) + block.Meta.uncompressed_size());

        LargestPartitionRowCount_ = std::max(PartitionsExt_.row_counts(block.Meta.partition_index()), LargestPartitionRowCount_);

        // Don't store last block keys in partition chunks.
        RegisterBlock(block, TUnversionedRow());
        return EncodingChunkWriter_->IsReady();
    }

    virtual bool SupportBoundaryKeys() const override
    {
        return false;
    }

    virtual bool Write(const TRange<TUnversionedRow>& rows) override
    {
        // This method is never called for partition chunks.
        // Blocks are formed in the multi chunk writer.
        Y_UNREACHABLE();
    }

    virtual i64 GetDataSize() const override
    {
        // Retrun uncompressed data size to make smaller chunks and better balance partition data
        // between HDDs. Also returning uncompressed data makes chunk switch deterministic,
        // since compression is asynchronous.
        return EncodingChunkWriter_->GetDataStatistics().uncompressed_data_size();
    }

    virtual TChunkMeta GetSchedulerMeta() const override
    {
        auto meta = TUnversionedChunkWriterBase::GetSchedulerMeta();
        SetProtoExtension(meta.mutable_extensions(), PartitionsExt_);
        return meta;
    }

    virtual bool IsCloseDemanded() const override
    {
        return LargestPartitionRowCount_ > PartitionRowCountLimit;
    }

    virtual i64 GetMetaSize() const override
    {
        return TUnversionedChunkWriterBase::GetMetaSize() +
            // PartitionsExt.
            2 * sizeof(i64) * PartitionsExt_.row_counts_size();
    }

private:
    TPartitionsExt PartitionsExt_;
    i64 LargestPartitionRowCount_ = 0;

    virtual ETableChunkFormat GetTableChunkFormat() const override
    {
        return ETableChunkFormat::SchemalessHorizontal;
    }

    virtual void PrepareChunkMeta() override
    {
        TUnversionedChunkWriterBase::PrepareChunkMeta();

        LOG_DEBUG("Partition totals: %v", PartitionsExt_.DebugString());

        auto& meta = EncodingChunkWriter_->Meta();

        SetProtoExtension(meta.mutable_extensions(), PartitionsExt_);
    }
};

DECLARE_REFCOUNTED_CLASS(TPartitionChunkWriter)
DEFINE_REFCOUNTED_TYPE(TPartitionChunkWriter)

////////////////////////////////////////////////////////////////////////////////

struct TSchemalessChunkWriterTag {};

class TSchemalessMultiChunkWriterBase
    : public TNontemplateMultiChunkWriterBase
    , public ISchemalessMultiChunkWriter
{
public:
    TSchemalessMultiChunkWriterBase(
        TTableWriterConfigPtr config,
        TTableWriterOptionsPtr options,
        INativeClientPtr client,
        TCellTag cellTag,
        const TTransactionId& transactionId,
        const TChunkListId& parentChunkListId,
        TNameTablePtr nameTable,
        const TTableSchema& schema,
        TOwningKey lastKey,
        IThroughputThrottlerPtr throttler,
        IBlockCachePtr blockCache)
        : TNontemplateMultiChunkWriterBase(
            config,
            options,
            client,
            cellTag,
            transactionId,
            parentChunkListId,
            throttler,
            blockCache)
        , Config_(config)
        , Options_(options)
        , NameTable_(nameTable)
        , Schema_(schema)
        , LastKey_(lastKey)
    { }

    virtual TFuture<void> GetReadyEvent() override
    {
        if (Error_.IsOK()) {
            return TNontemplateMultiChunkWriterBase::GetReadyEvent();
        } else {
            return MakeFuture(Error_);
        }
    }

    virtual const TNameTablePtr& GetNameTable() const override
    {
        return NameTable_;
    }

    virtual const TTableSchema& GetSchema() const override
    {
        return Schema_;
    }

protected:
    const TTableWriterConfigPtr Config_;
    const TTableWriterOptionsPtr Options_;
    const TNameTablePtr NameTable_;
    const TTableSchema Schema_;

    TError Error_;


    virtual TNameTablePtr GetChunkNameTable() = 0;

    void ResetIdMapping()
    {
        IdMapping_.clear();
    }

    std::vector<TUnversionedRow> ReorderAndValidateRows(const TRange<TUnversionedRow>& rows)
    {
        RowBuffer_->Clear();

        std::vector<TUnversionedRow> result;
        result.reserve(rows.Size());

        for (auto row : rows) {
            ValidateDuplicateIds(row);

            int maxColumnCount = Schema_.Columns().size() + (Schema_.GetStrict() ? 0 : row.GetCount());
            auto mutableRow = TMutableUnversionedRow::Allocate(RowBuffer_->GetPool(), maxColumnCount);
            int columnCount = Schema_.Columns().size();

            for (int i = 0; i < Schema_.Columns().size(); ++i) {
                // Id for schema columns in chunk name table always coincide with column index in schema.
                mutableRow[i] = MakeUnversionedSentinelValue(EValueType::Null, i);
            }

            for (const auto* valueIt = row.Begin(); valueIt != row.End(); ++valueIt) {
                if (IdMapping_.size() <= valueIt->Id) {
                    IdMapping_.resize(valueIt->Id + 1, -1);
                }

                if (IdMapping_[valueIt->Id] == -1) {
                    IdMapping_[valueIt->Id] = GetChunkNameTable()->GetIdOrRegisterName(NameTable_->GetName(valueIt->Id));
                }

                int id = IdMapping_[valueIt->Id];
                if (id < Schema_.Columns().size()) {
                    // Validate schema column types.
                    const auto& column = Schema_.Columns()[id];
                    if (valueIt->Type != column.Type &&
                        valueIt->Type != EValueType::Null &&
                        column.Type != EValueType::Any)
                    {
                        THROW_ERROR_EXCEPTION(
                            EErrorCode::SchemaViolation,
                            "Invalid type of column %Qv: expected %Qlv or %Qlv but got %Qlv",
                            column.Name,
                            column.Type,
                            EValueType::Null,
                            valueIt->Type);
                    }

                    mutableRow[id] = *valueIt;
                    mutableRow[id].Id = id;
                } else {
                    // Validate non-schema columns for
                    if (Schema_.GetStrict()) {
                        THROW_ERROR_EXCEPTION(
                            EErrorCode::SchemaViolation,
                            "Unknown column %Qv in strict schema",
                            NameTable_->GetName(valueIt->Id));
                    }

                    mutableRow[columnCount] = *valueIt;
                    mutableRow[columnCount].Id = id;
                    ++columnCount;
                }
            }

            ValidateColumnCount(columnCount);
            mutableRow.SetCount(columnCount);

            EvaluateComputedColumns(mutableRow);

            result.push_back(mutableRow);
        }

        ValidateSortAndUnique(result);
        return result;
    }

private:
    TUnversionedOwningRowBuilder KeyBuilder_;
    TOwningKey LastKey_;

    TRowBufferPtr RowBuffer_ = New<TRowBuffer>(TSchemalessChunkWriterTag());


    // Maps global name table indexes into chunk name table indexes.
    std::vector<int> IdMapping_;

    // For duplicate id validation.
    SmallVector<i64, TypicalColumnCount> IdValidationMarks_;
    i64 CurrentIdValidationMark_ = 1;

    void EvaluateComputedColumns(TMutableUnversionedRow row)
    {
        if (Options_->EvaluateComputedColumns) {
            auto evaluator = Client_->GetNativeConnection()->GetColumnEvaluatorCache()->Find(Schema_);
            evaluator->EvaluateKeys(row, RowBuffer_);
        }
    }

    void ValidateColumnCount(int columnCount)
    {
        if (!Options_->ValidateColumnCount || columnCount < MaxColumnId) {
            return;
        }

        THROW_ERROR_EXCEPTION("Too many columns in row")
                << TErrorAttribute("column_count", columnCount)
                << TErrorAttribute("max_column_count", MaxColumnId);
    }

    void ValidateDuplicateIds(TUnversionedRow row)
    {
        if (!Options_->ValidateDuplicateIds) {
            return;
        }

        auto mark = CurrentIdValidationMark_++;
        for (const auto* value = row.Begin(); value != row.End(); ++value) {
            auto id = value->Id;
            if (id >= IdValidationMarks_.size()) {
                IdValidationMarks_.resize(std::max(IdValidationMarks_.size() * 2, static_cast<size_t>(id) + 1));
            }
            auto& idMark = IdValidationMarks_[id];
            if (idMark == mark) {
                THROW_ERROR_EXCEPTION("Duplicate column in unversioned row")
                     << TErrorAttribute("id", id)
                     << TErrorAttribute("column_name", NameTable_->GetName(id));
            }
            idMark = mark;
        }
    }

    void ValidateSortAndUnique(const std::vector<TUnversionedRow>& rows)
    {
        if (!Schema_.IsSorted() || !Options_->ValidateSorted || rows.empty()) {
            return;
        }

        ValidateSortOrder(LastKey_.Get(), rows.front());

        for (int i = 1; i < rows.size(); ++i) {
            ValidateSortOrder(rows[i-1], rows[i]);
        }

        const auto& lastKey = rows.back();
        for (int i = 0; i < Schema_.GetKeyColumnCount(); ++i) {
            KeyBuilder_.AddValue(lastKey[i]);
        }
        LastKey_ = KeyBuilder_.FinishRow();
    }

    void ValidateSortOrder(TUnversionedRow lhs, TUnversionedRow rhs)
    {
        int cmp = CompareRows(lhs, rhs, Schema_.GetKeyColumnCount());
        if (cmp < 0) {
            return;
        }

        if (cmp == 0 && !Options_->ValidateUniqueKeys) {
            return;
        }

        // Output error.
        TUnversionedOwningRowBuilder leftBuilder, rightBuilder;
        for (int i = 0; i < Schema_.GetKeyColumnCount(); ++i) {
            leftBuilder.AddValue(lhs[i]);
            rightBuilder.AddValue(rhs[i]);
        }

        if (cmp == 0) {
            THROW_ERROR_EXCEPTION(
                EErrorCode::UniqueKeyViolation,
                "Duplicated key: %v",
                leftBuilder.FinishRow().Get());
        } else {
            if (Options_->ExplodeOnValidationError) {
                Y_UNREACHABLE();
            }

            THROW_ERROR_EXCEPTION(
                EErrorCode::SortOrderViolation,
                "Sort order violation: %v > %v",
                leftBuilder.FinishRow().Get(),
                rightBuilder.FinishRow().Get());
        }
    }
};

////////////////////////////////////////////////////////////////////////////////

class TPartitionMultiChunkWriter
    : public TSchemalessMultiChunkWriterBase
{
public:
    TPartitionMultiChunkWriter(
        TTableWriterConfigPtr config,
        TTableWriterOptionsPtr options,
        INativeClientPtr client,
        TCellTag cellTag,
        const TTransactionId& transactionId,
        const TChunkListId& parentChunkListId,
        TNameTablePtr nameTable,
        const TTableSchema& schema,
        IPartitionerPtr partitioner,
        IThroughputThrottlerPtr throttler,
        IBlockCachePtr blockCache)
        : TSchemalessMultiChunkWriterBase(
            config,
            options,
            client,
            cellTag,
            transactionId,
            parentChunkListId,
            nameTable,
            schema,
            TOwningKey(),
            throttler,
            blockCache)
        , Partitioner_(partitioner)
        , BlockReserveSize_(std::max(config->MaxBufferSize / partitioner->GetPartitionCount() / 2, i64(1)))
    {
        Logger.AddTag("PartitionMultiChunkWriter: %s", TGuid::Create());

        int partitionCount = Partitioner_->GetPartitionCount();
        BlockWriters_.reserve(partitionCount);

        for (int partitionIndex = 0; partitionIndex < partitionCount; ++partitionIndex) {
            BlockWriters_.emplace_back(new THorizontalSchemalessBlockWriter(BlockReserveSize_));
            CurrentBufferCapacity_ += BlockWriters_.back()->GetCapacity();
        }

        ChunkWriterFactory_ = [=] (IChunkWriterPtr underlyingWriter) {
            return New<TPartitionChunkWriter>(
                config,
                options,
                std::move(underlyingWriter),
                blockCache,
                Schema_,
                partitionCount);
        };
    }

    virtual bool Write(const TRange<TUnversionedRow>& rows) override
    {
        YCHECK(!SwitchingSession_);

        if (!Error_.IsOK()) {
            return false;
        }

        try {
            auto reorderedRows = ReorderAndValidateRows(rows);

            for (auto row : reorderedRows) {
                WriteRow(row);
            }

            // Return true if current writer is ready for more data and
            // we didn't switch to the next chunk.
            bool readyForMore = DumpLargeBlocks();
            bool switched = TrySwitchSession();
            return readyForMore && !switched;
        } catch (const std::exception& ex) {
            Error_ = TError(ex);
            LOG_WARNING(Error_, "Partition multi chunk writer failed");
            return false;
        }
    }

    virtual TFuture<void> Close() override
    {
        return BIND(&TPartitionMultiChunkWriter::DoClose, MakeStrong(this))
            .AsyncVia(TDispatcher::Get()->GetWriterInvoker())
            .Run();
    }

private:
    const IPartitionerPtr Partitioner_;
    const i64 BlockReserveSize_;

    std::function<TPartitionChunkWriterPtr(IChunkWriterPtr)> ChunkWriterFactory_;

    yhash_set<int> LargePartitons_;
    std::vector<std::unique_ptr<THorizontalSchemalessBlockWriter>> BlockWriters_;

    TNameTablePtr ChunkNameTable_;

    i64 CurrentBufferCapacity_ = 0;

    TPartitionChunkWriterPtr CurrentWriter_;

    TError Error_;

    virtual IChunkWriterBasePtr CreateTemplateWriter(IChunkWriterPtr underlyingWriter) override
    {
        CurrentWriter_ = ChunkWriterFactory_(std::move(underlyingWriter));
        // Since we form blocks outside chunk writer, we must synchronize name tables between different chunks.
        if (ChunkNameTable_) {
            for (int id = 0; id < ChunkNameTable_->GetSize(); ++id) {
                YCHECK(CurrentWriter_->GetNameTable()->GetIdOrRegisterName(ChunkNameTable_->GetName(id)) == id);
            }
        }
        ChunkNameTable_ = CurrentWriter_->GetNameTable();
        return CurrentWriter_;
    }

    virtual TNameTablePtr GetChunkNameTable() override
    {
        return ChunkNameTable_;
    }

    void DoClose()
    {
        if (!Error_.IsOK()) {
            THROW_ERROR Error_;
        }

        for (int partitionIndex = 0; partitionIndex < Partitioner_->GetPartitionCount(); ++partitionIndex) {
            auto& blockWriter = BlockWriters_[partitionIndex];
            if (blockWriter->GetRowCount() > 0) {
                bool readyForMore = FlushBlock(partitionIndex);
                bool switched = TrySwitchSession();

                if (!readyForMore || switched) {
                    WaitFor(GetReadyEvent())
                        .ThrowOnError();
                }
            }
        }

        WaitFor(TNontemplateMultiChunkWriterBase::Close())
            .ThrowOnError();
    }

    void WriteRow(TUnversionedRow row)
    {
        i64 weight = GetDataWeight(row);
        ValidateRowWeight(weight, Config_, Options_);

        auto partitionIndex = Partitioner_->GetPartitionIndex(row);
        auto& blockWriter = BlockWriters_[partitionIndex];

        CurrentBufferCapacity_ -= blockWriter->GetCapacity();

        blockWriter->WriteRow(row);

        CurrentBufferCapacity_ += blockWriter->GetCapacity();

        if (blockWriter->GetRowCount() >= PartitionRowCountThreshold ||
            blockWriter->GetBlockSize() > Config_->BlockSize)
        {
            LargePartitons_.insert(partitionIndex);
        }
    }

    bool DumpLargeBlocks()
    {
        bool readyForMore = true;
        for (auto partitionIndex : LargePartitons_) {
            readyForMore = FlushBlock(partitionIndex);
        }
        LargePartitons_.clear();

        while (CurrentBufferCapacity_ > Config_->MaxBufferSize) {
            i64 largestPartitonSize = -1;
            int largestPartitionIndex = -1;
            for (int partitionIndex = 0; partitionIndex < BlockWriters_.size(); ++partitionIndex) {
                auto& blockWriter = BlockWriters_[partitionIndex];
                if (blockWriter->GetBlockSize() > largestPartitonSize) {
                    largestPartitonSize = blockWriter->GetBlockSize();
                    largestPartitionIndex = partitionIndex;
                }
            }

            readyForMore = FlushBlock(largestPartitionIndex);
        }

        return readyForMore;
    }

    bool FlushBlock(int partitionIndex)
    {
        auto& blockWriter = BlockWriters_[partitionIndex];
        CurrentBufferCapacity_ -= blockWriter->GetCapacity();

        auto block = blockWriter->FlushBlock();
        block.Meta.set_partition_index(partitionIndex);
        blockWriter.reset(new THorizontalSchemalessBlockWriter(BlockReserveSize_));
        CurrentBufferCapacity_ += blockWriter->GetCapacity();

        LOG_DEBUG("Flushing partition block (PartitonIndex: %v, BlockSize: %v, BlockRowCount: %v, CurrentBufferCapacity: %v)",
            partitionIndex,
            block.Meta.uncompressed_size(),
            block.Meta.row_count(),
            CurrentBufferCapacity_);

        return CurrentWriter_->WriteBlock(std::move(block));
    }
};

////////////////////////////////////////////////////////////////////////////////

ISchemalessMultiChunkWriterPtr CreatePartitionMultiChunkWriter(
    TTableWriterConfigPtr config,
    TTableWriterOptionsPtr options,
    TNameTablePtr nameTable,
    const TTableSchema& schema,
    INativeClientPtr client,
    TCellTag cellTag,
    const TTransactionId& transactionId,
    const TChunkListId& parentChunkListId,
    IPartitionerPtr partitioner,
    IThroughputThrottlerPtr throttler,
    IBlockCachePtr blockCache)
{
    return New<TPartitionMultiChunkWriter>(
        std::move(config),
        std::move(options),
        std::move(client),
        cellTag,
        transactionId,
        parentChunkListId,
        std::move(nameTable),
        schema,
        std::move(partitioner),
        std::move(throttler),
        std::move(blockCache));
}

////////////////////////////////////////////////////////////////////////////////

class TSchemalessMultiChunkWriter
    : public TSchemalessMultiChunkWriterBase
{
public:
    TSchemalessMultiChunkWriter(
        TTableWriterConfigPtr config,
        TTableWriterOptionsPtr options,
        INativeClientPtr client,
        TCellTag cellTag,
        const TTransactionId& transactionId,
        const TChunkListId& parentChunkListId,
        std::function<ISchemalessChunkWriterPtr(IChunkWriterPtr)> createChunkWriter,
        TNameTablePtr nameTable,
        const TTableSchema& schema,
        TOwningKey lastKey,
        IThroughputThrottlerPtr throttler,
        IBlockCachePtr blockCache)
        : TSchemalessMultiChunkWriterBase(
            config,
            options,
            client,
            cellTag,
            transactionId,
            parentChunkListId,
            nameTable,
            schema,
            lastKey,
            throttler,
            blockCache)
        , CreateChunkWriter_(createChunkWriter)
    { }

    virtual bool Write(const TRange<TUnversionedRow>& rows) override
    {
        YCHECK(!SwitchingSession_);

        try {
            auto reorderedRows = ReorderAndValidateRows(rows);

            // Return true if current writer is ready for more data and
            // we didn't switch to the next chunk.
            bool readyForMore = CurrentWriter_->Write(reorderedRows);
            bool switched = TrySwitchSession();
            return readyForMore && !switched;
        } catch (const std::exception& ex) {
            Error_ = TError(ex);
            return false;
        }
    }

private:
    const std::function<ISchemalessChunkWriterPtr(IChunkWriterPtr)> CreateChunkWriter_;

    ISchemalessChunkWriterPtr CurrentWriter_;

    virtual TNameTablePtr GetChunkNameTable() override
    {
        return CurrentWriter_->GetNameTable();
    }

    virtual IChunkWriterBasePtr CreateTemplateWriter(IChunkWriterPtr underlyingWriter) override
    {
        CurrentWriter_ = CreateChunkWriter_(underlyingWriter);
        ResetIdMapping();
        return CurrentWriter_;
    }
};

////////////////////////////////////////////////////////////////////////////////

ISchemalessMultiChunkWriterPtr CreateSchemalessMultiChunkWriter(
    TTableWriterConfigPtr config,
    TTableWriterOptionsPtr options,
    TNameTablePtr nameTable,
    const TTableSchema& schema,
    TOwningKey lastKey,
    INativeClientPtr client,
    TCellTag cellTag,
    const TTransactionId& transactionId,
    const TChunkListId& parentChunkListId,
    const TChunkTimestamps& chunkTimestamps,
    IThroughputThrottlerPtr throttler,
    IBlockCachePtr blockCache)
{
    auto createChunkWriter = [=] (IChunkWriterPtr underlyingWriter) {
        return CreateSchemalessChunkWriter(
            config,
            options,
            schema,
            underlyingWriter,
            chunkTimestamps,
            blockCache);
    };

    return New<TSchemalessMultiChunkWriter>(
        config,
        options,
        client,
        cellTag,
        transactionId,
        parentChunkListId,
        createChunkWriter,
        nameTable,
        schema,
        lastKey,
        throttler,
        blockCache);
}

////////////////////////////////////////////////////////////////////////////////

class TSchemalessTableWriter
    : public ISchemalessWriter
    , public TTransactionListener
{
public:
    TSchemalessTableWriter(
        TTableWriterConfigPtr config,
        TTableWriterOptionsPtr options,
        const TRichYPath& richPath,
        TNameTablePtr nameTable,
        INativeClientPtr client,
        ITransactionPtr transaction,
        IThroughputThrottlerPtr throttler,
        IBlockCachePtr blockCache)
        : Logger(TableClientLogger)
        , Config_(CloneYsonSerializable(config))
        , Options_(options)
        , RichPath_(richPath)
        , NameTable_(nameTable)
        , Client_(client)
        , Transaction_(transaction)
        , Throttler_(throttler)
        , BlockCache_(blockCache)
        , TransactionId_(transaction ? transaction->GetId() : NullTransactionId)
    {
        if (Transaction_) {
            ListenTransaction(Transaction_);
        }

        Config_->WorkloadDescriptor.Annotations.push_back(Format("TablePath: %v", RichPath_.GetPath()));

        Logger.AddTag("Path: %v, TransactionId: %v",
            RichPath_.GetPath(),
            TransactionId_);
    }

    virtual TFuture<void> Open() override
    {
        return BIND(&TSchemalessTableWriter::DoOpen, MakeStrong(this))
            .AsyncVia(NChunkClient::TDispatcher::Get()->GetWriterInvoker())
            .Run();
    }

    virtual bool Write(const TRange<TUnversionedRow>& rows) override
    {
        YCHECK(UnderlyingWriter_);
        if (IsAborted()) {
            return false;
        }

        return UnderlyingWriter_->Write(rows);
    }

    virtual TFuture<void> GetReadyEvent() override
    {
        if (IsAborted()) {
            return MakeFuture(TError("Transaction %v aborted",
                 TransactionId_));
        }
        return UnderlyingWriter_->GetReadyEvent();
    }

    virtual TFuture<void> Close() override
    {
        return BIND(&TSchemalessTableWriter::DoClose, MakeStrong(this))
            .AsyncVia(NChunkClient::TDispatcher::Get()->GetWriterInvoker())
            .Run();
    }

    virtual const TNameTablePtr& GetNameTable() const override
    {
        return NameTable_;
    }

    virtual const TTableSchema& GetSchema() const override
    {
        return TableUploadOptions_.TableSchema;
    }

private:
    NLogging::TLogger Logger;

    const TTableWriterConfigPtr Config_;
    const TTableWriterOptionsPtr Options_;
    const TRichYPath RichPath_;
    const TNameTablePtr NameTable_;
    const INativeClientPtr Client_;
    const ITransactionPtr Transaction_;
    const IThroughputThrottlerPtr Throttler_;
    const IBlockCachePtr BlockCache_;

    TTableUploadOptions TableUploadOptions_;

    TTransactionId TransactionId_;

    TCellTag CellTag_ = InvalidCellTag;
    TObjectId ObjectId_;

    ITransactionPtr UploadTransaction_;
    TChunkListId ChunkListId_;

    TOwningKey LastKey_;

    ISchemalessMultiChunkWriterPtr UnderlyingWriter_;

    void DoOpen()
    {
        const auto& path = RichPath_.GetPath();
        TUserObject userObject;
        userObject.Path = path;

        GetUserObjectBasicAttributes(
            Client_,
            TMutableRange<TUserObject>(&userObject, 1),
            Transaction_ ? Transaction_->GetId() : NullTransactionId,
            Logger,
            EPermission::Write);

        ObjectId_ = userObject.ObjectId;
        CellTag_ = userObject.CellTag;

        if (userObject.Type != EObjectType::Table) {
            THROW_ERROR_EXCEPTION("Invalid type of %v: expected %Qlv, actual %Qlv",
                path,
                EObjectType::Table,
                userObject.Type);
        }

        auto uploadMasterChannel = Client_->GetMasterChannelOrThrow(EMasterChannelKind::Leader, CellTag_);
        auto objectIdPath = FromObjectId(ObjectId_);

        {
            LOG_INFO("Requesting extended table attributes");

            auto channel = Client_->GetMasterChannelOrThrow(EMasterChannelKind::Follower);
            TObjectServiceProxy proxy(channel);

            auto req = TCypressYPathProxy::Get(objectIdPath);
            SetTransactionId(req, Transaction_);
            std::vector<Stroka> attributeKeys{
                "account",
                "chunk_writer",
                "compression_codec",
                "erasure_codec",
                "optimize_for",
                "primary_medium",
                "replication_factor",
                "row_count",
                "schema",
                "schema_mode",
                "vital"
            };
            ToProto(req->mutable_attributes()->mutable_keys(), attributeKeys);

            auto rspOrError = WaitFor(proxy.Execute(req));
            THROW_ERROR_EXCEPTION_IF_FAILED(
                rspOrError,
                "Error requesting extended attributes of table %v",
                path);

            const auto& rsp = rspOrError.Value();
            auto node = ConvertToNode(TYsonString(rsp->value()));
            const auto& attributes = node->Attributes();

            TableUploadOptions_ = GetTableUploadOptions(
                RichPath_,
                attributes,
                attributes.Get<i64>("row_count")
            );

            Options_->ReplicationFactor = attributes.Get<int>("replication_factor");
            Options_->MediumName = attributes.Get<Stroka>("primary_medium");
            Options_->CompressionCodec = TableUploadOptions_.CompressionCodec;
            Options_->ErasureCodec = TableUploadOptions_.ErasureCodec;
            Options_->Account = attributes.Get<Stroka>("account");
            Options_->ChunksVital = attributes.Get<bool>("vital");
            Options_->ValidateSorted = TableUploadOptions_.TableSchema.IsSorted();
            Options_->ValidateUniqueKeys = TableUploadOptions_.TableSchema.GetUniqueKeys();
<<<<<<< HEAD
            Options_->OptimizeFor = attributes.Get<EOptimizeFor>("optimize_for");
=======
            Options_->OptimizeFor = TableUploadOptions_.OptimizeFor;
>>>>>>> 264c8624
            Options_->EvaluateComputedColumns = TableUploadOptions_.TableSchema.HasComputedColumns();

            auto writerConfig = attributes.FindYson("chunk_writer");
            if (writerConfig) {
                ReconfigureYsonSerializable(Config_, writerConfig);
            }

            LOG_INFO("Extended attributes received (Account: %v, CompressionCodec: %v, ErasureCodec: %v)",
                Options_->Account,
                Options_->CompressionCodec,
                Options_->ErasureCodec);
        }

        {
            LOG_INFO("Starting table upload");

            auto channel = Client_->GetMasterChannelOrThrow(EMasterChannelKind::Leader);
            TObjectServiceProxy proxy(channel);

            auto batchReq = proxy.ExecuteBatch();

            {
                auto req = TTableYPathProxy::BeginUpload(objectIdPath);
                req->set_update_mode(static_cast<int>(TableUploadOptions_.UpdateMode));
                req->set_lock_mode(static_cast<int>(TableUploadOptions_.LockMode));
                req->set_upload_transaction_title(Format("Upload to %v", path));
                req->set_upload_transaction_timeout(ToProto(Config_->UploadTransactionTimeout));
                SetTransactionId(req, Transaction_);
                GenerateMutationId(req);
                batchReq->AddRequest(req, "begin_upload");
            }

            auto batchRspOrError = WaitFor(batchReq->Invoke());
            THROW_ERROR_EXCEPTION_IF_FAILED(
                GetCumulativeError(batchRspOrError),
                "Error starting upload to table %v",
                path);
            const auto& batchRsp = batchRspOrError.Value();

            {
                auto rsp = batchRsp->GetResponse<TTableYPathProxy::TRspBeginUpload>("begin_upload").Value();
                auto uploadTransactionId = FromProto<TTransactionId>(rsp->upload_transaction_id());

                TTransactionAttachOptions options;
                options.AutoAbort = true;

                UploadTransaction_ = Client_->AttachTransaction(uploadTransactionId, options);
                ListenTransaction(UploadTransaction_);

                LOG_INFO("Table upload started (UploadTransactionId: %v)",
                    uploadTransactionId);
            }
        }

        {
            LOG_INFO("Requesting table upload parameters");

            auto channel = Client_->GetMasterChannelOrThrow(EMasterChannelKind::Follower, CellTag_);
            TObjectServiceProxy proxy(channel);

            auto req =  TTableYPathProxy::GetUploadParams(objectIdPath);
            req->set_fetch_last_key(TableUploadOptions_.UpdateMode == EUpdateMode::Append &&
                TableUploadOptions_.TableSchema.IsSorted());

            SetTransactionId(req, UploadTransaction_);

            auto rspOrError = WaitFor(proxy.Execute(req));
            THROW_ERROR_EXCEPTION_IF_FAILED(
                rspOrError,
                "Error requesting upload parameters for table %v",
                path);

            const auto& rsp = rspOrError.Value();
            ChunkListId_ = FromProto<TChunkListId>(rsp->chunk_list_id());
            auto lastKey = FromProto<TOwningKey>(rsp->last_key());
            if (lastKey) {
                YCHECK(lastKey.GetCount() >= TableUploadOptions_.TableSchema.GetKeyColumnCount());
                LastKey_ = TOwningKey(
                    lastKey.Begin(),
                    lastKey.Begin() + TableUploadOptions_.TableSchema.GetKeyColumnCount());
            }

            LOG_INFO("Table upload parameters received (ChunkListId: %v, HasLastKey: %v)",
                     ChunkListId_,
                     static_cast<bool>(LastKey_));
        }

        auto timestamp = WaitFor(Client_->GetNativeConnection()->GetTimestampProvider()->GenerateTimestamps())
            .ValueOrThrow();

        UnderlyingWriter_ = CreateSchemalessMultiChunkWriter(
            Config_,
            Options_,
            NameTable_,
            TableUploadOptions_.TableSchema,
            LastKey_,
            Client_,
            CellTag_,
            UploadTransaction_->GetId(),
            ChunkListId_,
            TChunkTimestamps{timestamp, timestamp},
            Throttler_,
            BlockCache_);

        WaitFor(UnderlyingWriter_->Open())
            .ThrowOnError();

        LOG_INFO("Table opened");
    }

    void DoClose()
    {
        const auto& path = RichPath_.GetPath();
        auto objectIdPath = FromObjectId(ObjectId_);

        LOG_INFO("Closing table");
        {
            auto error = WaitFor(UnderlyingWriter_->Close());
            THROW_ERROR_EXCEPTION_IF_FAILED(error, "Error closing chunk writer");
        }

        UploadTransaction_->Ping();
        UploadTransaction_->Detach();

        auto channel = Client_->GetMasterChannelOrThrow(EMasterChannelKind::Leader);
        TObjectServiceProxy proxy(channel);

        auto batchReq = proxy.ExecuteBatch();

        {
            auto req = TTableYPathProxy::EndUpload(objectIdPath);
            *req->mutable_statistics() = UnderlyingWriter_->GetDataStatistics();
            ToProto(req->mutable_table_schema(), TableUploadOptions_.TableSchema);
            req->set_schema_mode(static_cast<int>(TableUploadOptions_.SchemaMode));
            req->set_optimize_for(static_cast<int>(TableUploadOptions_.OptimizeFor));
            req->set_compression_codec(static_cast<int>(TableUploadOptions_.CompressionCodec));
            req->set_erasure_codec(static_cast<int>(TableUploadOptions_.ErasureCodec));

            SetTransactionId(req, UploadTransaction_);
            GenerateMutationId(req);
            batchReq->AddRequest(req, "end_upload");
        }

        auto batchRspOrError = WaitFor(batchReq->Invoke());
        THROW_ERROR_EXCEPTION_IF_FAILED(
            GetCumulativeError(batchRspOrError),
            "Error finishing upload to table %v",
            path);

        LOG_INFO("Table closed");
    }
};

////////////////////////////////////////////////////////////////////////////////

ISchemalessWriterPtr CreateSchemalessTableWriter(
    TTableWriterConfigPtr config,
    TTableWriterOptionsPtr options,
    const TRichYPath& richPath,
    TNameTablePtr nameTable,
    INativeClientPtr client,
    ITransactionPtr transaction,
    IThroughputThrottlerPtr throttler,
    IBlockCachePtr blockCache)
{
    return New<TSchemalessTableWriter>(
        config,
        options,
        richPath,
        nameTable,
        client,
        transaction,
        throttler,
        blockCache);
}

////////////////////////////////////////////////////////////////////////////////

} // namespace NTableClient
} // namespace NYT<|MERGE_RESOLUTION|>--- conflicted
+++ resolved
@@ -1591,11 +1591,7 @@
             Options_->ChunksVital = attributes.Get<bool>("vital");
             Options_->ValidateSorted = TableUploadOptions_.TableSchema.IsSorted();
             Options_->ValidateUniqueKeys = TableUploadOptions_.TableSchema.GetUniqueKeys();
-<<<<<<< HEAD
-            Options_->OptimizeFor = attributes.Get<EOptimizeFor>("optimize_for");
-=======
             Options_->OptimizeFor = TableUploadOptions_.OptimizeFor;
->>>>>>> 264c8624
             Options_->EvaluateComputedColumns = TableUploadOptions_.TableSchema.HasComputedColumns();
 
             auto writerConfig = attributes.FindYson("chunk_writer");
