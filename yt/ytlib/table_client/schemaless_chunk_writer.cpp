#include "schemaless_chunk_writer.h"
#include "chunk_meta_extensions.h"
#include "config.h"
#include "name_table.h"
#include "partitioner.h"
#include "schemaless_block_writer.h"
#include "schemaless_row_reorderer.h"
#include "table_ypath_proxy.h"
#include "helpers.h"
#include "row_buffer.h"

#include <yt/ytlib/api/client.h>
#include <yt/ytlib/api/transaction.h>

#include <yt/ytlib/table_chunk_format/column_writer.h>
#include <yt/ytlib/table_chunk_format/schemaless_column_writer.h>
#include <yt/ytlib/table_chunk_format/data_block_writer.h>

#include <yt/ytlib/chunk_client/chunk_writer.h>
#include <yt/ytlib/chunk_client/dispatcher.h>
#include <yt/ytlib/chunk_client/encoding_chunk_writer.h>
#include <yt/ytlib/chunk_client/multi_chunk_writer_base.h>
#include <yt/ytlib/chunk_client/helpers.h>

#include <yt/ytlib/cypress_client/cypress_ypath_proxy.h>

#include <yt/ytlib/object_client/object_service_proxy.h>
#include <yt/ytlib/object_client/helpers.h>

#include <yt/ytlib/transaction_client/helpers.h>
#include <yt/ytlib/transaction_client/transaction_listener.h>
#include <yt/ytlib/transaction_client/config.h>
#include <yt/ytlib/transaction_client/timestamp_provider.h>

#include <yt/ytlib/query_client/column_evaluator.h>

#include <yt/ytlib/api/transaction.h>
#include <yt/ytlib/api/config.h>
#include <yt/ytlib/api/native_connection.h>

#include <yt/ytlib/ypath/rich.h>

#include <yt/core/concurrency/scheduler.h>

#include <yt/core/misc/random.h>

#include <yt/core/ytree/helpers.h>

namespace NYT {
namespace NTableClient {

using namespace NChunkClient;
using namespace NChunkClient::NProto;
using namespace NConcurrency;
using namespace NCypressClient;
using namespace NObjectClient;
using namespace NTableClient::NProto;
using namespace NTableChunkFormat;
using namespace NRpc;
using namespace NApi;
using namespace NTransactionClient;
using namespace NNodeTrackerClient;
using namespace NYPath;
using namespace NYTree;
using namespace NYson;
using namespace NApi;

using NYT::ToProto;
using NYT::FromProto;
using NYT::TRange;

static const i64 PartitionRowCountThreshold = (i64)1000 * 1000;
static const i64 PartitionRowCountLimit = std::numeric_limits<i32>::max() - PartitionRowCountThreshold;

////////////////////////////////////////////////////////////////////////////////

const i64 MinRowRangeDataWeight = (i64) 64 * 1024;

////////////////////////////////////////////////////////////////////////////////

TChunkTimestamps::TChunkTimestamps()
{ }

TChunkTimestamps::TChunkTimestamps(TTimestamp minTimestamp, TTimestamp maxTimestamp)
    : MinTimestamp(minTimestamp)
    , MaxTimestamp(maxTimestamp)
{ }

////////////////////////////////////////////////////////////////////////////////

void ValidateRowWeight(i64 weight, const TChunkWriterConfigPtr& config, const TChunkWriterOptionsPtr& options)
{
    if (!options->ValidateRowWeight || weight < config->MaxRowWeight) {
        return;
    }

    THROW_ERROR_EXCEPTION(EErrorCode::RowWeightLimitExceeded, "Row weight is too large")
        << TErrorAttribute("row_weight", weight)
        << TErrorAttribute("row_weight_limit", config->MaxRowWeight);
}

void ValidateKeyWeight(i64 weight, const TChunkWriterConfigPtr& config, const TChunkWriterOptionsPtr& options)
{
    if (!options->ValidateKeyWeight || weight < config->MaxKeyWeight) {
        return;
    }

    THROW_ERROR_EXCEPTION(EErrorCode::RowWeightLimitExceeded, "Key weight is too large")
        << TErrorAttribute("key_weight", weight)
        << TErrorAttribute("key_weight_limit", config->MaxKeyWeight);
}

////////////////////////////////////////////////////////////////////////////////

class TUnversionedChunkWriterBase
    : public ISchemalessChunkWriter
{
public:
    TUnversionedChunkWriterBase(
        TChunkWriterConfigPtr config,
        TChunkWriterOptionsPtr options,
        IChunkWriterPtr chunkWriter,
        IBlockCachePtr blockCache,
        const TTableSchema& schema,
        const TChunkTimestamps& chunkTimestamps)
        : Logger(NLogging::TLogger(TableClientLogger)
            .AddTag("ChunkWriterId: %v", TGuid::Create()))
        , Schema_(schema)
        , ChunkTimestamps_(chunkTimestamps)
        , ChunkNameTable_(TNameTable::FromSchema(schema))
        , Config_(config)
        , Options_(options)
        , EncodingChunkWriter_(New<TEncodingChunkWriter>(
            config,
            options,
            chunkWriter,
            blockCache,
            Logger))
        , RandomGenerator_(RandomNumber<ui64>())
        , SamplingThreshold_(static_cast<ui64>(std::numeric_limits<ui64>::max() * Config_->SampleRate))
    { }

    virtual TFuture<void> Open() override
    {
        return VoidFuture;
    }

    virtual TFuture<void> Close() override
    {
        if (RowCount_ == 0) {
            // Empty chunk.
            return VoidFuture;
        }

        return BIND(&TUnversionedChunkWriterBase::DoClose, MakeStrong(this))
            .AsyncVia(TDispatcher::Get()->GetWriterInvoker())
            .Run();
    }

    virtual TFuture<void> GetReadyEvent() override
    {
        return EncodingChunkWriter_->GetReadyEvent();
    }

    virtual i64 GetMetaSize() const override
    {
        // Other meta parts are negligible.
        return BlockMetaExtSize_ + SamplesExtSize_ + ChunkNameTable_->GetByteSize();
    }

    virtual i64 GetDataSize() const override
    {
        return EncodingChunkWriter_->GetDataStatistics().compressed_data_size();
    }

    virtual bool IsCloseDemanded() const override
    {
        return false;
    }

    virtual NChunkClient::NProto::TChunkMeta GetMasterMeta() const override
    {
        TChunkMeta meta;
        SetProtoExtension(meta.mutable_extensions(), EncodingChunkWriter_->MiscExt());
        FillCommonMeta(&meta);

        if (IsSorted()) {
            SetProtoExtension(meta.mutable_extensions(), BoundaryKeysExt_);
        }

        return meta;
    }

    virtual NChunkClient::NProto::TChunkMeta GetSchedulerMeta() const override
    {
        return GetMasterMeta();
    }

    virtual NChunkClient::NProto::TChunkMeta GetNodeMeta() const override
    {
        return GetMasterMeta();
    }

    virtual NChunkClient::NProto::TDataStatistics GetDataStatistics() const override
    {
        auto dataStatistics = EncodingChunkWriter_->GetDataStatistics();
        dataStatistics.set_row_count(RowCount_);
        return dataStatistics;
    }

    virtual TNameTablePtr GetNameTable() const override
    {
        return ChunkNameTable_;
    }

    virtual const TTableSchema& GetSchema() const override
    {
        return Schema_;
    }

protected:
    const NLogging::TLogger Logger;

    const TTableSchema Schema_;
    const TChunkTimestamps ChunkTimestamps_;

    TNameTablePtr ChunkNameTable_;

    const TChunkWriterConfigPtr Config_;
    const TChunkWriterOptionsPtr Options_;

    i64 RowCount_ = 0;
    i64 DataWeight_ = 0;

    const TEncodingChunkWriterPtr EncodingChunkWriter_;
    TOwningKey LastKey_;

    NProto::TBlockMetaExt BlockMetaExt_;

    virtual ETableChunkFormat GetTableChunkFormat() const = 0;
    virtual bool SupportBoundaryKeys() const = 0;

    bool IsSorted() const
    {
        return Schema_.IsSorted() && SupportBoundaryKeys();
    }

    void RegisterBlock(TBlock& block, TUnversionedRow lastRow)
    {
        if (IsSorted()) {
            ToProto(
                block.Meta.mutable_last_key(),
                lastRow.Begin(),
                lastRow.Begin() + Schema_.GetKeyColumnCount());
        }

        block.Meta.set_block_index(BlockMetaExt_.blocks_size());

        BlockMetaExtSize_ += block.Meta.ByteSize();
        BlockMetaExt_.add_blocks()->Swap(&block.Meta);

        EncodingChunkWriter_->WriteBlock(std::move(block.Data));
    }

    void ProcessRowset(const TRange<TUnversionedRow>& rows)
    {
        if (rows.Empty()) {
            return;
        }

        EmitRandomSamples(rows);

        if (IsSorted()) {
            CaptureBoundaryKeys(rows);
        }
    }

    virtual void PrepareChunkMeta()
    {
        auto& miscExt = EncodingChunkWriter_->MiscExt();
        miscExt.set_sorted(IsSorted());
        miscExt.set_unique_keys(Schema_.GetUniqueKeys());
        miscExt.set_row_count(RowCount_);
        miscExt.set_data_weight(DataWeight_);

        if (ChunkTimestamps_.MinTimestamp != NullTimestamp) {
            miscExt.set_min_timestamp(ChunkTimestamps_.MinTimestamp);
        }
        if (ChunkTimestamps_.MaxTimestamp != NullTimestamp) {
            miscExt.set_max_timestamp(ChunkTimestamps_.MaxTimestamp);
        }

        auto& meta = EncodingChunkWriter_->Meta();
        FillCommonMeta(&meta);

        auto nameTableExt = ToProto<TNameTableExt>(ChunkNameTable_);
        SetProtoExtension(meta.mutable_extensions(), nameTableExt);

        auto schemaExt = ToProto<TTableSchemaExt>(Schema_);
        SetProtoExtension(meta.mutable_extensions(), schemaExt);

        SetProtoExtension(meta.mutable_extensions(), BlockMetaExt_);

        SetProtoExtension(meta.mutable_extensions(), SamplesExt_);

        if (IsSorted()) {
            ToProto(BoundaryKeysExt_.mutable_max(), LastKey_);
            SetProtoExtension(meta.mutable_extensions(), BoundaryKeysExt_);
        }

        if (Schema_.IsSorted()) {
            // Sorted or partition chunks.
            TKeyColumnsExt keyColumnsExt;
            NYT::ToProto(keyColumnsExt.mutable_names(), Schema_.GetKeyColumns());
            SetProtoExtension(meta.mutable_extensions(), keyColumnsExt);
        }
    }

    virtual void DoClose()
    {
        PrepareChunkMeta();
        EncodingChunkWriter_->Close();
    }

    i64 UpdateDataWeight(TUnversionedRow row)
    {
        i64 weight = 0;
        int keyColumnCount = IsSorted() ? Schema_.GetKeyColumnCount() : 0;

        for (int index = 0; index < keyColumnCount; ++index) {
            weight += GetDataWeight(row[index]);
        }
        ValidateKeyWeight(weight, Config_, Options_);

        for (int index = keyColumnCount; index < row.GetCount(); ++index) {
            weight += GetDataWeight(row[index]);
        }
        ValidateRowWeight(weight, Config_, Options_);
        DataWeight_ += weight;
        return weight;
    }

private:
    i64 BlockMetaExtSize_ = 0;

    NProto::TBoundaryKeysExt BoundaryKeysExt_;

    TRandomGenerator RandomGenerator_;
    const ui64 SamplingThreshold_;
    NProto::TSamplesExt SamplesExt_;
    i64 SamplesExtSize_ = 0;

    void FillCommonMeta(NChunkClient::NProto::TChunkMeta* meta) const
    {
        meta->set_type(static_cast<int>(EChunkType::Table));
        meta->set_version(static_cast<int>(GetTableChunkFormat()));
    }

    void EmitRandomSamples(const TRange<TUnversionedRow>& rows)
    {
        for (auto row : rows) {
            if (RandomGenerator_.Generate<ui64>() < SamplingThreshold_) {
                EmitSample(row);
            }
        }

        if (SamplesExtSize_ == 0) {
            EmitSample(rows.Front());
        }
    }

    void CaptureBoundaryKeys(const TRange<TUnversionedRow>& rows)
    {
        if (!BoundaryKeysExt_.has_min()) {
            auto firstRow = rows.Front();
            ToProto(
                BoundaryKeysExt_.mutable_min(),
                firstRow.Begin(),
                firstRow.Begin() + Schema_.GetKeyColumnCount());
        }

        auto lastRow = rows.Back();
        LastKey_ = TOwningKey(lastRow.Begin(), lastRow.Begin() + Schema_.GetKeyColumnCount());
    }

    void EmitSample(TUnversionedRow row)
    {
        SmallVector<TUnversionedValue, TypicalColumnCount> sampleValues;
        int weight = 0;
        for (auto it = row.Begin(); it != row.End(); ++it) {
            sampleValues.push_back(*it);
            auto& value = sampleValues.back();
            weight += GetDataWeight(value);

            if (value.Type == EValueType::Any) {
                // Composite types are non-comparable, so we don't store it inside samples.
                value.Length = 0;
            } else if (value.Type == EValueType::String) {
                value.Length = std::min(static_cast<int>(value.Length), MaxSampleSize);
            }
        }

        auto entry = SerializeToString(sampleValues.begin(), sampleValues.end());
        SamplesExt_.add_entries(entry);
        SamplesExt_.add_weights(weight);
        SamplesExtSize_ += entry.length();
    }
};

////////////////////////////////////////////////////////////////////////////////

class TSchemalessChunkWriter
    : public TUnversionedChunkWriterBase
{
public:
    TSchemalessChunkWriter(
        TChunkWriterConfigPtr config,
        TChunkWriterOptionsPtr options,
        IChunkWriterPtr chunkWriter,
        IBlockCachePtr blockCache,
        const TTableSchema& schema,
        const TChunkTimestamps& chunkTimestamps)
        : TUnversionedChunkWriterBase(
            config,
            options,
            chunkWriter,
            blockCache,
            schema,
            chunkTimestamps)
    {
        BlockWriter_.reset(new THorizontalSchemalessBlockWriter);
    }

    virtual i64 GetDataSize() const override
    {
        return TUnversionedChunkWriterBase::GetDataSize() +
           (BlockWriter_ ? BlockWriter_->GetBlockSize() : 0);
    }

    virtual bool Write(const TRange<TUnversionedRow>& rows) override
    {
        for (auto row : rows) {
            UpdateDataWeight(row);
            ++RowCount_;
            BlockWriter_->WriteRow(row);

            if (BlockWriter_->GetBlockSize() >= Config_->BlockSize) {
                auto block = BlockWriter_->FlushBlock();
                block.Meta.set_chunk_row_count(RowCount_);
                RegisterBlock(block, row);
                BlockWriter_.reset(new THorizontalSchemalessBlockWriter);
            }
        }

        ProcessRowset(rows);
        return EncodingChunkWriter_->IsReady();
    }

private:
    std::unique_ptr<THorizontalSchemalessBlockWriter> BlockWriter_;

    virtual ETableChunkFormat GetTableChunkFormat() const override
    {
        return ETableChunkFormat::SchemalessHorizontal;
    }

    virtual bool SupportBoundaryKeys() const
    {
        return true;
    }

    void DoClose()
    {
        if (BlockWriter_->GetRowCount() > 0) {
            auto block = BlockWriter_->FlushBlock();
            block.Meta.set_chunk_row_count(RowCount_);
            RegisterBlock(block, LastKey_.Get());
        }

        TUnversionedChunkWriterBase::DoClose();
    }
};

////////////////////////////////////////////////////////////////////////////////

class TColumnUnversionedChunkWriter
    : public TUnversionedChunkWriterBase
{
public:
    TColumnUnversionedChunkWriter(
        TChunkWriterConfigPtr config,
        TChunkWriterOptionsPtr options,
        IChunkWriterPtr chunkWriter,
        IBlockCachePtr blockCache,
        const TTableSchema& schema,
        const TChunkTimestamps& chunkTimestamps)
        : TUnversionedChunkWriterBase(
            config,
            options,
            chunkWriter,
            blockCache,
            schema,
            chunkTimestamps)
        , DataToBlockFlush_(Config_->BlockSize)
    {
        // Only scan-optimized version for now.
        yhash_map<Stroka, TDataBlockWriter*> groupBlockWriters;
        for (const auto& column : Schema_.Columns()) {
            if (column.Group && groupBlockWriters.find(*column.Group) == groupBlockWriters.end()) {
                auto blockWriter = std::make_unique<TDataBlockWriter>();
                groupBlockWriters[*column.Group] = blockWriter.get();
                BlockWriters_.emplace_back(std::move(blockWriter));
            }
        }

        auto getBlockWriter = [&] (const NTableClient::TColumnSchema& columnSchema) -> TDataBlockWriter* {
            if (columnSchema.Group) {
                return groupBlockWriters[*columnSchema.Group];
            } else {
                BlockWriters_.emplace_back(std::make_unique<TDataBlockWriter>());
                return BlockWriters_.back().get();
            }
        };

        for (int columnIndex = 0; columnIndex < Schema_.Columns().size(); ++columnIndex) {
            const auto& column = Schema_.Columns()[columnIndex];
            ValueColumnWriters_.emplace_back(CreateUnversionedColumnWriter(
                column,
                columnIndex,
                getBlockWriter(column)));
        }

        if (!Schema_.GetStrict()) {
             auto blockWriter = std::make_unique<TDataBlockWriter>();
             ValueColumnWriters_.emplace_back(CreateSchemalessColumnWriter(
                Schema_.Columns().size(),
                blockWriter.get()));
             BlockWriters_.emplace_back(std::move(blockWriter));
        }

        YCHECK(BlockWriters_.size() > 0);
    }

    virtual bool Write(const TRange<TUnversionedRow>& rows) override
    {
        int startRowIndex = 0;
        while (startRowIndex < rows.Size()) {
            i64 weight = 0;
            int rowIndex = startRowIndex;
<<<<<<< HEAD
            for (; rowIndex < rows.Size() && weight < DataToBlockFlush_; ++rowIndex) {
                auto rowWeight = GetDataWeight(rows[rowIndex]);
                ValidateRowWeight(rowWeight, Config_, Options_);
                DataWeight_ += rowWeight;
                weight += rowWeight;
=======
            for (; rowIndex < rows.size() && weight < DataToBlockFlush_; ++rowIndex) {
                weight += UpdateDataWeight(rows[rowIndex]);
>>>>>>> ec0a0b02
            }

            auto range = MakeRange(rows.Begin() + startRowIndex, rows.Begin() + rowIndex);
            for (auto& columnWriter : ValueColumnWriters_) {
                columnWriter->WriteUnversionedValues(range);
            }

            RowCount_ += range.Size();

            startRowIndex = rowIndex;

            TryFlushBlock(rows[rowIndex - 1]);
        }

        ProcessRowset(rows);

        return EncodingChunkWriter_->IsReady();
    }

    virtual i64 GetDataSize() const override
    {
        i64 result = TUnversionedChunkWriterBase::GetDataSize();
        for (const auto& blockWriter : BlockWriters_) {
            result += blockWriter->GetCurrentSize();
        }
        return result;
    }

private:
    std::vector<std::unique_ptr<TDataBlockWriter>> BlockWriters_;
    std::vector<std::unique_ptr<IValueColumnWriter>> ValueColumnWriters_;

    i64 DataToBlockFlush_;

    virtual ETableChunkFormat GetTableChunkFormat() const override
    {
        return ETableChunkFormat::UnversionedColumnar;
    }

    virtual bool SupportBoundaryKeys() const
    {
        return true;
    }

    void TryFlushBlock(TUnversionedRow lastRow)
    {
        while (true) {
            i64 totalSize = 0;
            i64 maxWriterSize = -1;
            int maxWriterIndex = -1;

            for (int i = 0; i < BlockWriters_.size(); ++i) {
                auto size = BlockWriters_[i]->GetCurrentSize();
                totalSize += size;
                if (size > maxWriterSize) {
                    maxWriterIndex = i;
                    maxWriterSize = size;
                }
            }

            YCHECK(maxWriterIndex >= 0);

            if (totalSize > Config_->MaxBufferSize || maxWriterSize > Config_->BlockSize) {
                FinishBlock(maxWriterIndex, lastRow);
            } else {
                DataToBlockFlush_ = std::min(Config_->MaxBufferSize - totalSize, Config_->BlockSize - maxWriterSize);
                DataToBlockFlush_ = std::max(MinRowRangeDataWeight, DataToBlockFlush_);

                break;
            }
        }
    }

    void FinishBlock(int blockWriterIndex, TUnversionedRow lastRow)
    {
        auto block = BlockWriters_[blockWriterIndex]->DumpBlock(BlockMetaExt_.blocks_size(), RowCount_);
        block.Meta.set_chunk_row_count(RowCount_);
        RegisterBlock(block, lastRow);
    }

    virtual void DoClose() override
    {
        using NYT::ToProto;

        for (int i = 0; i < BlockWriters_.size(); ++i) {
            if (BlockWriters_[i]->GetCurrentSize() > 0) {
                FinishBlock(i, LastKey_.Get());
            }
        }

        TUnversionedChunkWriterBase::DoClose();
    }

    virtual void PrepareChunkMeta() override
    {
        TUnversionedChunkWriterBase::PrepareChunkMeta();

        auto& meta = EncodingChunkWriter_->Meta();

        NProto::TColumnMetaExt columnMetaExt;
        for (const auto& valueColumnWriter : ValueColumnWriters_) {
            *columnMetaExt.add_columns() = valueColumnWriter->ColumnMeta();
        }

        SetProtoExtension(meta.mutable_extensions(), columnMetaExt);
    }
};

////////////////////////////////////////////////////////////////////////////////

ISchemalessChunkWriterPtr CreateSchemalessChunkWriter(
    TChunkWriterConfigPtr config,
    TChunkWriterOptionsPtr options,
    const TTableSchema& schema,
    IChunkWriterPtr chunkWriter,
    const TChunkTimestamps& chunkTimestamps,
    IBlockCachePtr blockCache)
{
    if (options->OptimizeFor == EOptimizeFor::Lookup) {
        return New<TSchemalessChunkWriter>(
            config,
            options,
            chunkWriter,
            blockCache,
            schema,
            chunkTimestamps);
    } else {
        return New<TColumnUnversionedChunkWriter>(
            config,
            options,
            chunkWriter,
            blockCache,
            schema,
            chunkTimestamps);
    }
}

////////////////////////////////////////////////////////////////////////////////

class TPartitionChunkWriter
    : public TUnversionedChunkWriterBase
{
public:
    TPartitionChunkWriter(
        TChunkWriterConfigPtr config,
        TChunkWriterOptionsPtr options,
        IChunkWriterPtr chunkWriter,
        IBlockCachePtr blockCache,
        const TTableSchema& schema,
        int partitionCount)
        : TUnversionedChunkWriterBase(
            std::move(config),
            std::move(options),
            std::move(chunkWriter),
            std::move(blockCache),
            schema,
            TChunkTimestamps())
    {
        PartitionsExt_.mutable_row_counts()->Resize(partitionCount, 0);
        PartitionsExt_.mutable_uncompressed_data_sizes()->Resize(partitionCount, 0);
    }

    bool WriteBlock(TBlock block)
    {
        RowCount_ += block.Meta.row_count();
        block.Meta.set_chunk_row_count(RowCount_);

        // For partition chunks we may assume that data weight is equal to uncompressed data size.
        DataWeight_ += block.Meta.uncompressed_size();

        PartitionsExt_.set_row_counts(
            block.Meta.partition_index(),
            PartitionsExt_.row_counts(block.Meta.partition_index()) + block.Meta.row_count());

        PartitionsExt_.set_uncompressed_data_sizes(
            block.Meta.partition_index(),
            PartitionsExt_.uncompressed_data_sizes(block.Meta.partition_index()) + block.Meta.uncompressed_size());

        LargestPartitionRowCount_ = std::max(PartitionsExt_.row_counts(block.Meta.partition_index()), LargestPartitionRowCount_);

        // Don't store last block keys in partition chunks.
        RegisterBlock(block, TUnversionedRow());
        return EncodingChunkWriter_->IsReady();
    }

    virtual bool SupportBoundaryKeys() const override
    {
        return false;
    }

    virtual bool Write(const TRange<TUnversionedRow>& rows) override
    {
        // This method is never called for partition chunks.
        // Blocks are formed in the multi chunk writer.
        Y_UNREACHABLE();
    }

    virtual i64 GetDataSize() const override
    {
        // Retrun uncompressed data size to make smaller chunks and better balance partition data
        // between HDDs. Also returning uncompressed data makes chunk switch deterministic,
        // since compression is asynchronous.
        return EncodingChunkWriter_->GetDataStatistics().uncompressed_data_size();
    }

    virtual TChunkMeta GetSchedulerMeta() const override
    {
        auto meta = TUnversionedChunkWriterBase::GetSchedulerMeta();
        SetProtoExtension(meta.mutable_extensions(), PartitionsExt_);
        return meta;
    }

    virtual bool IsCloseDemanded() const override
    {
        return LargestPartitionRowCount_ > PartitionRowCountLimit;
    }

    virtual i64 GetMetaSize() const override
    {
        return TUnversionedChunkWriterBase::GetMetaSize() +
            // PartitionsExt.
            2 * sizeof(i64) * PartitionsExt_.row_counts_size();
    }

private:
    TPartitionsExt PartitionsExt_;
    i64 LargestPartitionRowCount_ = 0;

    virtual ETableChunkFormat GetTableChunkFormat() const override
    {
        return ETableChunkFormat::SchemalessHorizontal;
    }

    virtual void PrepareChunkMeta() override
    {
        TUnversionedChunkWriterBase::PrepareChunkMeta();

        LOG_DEBUG("Partition totals: %v", PartitionsExt_.DebugString());

        auto& meta = EncodingChunkWriter_->Meta();

        SetProtoExtension(meta.mutable_extensions(), PartitionsExt_);
    }
};

DECLARE_REFCOUNTED_CLASS(TPartitionChunkWriter)
DEFINE_REFCOUNTED_TYPE(TPartitionChunkWriter)

////////////////////////////////////////////////////////////////////////////////

struct TSchemalessChunkWriterTag {};

class TSchemalessMultiChunkWriterBase
    : public TNontemplateMultiChunkWriterBase
    , public ISchemalessMultiChunkWriter
{
public:
    TSchemalessMultiChunkWriterBase(
        TTableWriterConfigPtr config,
        TTableWriterOptionsPtr options,
        INativeClientPtr client,
        TCellTag cellTag,
        const TTransactionId& transactionId,
        const TChunkListId& parentChunkListId,
        TNameTablePtr nameTable,
        const TTableSchema& schema,
        TOwningKey lastKey,
        IThroughputThrottlerPtr throttler,
        IBlockCachePtr blockCache)
        : TNontemplateMultiChunkWriterBase(
            config,
            options,
            client,
            cellTag,
            transactionId,
            parentChunkListId,
            throttler,
            blockCache)
        , Config_(config)
        , Options_(options)
        , NameTable_(nameTable)
        , Schema_(schema)
        , LastKey_(lastKey)
    { }

    virtual TFuture<void> GetReadyEvent() override
    {
        if (Error_.IsOK()) {
            return TNontemplateMultiChunkWriterBase::GetReadyEvent();
        } else {
            return MakeFuture(Error_);
        }
    }

    virtual TNameTablePtr GetNameTable() const override
    {
        return NameTable_;
    }

    virtual const TTableSchema& GetSchema() const override
    {
        return Schema_;
    }

protected:
    const TTableWriterConfigPtr Config_;
    const TTableWriterOptionsPtr Options_;
    const TNameTablePtr NameTable_;
    const TTableSchema Schema_;

    TError Error_;


    virtual TNameTablePtr GetChunkNameTable() = 0;

    void ResetIdMapping()
    {
        IdMapping_.clear();
    }

    std::vector<TUnversionedRow> ReorderAndValidateRows(const TRange<TUnversionedRow>& rows)
    {
        RowBuffer_->Clear();

        std::vector<TUnversionedRow> result;
        result.reserve(rows.Size());

        for (auto row : rows) {
            ValidateDuplicateIds(row);

            int maxColumnCount = Schema_.Columns().size() + (Schema_.GetStrict() ? 0 : row.GetCount());
            auto mutableRow = TMutableUnversionedRow::Allocate(RowBuffer_->GetPool(), maxColumnCount);
            int columnCount = Schema_.Columns().size();

            for (int i = 0; i < Schema_.Columns().size(); ++i) {
                // Id for schema columns in chunk name table always coincide with column index in schema.
                mutableRow[i] = MakeUnversionedSentinelValue(EValueType::Null, i);
            }

            for (const auto* valueIt = row.Begin(); valueIt != row.End(); ++valueIt) {
                if (IdMapping_.size() <= valueIt->Id) {
                    IdMapping_.resize(valueIt->Id + 1, -1);
                }

                if (IdMapping_[valueIt->Id] == -1) {
                    IdMapping_[valueIt->Id] = GetChunkNameTable()->GetIdOrRegisterName(NameTable_->GetName(valueIt->Id));
                }

                int id = IdMapping_[valueIt->Id];
                if (id < Schema_.Columns().size()) {
                    // Validate schema column types.
                    const auto& column = Schema_.Columns()[id];
                    if (valueIt->Type != column.Type &&
                        valueIt->Type != EValueType::Null &&
                        column.Type != EValueType::Any)
                    {
                        THROW_ERROR_EXCEPTION(
                            EErrorCode::SchemaViolation,
                            "Invalid type of column %Qv: expected %Qlv or %Qlv but got %Qlv",
                            column.Name,
                            column.Type,
                            EValueType::Null,
                            valueIt->Type);
                    }

                    mutableRow[id] = *valueIt;
                    mutableRow[id].Id = id;
                } else {
                    // Validate non-schema columns for
                    if (Schema_.GetStrict()) {
                        THROW_ERROR_EXCEPTION(
                            EErrorCode::SchemaViolation,
                            "Unknown column %Qv in strict schema",
                            NameTable_->GetName(valueIt->Id));
                    }

                    mutableRow[columnCount] = *valueIt;
                    mutableRow[columnCount].Id = id;
                    ++columnCount;
                }
            }

            ValidateColumnCount(columnCount);
            mutableRow.SetCount(columnCount);

            EvaluateComputedColumns(mutableRow);

            result.push_back(mutableRow);
        }

        ValidateSortAndUnique(result);
        return result;
    }

private:
    TUnversionedOwningRowBuilder KeyBuilder_;
    TOwningKey LastKey_;

    TRowBufferPtr RowBuffer_ = New<TRowBuffer>(TSchemalessChunkWriterTag());


    // Maps global name table indexes into chunk name table indexes.
    std::vector<int> IdMapping_;

    // For duplicate id validation.
    SmallVector<i64, TypicalColumnCount> IdValidationMarks_;
    i64 CurrentIdValidationMark_ = 1;

    void EvaluateComputedColumns(TMutableUnversionedRow row)
    {
        if (Options_->EvaluateComputedColumns) {
            auto evaluator = Client_->GetNativeConnection()->GetColumnEvaluatorCache()->Find(Schema_);
            evaluator->EvaluateKeys(row, RowBuffer_);
        }
    }

    void ValidateColumnCount(int columnCount)
    {
        if (!Options_->ValidateColumnCount || columnCount < MaxColumnId) {
            return;
        }

        THROW_ERROR_EXCEPTION("Too many columns in row")
                << TErrorAttribute("column_count", columnCount)
                << TErrorAttribute("max_column_count", MaxColumnId);
    }

    void ValidateDuplicateIds(TUnversionedRow row)
    {
        if (!Options_->ValidateDuplicateIds) {
            return;
        }

        auto mark = CurrentIdValidationMark_++;
        for (const auto* value = row.Begin(); value != row.End(); ++value) {
            auto id = value->Id;
            if (id >= IdValidationMarks_.size()) {
                IdValidationMarks_.resize(std::max(IdValidationMarks_.size() * 2, static_cast<size_t>(id) + 1));
            }
            auto& idMark = IdValidationMarks_[id];
            if (idMark == mark) {
                THROW_ERROR_EXCEPTION("Duplicate column in unversioned row")
                     << TErrorAttribute("id", id)
                     << TErrorAttribute("column_name", NameTable_->GetName(id));
            }
            idMark = mark;
        }
    }

    void ValidateSortAndUnique(const std::vector<TUnversionedRow>& rows)
    {
        if (!Schema_.IsSorted() || !Options_->ValidateSorted || rows.empty()) {
            return;
        }

        ValidateSortOrder(LastKey_.Get(), rows.front());

        for (int i = 1; i < rows.size(); ++i) {
            ValidateSortOrder(rows[i-1], rows[i]);
        }

        const auto& lastKey = rows.back();
        for (int i = 0; i < Schema_.GetKeyColumnCount(); ++i) {
            KeyBuilder_.AddValue(lastKey[i]);
        }
        LastKey_ = KeyBuilder_.FinishRow();
    }

    void ValidateSortOrder(TUnversionedRow lhs, TUnversionedRow rhs)
    {
        int cmp = CompareRows(lhs, rhs, Schema_.GetKeyColumnCount());
        if (cmp < 0) {
            return;
        }

        if (cmp == 0 && !Options_->ValidateUniqueKeys) {
            return;
        }

        // Output error.
        TUnversionedOwningRowBuilder leftBuilder, rightBuilder;
        for (int i = 0; i < Schema_.GetKeyColumnCount(); ++i) {
            leftBuilder.AddValue(lhs[i]);
            rightBuilder.AddValue(rhs[i]);
        }

        if (cmp == 0) {
            THROW_ERROR_EXCEPTION(
                EErrorCode::UniqueKeyViolation,
                "Duplicated key: %v",
                leftBuilder.FinishRow().Get());
        } else {
            if (Options_->ExplodeOnValidationError) {
                Y_UNREACHABLE();
            }

            THROW_ERROR_EXCEPTION(
                EErrorCode::SortOrderViolation,
                "Sort order violation: %v > %v",
                leftBuilder.FinishRow().Get(),
                rightBuilder.FinishRow().Get());
        }
    }
};

////////////////////////////////////////////////////////////////////////////////

class TPartitionMultiChunkWriter
    : public TSchemalessMultiChunkWriterBase
{
public:
    TPartitionMultiChunkWriter(
        TTableWriterConfigPtr config,
        TTableWriterOptionsPtr options,
        INativeClientPtr client,
        TCellTag cellTag,
        const TTransactionId& transactionId,
        const TChunkListId& parentChunkListId,
        TNameTablePtr nameTable,
        const TTableSchema& schema,
        IPartitionerPtr partitioner,
        IThroughputThrottlerPtr throttler,
        IBlockCachePtr blockCache)
        : TSchemalessMultiChunkWriterBase(
            config,
            options,
            client,
            cellTag,
            transactionId,
            parentChunkListId,
            nameTable,
            schema,
            TOwningKey(),
            throttler,
            blockCache)
        , Partitioner_(partitioner)
        , BlockReserveSize_(std::max(config->MaxBufferSize / partitioner->GetPartitionCount() / 2, i64(1)))
    {
        Logger.AddTag("PartitionMultiChunkWriter: %s", TGuid::Create());

        int partitionCount = Partitioner_->GetPartitionCount();
        BlockWriters_.reserve(partitionCount);

        for (int partitionIndex = 0; partitionIndex < partitionCount; ++partitionIndex) {
            BlockWriters_.emplace_back(new THorizontalSchemalessBlockWriter(BlockReserveSize_));
            CurrentBufferCapacity_ += BlockWriters_.back()->GetCapacity();
        }

        ChunkWriterFactory_ = [=] (IChunkWriterPtr underlyingWriter) {
            return New<TPartitionChunkWriter>(
                config,
                options,
                std::move(underlyingWriter),
                blockCache,
                Schema_,
                partitionCount);
        };
    }

    virtual bool Write(const TRange<TUnversionedRow>& rows) override
    {
        YCHECK(!SwitchingSession_);

        if (!Error_.IsOK()) {
            return false;
        }

        try {
            auto reorderedRows = ReorderAndValidateRows(rows);

            for (auto row : reorderedRows) {
                WriteRow(row);
            }

            // Return true if current writer is ready for more data and
            // we didn't switch to the next chunk.
            bool readyForMore = DumpLargeBlocks();
            bool switched = TrySwitchSession();
            return readyForMore && !switched;
        } catch (const std::exception& ex) {
            Error_ = TError(ex);
            LOG_WARNING(Error_, "Partition multi chunk writer failed");
            return false;
        }
    }

    virtual TFuture<void> Close() override
    {
        return BIND(&TPartitionMultiChunkWriter::DoClose, MakeStrong(this))
            .AsyncVia(TDispatcher::Get()->GetWriterInvoker())
            .Run();
    }

private:
    const IPartitionerPtr Partitioner_;
    const i64 BlockReserveSize_;

    std::function<TPartitionChunkWriterPtr(IChunkWriterPtr)> ChunkWriterFactory_;

    yhash_set<int> LargePartitons_;
    std::vector<std::unique_ptr<THorizontalSchemalessBlockWriter>> BlockWriters_;

    TNameTablePtr ChunkNameTable_;

    i64 CurrentBufferCapacity_ = 0;

    TPartitionChunkWriterPtr CurrentWriter_;

    TError Error_;

    virtual IChunkWriterBasePtr CreateTemplateWriter(IChunkWriterPtr underlyingWriter) override
    {
        CurrentWriter_ = ChunkWriterFactory_(std::move(underlyingWriter));
        // Since we form blocks outside chunk writer, we must synchronize name tables between different chunks.
        if (ChunkNameTable_) {
            for (int id = 0; id < ChunkNameTable_->GetSize(); ++id) {
                YCHECK(CurrentWriter_->GetNameTable()->GetIdOrRegisterName(ChunkNameTable_->GetName(id)) == id);
            }
        }
        ChunkNameTable_ = CurrentWriter_->GetNameTable();
        return CurrentWriter_;
    }

    virtual TNameTablePtr GetChunkNameTable() override
    {
        return ChunkNameTable_;
    }

    void DoClose()
    {
        if (!Error_.IsOK()) {
            THROW_ERROR Error_;
        }

        for (int partitionIndex = 0; partitionIndex < Partitioner_->GetPartitionCount(); ++partitionIndex) {
            auto& blockWriter = BlockWriters_[partitionIndex];
            if (blockWriter->GetRowCount() > 0) {
                bool readyForMore = FlushBlock(partitionIndex);
                bool switched = TrySwitchSession();

                if (!readyForMore || switched) {
                    WaitFor(GetReadyEvent())
                        .ThrowOnError();
                }
            }
        }

        WaitFor(TNontemplateMultiChunkWriterBase::Close())
            .ThrowOnError();
    }

    void WriteRow(TUnversionedRow row)
    {
        i64 weight = GetDataWeight(row);
        ValidateRowWeight(weight, Config_, Options_);

        auto partitionIndex = Partitioner_->GetPartitionIndex(row);
        auto& blockWriter = BlockWriters_[partitionIndex];

        CurrentBufferCapacity_ -= blockWriter->GetCapacity();

        blockWriter->WriteRow(row);

        CurrentBufferCapacity_ += blockWriter->GetCapacity();

        if (blockWriter->GetRowCount() >= PartitionRowCountThreshold ||
            blockWriter->GetBlockSize() > Config_->BlockSize)
        {
            LargePartitons_.insert(partitionIndex);
        }
    }

    bool DumpLargeBlocks()
    {
        bool readyForMore = true;
        for (auto partitionIndex : LargePartitons_) {
            readyForMore = FlushBlock(partitionIndex);
        }
        LargePartitons_.clear();

        while (CurrentBufferCapacity_ > Config_->MaxBufferSize) {
            i64 largestPartitonSize = -1;
            int largestPartitionIndex = -1;
            for (int partitionIndex = 0; partitionIndex < BlockWriters_.size(); ++partitionIndex) {
                auto& blockWriter = BlockWriters_[partitionIndex];
                if (blockWriter->GetBlockSize() > largestPartitonSize) {
                    largestPartitonSize = blockWriter->GetBlockSize();
                    largestPartitionIndex = partitionIndex;
                }
            }

            readyForMore = FlushBlock(largestPartitionIndex);
        }

        return readyForMore;
    }

    bool FlushBlock(int partitionIndex)
    {
        auto& blockWriter = BlockWriters_[partitionIndex];
        CurrentBufferCapacity_ -= blockWriter->GetCapacity();

        auto block = blockWriter->FlushBlock();
        block.Meta.set_partition_index(partitionIndex);
        blockWriter.reset(new THorizontalSchemalessBlockWriter(BlockReserveSize_));
        CurrentBufferCapacity_ += blockWriter->GetCapacity();

        LOG_DEBUG("Flushing partition block (PartitonIndex: %v, BlockSize: %v, BlockRowCount: %v, CurrentBufferCapacity: %v)",
            partitionIndex,
            block.Meta.uncompressed_size(),
            block.Meta.row_count(),
            CurrentBufferCapacity_);

        return CurrentWriter_->WriteBlock(std::move(block));
    }
};

////////////////////////////////////////////////////////////////////////////////

ISchemalessMultiChunkWriterPtr CreatePartitionMultiChunkWriter(
    TTableWriterConfigPtr config,
    TTableWriterOptionsPtr options,
    TNameTablePtr nameTable,
    const TTableSchema& schema,
    INativeClientPtr client,
    TCellTag cellTag,
    const TTransactionId& transactionId,
    const TChunkListId& parentChunkListId,
    IPartitionerPtr partitioner,
    IThroughputThrottlerPtr throttler,
    IBlockCachePtr blockCache)
{
    return New<TPartitionMultiChunkWriter>(
        std::move(config),
        std::move(options),
        std::move(client),
        cellTag,
        transactionId,
        parentChunkListId,
        std::move(nameTable),
        schema,
        std::move(partitioner),
        std::move(throttler),
        std::move(blockCache));
}

////////////////////////////////////////////////////////////////////////////////

class TSchemalessMultiChunkWriter
    : public TSchemalessMultiChunkWriterBase
{
public:
    TSchemalessMultiChunkWriter(
        TTableWriterConfigPtr config,
        TTableWriterOptionsPtr options,
        INativeClientPtr client,
        TCellTag cellTag,
        const TTransactionId& transactionId,
        const TChunkListId& parentChunkListId,
        std::function<ISchemalessChunkWriterPtr(IChunkWriterPtr)> createChunkWriter,
        TNameTablePtr nameTable,
        const TTableSchema& schema,
        TOwningKey lastKey,
        IThroughputThrottlerPtr throttler,
        IBlockCachePtr blockCache)
        : TSchemalessMultiChunkWriterBase(
            config,
            options,
            client,
            cellTag,
            transactionId,
            parentChunkListId,
            nameTable,
            schema,
            lastKey,
            throttler,
            blockCache)
        , CreateChunkWriter_(createChunkWriter)
    { }

    virtual bool Write(const TRange<TUnversionedRow>& rows) override
    {
        YCHECK(!SwitchingSession_);

        try {
            auto reorderedRows = ReorderAndValidateRows(rows);

            // Return true if current writer is ready for more data and
            // we didn't switch to the next chunk.
            bool readyForMore = CurrentWriter_->Write(reorderedRows);
            bool switched = TrySwitchSession();
            return readyForMore && !switched;
        } catch (const std::exception& ex) {
            Error_ = TError(ex);
            return false;
        }
    }

private:
    const std::function<ISchemalessChunkWriterPtr(IChunkWriterPtr)> CreateChunkWriter_;

    ISchemalessChunkWriterPtr CurrentWriter_;

    virtual TNameTablePtr GetChunkNameTable() override
    {
        return CurrentWriter_->GetNameTable();
    }

    virtual IChunkWriterBasePtr CreateTemplateWriter(IChunkWriterPtr underlyingWriter) override
    {
        CurrentWriter_ = CreateChunkWriter_(underlyingWriter);
        ResetIdMapping();
        return CurrentWriter_;
    }
};

////////////////////////////////////////////////////////////////////////////////

ISchemalessMultiChunkWriterPtr CreateSchemalessMultiChunkWriter(
    TTableWriterConfigPtr config,
    TTableWriterOptionsPtr options,
    TNameTablePtr nameTable,
    const TTableSchema& schema,
    TOwningKey lastKey,
    INativeClientPtr client,
    TCellTag cellTag,
    const TTransactionId& transactionId,
    const TChunkListId& parentChunkListId,
    const TChunkTimestamps& chunkTimestamps,
    IThroughputThrottlerPtr throttler,
    IBlockCachePtr blockCache)
{
    auto createChunkWriter = [=] (IChunkWriterPtr underlyingWriter) {
        return CreateSchemalessChunkWriter(
            config,
            options,
            schema,
            underlyingWriter,
            chunkTimestamps,
            blockCache);
    };

    return New<TSchemalessMultiChunkWriter>(
        config,
        options,
        client,
        cellTag,
        transactionId,
        parentChunkListId,
        createChunkWriter,
        nameTable,
        schema,
        lastKey,
        throttler,
        blockCache);
}

////////////////////////////////////////////////////////////////////////////////

class TSchemalessTableWriter
    : public ISchemalessWriter
    , public TTransactionListener
{
public:
    TSchemalessTableWriter(
        TTableWriterConfigPtr config,
        TTableWriterOptionsPtr options,
        const TRichYPath& richPath,
        TNameTablePtr nameTable,
        INativeClientPtr client,
        ITransactionPtr transaction,
        IThroughputThrottlerPtr throttler,
        IBlockCachePtr blockCache)
        : Logger(TableClientLogger)
        , Config_(CloneYsonSerializable(config))
        , Options_(options)
        , RichPath_(richPath)
        , NameTable_(nameTable)
        , Client_(client)
        , Transaction_(transaction)
        , Throttler_(throttler)
        , BlockCache_(blockCache)
        , TransactionId_(transaction ? transaction->GetId() : NullTransactionId)
    {
        if (Transaction_) {
            ListenTransaction(Transaction_);
        }

        Config_->WorkloadDescriptor.Annotations.push_back(Format("TablePath: %v", RichPath_.GetPath()));

        Logger.AddTag("Path: %v, TransactionId: %v",
            RichPath_.GetPath(),
            TransactionId_);
    }

    virtual TFuture<void> Open() override
    {
        return BIND(&TSchemalessTableWriter::DoOpen, MakeStrong(this))
            .AsyncVia(NChunkClient::TDispatcher::Get()->GetWriterInvoker())
            .Run();
    }

    virtual bool Write(const TRange<TUnversionedRow>& rows) override
    {
        YCHECK(UnderlyingWriter_);
        if (IsAborted()) {
            return false;
        }

        return UnderlyingWriter_->Write(rows);
    }

    virtual TFuture<void> GetReadyEvent() override
    {
        if (IsAborted()) {
            return MakeFuture(TError("Transaction %v aborted",
                 TransactionId_));
        }
        return UnderlyingWriter_->GetReadyEvent();
    }

    virtual TFuture<void> Close() override
    {
        return BIND(&TSchemalessTableWriter::DoClose, MakeStrong(this))
            .AsyncVia(NChunkClient::TDispatcher::Get()->GetWriterInvoker())
            .Run();
    }

    virtual TNameTablePtr GetNameTable() const override
    {
        return NameTable_;
    }

    virtual const TTableSchema& GetSchema() const override
    {
        return TableUploadOptions_.TableSchema;
    }

private:
    NLogging::TLogger Logger;

    const TTableWriterConfigPtr Config_;
    const TTableWriterOptionsPtr Options_;
    const TRichYPath RichPath_;
    const TNameTablePtr NameTable_;
    const INativeClientPtr Client_;
    const ITransactionPtr Transaction_;
    const IThroughputThrottlerPtr Throttler_;
    const IBlockCachePtr BlockCache_;

    TTableUploadOptions TableUploadOptions_;

    TTransactionId TransactionId_;

    TCellTag CellTag_ = InvalidCellTag;
    TObjectId ObjectId_;

    ITransactionPtr UploadTransaction_;
    TChunkListId ChunkListId_;

    TOwningKey LastKey_;

    ISchemalessMultiChunkWriterPtr UnderlyingWriter_;

    void DoOpen()
    {
        const auto& path = RichPath_.GetPath();
        TUserObject userObject;
        userObject.Path = path;

        GetUserObjectBasicAttributes(
            Client_,
            TMutableRange<TUserObject>(&userObject, 1),
            Transaction_ ? Transaction_->GetId() : NullTransactionId,
            Logger,
            EPermission::Write);

        ObjectId_ = userObject.ObjectId;
        CellTag_ = userObject.CellTag;

        if (userObject.Type != EObjectType::Table) {
            THROW_ERROR_EXCEPTION("Invalid type of %v: expected %Qlv, actual %Qlv",
                path,
                EObjectType::Table,
                userObject.Type);
        }

        auto uploadMasterChannel = Client_->GetMasterChannelOrThrow(EMasterChannelKind::Leader, CellTag_);
        auto objectIdPath = FromObjectId(ObjectId_);

        {
            LOG_INFO("Requesting extended table attributes");

            auto channel = Client_->GetMasterChannelOrThrow(EMasterChannelKind::Follower);
            TObjectServiceProxy proxy(channel);

            auto req = TCypressYPathProxy::Get(objectIdPath);
            SetTransactionId(req, Transaction_);
            std::vector<Stroka> attributeKeys{
                "account",
                "chunk_writer",
                "compression_codec",
                "erasure_codec",
                "optimize_for",
                "primary_medium",
                "replication_factor",
                "row_count",
                "schema",
                "schema_mode",
                "vital"
            };
            ToProto(req->mutable_attributes()->mutable_keys(), attributeKeys);

            auto rspOrError = WaitFor(proxy.Execute(req));
            THROW_ERROR_EXCEPTION_IF_FAILED(
                rspOrError,
                "Error requesting extended attributes of table %v",
                path);

            const auto& rsp = rspOrError.Value();
            auto node = ConvertToNode(TYsonString(rsp->value()));
            const auto& attributes = node->Attributes();

            TableUploadOptions_ = GetTableUploadOptions(
                RichPath_,
                attributes.Get<TTableSchema>("schema"),
                attributes.Get<ETableSchemaMode>("schema_mode"),
                attributes.Get<i64>("row_count"));

            Options_->ReplicationFactor = attributes.Get<int>("replication_factor");
            Options_->MediumName = attributes.Get<Stroka>("primary_medium");
            Options_->CompressionCodec = attributes.Get<NCompression::ECodec>("compression_codec");
            Options_->ErasureCodec = attributes.Get<NErasure::ECodec>("erasure_codec");
            Options_->Account = attributes.Get<Stroka>("account");
            Options_->ChunksVital = attributes.Get<bool>("vital");
            Options_->ValidateSorted = TableUploadOptions_.TableSchema.IsSorted();
            Options_->ValidateUniqueKeys = TableUploadOptions_.TableSchema.GetUniqueKeys();
            Options_->OptimizeFor = attributes.Get<EOptimizeFor>("optimize_for", EOptimizeFor::Lookup);
            Options_->EvaluateComputedColumns = TableUploadOptions_.TableSchema.HasComputedColumns();

            auto writerConfig = attributes.FindYson("chunk_writer");
            if (writerConfig) {
                ReconfigureYsonSerializable(Config_, writerConfig);
            }

            LOG_INFO("Extended attributes received (Account: %v, CompressionCodec: %v, ErasureCodec: %v)",
                Options_->Account,
                Options_->CompressionCodec,
                Options_->ErasureCodec);
        }

        {
            LOG_INFO("Starting table upload");

            auto channel = Client_->GetMasterChannelOrThrow(EMasterChannelKind::Leader);
            TObjectServiceProxy proxy(channel);

            auto batchReq = proxy.ExecuteBatch();

            {
                auto req = TTableYPathProxy::BeginUpload(objectIdPath);
                req->set_update_mode(static_cast<int>(TableUploadOptions_.UpdateMode));
                req->set_lock_mode(static_cast<int>(TableUploadOptions_.LockMode));
                req->set_upload_transaction_title(Format("Upload to %v", path));
                req->set_upload_transaction_timeout(ToProto(Config_->UploadTransactionTimeout));
                SetTransactionId(req, Transaction_);
                GenerateMutationId(req);
                batchReq->AddRequest(req, "begin_upload");
            }

            auto batchRspOrError = WaitFor(batchReq->Invoke());
            THROW_ERROR_EXCEPTION_IF_FAILED(
                GetCumulativeError(batchRspOrError),
                "Error starting upload to table %v",
                path);
            const auto& batchRsp = batchRspOrError.Value();

            {
                auto rsp = batchRsp->GetResponse<TTableYPathProxy::TRspBeginUpload>("begin_upload").Value();
                auto uploadTransactionId = FromProto<TTransactionId>(rsp->upload_transaction_id());

                TTransactionAttachOptions options;
                options.AutoAbort = true;

                UploadTransaction_ = Client_->AttachTransaction(uploadTransactionId, options);
                ListenTransaction(UploadTransaction_);

                LOG_INFO("Table upload started (UploadTransactionId: %v)",
                    uploadTransactionId);
            }
        }

        {
            LOG_INFO("Requesting table upload parameters");

            auto channel = Client_->GetMasterChannelOrThrow(EMasterChannelKind::Follower, CellTag_);
            TObjectServiceProxy proxy(channel);

            auto req =  TTableYPathProxy::GetUploadParams(objectIdPath);
            req->set_fetch_last_key(TableUploadOptions_.UpdateMode == EUpdateMode::Append &&
                TableUploadOptions_.TableSchema.IsSorted());

            SetTransactionId(req, UploadTransaction_);

            auto rspOrError = WaitFor(proxy.Execute(req));
            THROW_ERROR_EXCEPTION_IF_FAILED(
                rspOrError,
                "Error requesting upload parameters for table %v",
                path);

            const auto& rsp = rspOrError.Value();
            ChunkListId_ = FromProto<TChunkListId>(rsp->chunk_list_id());
            auto lastKey = FromProto<TOwningKey>(rsp->last_key());
            if (lastKey) {
                YCHECK(lastKey.GetCount() >= TableUploadOptions_.TableSchema.GetKeyColumnCount());
                LastKey_ = TOwningKey(
                    lastKey.Begin(),
                    lastKey.Begin() + TableUploadOptions_.TableSchema.GetKeyColumnCount());
            }

            LOG_INFO("Table upload parameters received (ChunkListId: %v, HasLastKey: %v)",
                     ChunkListId_,
                     static_cast<bool>(LastKey_));
        }

        auto timestamp = WaitFor(Client_->GetNativeConnection()->GetTimestampProvider()->GenerateTimestamps())
            .ValueOrThrow();

        UnderlyingWriter_ = CreateSchemalessMultiChunkWriter(
            Config_,
            Options_,
            NameTable_,
            TableUploadOptions_.TableSchema,
            LastKey_,
            Client_,
            CellTag_,
            UploadTransaction_->GetId(),
            ChunkListId_,
            TChunkTimestamps{timestamp, timestamp},
            Throttler_,
            BlockCache_);

        WaitFor(UnderlyingWriter_->Open())
            .ThrowOnError();

        LOG_INFO("Table opened");
    }

    void DoClose()
    {
        const auto& path = RichPath_.GetPath();
        auto objectIdPath = FromObjectId(ObjectId_);

        LOG_INFO("Closing table");
        {
            auto error = WaitFor(UnderlyingWriter_->Close());
            THROW_ERROR_EXCEPTION_IF_FAILED(error, "Error closing chunk writer");
        }

        UploadTransaction_->Ping();
        UploadTransaction_->Detach();

        auto channel = Client_->GetMasterChannelOrThrow(EMasterChannelKind::Leader);
        TObjectServiceProxy proxy(channel);

        auto batchReq = proxy.ExecuteBatch();

        {
            auto req = TTableYPathProxy::EndUpload(objectIdPath);
            *req->mutable_statistics() = UnderlyingWriter_->GetDataStatistics();
            ToProto(req->mutable_table_schema(), TableUploadOptions_.TableSchema);
            req->set_schema_mode(static_cast<int>(TableUploadOptions_.SchemaMode));
            SetTransactionId(req, UploadTransaction_);
            GenerateMutationId(req);
            batchReq->AddRequest(req, "end_upload");
        }

        auto batchRspOrError = WaitFor(batchReq->Invoke());
        THROW_ERROR_EXCEPTION_IF_FAILED(
            GetCumulativeError(batchRspOrError),
            "Error finishing upload to table %v",
            path);

        LOG_INFO("Table closed");
    }
};

////////////////////////////////////////////////////////////////////////////////

ISchemalessWriterPtr CreateSchemalessTableWriter(
    TTableWriterConfigPtr config,
    TTableWriterOptionsPtr options,
    const TRichYPath& richPath,
    TNameTablePtr nameTable,
    INativeClientPtr client,
    ITransactionPtr transaction,
    IThroughputThrottlerPtr throttler,
    IBlockCachePtr blockCache)
{
    return New<TSchemalessTableWriter>(
        config,
        options,
        richPath,
        nameTable,
        client,
        transaction,
        throttler,
        blockCache);
}

////////////////////////////////////////////////////////////////////////////////

} // namespace NTableClient
} // namespace NYT<|MERGE_RESOLUTION|>--- conflicted
+++ resolved
@@ -547,16 +547,8 @@
         while (startRowIndex < rows.Size()) {
             i64 weight = 0;
             int rowIndex = startRowIndex;
-<<<<<<< HEAD
             for (; rowIndex < rows.Size() && weight < DataToBlockFlush_; ++rowIndex) {
-                auto rowWeight = GetDataWeight(rows[rowIndex]);
-                ValidateRowWeight(rowWeight, Config_, Options_);
-                DataWeight_ += rowWeight;
-                weight += rowWeight;
-=======
-            for (; rowIndex < rows.size() && weight < DataToBlockFlush_; ++rowIndex) {
                 weight += UpdateDataWeight(rows[rowIndex]);
->>>>>>> ec0a0b02
             }
 
             auto range = MakeRange(rows.Begin() + startRowIndex, rows.Begin() + rowIndex);
