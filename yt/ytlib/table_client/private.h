﻿#pragma once

#include <core/logging/log.h>
#include <core/yson/lexer.h>

#include <ytlib/chunk_client/schema.pb.h>

#include <ytlib/new_table_client/unversioned_row.h>

namespace NYT {
namespace NTableClient {

////////////////////////////////////////////////////////////////////////////////

extern NLog::TLogger TableReaderLogger;
extern NLog::TLogger TableWriterLogger;

<<<<<<< HEAD
extern const int FormatVersion;

extern const size_t MaxKeySize;

NVersionedTableClient::TUnversionedValue MakeKeyPart(const TStringBuf& yson, NYson::TStatelessLexer& lexer);

////////////////////////////////////////////////////////////////////////////////

// COMPAT(psushin): some legacy staff, compat with old-style keys.

DECLARE_ENUM(EKeyPartType,
    // A special sentinel used by #GetKeySuccessor.
    ((MinSentinel)(-1))
    // Denotes a missing (null) component in a composite key.
    ((Null)(0))
    // Integer value.
    ((Integer)(1))
    // Floating-point value.
    ((Double)(2))
    // String value.
    ((String)(3))
    // Any structured value.
    ((Composite)(4))

    // A special sentinel used by #GetKeyPrefixSuccessor.
    ((MaxSentinel)(100))
);

NChunkClient::NProto::TKey GetKeySuccessor(const NChunkClient::NProto::TKey& key);

int CompareKeys(
    const NChunkClient::NProto::TKey& lhs, 
    const NChunkClient::NProto::TKey& rhs, 
    int prefixLength = std::numeric_limits<int>::max());

void ToProto(
    NChunkClient::NProto::TKey* protoKey,
    NVersionedTableClient::TUnversionedRow row);

=======
>>>>>>> 99d8a6aa
////////////////////////////////////////////////////////////////////////////////

} // namespace NTableClient
} // namespace NYT
<|MERGE_RESOLUTION|>--- conflicted
+++ resolved
@@ -14,9 +14,6 @@
 
 extern NLog::TLogger TableReaderLogger;
 extern NLog::TLogger TableWriterLogger;
-
-<<<<<<< HEAD
-extern const int FormatVersion;
 
 extern const size_t MaxKeySize;
 
@@ -55,8 +52,6 @@
     NChunkClient::NProto::TKey* protoKey,
     NVersionedTableClient::TUnversionedRow row);
 
-=======
->>>>>>> 99d8a6aa
 ////////////////////////////////////////////////////////////////////////////////
 
 } // namespace NTableClient
