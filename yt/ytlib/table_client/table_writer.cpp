﻿#include "stdafx.h"
#include "async_writer.h"
#include "table_writer.h"
#include "config.h"
#include "private.h"
#include "table_chunk_writer.h"

#include <core/misc/sync.h>
#include <core/misc/nullable.h>

#include <core/concurrency/scheduler.h>

#include <core/ytree/attribute_helpers.h>

#include <ytlib/transaction_client/transaction_manager.h>
#include <ytlib/transaction_client/helpers.h>

#include <ytlib/chunk_client/schema.h>
#include <ytlib/chunk_client/chunk_spec.h>

#include <ytlib/cypress_client/rpc_helpers.h>

#include <ytlib/hydra/rpc_helpers.h>

namespace NYT {
namespace NTableClient {

using namespace NYTree;
using namespace NCypressClient;
using namespace NTransactionClient;
using namespace NObjectClient;
using namespace NChunkClient;
using namespace NConcurrency;

typedef TOldMultiChunkSequentialWriter<TTableChunkWriterProvider> TTableMultiChunkWriter;

////////////////////////////////////////////////////////////////////////////////

class TAsyncTableWriter
    : public IAsyncWriter
    , public TTransactionListener
{
public:
    TAsyncTableWriter(
        TTableWriterConfigPtr config,
        NRpc::IChannelPtr masterChannel,
        TTransactionPtr transaction,
        TTransactionManagerPtr transactionManager,
        const NYPath::TRichYPath& richPath,
        const TNullable<TKeyColumns>& keyColumns);

    virtual void Open() override;

    virtual void WriteRow(const TRow& row) override;

    virtual bool IsReady() override;

    virtual TAsyncError GetReadyEvent() override;

    virtual void Close() override;

    virtual i64 GetRowCount() const override;

    virtual NChunkClient::NProto::TDataStatistics GetDataStatistics() const override;

private:
    typedef TAsyncTableWriter TThis;

    TFuture<TErrorOr<TTransactionPtr>> CreateUploadTransaction();
    void OnTransactionCreated(TTransactionPtr transactionOrError);

    TFuture<TObjectServiceProxy::TRspExecuteBatchPtr> FetchTableInfo();
    TChunkListId OnInfoFetched(TObjectServiceProxy::TRspExecuteBatchPtr batchRsp);

    TAsyncError OpenChunkWriter(TChunkListId chunkListId);
    void OnChunkWriterOpened();

    TAsyncError CloseChunkWriter();
    TAsyncError SetIsSorted();
    TAsyncError CommitUploadTransaction();

    TTableWriterConfigPtr Config;
    TTableWriterOptionsPtr Options;

    NRpc::IChannelPtr MasterChannel;
    TTransactionPtr Transaction;
    TTransactionId TransactionId;
    TTransactionManagerPtr TransactionManager;
    NYPath::TRichYPath RichPath;

    bool IsOpen;
    bool IsClosed;
    NObjectClient::TObjectServiceProxy ObjectProxy;
    NLog::TTaggedLogger Logger;

    TTransactionPtr UploadTransaction;

    TIntrusivePtr<TTableMultiChunkWriter> Writer;
    TTableChunkWriterFacade* CurrentWriterFacade;

    TAsyncError WriteFuture_;
};


////////////////////////////////////////////////////////////////////////////////

TAsyncTableWriter::TAsyncTableWriter(
    TTableWriterConfigPtr config,
    NRpc::IChannelPtr masterChannel,
    TTransactionPtr transaction,
    TTransactionManagerPtr transactionManager,
    const NYPath::TRichYPath& richPath,
    const TNullable<TKeyColumns>& keyColumns)
    : Config(config)
    , Options(New<TTableWriterOptions>())
    , MasterChannel(masterChannel)
    , Transaction(transaction)
    , TransactionId(transaction ? transaction->GetId() : NullTransactionId)
    , TransactionManager(transactionManager)
    , RichPath(richPath)
    , IsOpen(false)
    , IsClosed(false)
    , ObjectProxy(masterChannel)
    , Logger(TableWriterLogger)
    , CurrentWriterFacade(nullptr)
{
    YCHECK(config);
    YCHECK(masterChannel);
    YCHECK(transactionManager);

    Options->KeyColumns = keyColumns;

    Logger.AddTag(Sprintf("Path: %s, TransactionId: %s",
        ~richPath.GetPath(),
        ~ToString(TransactionId)));
}

void TAsyncTableWriter::Open()
{
    YCHECK(!IsOpen);
    YCHECK(!IsClosed);

    LOG_INFO("Opening table writer");

    TTransactionStartOptions options;
    options.ParentId = TransactionId;
    options.EnableUncommittedAccounting = false;
    auto attributes = CreateEphemeralAttributes();
    attributes->Set("title", Sprintf("Table upload to %s", ~RichPath.GetPath()));
    options.Attributes = attributes.get();
    auto transactionOrError = WaitFor(TransactionManager->Start(
        ETransactionType::Master,
        options));

    THROW_ERROR_EXCEPTION_IF_FAILED(transactionOrError, "Error creating upload transaction");

    UploadTransaction = transactionOrError.Value();
    ListenTransaction(UploadTransaction);

    LOG_INFO("Upload transaction created (TransactionId: %s)",
        ~ToString(UploadTransaction->GetId()));

    auto batchRsp = WaitFor(FetchTableInfo());
    auto chunkListId = OnInfoFetched(batchRsp);

    auto provider = New<TTableChunkWriterProvider>(
        Config,
        Options);

    Writer = New<TTableMultiChunkWriter>(
        Config,
        Options,
        provider,
        MasterChannel,
        UploadTransaction->GetId(),
        chunkListId);

    auto error = WaitFor(Writer->Open());

    THROW_ERROR_EXCEPTION_IF_FAILED(error, "Error opening table chunk writer");

    if (Transaction) {
        ListenTransaction(Transaction);
    }

    CurrentWriterFacade = Writer->GetCurrentWriter();
    YCHECK(CurrentWriterFacade);

    IsOpen = true;

    LOG_INFO("Table writer opened");
}

TFuture<TObjectServiceProxy::TRspExecuteBatchPtr> TAsyncTableWriter::FetchTableInfo()
{
    LOG_INFO("Requesting table info");

    auto path = RichPath.GetPath();

    bool clear = Options->KeyColumns.HasValue() || !RichPath.GetAppend();
    auto uploadTransactionId = UploadTransaction->GetId();

    auto batchReq = ObjectProxy.ExecuteBatch();
    {
        auto req = TCypressYPathProxy::Get(path);
        SetTransactionId(req, uploadTransactionId);
        TAttributeFilter attributeFilter(EAttributeFilterMode::MatchingOnly);
        attributeFilter.Keys.push_back("type");
        attributeFilter.Keys.push_back("replication_factor");
        attributeFilter.Keys.push_back("channels");
        attributeFilter.Keys.push_back("compression_codec");
        attributeFilter.Keys.push_back("erasure_codec");
        if (Options->KeyColumns) {
            attributeFilter.Keys.push_back("row_count");
        }
        attributeFilter.Keys.push_back("account");
        attributeFilter.Keys.push_back("vital");
        ToProto(req->mutable_attribute_filter(), attributeFilter);
        batchReq->AddRequest(req, "get_attributes");
    }

    {
        auto req = TTableYPathProxy::PrepareForUpdate(path);
        SetTransactionId(req, uploadTransactionId);
        NHydra::GenerateMutationId(req);
        req->set_mode(clear ? EUpdateMode::Overwrite : EUpdateMode::Append);
        batchReq->AddRequest(req, "prepare_for_update");
    }

    return batchReq->Invoke();
}

TChunkListId TAsyncTableWriter::OnInfoFetched(TObjectServiceProxy::TRspExecuteBatchPtr batchRsp)
{
    THROW_ERROR_EXCEPTION_IF_FAILED(*batchRsp, "Error requesting table info");

    {
        auto rsp = batchRsp->GetResponse<TYPathProxy::TRspGet>("get_attributes");
        THROW_ERROR_EXCEPTION_IF_FAILED(*rsp, "Error getting table attributes");

        auto node = ConvertToNode(TYsonString(rsp->value()));
        const auto& attributes = node->Attributes();

        auto type = attributes.Get<EObjectType>("type");
        if (type != EObjectType::Table) {
            THROW_ERROR_EXCEPTION("Invalid type of %s: expected %s, actual %s",
                ~RichPath.GetPath(),
                ~FormatEnum(EObjectType(EObjectType::Table)).Quote(),
                ~FormatEnum(type).Quote());
        }

        // TODO(psushin): Keep in sync with OnInputsReceived (operation_controller_detail.cpp).
        if (Options->KeyColumns && RichPath.GetAppend()) {
            if (attributes.Get<i64>("row_count") > 0) {
                THROW_ERROR_EXCEPTION("Cannot write sorted data into a non-empty table");
            }
        }

        Options->Channels = attributes.Get<TChannels>("channels");
        Options->ReplicationFactor = attributes.Get<int>("replication_factor");
        Options->CompressionCodec = attributes.Get<NCompression::ECodec>("compression_codec");
        Options->ErasureCodec = attributes.Get<NErasure::ECodec>("erasure_codec");
        Options->Account = attributes.Get<Stroka>("account");
        Options->ChunksVital = attributes.Get<bool>("vital");
    }

    TChunkListId  chunkListId;
    {
        auto rsp = batchRsp->GetResponse<TTableYPathProxy::TRspPrepareForUpdate>("prepare_for_update");
        THROW_ERROR_EXCEPTION_IF_FAILED(*rsp, "Error preparing table for update");
        chunkListId = FromProto<TChunkListId>(rsp->chunk_list_id());
    }
    LOG_INFO("Table info received (ChunkListId: %s)", ~ToString(chunkListId));

    return chunkListId;
}

void TAsyncTableWriter::WriteRow(const TRow& row)
{
    YCHECK(IsOpen);
    YASSERT(CurrentWriterFacade);

    CurrentWriterFacade->WriteRow(row);
}

bool TAsyncTableWriter::IsReady()
{
    if (IsAborted()) {
        WriteFuture_ = MakeFuture(TError("Transaction aborted"));
        return false;
    }

    CurrentWriterFacade = Writer->GetCurrentWriter();
    if (CurrentWriterFacade) {
        return true;
    } else {
        auto this_ = MakeStrong(this);
        auto readyEvent = NewPromise<TError>();
        WriteFuture_ = readyEvent;
        Writer->GetReadyEvent().Subscribe(BIND([=] (TError error) mutable {
            if (error.IsOK()) {
                this_->CurrentWriterFacade = this_->Writer->GetCurrentWriter();
                YCHECK(this_->CurrentWriterFacade);
            }
            readyEvent.Set(error);
        }));
        return false;
    }
}

TAsyncError TAsyncTableWriter::GetReadyEvent()
{
    return WriteFuture_;
}

void TAsyncTableWriter::Close()
{
    if (!IsOpen) {
        return;
    }

    LOG_INFO("Closing table writer");

    IsOpen = false;
    IsClosed = true;

    CheckAborted();

    LOG_INFO("Closing chunk writer");
    {
        auto error = WaitFor(Writer->Close());
        THROW_ERROR_EXCEPTION_IF_FAILED(error, "Error closing chunk writer");
        LOG_INFO("Chunk writer closed");
    }

    if (Options->KeyColumns) {
        using NYT::ToProto;

        auto path = RichPath.GetPath();
        auto keyColumns = Options->KeyColumns.Get();
        LOG_INFO("Marking table as sorted by %s",
            ~ConvertToYsonString(keyColumns, NYson::EYsonFormat::Text).Data());

        auto req = TTableYPathProxy::SetSorted(path);
        SetTransactionId(req, UploadTransaction);
        NHydra::GenerateMutationId(req);
        ToProto(req->mutable_key_columns(), keyColumns);

        auto rsp = WaitFor(ObjectProxy.Execute(req));

        THROW_ERROR_EXCEPTION_IF_FAILED(*rsp, "Error marking table as sorted");
    }

    LOG_INFO("Committing upload transaction");
    {
        auto error = WaitFor(UploadTransaction->Commit());
        THROW_ERROR_EXCEPTION_IF_FAILED(error, "Error committing upload transaction");
        LOG_INFO("Upload transaction committed");
        LOG_INFO("Table writer closed");
    }
}

i64 TAsyncTableWriter::GetRowCount() const
{
    return Writer->GetProvider()->GetRowCount();
}

NChunkClient::NProto::TDataStatistics TAsyncTableWriter::GetDataStatistics() const
{
    return Writer->GetProvider()->GetDataStatistics();
}


////////////////////////////////////////////////////////////////////////////////

IAsyncWriterPtr CreateAsyncTableWriter(
    TTableWriterConfigPtr config,
    NRpc::IChannelPtr masterChannel,
<<<<<<< HEAD
    TTransactionPtr transaction,
=======
    ITransactionPtr transaction,
>>>>>>> 99d8a6aa
    TTransactionManagerPtr transactionManager,
    const NYPath::TRichYPath& richPath,
    const TNullable<TKeyColumns>& keyColumns)
{
    return New<TAsyncTableWriter>(
        config,
        masterChannel,
        transaction,
        transactionManager,
        richPath,
        keyColumns);
}

////////////////////////////////////////////////////////////////////////////////

} // namespace NTableClient
} // namespace NYT<|MERGE_RESOLUTION|>--- conflicted
+++ resolved
@@ -376,11 +376,7 @@
 IAsyncWriterPtr CreateAsyncTableWriter(
     TTableWriterConfigPtr config,
     NRpc::IChannelPtr masterChannel,
-<<<<<<< HEAD
     TTransactionPtr transaction,
-=======
-    ITransactionPtr transaction,
->>>>>>> 99d8a6aa
     TTransactionManagerPtr transactionManager,
     const NYPath::TRichYPath& richPath,
     const TNullable<TKeyColumns>& keyColumns)
