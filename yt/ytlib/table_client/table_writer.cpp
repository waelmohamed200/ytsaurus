﻿#include "stdafx.h"
#include "async_writer.h"
#include "table_writer.h"
#include "config.h"
#include "private.h"
#include "table_chunk_writer.h"

#include <ytlib/misc/sync.h>
#include <ytlib/misc/nullable.h>

#include <ytlib/actions/async_pipeline.h>

#include <ytlib/transaction_client/transaction.h>
#include <ytlib/transaction_client/transaction_manager.h>

#include <ytlib/chunk_client/schema.h>
#include <ytlib/chunk_client/chunk_spec.h>

#include <ytlib/cypress_client/cypress_ypath_proxy.h>

#include <ytlib/meta_state/rpc_helpers.h>

namespace NYT {
namespace NTableClient {

using namespace NYTree;
using namespace NCypressClient;
using namespace NTransactionClient;
using namespace NObjectClient;

typedef NChunkClient::TMultiChunkSequentialWriter<TTableChunkWriter> TTableMultiChunkWriter;

////////////////////////////////////////////////////////////////////////////////

class TAsyncTableWriter
    : public IAsyncWriter
    , public NTransactionClient::TTransactionListener
{
public:
    TAsyncTableWriter(
        TTableWriterConfigPtr config,
        NRpc::IChannelPtr masterChannel,
        NTransactionClient::ITransactionPtr transaction,
        NTransactionClient::TTransactionManagerPtr transactionManager,
        const NYPath::TRichYPath& richPath,
        const TNullable<TKeyColumns>& keyColumns);

    virtual TAsyncError AsyncOpen() override;

    virtual void WriteRow(const TRow& row) override;

    virtual bool IsReady() override;

    virtual TAsyncError GetReadyEvent() override;

    virtual TAsyncError AsyncClose() override;

    virtual const TNullable<TKeyColumns>& GetKeyColumns() const override;

    virtual i64 GetRowCount() const override;


private:
    typedef TAsyncTableWriter TThis;

    TFuture<TErrorOr<ITransactionPtr>> CreateUploadTransaction();
    void OnTransactionCreated(ITransactionPtr transactionOrError);

    TFuture<TObjectServiceProxy::TRspExecuteBatchPtr> FetchTableInfo();
    NChunkClient::TChunkListId OnInfoFetched(TObjectServiceProxy::TRspExecuteBatchPtr batchRsp);

    TAsyncError OpenChunkWriter(NChunkClient::TChunkListId chunkListId);
    void OnChunkWriterOpened();

    TAsyncError CloseChunkWriter();
    TAsyncError SetIsSorted();
    TAsyncError CommitUploadTransaction();

    TTableWriterConfigPtr Config;
    TTableWriterOptionsPtr Options;

    NRpc::IChannelPtr MasterChannel;
    NTransactionClient::ITransactionPtr Transaction;
    NTransactionClient::TTransactionId TransactionId;
    NTransactionClient::TTransactionManagerPtr TransactionManager;
    NYPath::TRichYPath RichPath;

    bool IsOpen;
    bool IsClosed;
    NObjectClient::TObjectServiceProxy ObjectProxy;
    NLog::TTaggedLogger Logger;

    NTransactionClient::ITransactionPtr UploadTransaction;
    NChunkClient::TChunkListId ChunkListId;

    TIntrusivePtr<TTableMultiChunkWriter> Writer;
    TTableChunkWriter::TFacade* CurrentWriterFacade;

    TAsyncError WriteFuture_;
};


////////////////////////////////////////////////////////////////////////////////

TAsyncTableWriter::TAsyncTableWriter(
    TTableWriterConfigPtr config,
    NRpc::IChannelPtr masterChannel,
    ITransactionPtr transaction,
    TTransactionManagerPtr transactionManager,
    const NYPath::TRichYPath& richPath,
    const TNullable<TKeyColumns>& keyColumns)
    : Config(config)
    , Options(New<TTableWriterOptions>())
    , MasterChannel(masterChannel)
    , Transaction(transaction)
    , TransactionId(transaction ? transaction->GetId() : NullTransactionId)
    , TransactionManager(transactionManager)
    , RichPath(richPath)
    , IsOpen(false)
    , IsClosed(false)
    , ObjectProxy(masterChannel)
    , Logger(TableWriterLogger)
    , CurrentWriterFacade(nullptr)
{
    YCHECK(config);
    YCHECK(masterChannel);
    YCHECK(transactionManager);

    Options->KeyColumns = keyColumns;

    Logger.AddTag(Sprintf("Path: %s, TransactionId: %s",
        ~richPath.GetPath(),
        ~ToString(TransactionId)));
}

TAsyncError TAsyncTableWriter::AsyncOpen()
{
    YCHECK(!IsOpen);
    YCHECK(!IsClosed);

    LOG_INFO("Opening table writer");

    auto this_ = MakeStrong(this);
    return StartAsyncPipeline(GetSyncInvoker())
        ->Add(BIND(&TThis::CreateUploadTransaction, this_))
        ->Add(BIND(&TThis::OnTransactionCreated, this_))
        ->Add(BIND(&TThis::FetchTableInfo, this_))
        ->Add(BIND(&TThis::OnInfoFetched, this_))
        ->Add(BIND(&TThis::OpenChunkWriter, this_))
        ->Add(BIND(&TThis::OnChunkWriterOpened, this_))
        ->Run();
}

TFuture<TErrorOr<ITransactionPtr>> TAsyncTableWriter::CreateUploadTransaction()
{
    LOG_INFO("Creating upload transaction");

    TTransactionStartOptions options;
    options.ParentId = TransactionId;
    options.EnableUncommittedAccounting = false;
    options.Attributes->Set("title", Sprintf("Table upload to %s", ~RichPath.GetPath()));
    return TransactionManager->AsyncStart(options).Apply(
        BIND([] (TErrorOr<ITransactionPtr> transactionOrError) -> TErrorOr<ITransactionPtr> {
            if (!transactionOrError.IsOK()) {
                return TError("Error creating upload transaction") << transactionOrError;
            }
            return transactionOrError;
        })
    );
}

void TAsyncTableWriter::OnTransactionCreated(ITransactionPtr transaction)
{
    UploadTransaction = transaction;
    auto uploadTransactionId = transaction->GetId();
    ListenTransaction(UploadTransaction);
    LOG_INFO("Upload transaction created (TransactionId: %s)", ~ToString(uploadTransactionId));
}

TFuture<TObjectServiceProxy::TRspExecuteBatchPtr> TAsyncTableWriter::FetchTableInfo()
{
    LOG_INFO("Requesting table info");

    auto path = RichPath.GetPath();

    bool overwrite = NChunkClient::ExtractOverwriteFlag(RichPath.Attributes());
    bool clear = Options->KeyColumns.HasValue() || overwrite;
    auto uploadTransactionId = UploadTransaction->GetId();

    auto batchReq = ObjectProxy.ExecuteBatch();
    {
<<<<<<< HEAD
        auto req = TCypressYPathProxy::Get(path);
        SetTransactionId(req, uploadTransactionId);
        TAttributeFilter attributeFilter(EAttributeFilterMode::MatchingOnly);
        attributeFilter.Keys.push_back("replication_factor");
        attributeFilter.Keys.push_back("channels");
        attributeFilter.Keys.push_back("compression_codec");
        attributeFilter.Keys.push_back("erasure_codec");
        if (Options->KeyColumns.HasValue()) {
            attributeFilter.Keys.push_back("row_count");
=======
        auto batchReq = ObjectProxy.ExecuteBatch();

        {
            auto req = TCypressYPathProxy::Get(path);
            SetTransactionId(req, uploadTransactionId);
            TAttributeFilter attributeFilter(EAttributeFilterMode::MatchingOnly);
            attributeFilter.Keys.push_back("replication_factor");
            attributeFilter.Keys.push_back("channels");
            attributeFilter.Keys.push_back("compression_codec");
            attributeFilter.Keys.push_back("erasure_codec");
            if (Options->KeyColumns.HasValue()) {
                attributeFilter.Keys.push_back("row_count");
            }
            attributeFilter.Keys.push_back("account");
            attributeFilter.Keys.push_back("vital");
            ToProto(req->mutable_attribute_filter(), attributeFilter);
            batchReq->AddRequest(req, "get_attributes");
>>>>>>> 1174d471
        }
        attributeFilter.Keys.push_back("account");
        ToProto(req->mutable_attribute_filter(), attributeFilter);
        batchReq->AddRequest(req, "get_attributes");
    }

    {
        auto req = TTableYPathProxy::PrepareForUpdate(path);
        SetTransactionId(req, uploadTransactionId);
        NMetaState::GenerateMutationId(req);
        req->set_mode(clear ? NChunkClient::EUpdateMode::Overwrite : NChunkClient::EUpdateMode::Append);
        batchReq->AddRequest(req, "prepare_for_update");
    }

    return batchReq->Invoke();
}

NChunkClient::TChunkListId TAsyncTableWriter::OnInfoFetched(TObjectServiceProxy::TRspExecuteBatchPtr batchRsp)
{
    THROW_ERROR_EXCEPTION_IF_FAILED(*batchRsp, "Error requesting table info");

    bool overwrite = NChunkClient::ExtractOverwriteFlag(RichPath.Attributes());
    {
        auto rsp = batchRsp->GetResponse<TYPathProxy::TRspGet>("get_attributes");
        THROW_ERROR_EXCEPTION_IF_FAILED(*rsp, "Error getting table attributes");

        auto node = ConvertToNode(TYsonString(rsp->value()));
        const auto& attributes = node->Attributes();

        // ToDo(psushin): keep in sync with operation_controller_detail OnInputsReceived. Consider
        if (Options->KeyColumns.HasValue() && !overwrite) {
            if (attributes.Get<i64>("row_count") > 0) {
                THROW_ERROR_EXCEPTION("Cannot write sorted data into a non-empty table");
            }
<<<<<<< HEAD
=======

            Options->Channels = attributes.Get<TChannels>("channels");
            Options->ReplicationFactor = attributes.Get<int>("replication_factor");
            Options->CompressionCodec = attributes.Get<NCompression::ECodec>("compression_codec");
            // COMPAT(babenko)
            Options->ErasureCodec = attributes.Get<NErasure::ECodec>("erasure_codec", NErasure::ECodec::None);
            Options->Account = attributes.Get<Stroka>("account");
            Options->ChunksVital = attributes.Get<bool>("vital");
>>>>>>> 1174d471
        }

        Options->Channels = attributes.Get<NChunkClient::TChannels>("channels");
        Options->ReplicationFactor = attributes.Get<int>("replication_factor");
        Options->CompressionCodec = attributes.Get<NCompression::ECodec>("compression_codec");
        Options->ErasureCodec = attributes.Get<NErasure::ECodec>("erasure_codec");
        Options->Account = attributes.Get<Stroka>("account");
    }

    NChunkClient::TChunkListId  chunkListId;
    {
        auto rsp = batchRsp->GetResponse<TTableYPathProxy::TRspPrepareForUpdate>("prepare_for_update");
        THROW_ERROR_EXCEPTION_IF_FAILED(*rsp, "Error preparing table for update");
        chunkListId = FromProto<NChunkClient::TChunkListId>(rsp->chunk_list_id());
    }
    LOG_INFO("Table info received (ChunkListId: %s)", ~ToString(chunkListId));

    return chunkListId;
}

TAsyncError TAsyncTableWriter::OpenChunkWriter(NChunkClient::TChunkListId chunkListId)
{
    auto provider = New<TTableChunkWriterProvider>(
        Config,
        Options);

    Writer = New<TTableMultiChunkWriter>(
        Config,
        Options,
        provider,
        MasterChannel,
        UploadTransaction->GetId(),
        chunkListId);

    return Writer->AsyncOpen().Apply(
        BIND([] (TError error) -> TError{
            if (!error.IsOK()) {
                return TError("Error opening table chunk writer") << error;
            }
            return error;
        }));
}

void TAsyncTableWriter::OnChunkWriterOpened()
{
    if (Transaction) {
        ListenTransaction(Transaction);
    }

    CurrentWriterFacade = Writer->GetCurrentWriter();
    YASSERT(CurrentWriterFacade);

    IsOpen = true;

    LOG_INFO("Table writer opened");
}

void TAsyncTableWriter::WriteRow(const TRow& row)
{
    YCHECK(IsOpen);
    YASSERT(CurrentWriterFacade);

    CurrentWriterFacade->WriteRow(row);
}

bool TAsyncTableWriter::IsReady()
{
    if (IsAborted()) {
        WriteFuture_ = MakeFuture(TError("Transaction aborted"));
        return false;
    }

    CurrentWriterFacade = Writer->GetCurrentWriter();
    if (CurrentWriterFacade) {
        return true;
    } else {
        WriteFuture_ = Writer->GetReadyEvent();
        return false;
    }
}

TAsyncError TAsyncTableWriter::GetReadyEvent()
{
    return WriteFuture_;
}

TAsyncError TAsyncTableWriter::AsyncClose()
{
    if (!IsOpen) {
        return MakeFuture(TError());
    }

    LOG_INFO("Closing table writer");

    IsOpen = false;
    IsClosed = true;

    auto this_ = MakeStrong(this);
    return StartAsyncPipeline(GetSyncInvoker())
        ->Add(BIND(&TThis::CloseChunkWriter, this_))
        ->Add(BIND(&TThis::SetIsSorted, this_))
        ->Add(BIND(&TThis::CommitUploadTransaction, this_))
        ->Run();
}

TAsyncError TAsyncTableWriter::CloseChunkWriter()
{
    CheckAborted();

    LOG_INFO("Closing chunk writer");

    auto this_ = MakeStrong(this);
    return Writer->AsyncClose().Apply(
        BIND([this, this_] (TError error) -> TError {
            if (!error.IsOK()) {
                return TError("Error closing chunk writer") << error;
            }
            LOG_INFO("Chunk writer closed");
            return error;
        }));
}

TAsyncError TAsyncTableWriter::SetIsSorted()
{
    if (Options->KeyColumns) {
        auto path = RichPath.GetPath();
        auto keyColumns = Options->KeyColumns.Get();
        LOG_INFO("Marking table as sorted by %s",
            ~ConvertToYsonString(keyColumns, NYson::EYsonFormat::Text).Data());

        auto req = TTableYPathProxy::SetSorted(path);
        SetTransactionId(req, UploadTransaction);
        NMetaState::GenerateMutationId(req);
        ToProto(req->mutable_key_columns(), keyColumns);

        auto this_ = MakeStrong(this);
        return ObjectProxy.Execute(req)
            .Apply(BIND([this, this_] (TTableYPathProxy::TRspSetSortedPtr rsp) -> TError {
                if (!rsp->IsOK()) {
                    return TError("Error marking table as sorted") << *rsp;
                }
                LOG_INFO("Table is marked as sorted");
                return *rsp;
            }));
    }
    return MakeFuture(TError());
}

TAsyncError TAsyncTableWriter::CommitUploadTransaction()
{
    LOG_INFO("Committing upload transaction");

    auto this_ = MakeStrong(this);
    return UploadTransaction->AsyncCommit()
        .Apply(BIND([this, this_] (TError error) -> TError {
            if (!error.IsOK()) {
                return TError("Error committing upload transaction") << error;
            }
            LOG_INFO("Upload transaction committed");
            LOG_INFO("Table writer closed");
            return TError();
        }));
}

const TNullable<TKeyColumns>& TAsyncTableWriter::GetKeyColumns() const
{
    return Writer->GetProvider()->GetKeyColumns();
}

i64 TAsyncTableWriter::GetRowCount() const
{
    return Writer->GetProvider()->GetRowCount();
}

////////////////////////////////////////////////////////////////////////////////

class TTableWriter
    : public ISyncWriter
{
public:
    TTableWriter(
        TTableWriterConfigPtr config,
        NRpc::IChannelPtr masterChannel,
        NTransactionClient::ITransactionPtr transaction,
        NTransactionClient::TTransactionManagerPtr transactionManager,
        const NYPath::TRichYPath& richPath,
        const TNullable<TKeyColumns>& keyColumns)
            : Writer_(
                New<TAsyncTableWriter>(
                    config,
                    masterChannel,
                    transaction,
                    transactionManager,
                    richPath,
                    keyColumns))
    { }

    void Open() override
    {
        Sync(~Writer_, &IAsyncWriter::AsyncOpen);
    }

    void WriteRow(const TRow& row) override
    {
        if (!Writer_->IsReady()) {
            Sync(~Writer_, &IAsyncWriter::GetReadyEvent);
        }
        Writer_->WriteRow(row);
    }

    void Close() override
    {
        Sync(~Writer_, &IAsyncWriter::AsyncClose);
    }

    const TNullable<TKeyColumns>& GetKeyColumns() const override
    {
        return Writer_->GetKeyColumns();
    }

    i64 GetRowCount() const override
    {
        return Writer_->GetRowCount();
    }

private:
    IAsyncWriterPtr Writer_;
};

////////////////////////////////////////////////////////////////////////////////

IAsyncWriterPtr CreateAsyncTableWriter(
        TTableWriterConfigPtr config,
        NRpc::IChannelPtr masterChannel,
        NTransactionClient::ITransactionPtr transaction,
        NTransactionClient::TTransactionManagerPtr transactionManager,
        const NYPath::TRichYPath& richPath,
        const TNullable<TKeyColumns>& keyColumns)
{
    return New<TAsyncTableWriter>(
        config,
        masterChannel,
        transaction,
        transactionManager,
        richPath,
        keyColumns);
}

////////////////////////////////////////////////////////////////////////////////

ISyncWriterPtr CreateSyncTableWriter(
        TTableWriterConfigPtr config,
        NRpc::IChannelPtr masterChannel,
        NTransactionClient::ITransactionPtr transaction,
        NTransactionClient::TTransactionManagerPtr transactionManager,
        const NYPath::TRichYPath& richPath,
        const TNullable<TKeyColumns>& keyColumns)
{
    return New<TTableWriter>(
        config,
        masterChannel,
        transaction,
        transactionManager,
        richPath,
        keyColumns);
}

////////////////////////////////////////////////////////////////////////////////

} // namespace NTableClient
} // namespace NYT<|MERGE_RESOLUTION|>--- conflicted
+++ resolved
@@ -27,21 +27,22 @@
 using namespace NCypressClient;
 using namespace NTransactionClient;
 using namespace NObjectClient;
-
-typedef NChunkClient::TMultiChunkSequentialWriter<TTableChunkWriter> TTableMultiChunkWriter;
+using namespace NChunkClient;
+
+typedef TMultiChunkSequentialWriter<TTableChunkWriter> TTableMultiChunkWriter;
 
 ////////////////////////////////////////////////////////////////////////////////
 
 class TAsyncTableWriter
     : public IAsyncWriter
-    , public NTransactionClient::TTransactionListener
+    , public TTransactionListener
 {
 public:
     TAsyncTableWriter(
         TTableWriterConfigPtr config,
         NRpc::IChannelPtr masterChannel,
-        NTransactionClient::ITransactionPtr transaction,
-        NTransactionClient::TTransactionManagerPtr transactionManager,
+        ITransactionPtr transaction,
+        TTransactionManagerPtr transactionManager,
         const NYPath::TRichYPath& richPath,
         const TNullable<TKeyColumns>& keyColumns);
 
@@ -67,9 +68,9 @@
     void OnTransactionCreated(ITransactionPtr transactionOrError);
 
     TFuture<TObjectServiceProxy::TRspExecuteBatchPtr> FetchTableInfo();
-    NChunkClient::TChunkListId OnInfoFetched(TObjectServiceProxy::TRspExecuteBatchPtr batchRsp);
-
-    TAsyncError OpenChunkWriter(NChunkClient::TChunkListId chunkListId);
+    TChunkListId OnInfoFetched(TObjectServiceProxy::TRspExecuteBatchPtr batchRsp);
+
+    TAsyncError OpenChunkWriter(TChunkListId chunkListId);
     void OnChunkWriterOpened();
 
     TAsyncError CloseChunkWriter();
@@ -80,9 +81,9 @@
     TTableWriterOptionsPtr Options;
 
     NRpc::IChannelPtr MasterChannel;
-    NTransactionClient::ITransactionPtr Transaction;
-    NTransactionClient::TTransactionId TransactionId;
-    NTransactionClient::TTransactionManagerPtr TransactionManager;
+    ITransactionPtr Transaction;
+    TTransactionId TransactionId;
+    TTransactionManagerPtr TransactionManager;
     NYPath::TRichYPath RichPath;
 
     bool IsOpen;
@@ -90,8 +91,8 @@
     NObjectClient::TObjectServiceProxy ObjectProxy;
     NLog::TTaggedLogger Logger;
 
-    NTransactionClient::ITransactionPtr UploadTransaction;
-    NChunkClient::TChunkListId ChunkListId;
+    ITransactionPtr UploadTransaction;
+    TChunkListId ChunkListId;
 
     TIntrusivePtr<TTableMultiChunkWriter> Writer;
     TTableChunkWriter::TFacade* CurrentWriterFacade;
@@ -183,13 +184,12 @@
 
     auto path = RichPath.GetPath();
 
-    bool overwrite = NChunkClient::ExtractOverwriteFlag(RichPath.Attributes());
+    bool overwrite = ExtractOverwriteFlag(RichPath.Attributes());
     bool clear = Options->KeyColumns.HasValue() || overwrite;
     auto uploadTransactionId = UploadTransaction->GetId();
 
     auto batchReq = ObjectProxy.ExecuteBatch();
     {
-<<<<<<< HEAD
         auto req = TCypressYPathProxy::Get(path);
         SetTransactionId(req, uploadTransactionId);
         TAttributeFilter attributeFilter(EAttributeFilterMode::MatchingOnly);
@@ -197,30 +197,12 @@
         attributeFilter.Keys.push_back("channels");
         attributeFilter.Keys.push_back("compression_codec");
         attributeFilter.Keys.push_back("erasure_codec");
-        if (Options->KeyColumns.HasValue()) {
+        if (Options->KeyColumns) {
             attributeFilter.Keys.push_back("row_count");
-=======
-        auto batchReq = ObjectProxy.ExecuteBatch();
-
-        {
-            auto req = TCypressYPathProxy::Get(path);
-            SetTransactionId(req, uploadTransactionId);
-            TAttributeFilter attributeFilter(EAttributeFilterMode::MatchingOnly);
-            attributeFilter.Keys.push_back("replication_factor");
-            attributeFilter.Keys.push_back("channels");
-            attributeFilter.Keys.push_back("compression_codec");
-            attributeFilter.Keys.push_back("erasure_codec");
-            if (Options->KeyColumns.HasValue()) {
-                attributeFilter.Keys.push_back("row_count");
-            }
-            attributeFilter.Keys.push_back("account");
-            attributeFilter.Keys.push_back("vital");
-            ToProto(req->mutable_attribute_filter(), attributeFilter);
-            batchReq->AddRequest(req, "get_attributes");
->>>>>>> 1174d471
         }
         attributeFilter.Keys.push_back("account");
-        ToProto(req->mutable_attribute_filter(), attributeFilter);
+		attributeFilter.Keys.push_back("vital");
+		ToProto(req->mutable_attribute_filter(), attributeFilter);
         batchReq->AddRequest(req, "get_attributes");
     }
 
@@ -228,18 +210,18 @@
         auto req = TTableYPathProxy::PrepareForUpdate(path);
         SetTransactionId(req, uploadTransactionId);
         NMetaState::GenerateMutationId(req);
-        req->set_mode(clear ? NChunkClient::EUpdateMode::Overwrite : NChunkClient::EUpdateMode::Append);
+        req->set_mode(clear ? EUpdateMode::Overwrite : EUpdateMode::Append);
         batchReq->AddRequest(req, "prepare_for_update");
     }
 
     return batchReq->Invoke();
 }
 
-NChunkClient::TChunkListId TAsyncTableWriter::OnInfoFetched(TObjectServiceProxy::TRspExecuteBatchPtr batchRsp)
+TChunkListId TAsyncTableWriter::OnInfoFetched(TObjectServiceProxy::TRspExecuteBatchPtr batchRsp)
 {
     THROW_ERROR_EXCEPTION_IF_FAILED(*batchRsp, "Error requesting table info");
 
-    bool overwrite = NChunkClient::ExtractOverwriteFlag(RichPath.Attributes());
+    bool overwrite = ExtractOverwriteFlag(RichPath.Attributes());
     {
         auto rsp = batchRsp->GetResponse<TYPathProxy::TRspGet>("get_attributes");
         THROW_ERROR_EXCEPTION_IF_FAILED(*rsp, "Error getting table attributes");
@@ -247,43 +229,33 @@
         auto node = ConvertToNode(TYsonString(rsp->value()));
         const auto& attributes = node->Attributes();
 
-        // ToDo(psushin): keep in sync with operation_controller_detail OnInputsReceived. Consider
-        if (Options->KeyColumns.HasValue() && !overwrite) {
+        // TODO(psushin): Keep in sync with OnInputsReceived (operation_controller_detail.cpp).
+        if (Options->KeyColumns && !overwrite) {
             if (attributes.Get<i64>("row_count") > 0) {
                 THROW_ERROR_EXCEPTION("Cannot write sorted data into a non-empty table");
             }
-<<<<<<< HEAD
-=======
-
-            Options->Channels = attributes.Get<TChannels>("channels");
-            Options->ReplicationFactor = attributes.Get<int>("replication_factor");
-            Options->CompressionCodec = attributes.Get<NCompression::ECodec>("compression_codec");
-            // COMPAT(babenko)
-            Options->ErasureCodec = attributes.Get<NErasure::ECodec>("erasure_codec", NErasure::ECodec::None);
-            Options->Account = attributes.Get<Stroka>("account");
-            Options->ChunksVital = attributes.Get<bool>("vital");
->>>>>>> 1174d471
         }
 
-        Options->Channels = attributes.Get<NChunkClient::TChannels>("channels");
+        Options->Channels = attributes.Get<TChannels>("channels");
         Options->ReplicationFactor = attributes.Get<int>("replication_factor");
         Options->CompressionCodec = attributes.Get<NCompression::ECodec>("compression_codec");
         Options->ErasureCodec = attributes.Get<NErasure::ECodec>("erasure_codec");
         Options->Account = attributes.Get<Stroka>("account");
-    }
-
-    NChunkClient::TChunkListId  chunkListId;
+        Options->ChunksVital = attributes.Get<bool>("vital");
+    }
+
+    TChunkListId  chunkListId;
     {
         auto rsp = batchRsp->GetResponse<TTableYPathProxy::TRspPrepareForUpdate>("prepare_for_update");
         THROW_ERROR_EXCEPTION_IF_FAILED(*rsp, "Error preparing table for update");
-        chunkListId = FromProto<NChunkClient::TChunkListId>(rsp->chunk_list_id());
+        chunkListId = FromProto<TChunkListId>(rsp->chunk_list_id());
     }
     LOG_INFO("Table info received (ChunkListId: %s)", ~ToString(chunkListId));
 
     return chunkListId;
 }
 
-TAsyncError TAsyncTableWriter::OpenChunkWriter(NChunkClient::TChunkListId chunkListId)
+TAsyncError TAsyncTableWriter::OpenChunkWriter(TChunkListId chunkListId)
 {
     auto provider = New<TTableChunkWriterProvider>(
         Config,
@@ -446,8 +418,8 @@
     TTableWriter(
         TTableWriterConfigPtr config,
         NRpc::IChannelPtr masterChannel,
-        NTransactionClient::ITransactionPtr transaction,
-        NTransactionClient::TTransactionManagerPtr transactionManager,
+        ITransactionPtr transaction,
+        TTransactionManagerPtr transactionManager,
         const NYPath::TRichYPath& richPath,
         const TNullable<TKeyColumns>& keyColumns)
             : Writer_(
@@ -497,8 +469,8 @@
 IAsyncWriterPtr CreateAsyncTableWriter(
         TTableWriterConfigPtr config,
         NRpc::IChannelPtr masterChannel,
-        NTransactionClient::ITransactionPtr transaction,
-        NTransactionClient::TTransactionManagerPtr transactionManager,
+        ITransactionPtr transaction,
+        TTransactionManagerPtr transactionManager,
         const NYPath::TRichYPath& richPath,
         const TNullable<TKeyColumns>& keyColumns)
 {
@@ -516,8 +488,8 @@
 ISyncWriterPtr CreateSyncTableWriter(
         TTableWriterConfigPtr config,
         NRpc::IChannelPtr masterChannel,
-        NTransactionClient::ITransactionPtr transaction,
-        NTransactionClient::TTransactionManagerPtr transactionManager,
+        ITransactionPtr transaction,
+        TTransactionManagerPtr transactionManager,
         const NYPath::TRichYPath& richPath,
         const TNullable<TKeyColumns>& keyColumns)
 {
