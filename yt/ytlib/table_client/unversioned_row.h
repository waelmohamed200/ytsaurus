#pragma once

#include "public.h"
#include "row_base.h"
#include "schema.h"
#include "unversioned_value.h"

#include <yt/core/misc/chunked_memory_pool.h>
#include <yt/core/misc/serialize.h>
#include <yt/core/misc/small_vector.h>
#include <yt/core/misc/string.h>
#include <yt/core/misc/varint.h>

#include <yt/core/yson/public.h>

#include <yt/core/ytree/public.h>

namespace NYT {
namespace NTableClient {

////////////////////////////////////////////////////////////////////////////////

class TUnversionedOwningValue
{
public:
    TUnversionedOwningValue() = default;

    TUnversionedOwningValue(TUnversionedOwningValue&& other)
    {
        std::swap(Value_, other.Value_);
    }

    TUnversionedOwningValue(const TUnversionedOwningValue& other)
    {
        Assign(other.Value_);
    }

    TUnversionedOwningValue(const TUnversionedValue& other)
    {
        Assign(other);
    }

    ~TUnversionedOwningValue()
    {
        Clear();
    }

    operator TUnversionedValue() const
    {
        return Value_;
    }

    TUnversionedOwningValue& operator = (TUnversionedOwningValue&& other)
    {
        std::swap(Value_, other.Value_);
        return *this;
    }

    TUnversionedOwningValue& operator = (const TUnversionedOwningValue& other)
    {
        Clear();
        Assign(other.Value_);
        return *this;
    }

    TUnversionedOwningValue& operator = (const TUnversionedValue& other)
    {
        Clear();
        Assign(other);
        return *this;
    }

    void Clear()
    {
        if (Value_.Type == EValueType::Any || Value_.Type == EValueType::String) {
            delete [] Value_.Data.String;
        }
        Value_.Type = EValueType::TheBottom;
        Value_.Length = 0;
    }

private:
    TUnversionedValue Value_ = {0, EValueType::TheBottom, false, 0, {0}};

    void Assign(const TUnversionedValue& other)
    {
        Value_ = other;
        if (Value_.Type == EValueType::Any || Value_.Type == EValueType::String) {
            auto newString = new char[Value_.Length];
            ::memcpy(newString, Value_.Data.String, Value_.Length);
            Value_.Data.String = newString;
        }
    }

};

////////////////////////////////////////////////////////////////////////////////

inline TUnversionedValue MakeUnversionedSentinelValue(EValueType type, int id = 0, bool aggregate = false)
{
    return MakeSentinelValue<TUnversionedValue>(type, id, aggregate);
}

inline TUnversionedValue MakeUnversionedInt64Value(i64 value, int id = 0, bool aggregate = false)
{
    return MakeInt64Value<TUnversionedValue>(value, id, aggregate);
}

inline TUnversionedValue MakeUnversionedUint64Value(ui64 value, int id = 0, bool aggregate = false)
{
    return MakeUint64Value<TUnversionedValue>(value, id, aggregate);
}

inline TUnversionedValue MakeUnversionedDoubleValue(double value, int id = 0, bool aggregate = false)
{
    return MakeDoubleValue<TUnversionedValue>(value, id, aggregate);
}

inline TUnversionedValue MakeUnversionedBooleanValue(bool value, int id = 0, bool aggregate = false)
{
    return MakeBooleanValue<TUnversionedValue>(value, id, aggregate);
}

inline TUnversionedValue MakeUnversionedStringValue(const TStringBuf& value, int id = 0, bool aggregate = false)
{
    return MakeStringValue<TUnversionedValue>(value, id, aggregate);
}

inline TUnversionedValue MakeUnversionedAnyValue(const TStringBuf& value, int id = 0, bool aggregate = false)
{
    return MakeAnyValue<TUnversionedValue>(value, id, aggregate);
}

inline TUnversionedValue MakeUnversionedValueHeader(EValueType type, int id = 0, bool aggregate = false)
{
    return MakeSentinelValue<TUnversionedValue>(type, id, aggregate);
}

////////////////////////////////////////////////////////////////////////////////

struct TUnversionedRowHeader
{
    ui32 Count;
    ui32 Capacity;
};

static_assert(
    sizeof(TUnversionedRowHeader) == 8,
    "TUnversionedRowHeader has to be exactly 8 bytes.");

////////////////////////////////////////////////////////////////////////////////

inline size_t GetDataWeight(const TUnversionedValue& value)
{
    switch (value.Type) {
        case EValueType::Null:
        case EValueType::Min:
        case EValueType::Max:
        case EValueType::TheBottom:
            return 0;

        case EValueType::Int64:
            return sizeof(i64);

        case EValueType::Uint64:
            return sizeof(ui64);

        case EValueType::Double:
            return sizeof(double);

        case EValueType::Boolean:
            return 1;

        case EValueType::String:
        case EValueType::Any:
            return value.Length;

        default:
            Y_UNREACHABLE();
    }
}

size_t GetByteSize(const TUnversionedValue& value);
size_t WriteValue(char* output, const TUnversionedValue& value);
size_t ReadValue(const char* input, TUnversionedValue* value);

void Save(TStreamSaveContext& context, const TUnversionedValue& value);
void Load(TStreamLoadContext& context, TUnversionedValue& value, TChunkedMemoryPool* pool);

TString ToString(const TUnversionedValue& value);

//! Ternary comparison predicate for TUnversionedValue-s.
//! Returns zero, positive or negative value depending on the outcome.
int CompareRowValues(const TUnversionedValue& lhs, const TUnversionedValue& rhs);

bool operator == (const TUnversionedValue& lhs, const TUnversionedValue& rhs);
bool operator != (const TUnversionedValue& lhs, const TUnversionedValue& rhs);
bool operator <= (const TUnversionedValue& lhs, const TUnversionedValue& rhs);
bool operator <  (const TUnversionedValue& lhs, const TUnversionedValue& rhs);
bool operator >= (const TUnversionedValue& lhs, const TUnversionedValue& rhs);
bool operator >  (const TUnversionedValue& lhs, const TUnversionedValue& rhs);

////////////////////////////////////////////////////////////////////////////////

//! Ternary comparison predicate for ranges of TUnversionedValue-s.
int CompareRows(
    const TUnversionedValue* lhsBegin,
    const TUnversionedValue* lhsEnd,
    const TUnversionedValue* rhsBegin,
    const TUnversionedValue* rhsEnd);

//! Ternary comparison predicate for TUnversionedRow-s stripped to a given number of
//! (leading) values.
int CompareRows(
    TUnversionedRow lhs,
    TUnversionedRow rhs,
    ui32 prefixLength = std::numeric_limits<ui32>::max());

bool operator == (TUnversionedRow lhs, TUnversionedRow rhs);
bool operator != (TUnversionedRow lhs, TUnversionedRow rhs);
bool operator <= (TUnversionedRow lhs, TUnversionedRow rhs);
bool operator <  (TUnversionedRow lhs, TUnversionedRow rhs);
bool operator >= (TUnversionedRow lhs, TUnversionedRow rhs);
bool operator >  (TUnversionedRow lhs, TUnversionedRow rhs);

//! Sets all value types of |row| to |EValueType::Null|. Ids are not changed.
void ResetRowValues(TMutableUnversionedRow* row);

//! Computes hash for a given TUnversionedRow.
ui64 GetHash(TUnversionedRow row, ui32 keyColumnCount = std::numeric_limits<ui32>::max());

//! Computes FarmHash forever-fixed fingerprint for a given TUnversionedRow.
TFingerprint GetFarmFingerprint(TUnversionedRow row, ui32 keyColumnCount = std::numeric_limits<ui32>::max());

//! Returns the number of bytes needed to store an unversioned row (not including string data).
size_t GetUnversionedRowByteSize(ui32 valueCount);

//! Returns the storage-invariant data weight of a given row.
size_t GetDataWeight(TUnversionedRow row);

////////////////////////////////////////////////////////////////////////////////

//! A row with unversioned data.
/*!
 *  A lightweight wrapper around |TUnversionedRowHeader*|.
 *
 *  Provides access to a sequence of unversioned values.
 *  If data is schemaful then the positions of values must exactly match their ids.
 *
 *  Memory layout:
 *  1) TUnversionedRowHeader
 *  2) TUnversionedValue per each value (#TUnversionedRowHeader::ValueCount)
 */
class TUnversionedRow
{
public:
    TUnversionedRow() = default;

    explicit TUnversionedRow(const TUnversionedRowHeader* header)
        : Header_(header)
    { }

    explicit TUnversionedRow(TTypeErasedRow erased)
        : Header_(reinterpret_cast<const TUnversionedRowHeader*>(erased.OpaqueHeader))
    { }

    explicit operator bool() const
    {
        return Header_ != nullptr;
    }

    TTypeErasedRow ToTypeErasedRow() const
    {
        return {Header_};
    }

    const TUnversionedRowHeader* GetHeader() const
    {
        return Header_;
    }

    const TUnversionedValue* Begin() const
    {
        return reinterpret_cast<const TUnversionedValue*>(Header_ + 1);
    }

    const TUnversionedValue* End() const
    {
        return Begin() + GetCount();
    }

    const TUnversionedValue& operator[] (int index) const
    {
        Y_ASSERT(index >= 0 && static_cast<ui32>(index) < GetCount());
        return Begin()[index];
    }

    ui32 GetCount() const
    {
        return Header_->Count;
    }

    // STL interop.
    const TUnversionedValue* begin() const
    {
        return Begin();
    }

    const TUnversionedValue* end() const
    {
        return End();
    }

    void Save(TSaveContext& context) const;
    void Load(TLoadContext& context);

private:
    const TUnversionedRowHeader* Header_ = nullptr;

};

// For TKeyComparer.
inline ui32 GetKeyComparerValueCount(TUnversionedRow row, ui32 prefixLength)
{
    return std::min(row.GetCount(), prefixLength);
}

static_assert(
    sizeof(TUnversionedRow) == sizeof(intptr_t),
    "TUnversionedRow size must match that of a pointer.");

////////////////////////////////////////////////////////////////////////////////

//! Checks that #value type is compatible with the schema column type.
void ValidateValueType(
    const TUnversionedValue& value,
    const TTableSchema& schema,
    int schemaId);

//! Checks that #value is allowed to appear in static tables' data. Throws on failure.
void ValidateStaticValue(const TUnversionedValue& value);

//! Checks that #value is allowed to appear in dynamic tables' data. Throws on failure.
void ValidateDataValue(const TUnversionedValue& value);

//! Checks that #value is allowed to appear in dynamic tables' keys. Throws on failure.
void ValidateKeyValue(const TUnversionedValue& value);

//! Checks that #count represents an allowed number of values in a row. Throws on failure.
void ValidateRowValueCount(int count);

//! Checks that #count represents an allowed number of components in a key. Throws on failure.
void ValidateKeyColumnCount(int count);

//! Checks that #count represents an allowed number of rows in a rowset. Throws on failure.
void ValidateRowCount(int count);

//! Checks that #row is a valid client-side data row. Throws on failure.
/*!
 *  Value ids in the row are first mapped via #idMapping.
 *  The row must obey the following properties:
 *  1. Its value count must pass #ValidateRowValueCount checks.
 *  2. It must contain all key components (values with ids in range [0, #schema.GetKeyColumnCount() - 1]).
 *  3. Value types must either be null or match those given in #schema.
 *  4. For values marked with #TUnversionedValue::Aggregate flag, the corresponding columns in #schema must
 *  be aggregating.
 *  5. Versioned values must be sorted by |id| (in ascending order) and then by |timestamp| (in descending order).
 */
void ValidateClientDataRow(
    TUnversionedRow row,
    const TTableSchema& schema,
    const TNameTableToSchemaIdMapping& idMapping,
    const TNameTablePtr& nameTable);

//! Checks that #row is a valid server-side data row. Throws on failure.
/*! The row must obey the following properties:
 *  1. Its value count must pass #ValidateRowValueCount checks.
 *  2. It must contain all key components (values with ids in range [0, #schema.GetKeyColumnCount() - 1])
 *  in this order at the very beginning.
 *  3. Value types must either be null or match those given in schema.
 */
void ValidateServerDataRow(
    TUnversionedRow row,
    const TTableSchema& schema);

//! Checks that #key is a valid client-side key. Throws on failure.
/*! The components must pass #ValidateKeyValue check. */
void ValidateClientKey(TKey key);

//! Checks that #key is a valid client-side key. Throws on failure.
/*! The key must obey the following properties:
 *  1. It cannot be null.
 *  2. It must contain exactly #schema.GetKeyColumnCount() components.
 *  3. Value ids must be a permutation of {0, ..., #schema.GetKeyColumnCount() - 1}.
 *  4. Value types must either be null of match those given in schema.
 */
void ValidateClientKey(
    TKey key,
    const TTableSchema& schema,
    const TNameTableToSchemaIdMapping& idMapping,
    const TNameTablePtr& nameTable);

//! Checks that #key is a valid server-side key. Throws on failure.
/*! The key must obey the following properties:
 *  1. It cannot be null.
 *  2. It must contain exactly #schema.GetKeyColumnCount() components with ids
 *  0, ..., #schema.GetKeyColumnCount() - 1 in this order.
 */
void ValidateServerKey(
    TKey key,
    const TTableSchema& schema);

//! Checks if #timestamp is sane and can be used for reading data.
void ValidateReadTimestamp(TTimestamp timestamp);

<<<<<<< HEAD
//! Checks if #timestamp is sane and can be used for writing (versioned) data.
void ValidateWriteTimestamp(TTimestamp timestamp);

//! An internal helper used by validators.
int ApplyIdMapping(
    const TUnversionedValue& value,
    const TTableSchema& schema,
    const TNameTableToSchemaIdMapping* idMapping);
=======
//! Checks if #timestamp is sane and can be used for data.
//! Allows timestamps in range [MinTimestamp, MaxTimestamp] plus some sentinels
//! (SyncLastCommittedTimestamp and AsyncLastCommittedTimestamp).
void ValidateReadTimestamp(TTimestamp timestamp);

//! Checks if #timestamp is sane and can be used for replica synchronization.
//! Allows timestamps in range [MinTimestamp, MaxTimestamp].
void ValidateSyncTimestamp(TTimestamp timestamp);
>>>>>>> dcfa64ab

//! Returns the successor of |key|, i.e. the key obtained from |key|
//! by appending a |EValueType::Min| sentinel.
TOwningKey GetKeySuccessor(TKey key);
TKey GetKeySuccessor(TKey key, const TRowBufferPtr& rowBuffer);

//! Returns the successor of |key| trimmed to a given length, i.e. the key
//! obtained by trimming |key| to |prefixLength| and appending
//! a |EValueType::Max| sentinel.
TOwningKey GetKeyPrefixSuccessor(TKey key, ui32 prefixLength);
TKey GetKeyPrefixSuccessor(TKey key, ui32 prefixLength, const TRowBufferPtr& rowBuffer);

//! Returns key of a strict lenght (either trimmed key or widen key)
TKey GetStrictKey(TKey key, ui32 keyColumnCount, const TRowBufferPtr& rowBuffer, EValueType sentinelType = EValueType::Null);
TKey GetStrictKeySuccessor(TKey key, ui32 keyColumnCount, const TRowBufferPtr& rowBuffer, EValueType sentinelType = EValueType::Null);

//! If #key has more than #prefixLength values then trims it this limit.
TOwningKey GetKeyPrefix(TKey key, ui32 prefixLength);
TKey GetKeyPrefix(TKey key, ui32 prefixLength, const TRowBufferPtr& rowBuffer);

//! Makes a new, wider key padded with given sentinel values.
TOwningKey WidenKey(const TOwningKey& key, ui32 keyColumnCount, EValueType sentinelType = EValueType::Null);
TKey WidenKey(const TKey& key, ui32 keyColumnCount, const TRowBufferPtr& rowBuffer, EValueType sentinelType = EValueType::Null);
TKey WidenKeySuccessor(const TKey& key, ui32 keyColumnCount, const TRowBufferPtr& rowBuffer, EValueType sentinelType = EValueType::Null);

//! Takes prefix of a key and makes it wider.
TOwningKey WidenKeyPrefix(const TOwningKey& key, ui32 prefixLength, ui32 keyColumnCount, EValueType sentinelType = EValueType::Null);
TKey WidenKeyPrefix(TKey key, ui32 prefixLength, ui32 keyColumnCount, const TRowBufferPtr& rowBuffer, EValueType sentinelType = EValueType::Null);

//! Returns the key with no components.
const TOwningKey EmptyKey();

//! Returns the key with a single |Min| component.
const TOwningKey MinKey();

//! Returns the key with a single |Max| component.
const TOwningKey MaxKey();

//! Compares two keys, |a| and |b|, and returns a smaller one.
//! Ties are broken in favour of the first argument.
const TOwningKey& ChooseMinKey(const TOwningKey& a, const TOwningKey& b);

//! Compares two keys, |a| and |b|, and returns a bigger one.
//! Ties are broken in favour of the first argument.
const TOwningKey& ChooseMaxKey(const TOwningKey& a, const TOwningKey& b);

TString SerializeToString(TUnversionedRow row);
TString SerializeToString(const TUnversionedValue* begin, const TUnversionedValue* end);

void ToProto(TProtoStringType* protoRow, TUnversionedRow row);
void ToProto(TProtoStringType* protoRow, const TUnversionedOwningRow& row);
void ToProto(TProtoStringType* protoRow, const TUnversionedValue* begin, const TUnversionedValue* end);

void FromProto(TUnversionedOwningRow* row, const TProtoStringType& protoRow);
void FromProto(TUnversionedRow* row, const TProtoStringType& protoRow, const TRowBufferPtr& rowBuffer);

void Serialize(const TUnversionedValue& value, NYson::IYsonConsumer* consumer);
void Serialize(TKey key, NYson::IYsonConsumer* consumer);
void Serialize(const TOwningKey& key, NYson::IYsonConsumer* consumer);

void Deserialize(TOwningKey& key, NYTree::INodePtr node);

size_t GetYsonSize(const TUnversionedValue& value);
size_t WriteYson(char* buffer, const TUnversionedValue& unversionedValue);

TString ToString(TUnversionedRow row);
TString ToString(TMutableUnversionedRow row);
TString ToString(const TUnversionedOwningRow& row);

TOwningKey RowToKey(
    const NTableClient::TTableSchema& schema,
    TUnversionedRow row);

//! Constructs a shared range of rows from a non-shared one.
/*!
 *  The values contained in the rows are also captured.
 *  The underlying storage allocation has just the right size to contain the captured
 *  data and is marked with #tagCookie.
 */
TSharedRange<TUnversionedRow> CaptureRows(
    const TRange<TUnversionedRow>& rows,
    TRefCountedTypeCookie tagCookie);
TSharedRange<TUnversionedRow> CaptureRows(
    const TRange<TUnversionedOwningRow>& rows,
    TRefCountedTypeCookie tagCookie);

template <class TTag, class TRow>
TSharedRange<TUnversionedRow> CaptureRows(const TRange<TRow>& rows)
{
    return CaptureRows(rows, GetRefCountedTypeCookie<TTag>());
}

////////////////////////////////////////////////////////////////////////////////

//! A variant of TUnversionedRow that enables mutating access to its content.
class TMutableUnversionedRow
    : public TUnversionedRow
{
public:
    TMutableUnversionedRow() = default;

    explicit TMutableUnversionedRow(TUnversionedRowHeader* header)
        : TUnversionedRow(header)
    { }

    static TMutableUnversionedRow Allocate(
        TChunkedMemoryPool* pool,
        ui32 valueCount);

    static TMutableUnversionedRow Create(
        void* buffer,
        ui32 valueCount);

    TUnversionedRowHeader* GetHeader()
    {
        return const_cast<TUnversionedRowHeader*>(TUnversionedRow::GetHeader());
    }

    TUnversionedValue* Begin()
    {
        return reinterpret_cast<TUnversionedValue*>(GetHeader() + 1);
    }

    TUnversionedValue* End()
    {
        return Begin() + GetCount();
    }

    void SetCount(ui32 count)
    {
        Y_ASSERT(count <= GetHeader()->Capacity);
        GetHeader()->Count = count;
    }

    TUnversionedValue& operator[] (ui32 index)
    {
        Y_ASSERT(index < GetHeader()->Count);
        return Begin()[index];
    }

    // STL interop.
    TUnversionedValue* begin()
    {
        return Begin();
    }

    TUnversionedValue* end()
    {
        return End();
    }
};

////////////////////////////////////////////////////////////////////////////////

//! An owning variant of TUnversionedRow.
/*!
 *  Instances of TUnversionedOwningRow are lightweight handles.
 *  Fixed part is stored in shared ref-counted blobs.
 *  Variable part is stored in shared strings.
 */
class TUnversionedOwningRow
{
public:
    TUnversionedOwningRow()
    { }

    TUnversionedOwningRow(const TUnversionedValue* begin, const TUnversionedValue* end)
    {
        Init(begin, end);
    }

    explicit TUnversionedOwningRow(TUnversionedRow other)
    {
        if (!other)
            return;

        Init(other.Begin(), other.End());
    }

    TUnversionedOwningRow(const TUnversionedOwningRow& other)
        : RowData_(other.RowData_)
        , StringData_(other.StringData_)
    { }

    TUnversionedOwningRow(TUnversionedOwningRow&& other)
        : RowData_(std::move(other.RowData_))
        , StringData_(std::move(other.StringData_))
    { }

    explicit operator bool() const
    {
        return static_cast<bool>(RowData_);
    }

    operator TUnversionedRow() const
    {
        return Get();
    }

    TUnversionedRow Get() const
    {
        return TUnversionedRow(GetHeader());
    }

    const TUnversionedValue* Begin() const
    {
        const auto* header = GetHeader();
        return header ? reinterpret_cast<const TUnversionedValue*>(header + 1) : nullptr;
    }

    const TUnversionedValue* End() const
    {
        return Begin() + GetCount();
    }

    const TUnversionedValue& operator[] (int index) const
    {
        Y_ASSERT(index >= 0 && index < GetCount());
        return Begin()[index];
    }

    int GetCount() const
    {
        const auto* header = GetHeader();
        return header ? static_cast<int>(header->Count) : 0;
    }

    size_t GetByteSize() const
    {
        return StringData_.length() + RowData_.Size();
    }

    size_t GetSpaceUsed() const
    {
        return StringData_.capacity() + RowData_.Size();
    }


    friend void swap(TUnversionedOwningRow& lhs, TUnversionedOwningRow& rhs)
    {
        using std::swap;

        swap(lhs.RowData_, rhs.RowData_);
        swap(lhs.StringData_, rhs.StringData_);
    }

    TUnversionedOwningRow& operator=(const TUnversionedOwningRow& other)
    {
        RowData_ = other.RowData_;
        StringData_ = other.StringData_;
        return *this;
    }

    TUnversionedOwningRow& operator=(TUnversionedOwningRow&& other)
    {
        RowData_ = std::move(other.RowData_);
        StringData_ = std::move(other.StringData_);
        return *this;
    }


    // STL interop.
    const TUnversionedValue* begin()
    {
        return Begin();
    }

    const TUnversionedValue* end()
    {
        return End();
    }


    void Save(TStreamSaveContext& context) const;
    void Load(TStreamLoadContext& context);

private:
    friend TOwningKey GetKeySuccessorImpl(const TOwningKey& key, int prefixLength, EValueType sentinelType);
    friend TUnversionedOwningRow DeserializeFromString(const TString& data);

    friend class TUnversionedOwningRowBuilder;

    TSharedMutableRef RowData_; // TRowHeader plus TValue-s
    TString StringData_;         // Holds string data


    TUnversionedOwningRow(TSharedMutableRef rowData, TString stringData)
        : RowData_(std::move(rowData))
        , StringData_(std::move(stringData))
    { }

    void Init(const TUnversionedValue* begin, const TUnversionedValue* end);

    TUnversionedRowHeader* GetHeader()
    {
        return RowData_ ? reinterpret_cast<TUnversionedRowHeader*>(RowData_.Begin()) : nullptr;
    }

    const TUnversionedRowHeader* GetHeader() const
    {
        return RowData_ ? reinterpret_cast<const TUnversionedRowHeader*>(RowData_.Begin()) : nullptr;
    }
};

// For TKeyComparer.
inline int GetKeyComparerValueCount(const TUnversionedOwningRow& row, int prefixLength)
{
    return std::min(row.GetCount(), prefixLength);
}

////////////////////////////////////////////////////////////////////////////////

//! A helper used for constructing TUnversionedRow instances.
//! Only row values are kept, strings are only referenced.
class TUnversionedRowBuilder
{
public:
    static const int DefaultValueCapacity = 16;

    explicit TUnversionedRowBuilder(int initialValueCapacity = DefaultValueCapacity);

    int AddValue(const TUnversionedValue& value);
    TMutableUnversionedRow GetRow();
    void Reset();

private:
    static const int DefaultBlobCapacity =
        sizeof(TUnversionedRowHeader) +
        DefaultValueCapacity * sizeof(TUnversionedValue);

    SmallVector<char, DefaultBlobCapacity> RowData_;

    TUnversionedRowHeader* GetHeader();
    TUnversionedValue* GetValue(ui32 index);

};

////////////////////////////////////////////////////////////////////////////////

//! A helper used for constructing TUnversionedOwningRow instances.
//! Keeps both row values and strings.
class TUnversionedOwningRowBuilder
{
public:
    static const int DefaultValueCapacity = 16;

    explicit TUnversionedOwningRowBuilder(int initialValueCapacity = DefaultValueCapacity);

    int AddValue(const TUnversionedValue& value);
    TUnversionedValue* BeginValues();
    TUnversionedValue* EndValues();

    TUnversionedOwningRow FinishRow();

private:
    int InitialValueCapacity_;

    TBlob RowData_;
    TString StringData_;

    TUnversionedRowHeader* GetHeader();
    TUnversionedValue* GetValue(ui32 index);
    void Reset();

};

////////////////////////////////////////////////////////////////////////////////

TSharedRange<TRowRange> MakeSingletonRowRange(TKey lowerBound, TKey upperBound);

////////////////////////////////////////////////////////////////////////////////

} // namespace NTableClient
} // namespace NYT

//! A hasher for TUnversionedValue.
template <>
struct hash<NYT::NTableClient::TUnversionedValue>
{
    inline size_t operator()(const NYT::NTableClient::TUnversionedValue& value) const
    {
        return GetHash(value);
    }
};

//! A hasher for TUnversionedRow.
template <>
struct hash<NYT::NTableClient::TUnversionedRow>
{
    inline size_t operator()(const NYT::NTableClient::TUnversionedRow& row) const
    {
        return GetHash(row);
    }
};<|MERGE_RESOLUTION|>--- conflicted
+++ resolved
@@ -410,11 +410,17 @@
     TKey key,
     const TTableSchema& schema);
 
-//! Checks if #timestamp is sane and can be used for reading data.
+//! Checks if #timestamp is sane and can be used for data.
+//! Allows timestamps in range [MinTimestamp, MaxTimestamp] plus some sentinels
+//! (SyncLastCommittedTimestamp and AsyncLastCommittedTimestamp).
 void ValidateReadTimestamp(TTimestamp timestamp);
 
-<<<<<<< HEAD
+//! Checks if #timestamp is sane and can be used for replica synchronization.
+//! Allows timestamps in range [MinTimestamp, MaxTimestamp].
+void ValidateSyncTimestamp(TTimestamp timestamp);
+
 //! Checks if #timestamp is sane and can be used for writing (versioned) data.
+//! Allows timestamps in range [MinTimestamp, MaxTimestamp].
 void ValidateWriteTimestamp(TTimestamp timestamp);
 
 //! An internal helper used by validators.
@@ -422,16 +428,6 @@
     const TUnversionedValue& value,
     const TTableSchema& schema,
     const TNameTableToSchemaIdMapping* idMapping);
-=======
-//! Checks if #timestamp is sane and can be used for data.
-//! Allows timestamps in range [MinTimestamp, MaxTimestamp] plus some sentinels
-//! (SyncLastCommittedTimestamp and AsyncLastCommittedTimestamp).
-void ValidateReadTimestamp(TTimestamp timestamp);
-
-//! Checks if #timestamp is sane and can be used for replica synchronization.
-//! Allows timestamps in range [MinTimestamp, MaxTimestamp].
-void ValidateSyncTimestamp(TTimestamp timestamp);
->>>>>>> dcfa64ab
 
 //! Returns the successor of |key|, i.e. the key obtained from |key|
 //! by appending a |EValueType::Min| sentinel.
