#pragma once

#include "public.h"
#include "row_base.h"
#include "schema.h"
#include "unversioned_value.h"

#include <yt/ytlib/chunk_client/schema.pb.h>

#include <yt/core/misc/chunked_memory_pool.h>
#include <yt/core/misc/serialize.h>
#include <yt/core/misc/small_vector.h>
#include <yt/core/misc/string.h>
#include <yt/core/misc/varint.h>

#include <yt/core/yson/public.h>

#include <yt/core/ytree/public.h>

namespace NYT {
namespace NTableClient {

////////////////////////////////////////////////////////////////////////////////

class TUnversionedOwningValue
{
public:
    TUnversionedOwningValue() = default;

    TUnversionedOwningValue(TUnversionedOwningValue&& other)
    {
        std::swap(Value_, other.Value_);
    }

    TUnversionedOwningValue(const TUnversionedOwningValue& other)
    {
        Assign(other.Value_);
    }

    TUnversionedOwningValue(const TUnversionedValue& other)
    {
        Assign(other);
    }

    ~TUnversionedOwningValue()
    {
        Clear();
    }

    operator TUnversionedValue() const
    {
        return Value_;
    }

    TUnversionedOwningValue& operator = (TUnversionedOwningValue&& other)
    {
        std::swap(Value_, other.Value_);
        return *this;
    }

    TUnversionedOwningValue& operator = (const TUnversionedOwningValue& other)
    {
        Clear();
        Assign(other.Value_);
        return *this;
    }

    TUnversionedOwningValue& operator = (const TUnversionedValue& other)
    {
        Clear();
        Assign(other);
        return *this;
    }

    void Clear()
    {
        if (Value_.Type == EValueType::Any || Value_.Type == EValueType::String) {
            delete [] Value_.Data.String;
        }
        Value_.Type = EValueType::TheBottom;
        Value_.Length = 0;
    }

private:
    TUnversionedValue Value_ = {0, EValueType::TheBottom, false, 0, {0}};

    void Assign(const TUnversionedValue& other)
    {
        Value_ = other;
        if (Value_.Type == EValueType::Any || Value_.Type == EValueType::String) {
            auto newString = new char[Value_.Length];
            ::memcpy(newString, Value_.Data.String, Value_.Length);
            Value_.Data.String = newString;
        }
    }

};

static_assert(
    EValueType::Int64 < EValueType::Uint64 &&
    EValueType::Uint64 < EValueType::Double,
    "Incorrect type order.");

////////////////////////////////////////////////////////////////////////////////

inline bool IsIntegralType(EValueType type)
{
    return type == EValueType::Int64 || type == EValueType::Uint64;
}

inline bool IsArithmeticType(EValueType type)
{
    return IsIntegralType(type) || type == EValueType::Double;
}

inline bool IsStringLikeType(EValueType type)
{
    return type == EValueType::String || type == EValueType::Any;
}

inline bool IsComparableType(EValueType type)
{
    return IsArithmeticType(type) || type == EValueType::String || type == EValueType::Boolean;;
}

inline bool IsSentinelType(EValueType type)
{
    return type == EValueType::Min || type == EValueType::Max;
}

////////////////////////////////////////////////////////////////////////////////

inline TUnversionedValue MakeUnversionedSentinelValue(EValueType type, int id = 0, bool aggregate = false)
{
    return MakeSentinelValue<TUnversionedValue>(type, id, aggregate);
}

inline TUnversionedValue MakeUnversionedInt64Value(i64 value, int id = 0, bool aggregate = false)
{
    return MakeInt64Value<TUnversionedValue>(value, id, aggregate);
}

inline TUnversionedValue MakeUnversionedUint64Value(ui64 value, int id = 0, bool aggregate = false)
{
    return MakeUint64Value<TUnversionedValue>(value, id, aggregate);
}

inline TUnversionedValue MakeUnversionedDoubleValue(double value, int id = 0, bool aggregate = false)
{
    return MakeDoubleValue<TUnversionedValue>(value, id, aggregate);
}

inline TUnversionedValue MakeUnversionedBooleanValue(bool value, int id = 0, bool aggregate = false)
{
    return MakeBooleanValue<TUnversionedValue>(value, id, aggregate);
}

inline TUnversionedValue MakeUnversionedStringValue(const TStringBuf& value, int id = 0, bool aggregate = false)
{
    return MakeStringValue<TUnversionedValue>(value, id, aggregate);
}

inline TUnversionedValue MakeUnversionedAnyValue(const TStringBuf& value, int id = 0, bool aggregate = false)
{
    return MakeAnyValue<TUnversionedValue>(value, id, aggregate);
}

////////////////////////////////////////////////////////////////////////////////

struct TUnversionedRowHeader
{
    ui32 Count;
    ui32 Capacity;
};

static_assert(
    sizeof(TUnversionedRowHeader) == 8,
    "TUnversionedRowHeader has to be exactly 8 bytes.");

////////////////////////////////////////////////////////////////////////////////

int GetByteSize(const TUnversionedValue& value);
int GetDataWeight(const TUnversionedValue& value);
int WriteValue(char* output, const TUnversionedValue& value);
int ReadValue(const char* input, TUnversionedValue* value);

void Save(TStreamSaveContext& context, const TUnversionedValue& value);
void Load(TStreamLoadContext& context, TUnversionedValue& value, TChunkedMemoryPool* pool);

Stroka ToString(const TUnversionedValue& value);

//! Ternary comparison predicate for TUnversionedValue-s.
//! Returns zero, positive or negative value depending on the outcome.
int CompareRowValues(const TUnversionedValue& lhs, const TUnversionedValue& rhs);

bool operator == (const TUnversionedValue& lhs, const TUnversionedValue& rhs);
bool operator != (const TUnversionedValue& lhs, const TUnversionedValue& rhs);
bool operator <= (const TUnversionedValue& lhs, const TUnversionedValue& rhs);
bool operator <  (const TUnversionedValue& lhs, const TUnversionedValue& rhs);
bool operator >= (const TUnversionedValue& lhs, const TUnversionedValue& rhs);
bool operator >  (const TUnversionedValue& lhs, const TUnversionedValue& rhs);

////////////////////////////////////////////////////////////////////////////////

//! Ternary comparison predicate for ranges of TUnversionedValue-s.
int CompareRows(
    const TUnversionedValue* lhsBegin,
    const TUnversionedValue* lhsEnd,
    const TUnversionedValue* rhsBegin,
    const TUnversionedValue* rhsEnd);

//! Ternary comparison predicate for TUnversionedRow-s stripped to a given number of
//! (leading) values.
int CompareRows(
    TUnversionedRow lhs,
    TUnversionedRow rhs,
    int prefixLength = std::numeric_limits<int>::max());

bool operator == (TUnversionedRow lhs, TUnversionedRow rhs);
bool operator != (TUnversionedRow lhs, TUnversionedRow rhs);
bool operator <= (TUnversionedRow lhs, TUnversionedRow rhs);
bool operator <  (TUnversionedRow lhs, TUnversionedRow rhs);
bool operator >= (TUnversionedRow lhs, TUnversionedRow rhs);
bool operator >  (TUnversionedRow lhs, TUnversionedRow rhs);

//! Sets all value types of |row| to |EValueType::Null|. Ids are not changed.
void ResetRowValues(TMutableUnversionedRow* row);

//! Computes hash for a given TUnversionedRow.
ui64 GetHash(TUnversionedRow row, int keyColumnCount = std::numeric_limits<int>::max());

//! Computes FarmHash forever-fixed fingerprint for a given TUnversionedRow.
TFingerprint GetFarmFingerprint(TUnversionedRow row, int keyColumnCount = std::numeric_limits<int>::max());

//! Returns the number of bytes needed to store an unversioned row (not including string data).
size_t GetUnversionedRowByteSize(int valueCount);

//! Returns the storage-invariant data weight of a given row.
i64 GetDataWeight(TUnversionedRow row);

////////////////////////////////////////////////////////////////////////////////

//! A row with unversioned data.
/*!
 *  A lightweight wrapper around |TUnversionedRowHeader*|.
 *
 *  Provides access to a sequence of unversioned values.
 *  If data is schemaful then the positions of values must exactly match their ids.
 *
 *  Memory layout:
 *  1) TUnversionedRowHeader
 *  2) TUnversionedValue per each value (#TUnversionedRowHeader::ValueCount)
 */
class TUnversionedRow
{
public:
    TUnversionedRow()
        : Header_(nullptr)
    { }

    explicit TUnversionedRow(const TUnversionedRowHeader* header)
        : Header_(header)
    { }

    explicit operator bool() const
    {
        return Header_ != nullptr;
    }

    const TUnversionedRowHeader* GetHeader() const
    {
        return Header_;
    }

    const TUnversionedValue* Begin() const
    {
        return reinterpret_cast<const TUnversionedValue*>(Header_ + 1);
    }

    const TUnversionedValue* End() const
    {
        return Begin() + GetCount();
    }

<<<<<<< HEAD
=======
    TUnversionedValue* End()
    {
        return Begin() + GetCount();
    }


    int GetCount() const
    {
        return Header->Count;
    }

    void SetCount(int count)
    {
        YASSERT(count >= 0 && count <= static_cast<int>(Header->Capacity));
        Header->Count = count;
    }


>>>>>>> ca0f8308
    const TUnversionedValue& operator[] (int index) const
    {
        YASSERT(index >= 0 && index < GetCount());
        return Begin()[index];
    }

    int GetCount() const
    {
        return Header_->Count;
    }

private:
    const TUnversionedRowHeader* Header_;

};

// For TKeyComparer.
inline int GetKeyComparerValueCount(TUnversionedRow row, int prefixLength)
{
    return std::min(row.GetCount(), prefixLength);
}

static_assert(
    sizeof(TUnversionedRow) == sizeof(intptr_t),
    "TUnversionedRow size must match that of a pointer.");

////////////////////////////////////////////////////////////////////////////////

//! Checks that #value type is compatible with the schema column type.
void ValidateValueType(
    const TUnversionedValue& value,
    const TTableSchema& schema,
    int schemaId);

//! Checks that #value is allowed to appear in static tables' data. Throws on failure.
void ValidateStaticValue(const TUnversionedValue& value);

//! Checks that #value is allowed to appear in dynamic tables' data. Throws on failure.
void ValidateDataValue(const TUnversionedValue& value);

//! Checks that #value is allowed to appear in dynamic tables' keys. Throws on failure.
void ValidateKeyValue(const TUnversionedValue& value);

//! Checks that #count represents an allowed number of values in a row. Throws on failure.
void ValidateRowValueCount(int count);

//! Checks that #count represents an allowed number of components in a key. Throws on failure.
void ValidateKeyColumnCount(int count);

//! Checks that #count represents an allowed number of rows in a rowset. Throws on failure.
void ValidateRowCount(int count);

//! Checks that #row is a valid client-side data row. Throws on failure.
/*! The row must obey the following properties:
 *  1. Its value count must pass #ValidateRowValueCount checks.
 *  2. It must contain all key components (values with ids in range [0, keyColumnCount - 1]).
 *  3. Value types must either be null or match those given in schema.
 */
void ValidateClientDataRow(
    TUnversionedRow row,
    int keyColumnCount,
    const TTableSchema& schema,
    const TNameTableToSchemaIdMapping& idMappingPtr);

//! Checks that #row is a valid server-side data row. Throws on failure.
/*! The row must obey the following properties:
 *  1. Its value count must pass #ValidateRowValueCount checks.
 *  2. It must contain all key components (values with ids in range [0, keyColumnCount - 1])
 *  in this order at the very beginning.
 *  3. Value types must either be null or match those given in schema.
 */
void ValidateServerDataRow(
    TUnversionedRow row,
    int keyColumnCount,
    const TTableSchema& schema);

//! Checks that #key is a valid client-side key. Throws on failure.
/*! The components must pass #ValidateKeyValue check. */
void ValidateClientKey(TKey key);

//! Checks that #key is a valid client-side key. Throws on failure.
/*! The key must obey the following properties:
 *  1. It cannot be null.
 *  2. It must contain exactly #keyColumnCount components.
 *  3. Value ids must be a permutation of {0, ..., keyColumnCount - 1}.
 *  4. Value types must either be null of match those given in schema.
 */
void ValidateClientKey(
    TKey key,
    int keyColumnCount,
    const TTableSchema& schema,
    const TNameTableToSchemaIdMapping& idMappingPtr);

//! Checks that #key is a valid server-side key. Throws on failure.
/*! The key must obey the following properties:
 *  1. It cannot be null.
 *  2. It must contain exactly #keyColumnCount components with ids
 *  0, ..., keyColumnCount - 1 in this order.
 */
void ValidateServerKey(
    TKey key,
    int keyColumnCount,
    const TTableSchema& schema);

//! Checks if #timestamp is sane and can be used for reading data.
void ValidateReadTimestamp(TTimestamp timestamp);

//! Returns the successor of |key|, i.e. the key obtained from |key|
//! by appending a |EValueType::Min| sentinel.
TOwningKey GetKeySuccessor(TKey key);

//! Returns the successor of |key| trimmed to a given length, i.e. the key
//! obtained by trimming |key| to |prefixLength| and appending
//! a |EValueType::Max| sentinel.
TOwningKey GetKeyPrefixSuccessor(TKey key, int prefixLength);

TOwningKey GetKeyPrefix(TKey key, int prefixLength);

//! Makes a new, wider key padded with null values.
TOwningKey WidenKey(const TOwningKey& key, int keyColumnCount);

//! Returns the key with no components.
const TOwningKey EmptyKey();

//! Returns the key with a single |Min| component.
const TOwningKey MinKey();

//! Returns the key with a single |Max| component.
const TOwningKey MaxKey();

//! Compares two keys, |a| and |b|, and returns a smaller one.
//! Ties are broken in favour of the first argument.
const TOwningKey& ChooseMinKey(const TOwningKey& a, const TOwningKey& b);

//! Compares two keys, |a| and |b|, and returns a bigger one.
//! Ties are broken in favour of the first argument.
const TOwningKey& ChooseMaxKey(const TOwningKey& a, const TOwningKey& b);

Stroka SerializeToString(const TUnversionedValue* begin, const TUnversionedValue* end);

void ToProto(TProtoStringType* protoRow, TUnversionedRow row);
void ToProto(TProtoStringType* protoRow, const TUnversionedOwningRow& row);
void ToProto(TProtoStringType* protoRow, const TUnversionedValue* begin, const TUnversionedValue* end);

void FromProto(TUnversionedOwningRow* row, const TProtoStringType& protoRow);
void FromProto(TUnversionedOwningRow* row, const NChunkClient::NProto::TKey& protoKey);
void FromProto(TUnversionedRow* row, const TProtoStringType& protoRow, const TRowBufferPtr& rowBuffer);

void Serialize(const TUnversionedValue& value, NYson::IYsonConsumer* consumer);
void Serialize(TKey key, NYson::IYsonConsumer* consumer);
void Serialize(const TOwningKey& key, NYson::IYsonConsumer* consumer);

void Deserialize(TOwningKey& key, NYTree::INodePtr node);

Stroka ToString(TUnversionedRow row);
Stroka ToString(TMutableUnversionedRow row);
Stroka ToString(const TUnversionedOwningRow& row);

////////////////////////////////////////////////////////////////////////////////

//! A variant of TUnversionedRow that enables mutating access to its content.
class TMutableUnversionedRow
    : public TUnversionedRow
{
public:
    TMutableUnversionedRow()
    { }

    explicit TMutableUnversionedRow(TUnversionedRowHeader* header)
        : TUnversionedRow(header)
    { }

    static TMutableUnversionedRow Allocate(
        TChunkedMemoryPool* pool,
        int valueCount);

    TUnversionedRowHeader* GetHeader()
    {
        return const_cast<TUnversionedRowHeader*>(TUnversionedRow::GetHeader());
    }

    TUnversionedValue* Begin()
    {
        return reinterpret_cast<TUnversionedValue*>(GetHeader() + 1);
    }

    TUnversionedValue* End()
    {
        return Begin() + GetCount();
    }

    void SetCount(int count)
    {
        YASSERT(count >= 0 && count <= GetHeader()->Capacity);
        GetHeader()->Count = count;
    }

    TUnversionedValue& operator[] (int index)
    {
        YASSERT(index >= 0 && index < GetCount());
        return Begin()[index];
    }
};

////////////////////////////////////////////////////////////////////////////////

//! An owning variant of TUnversionedRow.
/*!
 *  Instances of TUnversionedOwningRow are lightweight handles.
 *  Fixed part is stored in shared ref-counted blobs.
 *  Variable part is stored in shared strings.
 */
class TUnversionedOwningRow
{
public:
    TUnversionedOwningRow()
    { }

    TUnversionedOwningRow(const TUnversionedValue* begin, const TUnversionedValue* end)
    {
        Init(begin, end);
    }

    explicit TUnversionedOwningRow(TUnversionedRow other)
    {
        if (!other)
            return;

        Init(other.Begin(), other.End());
    }

    TUnversionedOwningRow(const TUnversionedOwningRow& other)
        : RowData_(other.RowData_)
        , StringData_(other.StringData_)
    { }

    TUnversionedOwningRow(TUnversionedOwningRow&& other)
        : RowData_(std::move(other.RowData_))
        , StringData_(std::move(other.StringData_))
    { }

    explicit operator bool() const
    {
        return static_cast<bool>(RowData_);
    }

    operator TUnversionedRow() const
    {
        return Get();
    }

    TUnversionedRow Get() const
    {
        return TUnversionedRow(GetHeader());
    }

    const TUnversionedValue* Begin() const
    {
        const auto* header = GetHeader();
        return header ? reinterpret_cast<const TUnversionedValue*>(header + 1) : nullptr;
    }

    const TUnversionedValue* End() const
    {
        return Begin() + GetCount();
    }

    const TUnversionedValue& operator[] (int index) const
    {
        YASSERT(index >= 0 && index < GetCount());
        return Begin()[index];
    }

    int GetCount() const
    {
        const auto* header = GetHeader();
        return header ? static_cast<int>(header->Count) : 0;
    }

    size_t GetByteSize() const
    {
        return StringData_.length() + RowData_.Size();
    }

    size_t GetSpaceUsed() const
    {
        return StringData_.capacity() + RowData_.Size();
    }


    friend void swap(TUnversionedOwningRow& lhs, TUnversionedOwningRow& rhs)
    {
        using std::swap;

        swap(lhs.RowData_, rhs.RowData_);
        swap(lhs.StringData_, rhs.StringData_);
    }

    TUnversionedOwningRow& operator=(const TUnversionedOwningRow& other)
    {
        RowData_ = other.RowData_;
        StringData_ = other.StringData_;
        return *this;
    }

    TUnversionedOwningRow& operator=(TUnversionedOwningRow&& other)
    {
        RowData_ = std::move(other.RowData_);
        StringData_ = std::move(other.StringData_);
        return *this;
    }

    void Save(TStreamSaveContext& context) const;
    void Load(TStreamLoadContext& context);

private:
    friend void FromProto(TUnversionedOwningRow* row, const NChunkClient::NProto::TKey& protoKey);
    friend TOwningKey GetKeySuccessorImpl(const TOwningKey& key, int prefixLength, EValueType sentinelType);
    friend TUnversionedOwningRow DeserializeFromString(const Stroka& data);

    friend class TUnversionedOwningRowBuilder;

    TSharedMutableRef RowData_; // TRowHeader plus TValue-s
    Stroka StringData_;         // Holds string data


    TUnversionedOwningRow(TSharedMutableRef rowData, Stroka stringData)
        : RowData_(std::move(rowData))
        , StringData_(std::move(stringData))
    { }

    void Init(const TUnversionedValue* begin, const TUnversionedValue* end);

    TUnversionedRowHeader* GetHeader()
    {
        return RowData_ ? reinterpret_cast<TUnversionedRowHeader*>(RowData_.Begin()) : nullptr;
    }

    const TUnversionedRowHeader* GetHeader() const
    {
        return RowData_ ? reinterpret_cast<const TUnversionedRowHeader*>(RowData_.Begin()) : nullptr;
    }

};

// For TKeyComparer.
inline int GetKeyComparerValueCount(const TUnversionedOwningRow& row, int prefixLength)
{
    return std::min(row.GetCount(), prefixLength);
}

////////////////////////////////////////////////////////////////////////////////

//! A helper used for constructing TUnversionedRow instances.
//! Only row values are kept, strings are only referenced.
class TUnversionedRowBuilder
{
public:
    static const int DefaultValueCapacity = 16;

    explicit TUnversionedRowBuilder(int initialValueCapacity = DefaultValueCapacity);

    int AddValue(const TUnversionedValue& value);
    TMutableUnversionedRow GetRow();
    void Reset();

private:
    static const int DefaultBlobCapacity =
        sizeof(TUnversionedRowHeader) +
        DefaultValueCapacity * sizeof(TUnversionedValue);

    SmallVector<char, DefaultBlobCapacity> RowData_;

    TUnversionedRowHeader* GetHeader();
    TUnversionedValue* GetValue(int index);

};

////////////////////////////////////////////////////////////////////////////////

//! A helper used for constructing TUnversionedOwningRow instances.
//! Keeps both row values and strings.
class TUnversionedOwningRowBuilder
{
public:
    static const int DefaultValueCapacity = 16;

    explicit TUnversionedOwningRowBuilder(int initialValueCapacity = DefaultValueCapacity);

    int AddValue(const TUnversionedValue& value);
    TUnversionedValue* BeginValues();
    TUnversionedValue* EndValues();

    TUnversionedOwningRow FinishRow();

private:
    int InitialValueCapacity_;

    TBlob RowData_;
    Stroka StringData_;

    TUnversionedRowHeader* GetHeader();
    TUnversionedValue* GetValue(int index);
    void Reset();

};

////////////////////////////////////////////////////////////////////////////////

TUnversionedOwningRow BuildRow(
    const Stroka& yson,
    const TKeyColumns& keyColumns,
    const TTableSchema& tableSchema,
    bool treatMissingAsNull = true);

////////////////////////////////////////////////////////////////////////////////

} // namespace NTableClient
} // namespace NYT

//! A hasher for TUnversionedValue.
template <>
struct hash<NYT::NTableClient::TUnversionedValue>
{
    inline size_t operator()(const NYT::NTableClient::TUnversionedValue& value) const
    {
        return GetHash(value);
    }
};<|MERGE_RESOLUTION|>--- conflicted
+++ resolved
@@ -282,27 +282,6 @@
         return Begin() + GetCount();
     }
 
-<<<<<<< HEAD
-=======
-    TUnversionedValue* End()
-    {
-        return Begin() + GetCount();
-    }
-
-
-    int GetCount() const
-    {
-        return Header->Count;
-    }
-
-    void SetCount(int count)
-    {
-        YASSERT(count >= 0 && count <= static_cast<int>(Header->Capacity));
-        Header->Count = count;
-    }
-
-
->>>>>>> ca0f8308
     const TUnversionedValue& operator[] (int index) const
     {
         YASSERT(index >= 0 && index < GetCount());
@@ -496,7 +475,7 @@
 
     void SetCount(int count)
     {
-        YASSERT(count >= 0 && count <= GetHeader()->Capacity);
+        YASSERT(count >= 0 && count <= static_cast<int>(GetHeader()->Capacity));
         GetHeader()->Count = count;
     }
 
