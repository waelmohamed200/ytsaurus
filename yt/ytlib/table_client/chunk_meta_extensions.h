--- conflicted
+++ resolved
@@ -40,11 +40,7 @@
     bool operator !=(const TOwningBoundaryKeys& other) const;
 };
 
-<<<<<<< HEAD
-Stroka ToString(const TOwningBoundaryKeys& keys);
-=======
-TString ToString(const TBoundaryKeys& keys);
->>>>>>> 4a72649d
+TString ToString(const TOwningBoundaryKeys& keys);
 
 void Serialize(const TOwningBoundaryKeys& keys, NYson::IYsonConsumer* consumer);
 
