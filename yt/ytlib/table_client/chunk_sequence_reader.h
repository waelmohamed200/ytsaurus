﻿#pragma once

#include "public.h"
#include "async_reader.h"

#include <ytlib/table_client/table_reader.pb.h>
#include <ytlib/chunk_client/public.h>
#include <ytlib/transaction_client/transaction.h>
#include <ytlib/rpc/channel.h>
#include <ytlib/misc/async_stream_state.h>

namespace NYT {
namespace NTableClient {

////////////////////////////////////////////////////////////////////////////////

class TChunkSequenceReader
    : public IAsyncReader
{
public:
    TChunkSequenceReader(
        TChunkSequenceReaderConfigPtr config,
        NRpc::IChannel::TPtr masterChannel,
        NChunkClient::IBlockCachePtr blockCache,
        const std::vector<NProto::TInputChunk>& inputChunks);

    TAsyncError AsyncOpen();

    TAsyncError AsyncNextRow();

    bool IsValid() const;

    TRow& GetRow();
    const NYTree::TYson& GetRowAttributes() const;

    double GetProgress() const;

private:
    void PrepareNextChunk();
    void OnNextReaderOpened(TChunkReaderPtr reader, TError error);
    void SetCurrentChunk(TChunkReaderPtr nextReader);
    void OnNextRow(TError error);

    TChunkSequenceReaderConfigPtr Config;
    NChunkClient::IBlockCachePtr BlockCache;
    std::vector<NProto::TInputChunk> InputChunks;

<<<<<<< HEAD
    NRpc::IChannel::TPtr MasterChannel;
=======
    TChunkReader::TOptions Options;

    NRpc::IChannelPtr MasterChannel;
>>>>>>> 65d4425b

    TAsyncStreamState State;

    int NextChunkIndex;
    TPromise<TChunkReaderPtr> NextReader;
    TChunkReaderPtr CurrentReader;
};

////////////////////////////////////////////////////////////////////////////////

} // namespace NTableClient
} // namespace NYT<|MERGE_RESOLUTION|>--- conflicted
+++ resolved
@@ -20,7 +20,7 @@
 public:
     TChunkSequenceReader(
         TChunkSequenceReaderConfigPtr config,
-        NRpc::IChannel::TPtr masterChannel,
+        NRpc::IChannelPtr masterChannel,
         NChunkClient::IBlockCachePtr blockCache,
         const std::vector<NProto::TInputChunk>& inputChunks);
 
@@ -45,14 +45,7 @@
     NChunkClient::IBlockCachePtr BlockCache;
     std::vector<NProto::TInputChunk> InputChunks;
 
-<<<<<<< HEAD
-    NRpc::IChannel::TPtr MasterChannel;
-=======
-    TChunkReader::TOptions Options;
-
     NRpc::IChannelPtr MasterChannel;
->>>>>>> 65d4425b
-
     TAsyncStreamState State;
 
     int NextChunkIndex;
