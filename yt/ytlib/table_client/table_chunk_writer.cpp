#include "stdafx.h"
#include "table_chunk_writer.h"
#include "private.h"
#include "config.h"
#include "channel_writer.h"
#include "chunk_meta_extensions.h"

#include <core/misc/serialize.h>

#include <core/yson/tokenizer.h>

#include <ytlib/chunk_client/chunk_writer.h>
#include <ytlib/chunk_client/encoding_writer.h>
#include <ytlib/chunk_client/chunk_meta_extensions.h>
#include <ytlib/chunk_client/dispatcher.h>

#include <ytlib/table_client/table_chunk_meta.pb.h>

#include <util/random/random.h>

namespace NYT {
namespace NTableClient {

using namespace NChunkClient;
using namespace NYTree;
using namespace NYson;
using namespace NVersionedTableClient;

using NVersionedTableClient::TKey;
using NVersionedTableClient::TOwningKey;

////////////////////////////////////////////////////////////////////////////////

static const auto& Logger = TableClientLogger;

static const int RangeColumnIndex = -1;

////////////////////////////////////////////////////////////////////////////////

TTableChunkWriterFacade::TTableChunkWriterFacade(TTableChunkWriter* writer)
    : Writer(writer)
{ }

void TTableChunkWriterFacade::WriteRow(const TRow& row)
{
    Writer->WriteRow(row);
}

// Used internally. All column names are guaranteed to be unique.
void TTableChunkWriterFacade::WriteRowUnsafe(const TRow& row, const TKey& key)
{
    Writer->WriteRowUnsafe(row, key);
}

void TTableChunkWriterFacade::WriteRowUnsafe(const TRow& row)
{
    Writer->WriteRowUnsafe(row);
}

////////////////////////////////////////////////////////////////////////////////

TTableChunkWriter::TTableChunkWriter(
    TChunkWriterConfigPtr config,
    TChunkWriterOptionsPtr options,
    NChunkClient::IChunkWriterPtr chunkWriter,
    TOwningKey lastKey)
    : TChunkWriterBase(config, options, chunkWriter)
    , Facade(this)
    , Channels(options->Channels)
    , CurrentKeyMemoryPool(TTableChunkWriterMemoryPoolTag())
    , LastKey(std::move(lastKey))
    , SamplesSize(0)
    , AverageSampleSize(0)
    , IndexSize(0)
    , BasicMetaSize(0)
{
    YCHECK(config);
    YCHECK(chunkWriter);

    MiscExt.set_compression_codec(options->CompressionCodec);

    // Init trash channel.
    auto trashChannel = TChannel::Universal();
    for (const auto& channel : Channels) {
        trashChannel -= channel;
    }
    Channels.push_back(trashChannel);

    for (int i = 0; i < static_cast<int>(Channels.size()); ++i) {
        const auto& channel = Channels[i];
        ToProto(ChannelsExt.add_items()->mutable_channel(), channel);
        auto channelWriter = New<TChannelWriter>(i, channel.GetColumns().size());
        Buffers.push_back(channelWriter);
        BuffersHeap.push_back(channelWriter.Get());
        CurrentBufferCapacity += channelWriter->GetCapacity();
    }

    BasicMetaSize = ChannelsExt.ByteSize() + MiscExt.ByteSize();

    if (options->KeyColumns) {
        MiscExt.set_sorted(true);

        CurrentKey = TKey::Allocate(
            &CurrentKeyMemoryPool,
            options->KeyColumns->size());

        ResetRowValues(&CurrentKey);

        for (int keyIndex = 0; keyIndex < options->KeyColumns->size(); ++keyIndex) {
            const auto& column = options->KeyColumns->at(keyIndex);
            auto& columnInfo = ColumnMap[column];
            columnInfo.KeyColumnIndex = keyIndex;

            SelectChannels(column, columnInfo);
        }
    } else {
        MiscExt.set_sorted(false);
    }
}

void TTableChunkWriter::SelectChannels(const TStringBuf& name, TColumnInfo& columnInfo)
{
    for (int channelIndex = 0; channelIndex < Channels.size(); ++channelIndex) {
        const auto& channel = Channels[channelIndex];

        for (int columnIndex = 0; columnIndex < channel.GetColumns().size(); ++columnIndex) {
            const auto& fixed = channel.GetColumns()[columnIndex];
            if (fixed == name) {
                columnInfo.Channels.push_back(TChannelColumn(Buffers[channelIndex], columnIndex));
            }
        }

        if (channel.ContainsInRanges(name)) {
            columnInfo.Channels.push_back(TChannelColumn(Buffers[channelIndex], RangeColumnIndex));
        }
    }
}

TTableChunkWriterFacade* TTableChunkWriter::GetFacade()
{
    if (State.IsActive() && EncodingWriter->IsReady()) {
        return &Facade;
    }

    return nullptr;
}

void TTableChunkWriter::FinalizeRow(const TRow& row)
{
    for (const auto& writer : Buffers) {
        auto capacity = writer->GetCapacity();
        writer->EndRow();
        CurrentBufferCapacity += writer->GetCapacity() - capacity;
    }

    if (RowCount == 0) {
        AverageSampleSize = EmitSample(row, &FirstSample);
    }

    RowCount += 1;

    double avgRowWeight = double(DataWeight) / RowCount;
    double sampleProbability = Config->SampleRate
        * avgRowWeight
        * EncodingWriter->GetCompressionRatio()
        / AverageSampleSize;

    if (RandomNumber<double>() < sampleProbability) {
        i64 maxSamplesSize = static_cast<i64>(3 *
            Config->SampleRate *
            std::max(DataWeight, Config->BlockSize) *
            EncodingWriter->GetCompressionRatio());

        if (SamplesSize < maxSamplesSize) {
            SamplesSize += EmitSample(row, SamplesExt.add_items());
            AverageSampleSize = double(SamplesSize) / SamplesExt.items_size();
        }
    }

    CurrentUncompressedSize = EncodingWriter->GetUncompressedSize();

    for (const auto& channel : Buffers) {
        CurrentUncompressedSize += channel->GetDataSize();
    }

    CurrentSize = static_cast<i64>(EncodingWriter->GetCompressionRatio() * CurrentUncompressedSize);

    while (BuffersHeap.front()->GetDataSize() > static_cast<size_t>(Config->BlockSize)) {
        PrepareBlock();
    }

    while (CurrentBufferCapacity > Config->MaxBufferSize) {
        PrepareBlock();
    }
}

auto TTableChunkWriter::GetColumnInfo(const TStringBuf& name) ->TColumnInfo&
{
    auto it = ColumnMap.find(name);
    if (it == ColumnMap.end()) {
        ColumnNames.push_back(name.ToString());
        auto& columnInfo = ColumnMap[ColumnNames.back()];
        SelectChannels(name, columnInfo);
        return columnInfo;
    }
    return it->second;
}

void TTableChunkWriter::WriteValue(const std::pair<TStringBuf, TStringBuf>& value, const TColumnInfo& columnInfo)
{
    for (auto& channel : columnInfo.Channels) {
        auto capacity = channel.Writer->GetCapacity();
        if (channel.ColumnIndex == RangeColumnIndex) {
            channel.Writer->WriteRange(value.first, value.second);
        } else {
            channel.Writer->WriteFixed(channel.ColumnIndex, value.second);
        }
        AdjustBufferHeap(channel.Writer->GetBufferIndex());
        CurrentBufferCapacity += channel.Writer->GetCapacity() - capacity;
    }

    DataWeight += value.first.size();
    DataWeight += value.second.size();
    ValueCount += 1;
}

void TTableChunkWriter::WriteRow(const TRow& row)
{
    YASSERT(State.IsActive());

    auto dataWeight = DataWeight;

    DataWeight += 1;
    for (const auto& pair : row) {
        if (pair.first.length() > MaxColumnNameSize) {
            State.Fail(TError(
                "Column name %Qv is too long: actual size %v, max size %v",
                pair.first,
                pair.first.length(),
                MaxColumnNameSize));
            return;
        }

        auto& columnInfo = GetColumnInfo(pair.first);

        if (ColumnNames.size() > MaxColumnCount) {
            State.Fail(TError(
                "Too many different columns: already found %v, limit %v",
                ColumnNames.size(),
                MaxColumnCount));
            return;
        }

        if (columnInfo.LastRow == RowCount) {
            if (Config->AllowDuplicateColumnNames) {
                // Ignore second and subsequent values with the same column name.
                continue;
            }
            State.Fail(TError("Duplicate column name %Qv",
                pair.first));
            return;
        }

        columnInfo.LastRow = RowCount;
        WriteValue(pair, columnInfo);

        if (columnInfo.KeyColumnIndex >= 0) {
            CurrentKey[columnInfo.KeyColumnIndex] = MakeKeyPart(pair.second, Lexer);
        }
    }

    i64 rowWeight = DataWeight - dataWeight;
    if (rowWeight > Config->MaxRowWeight) {
        State.Fail(TError("Table row is too large: current weight %v, max weight %v",
            rowWeight,
            Config->MaxRowWeight));
        return;
    }

    FinalizeRow(row);

    if (Options->KeyColumns) {
        if (LastKey.Get() > CurrentKey) {
            State.Fail(TError(
                EErrorCode::SortOrderViolation,
                "Sort order violation (PreviousKey: %v, CurrentKey: %v)",
                LastKey.Get(),
                CurrentKey));
            return;
        }

        LastKey = TOwningKey(CurrentKey);
        ProcessKey();
    }
}

// We believe that:
//  1. row doesn't contain duplicate column names.
//  2. data is sorted
// All checks are disabled.
void TTableChunkWriter::WriteRowUnsafe(const TRow& row, const TKey& key)
{
    WriteRowUnsafe(row);
    LastKey = TOwningKey(key);
    ProcessKey();
}

void TTableChunkWriter::WriteRowUnsafe(const TRow& row)
{
    YASSERT(State.IsActive());

    DataWeight += 1;
    for (const auto& pair : row) {
        auto& columnInfo = GetColumnInfo(pair.first);
        WriteValue(pair, columnInfo);
    }

    FinalizeRow(row);
}

void TTableChunkWriter::ProcessKey()
{
    if (RowCount == 1) {
        ToProto(BoundaryKeysExt.mutable_start(), LastKey.Get());
    }

    if (IndexSize < Config->IndexRate * DataWeight * EncodingWriter->GetCompressionRatio()) {
        EmitIndexEntry();
    }
}

void TTableChunkWriter::PrepareBlock()
{
    VERIFY_THREAD_AFFINITY_ANY();

    PopBufferHeap();
    auto* channel = BuffersHeap.back();

    auto* blockInfo = ChannelsExt.mutable_items(channel->GetBufferIndex())->add_blocks();
    blockInfo->set_row_count(channel->GetCurrentRowCount());
    blockInfo->set_block_index(CurrentBlockIndex);

    ++CurrentBlockIndex;

    i64 size = 0;
    auto blockParts = channel->FlushBlock();
    for (const auto& part : blockParts) {
        size += part.Size();
    }
    blockInfo->set_uncompressed_size(size);
    LargestBlockSize = std::max(LargestBlockSize, size);

    CurrentBufferCapacity += channel->GetCapacity();

    EncodingWriter->WriteBlock(std::move(blockParts));
}

TTableChunkWriter::~TTableChunkWriter()
{ }

const TOwningKey& TTableChunkWriter::GetLastKey() const
{
    return LastKey;
}

TAsyncError TTableChunkWriter::Close()
{
    YASSERT(!State.IsClosed());

    LOG_DEBUG("Closing writer (KeyColumnCount: %v)", ColumnNames.size());

    if (SamplesExt.items_size() == 0) {
        SamplesExt.add_items()->CopyFrom(FirstSample);
    }

    State.StartOperation();

<<<<<<< HEAD
    while (BuffersHeap.front()->GetDataSize() > 0) {
        PrepareBlock();
    }

    EncodingWriter->Flush().Subscribe(
=======
    BIND(&TTableChunkWriter::FlushBlocks, MakeStrong(this))
    .AsyncVia(TDispatcher::Get()->GetWriterInvoker())
    .Run()
    .Subscribe(
>>>>>>> 46afbc3a
        BIND(&TTableChunkWriter::OnFinalBlocksWritten, MakeWeak(this))
            .Via(TDispatcher::Get()->GetWriterInvoker()));

    return State.GetOperationError();
}

void TTableChunkWriter::OnFinalBlocksWritten(TError error)
{
    if (!error.IsOK()) {
        State.Fail(error);
        return;
    }

    CurrentSize = EncodingWriter->GetCompressedSize();
    CurrentUncompressedSize = EncodingWriter->GetUncompressedSize();

    SetProtoExtension(Meta.mutable_extensions(), SamplesExt);

    if (Options->KeyColumns) {
        ToProto(BoundaryKeysExt.mutable_end(), LastKey.Get());

        const auto lastIndexRow = --IndexExt.items().end();
        if (RowCount > lastIndexRow->row_index() + 1) {
            auto* item = IndexExt.add_items();
            ToProto(item->mutable_key(), LastKey.Get());
            item->set_row_index(RowCount - 1);
        }

        SetProtoExtension(Meta.mutable_extensions(), IndexExt);
        SetProtoExtension(Meta.mutable_extensions(), BoundaryKeysExt);
        {
            using NYT::ToProto;

            NProto::TKeyColumnsExt keyColumnsExt;
            ToProto(keyColumnsExt.mutable_names(), *Options->KeyColumns);
            SetProtoExtension(Meta.mutable_extensions(), keyColumnsExt);
        }
    }

    FinalizeWriter();
}

void TTableChunkWriter::EmitIndexEntry()
{
    auto* item = IndexExt.add_items();
    ToProto(item->mutable_key(), LastKey.Get());
    // RowCount is already increased
    item->set_row_index(RowCount - 1);
    IndexSize += LastKey.GetCount();
}

i64 TTableChunkWriter::EmitSample(const TRow& row, NProto::TSample* sample)
{
    i64 size = sizeof(NProto::TSample);
    std::map<TStringBuf, TStringBuf> sortedRow(row.begin(), row.end());
    for (const auto& pair : sortedRow) {
        auto* part = sample->add_parts();
        part->set_column(pair.first.begin(), pair.first.size());
        // sizeof(i32) for type field.
        SamplesSize += sizeof(i32);

        NYson::TToken token;
        Lexer.GetToken(pair.second, &token);
        YCHECK(!token.IsEmpty());

        switch (token.GetType()) {
            case ETokenType::Int64: {
                auto* keyPart = part->mutable_key_part();
                keyPart->set_type(EKeyPartType::Int64);
                keyPart->set_int64_value(token.GetInt64Value());
                size += sizeof(i64);
                break;
            }

            case ETokenType::Uint64: {
                auto* keyPart = part->mutable_key_part();
                keyPart->set_type(EKeyPartType::Uint64);
                keyPart->set_uint64_value(token.GetUint64Value());
                size += sizeof(ui64);
                break;
            }

            case ETokenType::String: {
                auto* keyPart = part->mutable_key_part();
                keyPart->set_type(EKeyPartType::String);
                keyPart->set_str_value(token.GetStringValue().begin(), token.GetStringValue().size());
                size += token.GetStringValue().size();
                break;
            }

            case ETokenType::Double: {
                auto* keyPart = part->mutable_key_part();
                keyPart->set_type(EKeyPartType::Double);
                keyPart->set_double_value(token.GetDoubleValue());
                size += sizeof(double);
                break;
            }

            case ETokenType::Boolean: {
                auto* keyPart = part->mutable_key_part();
                keyPart->set_type(EKeyPartType::Boolean);
                keyPart->set_boolean_value(token.GetBooleanValue());
                size += 1;
                break;
            }

            default: {
                auto* keyPart = part->mutable_key_part();
                keyPart->set_type(EKeyPartType::Composite);
                break;
            }
        }
    }

    return size;
}

NChunkClient::NProto::TChunkMeta TTableChunkWriter::GetMasterMeta() const
{
    YASSERT(State.IsClosed());

    static const yhash_set<int> masterMetaTags({
        TProtoExtensionTag<NChunkClient::NProto::TMiscExt>::Value,
        TProtoExtensionTag<NProto::TOldBoundaryKeysExt>::Value });

    auto meta = Meta;
    FilterProtoExtensions(
        meta.mutable_extensions(),
        Meta.extensions(),
        masterMetaTags);

    return meta;
}

NChunkClient::NProto::TChunkMeta TTableChunkWriter::GetSchedulerMeta() const
{
    return GetMasterMeta();
}

i64 TTableChunkWriter::GetMetaSize() const
{
    return BasicMetaSize + SamplesSize + IndexSize + (CurrentBlockIndex + 1) * sizeof(NProto::TBlockInfo);
}

const NProto::TOldBoundaryKeysExt& TTableChunkWriter::GetOldBoundaryKeys() const
{
    return BoundaryKeysExt;
}

////////////////////////////////////////////////////////////////////////////////

TTableChunkWriterProvider::TTableChunkWriterProvider(
    TChunkWriterConfigPtr config,
    TChunkWriterOptionsPtr options)
    : Config(config)
    , Options(options)
    , CreatedWriterCount(0)
    , FinishedWriterCount(0)
    , DataStatistics(NChunkClient::NProto::ZeroDataStatistics())
{
    BoundaryKeysExt.mutable_start();
    BoundaryKeysExt.mutable_end();
}

TTableChunkWriterPtr TTableChunkWriterProvider::CreateChunkWriter(NChunkClient::IChunkWriterPtr chunkWriter)
{
    YCHECK(FinishedWriterCount == CreatedWriterCount);

    auto lastKey = CurrentWriter
        ? CurrentWriter->GetLastKey()
        : TOwningKey(EmptyKey());

    auto writer = New<TTableChunkWriter>(
        Config,
        Options,
        chunkWriter,
        std::move(lastKey));

    CurrentWriter = writer;
    ++CreatedWriterCount;

    TGuard<TSpinLock> guard(SpinLock);
    YCHECK(ActiveWriters.insert(writer).second);

    return CurrentWriter;
}

void TTableChunkWriterProvider::OnChunkFinished()
{
    ++FinishedWriterCount;
    YCHECK(FinishedWriterCount == CreatedWriterCount);

    if (Options->KeyColumns) {
        if (FinishedWriterCount == 1) {
            const auto& boundaryKeys = CurrentWriter->GetOldBoundaryKeys();
            *BoundaryKeysExt.mutable_start() = boundaryKeys.start();
        }
        ToProto(BoundaryKeysExt.mutable_end(), CurrentWriter->GetLastKey().Get());
    }
    CurrentWriter.Reset();
}

void TTableChunkWriterProvider::OnChunkClosed(TTableChunkWriterPtr writer)
{
    TGuard<TSpinLock> guard(SpinLock);
    DataStatistics += writer->GetDataStatistics();
    YCHECK(ActiveWriters.erase(writer) == 1);
}

const NProto::TOldBoundaryKeysExt& TTableChunkWriterProvider::GetOldBoundaryKeys() const
{
    return BoundaryKeysExt;
}

i64 TTableChunkWriterProvider::GetRowCount() const
{
    return GetDataStatistics().row_count();
}

NChunkClient::NProto::TDataStatistics TTableChunkWriterProvider::GetDataStatistics() const
{
    TGuard<TSpinLock> guard(SpinLock);

    auto result = DataStatistics;

    for (const auto& writer : ActiveWriters) {
        result += writer->GetDataStatistics();
    }
    return result;
}

////////////////////////////////////////////////////////////////////////////////

} // namespace NTableClient
} // namespace NYT<|MERGE_RESOLUTION|>--- conflicted
+++ resolved
@@ -375,20 +375,12 @@
 
     State.StartOperation();
 
-<<<<<<< HEAD
-    while (BuffersHeap.front()->GetDataSize() > 0) {
-        PrepareBlock();
-    }
-
-    EncodingWriter->Flush().Subscribe(
-=======
     BIND(&TTableChunkWriter::FlushBlocks, MakeStrong(this))
-    .AsyncVia(TDispatcher::Get()->GetWriterInvoker())
-    .Run()
-    .Subscribe(
->>>>>>> 46afbc3a
-        BIND(&TTableChunkWriter::OnFinalBlocksWritten, MakeWeak(this))
-            .Via(TDispatcher::Get()->GetWriterInvoker()));
+        .AsyncVia(TDispatcher::Get()->GetWriterInvoker())
+        .Run()
+        .Subscribe(
+            BIND(&TTableChunkWriter::OnFinalBlocksWritten, MakeWeak(this))
+                .Via(TDispatcher::Get()->GetWriterInvoker()));
 
     return State.GetOperationError();
 }
