#include "value_consumer.h"
#include "name_table.h"
#include "schemaless_writer.h"

#include <yt/core/concurrency/scheduler.h>

namespace NYT {
namespace NTableClient {

using namespace NConcurrency;

////////////////////////////////////////////////////////////////////////////////

const static i64 MaxBufferSize = (i64) 1 * 1024 * 1024;

////////////////////////////////////////////////////////////////////////////////

TBuildingValueConsumer::TBuildingValueConsumer(
    const TTableSchema& schema)
    : Schema_(schema)
    , NameTable_(TNameTable::FromSchema(Schema_))
    , WrittenFlags_(NameTable_->GetSize(), false)
    , ValueWriter_(&ValueBuffer_)
{ }

const std::vector<TUnversionedOwningRow>& TBuildingValueConsumer::GetOwningRows() const
{
    return Rows_;
}

std::vector<TUnversionedRow> TBuildingValueConsumer::GetRows() const
{
    std::vector<TUnversionedRow> result;
    result.reserve(Rows_.size());
    for (const auto& row : Rows_) {
        result.push_back(row);
    }
    return result;
}

void TBuildingValueConsumer::SetTreatMissingAsNull(bool value)
{
    TreatMissingAsNull_ = value;
}

TNameTablePtr TBuildingValueConsumer::GetNameTable() const
{
    return NameTable_;
}

bool TBuildingValueConsumer::GetAllowUnknownColumns() const
{
    return false;
}

void TBuildingValueConsumer::OnBeginRow()
{
    // Do nothing.
}

TUnversionedValue TBuildingValueConsumer::MakeAnyFromScalar(const TUnversionedValue& value)
{
    ValueWriter_.Reset();
    switch (value.Type) {
        case EValueType::Int64:
            ValueWriter_.OnInt64Scalar(value.Data.Int64);
            break;
        case EValueType::Uint64:
            ValueWriter_.OnUint64Scalar(value.Data.Uint64);
            break;
        case EValueType::Double:
            ValueWriter_.OnDoubleScalar(value.Data.Double);
            break;
        case EValueType::Boolean:
            ValueWriter_.OnBooleanScalar(value.Data.Boolean);
            break;
        case EValueType::String:
            ValueWriter_.OnStringScalar(TStringBuf(value.Data.String, value.Length));
            break;
        case EValueType::Null:
            ValueWriter_.OnEntity();
            break;
        default:
            YUNREACHABLE();
    }

    return MakeUnversionedAnyValue(
        TStringBuf(
            ValueBuffer_.Begin(),
            ValueBuffer_.Begin() + ValueBuffer_.Size()),
        value.Id);
}

void TBuildingValueConsumer::OnValue(const TUnversionedValue& value)
{
    auto schemaType = Schema_.Columns()[value.Id].Type;
    if (schemaType == EValueType::Any && value.Type != EValueType::Any) {
        Builder_.AddValue(MakeAnyFromScalar(value));
        ValueBuffer_.Clear();
    } else {
        Builder_.AddValue(value);
    }
    WrittenFlags_[value.Id] = true;
}

void TBuildingValueConsumer::OnEndRow()
{
    for (int id = 0; id < WrittenFlags_.size(); ++id) {
        if (WrittenFlags_[id]) {
            WrittenFlags_[id] = false;
        } else if ((TreatMissingAsNull_ || id < Schema_.GetKeyColumnCount()) && !Schema_.Columns()[id].Expression) {
            Builder_.AddValue(MakeUnversionedSentinelValue(EValueType::Null, id));
        }
    }

    Rows_.emplace_back(Builder_.FinishRow());
}

////////////////////////////////////////////////////////////////////////////////

TWritingValueConsumer::TWritingValueConsumer(ISchemalessWriterPtr writer, bool flushImmediately)
    : Writer_(writer)
    , FlushImmediately_(flushImmediately)
{
    YCHECK(Writer_);
}

void TWritingValueConsumer::Flush()
{
    if (!Writer_->Write(Rows_)) {
        auto error = WaitFor(Writer_->GetReadyEvent());
        THROW_ERROR_EXCEPTION_IF_FAILED(error, "Table writer failed");
    }

    Rows_.clear();
    OwningRows_.clear();
    CurrentBufferSize_ = 0;
}

TNameTablePtr TWritingValueConsumer::GetNameTable() const
{
    return Writer_->GetNameTable();
}

bool TWritingValueConsumer::GetAllowUnknownColumns() const
{
    return true;
}

void TWritingValueConsumer::OnBeginRow()
{ }

void TWritingValueConsumer::OnValue(const TUnversionedValue& value)
{
    Builder_.AddValue(value);
}

void TWritingValueConsumer::OnEndRow()
{
    OwningRows_.emplace_back(Builder_.FinishRow());
    const auto& row = OwningRows_.back();

    CurrentBufferSize_ += row.GetByteSize();
<<<<<<< HEAD
    Rows_.emplace_back(row.Get());
=======
    Rows_.emplace_back(row);
>>>>>>> ffdf4c34

    if (CurrentBufferSize_ > MaxBufferSize || FlushImmediately_) {
        Flush();
    }
}

////////////////////////////////////////////////////////////////////////////////

} // namespace NTableClient
} // namespace NYT<|MERGE_RESOLUTION|>--- conflicted
+++ resolved
@@ -161,11 +161,7 @@
     const auto& row = OwningRows_.back();
 
     CurrentBufferSize_ += row.GetByteSize();
-<<<<<<< HEAD
-    Rows_.emplace_back(row.Get());
-=======
     Rows_.emplace_back(row);
->>>>>>> ffdf4c34
 
     if (CurrentBufferSize_ > MaxBufferSize || FlushImmediately_) {
         Flush();
