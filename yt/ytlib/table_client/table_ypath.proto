package NYT.NTableClient.NProto;

import "yt/core/misc/guid.proto";
import "yt/ytlib/table_client/chunk_meta.proto";
import "yt/ytlib/hive/cell_directory.proto";

////////////////////////////////////////////////////////////////////////////////

message TReqMount
{
    // If omitted then all tablets are affected.
    required int32 first_tablet_index = 1 [default = -1];
    required int32 last_tablet_index = 2 [default = -1];

    // If omitted then cell is chosen automatically.
    optional NYT.NProto.TGuid cell_id = 3;
}

message TRspMount
{ }

////////////////////////////////////////////////////////////////////////////////

message TReqUnmount
{
    // If omitted then all tablets are affected.
    required int32 first_tablet_index = 1 [default = -1];
    required int32 last_tablet_index = 2 [default = -1];
    required bool force = 3 [default = false];
}

message TRspUnmount
{ }

////////////////////////////////////////////////////////////////////////////////

message TReqRemount
{
    // If omitted then all tablets are affected.
    required int32 first_tablet_index = 1 [default = -1];
    required int32 last_tablet_index = 2 [default = -1];
}

message TRspRemount
{ }

////////////////////////////////////////////////////////////////////////////////

message TReqReshard
{
    // If omitted then all tablets are affected.
    required int32 first_tablet_index = 1 [default = -1];
    required int32 last_tablet_index = 2 [default = -1];
    // For sorted tables only.
    repeated bytes pivot_keys = 3;
    required int32 tablet_count = 4;
}

message TRspReshard
{ }

////////////////////////////////////////////////////////////////////////////////

message TReqGetMountInfo
{ }

message TTabletInfo
{
    required NYT.NProto.TGuid tablet_id = 1;
    required int64 mount_revision = 7;
    required int32 state = 2;
    required bytes pivot_key = 3;
    optional NYT.NProto.TGuid cell_id = 4;
    optional int32 cell_config_version = 5;
    repeated int32 replica_node_ids = 6;
}

message TRspGetMountInfo
{
    required NYT.NProto.TGuid table_id = 1;
    required TTableSchemaExt schema = 2;
<<<<<<< HEAD
    repeated TTabletInfo tablets = 4;
    repeated NYT.NHive.NProto.TCellDescriptor tablet_cells = 5;
    required bool sorted = 6;
    required bool dynamic = 7;
=======
    repeated TTabletInfo tablets = 3;
    repeated NYT.NHive.NProto.TCellDescriptor tablet_cells = 4;
    required bool dynamic = 5;
>>>>>>> bd64646d
}

////////////////////////////////////////////////////////////////////////////////

message TReqAlter
{
    optional TTableSchemaExt schema = 1;
    optional bool dynamic = 2;
}

message TRspAlter
{ }

////////////////////////////////////////////////////////////////////////////////<|MERGE_RESOLUTION|>--- conflicted
+++ resolved
@@ -79,16 +79,9 @@
 {
     required NYT.NProto.TGuid table_id = 1;
     required TTableSchemaExt schema = 2;
-<<<<<<< HEAD
-    repeated TTabletInfo tablets = 4;
-    repeated NYT.NHive.NProto.TCellDescriptor tablet_cells = 5;
-    required bool sorted = 6;
-    required bool dynamic = 7;
-=======
     repeated TTabletInfo tablets = 3;
     repeated NYT.NHive.NProto.TCellDescriptor tablet_cells = 4;
     required bool dynamic = 5;
->>>>>>> bd64646d
 }
 
 ////////////////////////////////////////////////////////////////////////////////
