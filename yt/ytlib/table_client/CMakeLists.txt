--- conflicted
+++ resolved
@@ -1,4 +1,3 @@
-<<<<<<< HEAD
 SET( YT_SOURCE_FILES ${YT_SOURCE_FILES}
     ${CMAKE_SOURCE_DIR}/yt/ytlib/table_client/common.cpp
     ${CMAKE_SOURCE_DIR}/yt/ytlib/table_client/value.cpp
@@ -14,24 +13,4 @@
     ${CMAKE_SOURCE_DIR}/yt/ytlib/table_client/common.h
     ${CMAKE_SOURCE_DIR}/yt/ytlib/table_client/reader.h
     ${CMAKE_SOURCE_DIR}/yt/ytlib/table_client/writer.h 
-=======
-SET(YT_SOURCE_FILES
-    common.cpp
-    value.cpp
-    schema.cpp
-    channel_writer.cpp
-    channel_reader.cpp
-    chunk_writer.cpp
-    chunk_reader.cpp
-    chunk_sequence_writer.cpp
-    chunk_sequence_reader.cpp
-    table_writer.cpp
-    table_reader.cpp
-    common.h
-    reader.h
-    writer.h 
->>>>>>> 73d027ff
-)
-
-PROTOC( ${CMAKE_SOURCE_DIR}/yt/ytlib/table_client/table_chunk_meta.proto YT_SOURCE_FILES )
-PROTOC( ${CMAKE_SOURCE_DIR}/yt/ytlib/table_client/table_chunk_server_meta.proto YT_SOURCE_FILES )
+)