#include "stdafx.h"
#include "config.h"
#include "table_chunk_reader.h"
#include "channel_reader.h"
#include "private.h"
#include "chunk_meta_extensions.h"

#include <core/misc/string.h>
#include <core/misc/foreach.h>
#include <core/misc/sync.h>
#include <core/misc/protobuf_helpers.h>

#include <ytlib/table_client/table_chunk_meta.pb.h>

#include <ytlib/chunk_client/async_reader.h>
#include <ytlib/chunk_client/chunk_spec.h>
#include <ytlib/chunk_client/sequential_reader.h>
#include <ytlib/chunk_client/config.h>
#include <ytlib/chunk_client/dispatcher.h>
#include <ytlib/chunk_client/chunk_meta_extensions.h>

#include <core/yson/tokenizer.h>

#include <core/actions/invoker.h>

#include <core/logging/tagged_logger.h>

#include <algorithm>
#include <limits>

namespace NYT {
namespace NTableClient {

using namespace NChunkClient;
using namespace NYTree;

////////////////////////////////////////////////////////////////////////////////

static auto& Logger = TableReaderLogger;

////////////////////////////////////////////////////////////////////////////////

TTableChunkReaderFacade::TTableChunkReaderFacade(TTableChunkReader* reader)
    : Reader(reader)
{ }

const TRow& TTableChunkReaderFacade::GetRow() const
{
    return Reader->GetRow();
}

const NChunkClient::TNonOwningKey& TTableChunkReaderFacade::GetKey() const
{
    return Reader->GetKey();
}

const TNullable<int>& TTableChunkReaderFacade::GetTableIndex() const
{
    return Reader->GetTableIndex();
}

////////////////////////////////////////////////////////////////////////////////

class TTableChunkReader::TInitializer
    : public virtual TRefCounted
{
public:
    virtual void Initialize() = 0;

protected:
    void OnFail(const TError& error, TTableChunkReaderPtr chunkReader)
    {
        chunkReader->Initializer.Reset();
        chunkReader->ReaderState.Fail(error);
    }
};

////////////////////////////////////////////////////////////////////////////////

class TTableChunkReader::TKeyValidator
{
public:
    TKeyValidator(const NChunkClient::NProto::TKey& pivot, bool leftBoundary)
        : LeftBoundary(leftBoundary)
        , Pivot(TOwningKey::FromProto(pivot))
    { }

    template <class TBuffer>
    bool IsValid(const TKey<TBuffer>& key)
    {
        int result = CompareKeys(key, Pivot);
        return LeftBoundary ? result >= 0 : result < 0;
    }

private:
    bool LeftBoundary;
    TOwningKey Pivot;

};

////////////////////////////////////////////////////////////////////////////////

//! Represents element of the heap used to determine
//! block reading order. (see TInitializer::GetBlockReadingOrder).
struct TBlockInfo
{
    int ChunkBlockIndex;
    int ChannelBlockIndex;
    int ChannelIndex;
    i64 LastRow;

    inline bool operator<(const TBlockInfo& rhs) const
    {
        return
            LastRow > rhs.LastRow ||
            (LastRow == rhs.LastRow && ChannelIndex > rhs.ChannelIndex);
    }

    TBlockInfo(
        int chunkBlockIndex,
        int channelBlockIndex,
        int channelIdx,
        i64 lastRow)
        : ChunkBlockIndex(chunkBlockIndex)
        , ChannelBlockIndex(channelBlockIndex)
        , ChannelIndex(channelIdx)
        , LastRow(lastRow)
    { }
};

////////////////////////////////////////////////////////////////////////////////

template <template <typename T> class TComparator>
struct TIndexComparator
{
    bool operator()(const NChunkClient::NProto::TKey& key, const NProto::TIndexRow& row)
    {
        return Comparator(CompareKeys(key, row.key()), 0);
    }

    TComparator<int> Comparator;
};

////////////////////////////////////////////////////////////////////////////////

//! Helper class aimed to asynchronously initialize the internals of TChunkReader.
class TTableChunkReader::TRegularInitializer
    : public TTableChunkReader::TInitializer
{
public:
    TRegularInitializer(
        TSequentialReaderConfigPtr config,
        TTableChunkReaderPtr chunkReader,
        NChunkClient::IAsyncReaderPtr asyncReader,
        const NChunkClient::NProto::TReadLimit& startLimit,
        const NChunkClient::NProto::TReadLimit& endLimit)
        : SequentialConfig(config)
        , AsyncReader(asyncReader)
        , ChunkReader(chunkReader)
        , Channel(chunkReader->Channel)
        , StartLimit(startLimit)
        , EndLimit(endLimit)
        , HasRangeRequest(false)
        , Logger(TableReaderLogger)
    { }

    void Initialize()
    {
        auto chunkReader = ChunkReader.Lock();
        YCHECK(chunkReader);

        Logger.AddTag(Sprintf("ChunkId: %s", ~ToString(AsyncReader->GetChunkId())));

        std::vector<int> tags;
        tags.reserve(10);
        tags.push_back(TProtoExtensionTag<NChunkClient::NProto::TMiscExt>::Value);
        tags.push_back(TProtoExtensionTag<NProto::TChannelsExt>::Value);

        HasRangeRequest =
            (StartLimit.has_key() && (StartLimit.key().parts_size() > 0)) ||
            (EndLimit.has_key() && (EndLimit.key().parts_size() > 0));

        if (HasRangeRequest) {
            tags.push_back(TProtoExtensionTag<NProto::TIndexExt>::Value);
        }

        if (HasRangeRequest || chunkReader->Options->ReadKey) {
            tags.push_back(TProtoExtensionTag<NProto::TKeyColumnsExt>::Value);
        }

        LOG_INFO("Requesting chunk meta");

        AsyncReader->AsyncGetChunkMeta(Null, &tags).Subscribe(
            BIND(&TRegularInitializer::OnGotMeta, MakeStrong(this))
            .Via(TDispatcher::Get()->GetReaderInvoker()));
    }

private:
    void OnFail(const TError& error, TTableChunkReaderPtr chunkReader)
    {
        LOG_WARNING(error);
        chunkReader->Initializer.Reset();
        chunkReader->ReaderState.Fail(error);
    }

    void OnGotMeta(NChunkClient::IAsyncReader::TGetMetaResult result)
    {
        auto chunkReader = ChunkReader.Lock();
        if (!chunkReader)
            return;

        if (!result.IsOK()) {
            OnFail(result, chunkReader);
            return;
        }

        LOG_DEBUG("Chunk meta received");

        const auto& chunkMeta = result.GetValue();

        if (chunkMeta.type() != EChunkType::Table) {
            auto error = TError("Invalid chunk type: expected %s, actual %s",
                ~FormatEnum(EChunkType(EChunkType::Table)).Quote(),
                ~FormatEnum(EChunkType(chunkMeta.type())).Quote());
            OnFail(error, chunkReader);
            return;
        }

        if (chunkMeta.version() != FormatVersion) {
            auto error = TError("Invalid table chunk format version: expected %d, actual %d",
                FormatVersion,
                chunkMeta.version());
            OnFail(error, chunkReader);
            return;
        }

        FOREACH (const auto& column, Channel.GetColumns()) {
            auto& columnInfo = chunkReader->ColumnsMap[TStringBuf(column)];
            columnInfo.InChannel = true;
        }

        auto miscExt = GetProtoExtension<NChunkClient::NProto::TMiscExt>(
            chunkMeta.extensions());

        chunkReader->EndRowIndex = miscExt.row_count();

        if (StartLimit.has_row_index()) {
            chunkReader->StartRowIndex = std::max(chunkReader->StartRowIndex, StartLimit.row_index());
        }

        if (EndLimit.has_row_index()) {
            chunkReader->EndRowIndex = std::min(chunkReader->EndRowIndex, EndLimit.row_index());
        }

        if (HasRangeRequest || chunkReader->Options->ReadKey) {
            if (!miscExt.sorted()) {
                auto error = TError("Received key range read request for an unsorted chunk %s",
                    ~ToString(AsyncReader->GetChunkId()));
                OnFail(error, chunkReader);
                return;
            }

            chunkReader->KeyColumnsExt = GetProtoExtension<NProto::TKeyColumnsExt>(
                chunkMeta.extensions());

            YCHECK(chunkReader->KeyColumnsExt.values_size() > 0);
            for (int i = 0; i < chunkReader->KeyColumnsExt.values_size(); ++i) {
                const auto& column = chunkReader->KeyColumnsExt.values(i);
                Channel.AddColumn(column);
                auto& columnInfo = chunkReader->ColumnsMap[TStringBuf(column)];
                columnInfo.KeyIndex = i;
                if (chunkReader->Channel.Contains(column))
                    columnInfo.InChannel = true;
            }

            chunkReader->CurrentKey.ClearAndResize(chunkReader->KeyColumnsExt.values_size());
        }

        if (HasRangeRequest) {
            auto indexExt = GetProtoExtension<NProto::TIndexExt>(
                chunkMeta.extensions());

            if (StartLimit.has_key() && StartLimit.key().parts_size() > 0) {
                StartValidator.reset(new TKeyValidator(StartLimit.key(), true));

                typedef decltype(indexExt.items().begin()) TSampleIter;
                std::reverse_iterator<TSampleIter> rbegin(indexExt.items().end());
                std::reverse_iterator<TSampleIter> rend(indexExt.items().begin());
                auto it = std::upper_bound(
                    rbegin,
                    rend,
                    StartLimit.key(),
                    TIndexComparator<std::greater>());

                if (it != rend) {
                    chunkReader->StartRowIndex = std::max(it->row_index() + 1, chunkReader->StartRowIndex);
                }
            }

            if (EndLimit.has_key() && EndLimit.key().parts_size() > 0) {
                chunkReader->EndValidator.reset(new TKeyValidator(EndLimit.key(), false));

                auto it = std::upper_bound(
                    indexExt.items().begin(),
                    indexExt.items().end(),
                    EndLimit.key(),
                    TIndexComparator<std::less>());

                if (it != indexExt.items().end()) {
                    chunkReader->EndRowIndex = std::min(
                        it->row_index(),
                        chunkReader->EndRowIndex);
                }
            }
        }

        LOG_DEBUG("Reading rows %" PRId64 "-%" PRId64,
            chunkReader->StartRowIndex,
            chunkReader->EndRowIndex);

        chunkReader->CurrentRowIndex = chunkReader->StartRowIndex;
        if (chunkReader->CurrentRowIndex >= chunkReader->EndRowIndex) {
            LOG_WARNING("Nothing to read from the current chunk");
            chunkReader->Initializer.Reset();
            chunkReader->IsFinished = true;
            chunkReader->ReaderState.FinishOperation();
            return;
        }

        ChannelsExt = GetProtoExtension<NProto::TChannelsExt>(chunkMeta.extensions());

        SelectChannels(chunkReader);
        YCHECK(SelectedChannels.size() > 0);

        LOG_DEBUG("Selected channels [%s]", ~JoinToString(SelectedChannels));

        auto blockSequence = GetBlockReadSequence(chunkReader);
        LOG_DEBUG("Reading %d blocks", static_cast<int>(blockSequence.size()));

        chunkReader->SequentialReader = New<TSequentialReader>(
            SequentialConfig,
            std::move(blockSequence),
            AsyncReader,
            NCompression::ECodec(miscExt.compression_codec()));

        chunkReader->ChannelReaders.reserve(SelectedChannels.size());

        chunkReader->SequentialReader->AsyncNextBlock().Subscribe(
            BIND(&TRegularInitializer::OnStartingBlockReceived, MakeWeak(this), 0)
                .Via(TDispatcher::Get()->GetReaderInvoker()));
    }

    void SelectChannels(TTableChunkReaderPtr chunkReader)
    {
        ChunkChannels.reserve(ChannelsExt.items_size());
        for (int i = 0; i < ChannelsExt.items_size(); ++i) {
            ChunkChannels.push_back(TChannel::FromProto(ChannelsExt.items(i).channel()));
        }

        // Heuristic: first try to find a channel containing the whole read channel.
        // If several exists, choose the one with the minimum number of blocks.
        if (SelectSingleChannel(chunkReader))
            return;

        auto remainder = Channel;
        for (int channelIdx = 0; channelIdx < ChunkChannels.size(); ++channelIdx) {
            const auto& currentChannel = ChunkChannels[channelIdx];
            if (currentChannel.Overlaps(remainder)) {
                remainder -= currentChannel;
                SelectedChannels.push_back(channelIdx);
                if (remainder.IsEmpty()) {
                    break;
                }
            }
        }
    }

    bool SelectSingleChannel(TTableChunkReaderPtr chunkReader)
    {
        int resultIdx = -1;
        size_t minBlockCount = std::numeric_limits<size_t>::max();

        for (int i = 0; i < ChunkChannels.size(); ++i) {
            auto& channel = ChunkChannels[i];
            if (channel.Contains(Channel)) {
                size_t blockCount = ChannelsExt.items(i).blocks_size();
                if (minBlockCount > blockCount) {
                    resultIdx = i;
                    minBlockCount = blockCount;
                }
            }
        }

        if (resultIdx < 0)
            return false;

        SelectedChannels.push_back(resultIdx);
        return true;
    }

    void SelectOpeningBlocks(
        TTableChunkReaderPtr chunkReader,
        std::vector<TSequentialReader::TBlockInfo>& result,
        std::vector<TBlockInfo>& blockHeap)
    {
        FOREACH (auto channelIdx, SelectedChannels) {
            const auto& protoChannel = ChannelsExt.items(channelIdx);
            int blockIndex = -1;
            i64 startRow = 0;
            i64 lastRow = 0;
            while (true) {
                ++blockIndex;
                YCHECK(blockIndex < static_cast<int>(protoChannel.blocks_size()));
                const auto& protoBlock = protoChannel.blocks(blockIndex);

                startRow = lastRow;
                lastRow += protoBlock.row_count();

                if (lastRow > chunkReader->StartRowIndex) {
                    blockHeap.push_back(TBlockInfo(
                        protoBlock.block_index(),
                        blockIndex,
                        channelIdx,
                        lastRow));

                    result.push_back(TSequentialReader::TBlockInfo(
                        protoBlock.block_index(),
                        protoBlock.block_size()));
                    StartRows.push_back(startRow);
                    break;
                }
            }
        }
    }

    std::vector<TSequentialReader::TBlockInfo> GetBlockReadSequence(TTableChunkReaderPtr chunkReader)
    {
        std::vector<TSequentialReader::TBlockInfo> result;
        std::vector<TBlockInfo> blockHeap;

        SelectOpeningBlocks(chunkReader, result, blockHeap);

        std::make_heap(blockHeap.begin(), blockHeap.end());

        while (true) {
            auto currentBlock = blockHeap.front();
            auto nextBlockIndex = currentBlock.ChannelBlockIndex + 1;
            const auto& protoChannel = ChannelsExt.items(currentBlock.ChannelIndex);
            auto lastRow = currentBlock.LastRow;

            std::pop_heap(blockHeap.begin(), blockHeap.end());
            blockHeap.pop_back();

            YCHECK(nextBlockIndex <= protoChannel.blocks_size());

            if (currentBlock.LastRow >= chunkReader->EndRowIndex) {
                FOREACH (auto& block, blockHeap) {
                    YASSERT(block.LastRow >= chunkReader->EndRowIndex);
                }
                break;
            }

            while (nextBlockIndex < protoChannel.blocks_size()) {
                const auto& protoBlock = protoChannel.blocks(nextBlockIndex);

                lastRow += protoBlock.row_count();
                blockHeap.push_back(TBlockInfo(
                    protoBlock.block_index(),
                    nextBlockIndex,
                    currentBlock.ChannelIndex,
                    lastRow));

                std::push_heap(blockHeap.begin(), blockHeap.end());
                result.push_back(TSequentialReader::TBlockInfo(
                    protoBlock.block_index(),
                    protoBlock.block_size()));
                break;
            }
        }

        return result;
    }

    void OnStartingBlockReceived(int selectedChannelIndex, TError error)
    {
        auto chunkReader = ChunkReader.Lock();
        if (!chunkReader)
            return;

        auto& channelIdx = SelectedChannels[selectedChannelIndex];

        LOG_DEBUG("Fetched starting block for channel %d", channelIdx);

        if (!error.IsOK()) {
            auto error = TError("Failed to download starting block for channel %d",
                channelIdx);
            OnFail(error, chunkReader);
            return;
        }

        chunkReader->ChannelReaders.push_back(New<TChannelReader>(ChunkChannels[channelIdx]));

        auto& channelReader = chunkReader->ChannelReaders.back();
        auto decompressedBlock = chunkReader->SequentialReader->GetBlock();
        if (chunkReader->Options->KeepBlocks)
            chunkReader->FetchedBlocks.push_back(decompressedBlock);
        channelReader->SetBlock(decompressedBlock);

        for (i64 rowIndex = StartRows[selectedChannelIndex];
            rowIndex < chunkReader->StartRowIndex;
            ++rowIndex)
        {
            YCHECK(channelReader->NextRow());
        }

        LOG_DEBUG("Skipped initial rows for channel %d", channelIdx);

        ++selectedChannelIndex;
        if (selectedChannelIndex < SelectedChannels.size()) {
            chunkReader->SequentialReader->AsyncNextBlock()
                .Subscribe(BIND(
                    &TRegularInitializer::OnStartingBlockReceived,
                    MakeWeak(this),
                    selectedChannelIndex)
                .Via(TDispatcher::Get()->GetReaderInvoker()));
        } else {
            // Create current row.
            LOG_DEBUG("All starting blocks received");

            chunkReader->MakeCurrentRow();
            // Check end validator.
            if (!chunkReader->ValidateRow()) {
                chunkReader->Initializer.Reset();
                chunkReader->ReaderState.FinishOperation();
                return;
            }

            ValidateRow(TError());
        }
    }

    void ValidateRow(const TError error)
    {
        auto chunkReader = ChunkReader.Lock();
        if (!chunkReader)
            return;

        if (!error.IsOK()) {
            OnFail(error, chunkReader);
            return;
        }

        while (true) {
            LOG_TRACE("Validating row %" PRId64, chunkReader->CurrentRowIndex);
            if (!chunkReader->GetFacade()) {
                // We have already exceed right reading limit.
                break;
            }

            YCHECK(chunkReader->CurrentRowIndex < chunkReader->EndRowIndex);
            if (~StartValidator && !StartValidator->IsValid(chunkReader->CurrentKey)) {
                // This quick check is aimed to improve potential performance issue and
                // eliminate unnecessary calls to Subscribe and BIND.
                if (!chunkReader->DoFetchNextRow()) {
                    chunkReader->RowState.GetOperationError().Subscribe(
                        BIND(&TRegularInitializer::ValidateRow, MakeWeak(this))
                            .Via(TDispatcher::Get()->GetReaderInvoker()));
                    return;
                }
            } else {
                break;
            }
        }

        LOG_DEBUG("Reader initialized");

        // Initialization complete.
        chunkReader->Initializer.Reset();
        chunkReader->ReaderState.FinishOperation();
    }

    TSequentialReaderConfigPtr SequentialConfig;
    NChunkClient::IAsyncReaderPtr AsyncReader;
    TWeakPtr<TTableChunkReader> ChunkReader;

    TChannel Channel;

    NChunkClient::NProto::TReadLimit StartLimit;
    NChunkClient::NProto::TReadLimit EndLimit;

    std::unique_ptr<TKeyValidator> StartValidator;

    NProto::TChannelsExt ChannelsExt;
    TChannels ChunkChannels;
    std::vector<int> SelectedChannels;

    //! First row of the first block in each selected channel.
    /*!
     *  Is used to set channel readers to ChunkReader's StartRow during initialization.
     */
    std::vector<i64> StartRows;
    bool HasRangeRequest;

    NLog::TTaggedLogger Logger;

};

////////////////////////////////////////////////////////////////////////////////

class TTableChunkReader::TPartitionInitializer
    : public TTableChunkReader::TInitializer
{
public:
    TPartitionInitializer(
        TSequentialReaderConfigPtr config,
        TTableChunkReaderPtr chunkReader,
        NChunkClient::IAsyncReaderPtr asyncReader)
        : SequentialConfig(config)
        , AsyncReader(asyncReader)
        , ChunkReader(chunkReader)
        , Logger(TableReaderLogger)
    { }

    void Initialize()
    {
        auto chunkReader = ChunkReader.Lock();
        YCHECK(chunkReader);

        Logger.AddTag(Sprintf("ChunkId: %s", ~ToString(AsyncReader->GetChunkId())));

        std::vector<int> tags;
        tags.reserve(10);
        tags.push_back(TProtoExtensionTag<NChunkClient::NProto::TMiscExt>::Value);
        tags.push_back(TProtoExtensionTag<NProto::TChannelsExt>::Value);

        LOG_INFO("Requesting chunk meta");

        AsyncReader->AsyncGetChunkMeta(chunkReader->PartitionTag, &tags)
            .Subscribe(
                BIND(&TPartitionInitializer::OnGotMeta, MakeStrong(this))
                .Via(NChunkClient::TDispatcher::Get()->GetReaderInvoker()));
    }

    void OnGotMeta(NChunkClient::IAsyncReader::TGetMetaResult result)
    {
        auto chunkReader = ChunkReader.Lock();
        if (!chunkReader)
            return;

        if (!result.IsOK()) {
            OnFail(result, chunkReader);
            return;
        }

        LOG_INFO("Chunk meta received");

        auto miscExt = GetProtoExtension<NChunkClient::NProto::TMiscExt>(
            result.GetValue().extensions());
        YCHECK(miscExt.row_count() > 0);

        auto channelsExt = GetProtoExtension<NProto::TChannelsExt>(result.GetValue().extensions());

        YCHECK(channelsExt.items_size() == 1);

        std::vector<TSequentialReader::TBlockInfo> blockSequence;
        {
            i64 rowCount = 0;
            for (int i = 0; i < channelsExt.items(0).blocks_size(); ++i) {
                const auto& blockInfo = channelsExt.items(0).blocks(i);
                if (chunkReader->PartitionTag == blockInfo.partition_tag()) {
                    blockSequence.push_back(TSequentialReader::TBlockInfo(
                        blockInfo.block_index(),
                        blockInfo.block_size()));

                    rowCount += blockInfo.row_count();
                }
            }

            chunkReader->EndRowIndex = rowCount;
        }

        if (blockSequence.empty()) {
            LOG_DEBUG("Nothing to read for partition %d", chunkReader->PartitionTag);
            chunkReader->CurrentRowIndex = chunkReader->EndRowIndex;
            chunkReader->Initializer.Reset();
            chunkReader->IsFinished = true;
            chunkReader->ReaderState.FinishOperation();
            return;
        }

        chunkReader->SequentialReader = New<TSequentialReader>(
            SequentialConfig,
            std::move(blockSequence),
            AsyncReader,
            NCompression::ECodec(miscExt.compression_codec()));

        LOG_DEBUG("Reading %d blocks for partition %d",
            static_cast<int>(blockSequence.size()),
            chunkReader->PartitionTag);

        chunkReader->ChannelReaders.push_back(New<TChannelReader>(
            TChannel::FromProto(channelsExt.items(0).channel())));

        chunkReader->DoFetchNextRow();
        chunkReader->RowState.GetOperationError().Subscribe(BIND(
            &TTableChunkReader::OnRowFetched,
            chunkReader));

        chunkReader->Initializer.Reset();
    }

    TSequentialReaderConfigPtr SequentialConfig;
    NChunkClient::IAsyncReaderPtr AsyncReader;
    TWeakPtr<TTableChunkReader> ChunkReader;
    NLog::TTaggedLogger Logger;
};

////////////////////////////////////////////////////////////////////////////////

TTableChunkReader::TTableChunkReader(
    TTableChunkReaderProviderPtr provider,
    TSequentialReaderConfigPtr config,
    const TChannel& channel,
    NChunkClient::IAsyncReaderPtr chunkReader,
    const NChunkClient::NProto::TReadLimit& startLimit,
    const NChunkClient::NProto::TReadLimit& endLimit,
    TNullable<int> tableIndex,
    i64 startTableRowIndex,
    int partitionTag,
    TChunkReaderOptionsPtr options)
    : Provider(provider)
    , Facade(this)
    , IsFinished(false)
    , SequentialReader(nullptr)
    , Channel(channel)
    , Options(options)
    , TableIndex(tableIndex)
    , StartTableRowIndex(startTableRowIndex)
    , CurrentRowIndex(-1)
    , StartRowIndex(0)
    , EndRowIndex(0)
    , PartitionTag(partitionTag)
    , OnRowFetchedCallback(BIND(&TTableChunkReader::OnRowFetched, MakeWeak(this)))
    , SuccessResult(MakePromise(TError()))
{
    VERIFY_THREAD_AFFINITY_ANY();
    YCHECK(chunkReader);

    if (PartitionTag == DefaultPartitionTag) {
        Initializer = New<TRegularInitializer>(
            config,
            this,
            chunkReader,
            startLimit,
            endLimit);
    } else {
        Initializer = New<TPartitionInitializer>(
            config,
            this,
            chunkReader);
    }
}

TAsyncError TTableChunkReader::AsyncOpen()
{
    ReaderState.StartOperation();

    Initializer->Initialize();

    return ReaderState.GetOperationError();
}

TAsyncError TTableChunkReader::GetReadyEvent()
{
    return ReaderState.GetOperationError();
}

bool TTableChunkReader::FetchNext()
{
    YASSERT(!ReaderState.HasRunningOperation());
    YASSERT(!Initializer);
    YASSERT(!IsFinished);

    if (DoFetchNextRow()) {
        return true;
    }

    ReaderState.StartOperation();
    RowState.GetOperationError().Subscribe(OnRowFetchedCallback);
    return false;
}

void TTableChunkReader::OnRowFetched(TError error)
{
    if (error.IsOK()) {
        ReaderState.FinishOperation();
    } else {
        ReaderState.Fail(error);
    }
}

bool TTableChunkReader::DoFetchNextRow()
{
    CurrentRowIndex = std::min(CurrentRowIndex + 1, EndRowIndex);

    if (CurrentRowIndex == EndRowIndex) {
        LOG_DEBUG("Chunk reader finished");
        IsFinished = true;
        return true;
    }

    CurrentRow.clear();
    CurrentKey.Clear();

    return ContinueFetchNextRow(-1, TError());
}

bool TTableChunkReader::ContinueFetchNextRow(int channelIndex, TError error)
{
    if (!error.IsOK()) {
        YCHECK(RowState.HasRunningOperation());
        RowState.Fail(error);
        // This return value doesn't matter.
        return true;
    }

    if (channelIndex >= 0) {
        auto& channel = ChannelReaders[channelIndex];
        auto decompressedBlock = SequentialReader->GetBlock();
        if (Options->KeepBlocks)
            FetchedBlocks.push_back(decompressedBlock);
        channel->SetBlock(decompressedBlock);
    }

    ++channelIndex;

    while (channelIndex < ChannelReaders.size()) {
        auto& channel = ChannelReaders[channelIndex];
        if (!channel->NextRow()) {
            YCHECK(SequentialReader->HasNext());

            RowState.StartOperation();

            SequentialReader->AsyncNextBlock().Subscribe(BIND(
                IgnoreResult(&TTableChunkReader::ContinueFetchNextRow),
                MakeWeak(this),
                channelIndex));
            return false;
        }
        ++channelIndex;
    }

    MakeCurrentRow();

    if (ValidateRow()) {
        ++Provider->RowIndex_;
    }

    if (RowState.HasRunningOperation())
        RowState.FinishOperation();

    return true;
}

bool TTableChunkReader::ValidateRow()
{
    if ((!!EndValidator) && !EndValidator->IsValid(CurrentKey)) {
        LOG_DEBUG("Chunk reader finished");
        IsFinished = true;
        return false;
    }

    return true;
}

auto TTableChunkReader::GetColumnInfo(const TStringBuf& column) -> TColumnInfo&
{
    auto it = ColumnsMap.find(column);

    if (it == ColumnsMap.end()) {
        ColumnNames.push_back(column.ToString());
        auto& columnInfo = ColumnsMap[ColumnNames.back()];
        if (Channel.ContainsInRanges(column)) {
            columnInfo.InChannel = true;
        }
        return columnInfo;
    } else
        return it->second;
}

void TTableChunkReader::MakeCurrentRow()
{
    FOREACH (const auto& reader, ChannelReaders) {
        while (reader->NextColumn()) {
            auto column = reader->GetColumn();
            auto& columnInfo = GetColumnInfo(column);
            if (columnInfo.RowIndex < CurrentRowIndex) {
                columnInfo.RowIndex = CurrentRowIndex;

                if (columnInfo.KeyIndex >= 0) {
                    // Use first token to create key part.
                    CurrentKey.SetKeyPart(
                        columnInfo.KeyIndex,
                        reader->GetValue(),
                        Lexer);
                }

                if (columnInfo.InChannel) {
                    CurrentRow.push_back(std::make_pair(column, reader->GetValue()));
                }
            }
        }
    }
}

const TRow& TTableChunkReader::GetRow() const
{
    YASSERT(!ReaderState.HasRunningOperation());
    YASSERT(!Initializer);

    return CurrentRow;
}

const TNonOwningKey& TTableChunkReader::GetKey() const
{
    YASSERT(!ReaderState.HasRunningOperation());
    YASSERT(!Initializer);
    YASSERT(Options->ReadKey);

    return CurrentKey;
}

auto TTableChunkReader::GetFacade() const -> const TFacade*
{
    return IsFinished ? nullptr : &Facade;
}

i64 TTableChunkReader::GetTableRowIndex() const
{
    return StartTableRowIndex + CurrentRowIndex;
}

i64 TTableChunkReader::GetSessionRowCount() const
{
    return EndRowIndex - StartRowIndex;
}

<<<<<<< HEAD
NChunkClient::NProto::TDataStatistics TTableChunkReader::GetDataStatistics() const
{

    NChunkClient::NProto::TDataStatistics result;
    result.set_chunk_count(1);

    if (SequentialReader) {
        result.set_row_count(GetRowIndex());
        result.set_uncompressed_data_size(SequentialReader->GetUncompressedDataSize());
        result.set_compressed_data_size(SequentialReader->GetCompressedDataSize());
    } else {
        result.set_row_count(0);
        result.set_uncompressed_data_size(0);
        result.set_compressed_data_size(0);
    }

    return result;
}

i64 TTableChunkReader::GetRowIndex() const
=======
i64 TTableChunkReader::GetSessionRowIndex() const
>>>>>>> 843f85c2
{
    return CurrentRowIndex - StartRowIndex;
}

const TNullable<int>& TTableChunkReader::GetTableIndex() const
{
    return TableIndex;
}

TFuture<void> TTableChunkReader::GetFetchingCompleteEvent()
{
    if (SequentialReader) {
        return SequentialReader->GetFetchingCompleteEvent();
    } else {
        // Error occured during initialization.
        return MakeFuture();
    }
}

////////////////////////////////////////////////////////////////////////////////

TTableChunkReaderProvider::TTableChunkReaderProvider(
    const std::vector<NChunkClient::NProto::TChunkSpec>& chunkSpecs,
    const NChunkClient::TSequentialReaderConfigPtr& config,
    const TChunkReaderOptionsPtr& options,
    TNullable<i64> startTableRowIndex)
    : RowIndex_(-1)
    , RowCount_(0)
    , Config(config)
    , Options(options)
    , DataStatistics(NChunkClient::NProto::ZeroDataStatistics())
{
    FOREACH (const auto& chunkSpec, chunkSpecs) {
        i64 rowCount;
        GetStatistics(chunkSpec, nullptr, &rowCount);
        RowCount_ += rowCount;
    }
}

<<<<<<< HEAD
=======
bool TTableChunkReaderProvider::KeepInMemory() const
{
    return Options->KeepBlocks;
}

void TTableChunkReaderProvider::OnReaderOpened(
    TTableChunkReaderPtr reader,
    NChunkClient::NProto::TChunkSpec& chunkSpec)
{
    i64 rowCount;
    GetStatistics(chunkSpec, nullptr, &rowCount);
    // GetRowCount gives better estimation than original, based on meta extensions.
    RowCount_ += reader->GetSessionRowCount() - rowCount;
}

void TTableChunkReaderProvider::OnReaderFinished(TTableChunkReaderPtr reader)
{
    // Number of read row may be less than expected because of key read limits.
    RowCount_ += reader->GetSessionRowIndex() - reader->GetSessionRowCount();
}

>>>>>>> 843f85c2
TTableChunkReaderPtr TTableChunkReaderProvider::CreateReader(
    const NChunkClient::NProto::TChunkSpec& chunkSpec,
    const NChunkClient::IAsyncReaderPtr& chunkReader)
{
    TNullable<int> tableIndex = Null;
    if (chunkSpec.has_table_index()) {
        tableIndex = chunkSpec.table_index();
    }

    return New<TTableChunkReader>(
        this,
        Config,
        chunkSpec.has_channel() ? TChannel::FromProto(chunkSpec.channel()) : TChannel::Universal(),
        chunkReader,
        chunkSpec.start_limit(),
        chunkSpec.end_limit(),
        tableIndex,
        chunkSpec.table_row_index(),
        chunkSpec.partition_tag(),
        Options);
}

void TTableChunkReaderProvider::OnReaderOpened(
    TTableChunkReaderPtr reader,
    NChunkClient::NProto::TChunkSpec& chunkSpec)
{
    i64 rowCount;
    GetStatistics(chunkSpec, nullptr, &rowCount);
    // GetRowCount gives better estimation than original, based on meta extensions.
    RowCount_ += reader->GetRowCount() - rowCount;

    TGuard<TSpinLock> guard(SpinLock);
    YCHECK(ActiveReaders.insert(reader).second);
}

void TTableChunkReaderProvider::OnReaderFinished(TTableChunkReaderPtr reader)
{
    // Number of read row may be less than expected because of key read limits.
    RowCount_ += reader->GetRowIndex() - reader->GetRowCount();

    TGuard<TSpinLock> guard(SpinLock);
    DataStatistics += reader->GetDataStatistics();
    YCHECK(ActiveReaders.erase(reader) == 1);
}

bool TTableChunkReaderProvider::KeepInMemory() const
{
    return Options->KeepBlocks;
}

NChunkClient::NProto::TDataStatistics TTableChunkReaderProvider::GetDataStatistics() const
{
    auto dataStatistics = DataStatistics;

    TGuard<TSpinLock> guard(SpinLock);
    FOREACH(const auto& reader, ActiveReaders) {
        dataStatistics += reader->GetDataStatistics();
    }
    return dataStatistics;
}

i64 TTableChunkReaderFacade::GetTableRowIndex() const
{
    return Reader->GetTableRowIndex();
}

////////////////////////////////////////////////////////////////////////////////

} // namespace NTableClient
} // namespace NYT<|MERGE_RESOLUTION|>--- conflicted
+++ resolved
@@ -945,7 +945,6 @@
     return EndRowIndex - StartRowIndex;
 }
 
-<<<<<<< HEAD
 NChunkClient::NProto::TDataStatistics TTableChunkReader::GetDataStatistics() const
 {
 
@@ -953,7 +952,7 @@
     result.set_chunk_count(1);
 
     if (SequentialReader) {
-        result.set_row_count(GetRowIndex());
+        result.set_row_count(GetSessionRowIndex());
         result.set_uncompressed_data_size(SequentialReader->GetUncompressedDataSize());
         result.set_compressed_data_size(SequentialReader->GetCompressedDataSize());
     } else {
@@ -965,10 +964,7 @@
     return result;
 }
 
-i64 TTableChunkReader::GetRowIndex() const
-=======
 i64 TTableChunkReader::GetSessionRowIndex() const
->>>>>>> 843f85c2
 {
     return CurrentRowIndex - StartRowIndex;
 }
@@ -1008,30 +1004,6 @@
     }
 }
 
-<<<<<<< HEAD
-=======
-bool TTableChunkReaderProvider::KeepInMemory() const
-{
-    return Options->KeepBlocks;
-}
-
-void TTableChunkReaderProvider::OnReaderOpened(
-    TTableChunkReaderPtr reader,
-    NChunkClient::NProto::TChunkSpec& chunkSpec)
-{
-    i64 rowCount;
-    GetStatistics(chunkSpec, nullptr, &rowCount);
-    // GetRowCount gives better estimation than original, based on meta extensions.
-    RowCount_ += reader->GetSessionRowCount() - rowCount;
-}
-
-void TTableChunkReaderProvider::OnReaderFinished(TTableChunkReaderPtr reader)
-{
-    // Number of read row may be less than expected because of key read limits.
-    RowCount_ += reader->GetSessionRowIndex() - reader->GetSessionRowCount();
-}
-
->>>>>>> 843f85c2
 TTableChunkReaderPtr TTableChunkReaderProvider::CreateReader(
     const NChunkClient::NProto::TChunkSpec& chunkSpec,
     const NChunkClient::IAsyncReaderPtr& chunkReader)
@@ -1061,7 +1033,7 @@
     i64 rowCount;
     GetStatistics(chunkSpec, nullptr, &rowCount);
     // GetRowCount gives better estimation than original, based on meta extensions.
-    RowCount_ += reader->GetRowCount() - rowCount;
+    RowCount_ += reader->GetSessionRowCount() - rowCount;
 
     TGuard<TSpinLock> guard(SpinLock);
     YCHECK(ActiveReaders.insert(reader).second);
@@ -1070,7 +1042,7 @@
 void TTableChunkReaderProvider::OnReaderFinished(TTableChunkReaderPtr reader)
 {
     // Number of read row may be less than expected because of key read limits.
-    RowCount_ += reader->GetRowIndex() - reader->GetRowCount();
+    RowCount_ += reader->GetSessionRowIndex() - reader->GetSessionRowCount();
 
     TGuard<TSpinLock> guard(SpinLock);
     DataStatistics += reader->GetDataStatistics();
