--- conflicted
+++ resolved
@@ -68,36 +68,17 @@
 {
 public:
     bool ValidateSorted;
-<<<<<<< HEAD
+    bool ValidateRowWeight;
     bool ValidateDuplicateIds;
-    bool ValidateRowWeight;
-=======
->>>>>>> 229c1ee8
-
-    bool ValidateRowWeight;
-
-    bool ValidateDuplicateIds;
 
     TChunkWriterOptions()
     {
-<<<<<<< HEAD
-
-        RegisterParameter("validate_sorted", ValidateSorted)
-             .Default(true);
-=======
         RegisterParameter("validate_sorted", ValidateSorted)
             .Default(true);
->>>>>>> 229c1ee8
         RegisterParameter("validate_row_weight", ValidateRowWeight)
             .Default(false);
         RegisterParameter("validate_duplicate_ids", ValidateDuplicateIds)
             .Default(false);
-<<<<<<< HEAD
-
-        RegisterParameter("channels", Channels)
-            .Default(NChunkClient::TChannels());
-=======
->>>>>>> 229c1ee8
     }
 };
 
