#include "cached_versioned_chunk_meta.h"
#include "schema.h"

#include <yt/ytlib/misc/workload.h>

#include <yt/ytlib/chunk_client/chunk_reader.h>
#include <yt/ytlib/chunk_client/dispatcher.h>

#include <yt/core/ytree/convert.h>

#include <yt/core/concurrency/scheduler.h>

#include <yt/core/misc/bloom_filter.h>

namespace NYT {
namespace NTableClient {

using namespace NConcurrency;
using namespace NTableClient::NProto;
using namespace NChunkClient;
using namespace NChunkClient::NProto;
using namespace NYson;
using namespace NYTree;

using NYT::FromProto;

////////////////////////////////////////////////////////////////////////////////

TCachedVersionedChunkMeta::TCachedVersionedChunkMeta() = default;

TCachedVersionedChunkMetaPtr TCachedVersionedChunkMeta::Create(
    const TChunkId& chunkId,
    const NChunkClient::NProto::TChunkMeta& chunkMeta,
    const TTableSchema& schema)
{
    auto cachedMeta = New<TCachedVersionedChunkMeta>();
    try {
        cachedMeta->Init(chunkId, chunkMeta, schema);
    } catch (const std::exception& ex) {
        THROW_ERROR_EXCEPTION("Error caching meta of chunk %v",
            chunkId)
            << ex;
    }
    return cachedMeta;
}

TFuture<TCachedVersionedChunkMetaPtr> TCachedVersionedChunkMeta::Load(
    IChunkReaderPtr chunkReader,
    const TWorkloadDescriptor& workloadDescriptor,
    const TTableSchema& schema)
{
    auto cachedMeta = New<TCachedVersionedChunkMeta>();
    return BIND(&TCachedVersionedChunkMeta::DoLoad, cachedMeta)
        .AsyncVia(TDispatcher::Get()->GetReaderInvoker())
        .Run(chunkReader, workloadDescriptor, schema);
}

TCachedVersionedChunkMetaPtr TCachedVersionedChunkMeta::DoLoad(
    IChunkReaderPtr chunkReader,
    const TWorkloadDescriptor& workloadDescriptor,
    const TTableSchema& schema)
{
    try {
        auto asyncChunkMeta = chunkReader->GetMeta(workloadDescriptor);
        auto chunkMeta = WaitFor(asyncChunkMeta)
            .ValueOrThrow();

        Init(chunkReader->GetChunkId(), chunkMeta, schema);
        return this;
    } catch (const std::exception& ex) {
        THROW_ERROR_EXCEPTION("Error caching meta of chunk %v",
            chunkReader->GetChunkId())
            << ex;
    }
}

void TCachedVersionedChunkMeta::Init(
    const TChunkId& chunkId,
    const NChunkClient::NProto::TChunkMeta& chunkMeta,
    const TTableSchema& schema)
{
    ChunkId_ = chunkId;

    auto keyColumns = schema.GetKeyColumns();
    KeyColumnCount_ = keyColumns.size();

    ChunkType_ = EChunkType(chunkMeta.type());
    ChunkFormat_ = ETableChunkFormat(chunkMeta.version());

    ValidateChunkMeta();
    ValidateSchema(chunkMeta, schema);

    auto boundaryKeysExt = GetProtoExtension<TBoundaryKeysExt>(chunkMeta.extensions());
    MinKey_ = WidenKey(FromProto<TOwningKey>(boundaryKeysExt.min()), GetKeyColumnCount());
    MaxKey_ = WidenKey(FromProto<TOwningKey>(boundaryKeysExt.max()), GetKeyColumnCount());

<<<<<<< HEAD
    TColumnarChunkMeta::InitExtensions();
    TColumnarChunkMeta::InitBlockLastKeys(GetKeyColumnCount());
=======
    Misc_ = GetProtoExtension<TMiscExt>(chunkMeta.extensions());
    BlockMeta_ = GetProtoExtension<TBlockMetaExt>(chunkMeta.extensions());

    auto columnMeta = FindProtoExtension<TColumnMetaExt>(chunkMeta.extensions());
    if (columnMeta) {
        ColumnMeta_.Swap(&*columnMeta);
    }

    BlockLastKeys_.reserve(BlockMeta_.blocks_size());
    for (const auto& block : BlockMeta_.blocks()) {
        YCHECK(block.has_last_key());
        auto key = FromProto<TOwningKey>(block.last_key());
        BlockLastKeys_.push_back(WidenKey(key, GetKeyColumnCount()));
    }
>>>>>>> 33545955
}

void TCachedVersionedChunkMeta::ValidateChunkMeta()
{
    if (ChunkType_ != EChunkType::Table) {
        THROW_ERROR_EXCEPTION("Incorrect chunk type: actual %Qlv, expected %Qlv",
            ChunkType_,
            EChunkType::Table);
    }

    if (ChunkFormat_ != ETableChunkFormat::VersionedSimple &&
        ChunkFormat_ != ETableChunkFormat::VersionedColumnar)
    {
        THROW_ERROR_EXCEPTION("Incorrect chunk format version: actual %Qlv, expected %Qlv or %Qlv",
            ChunkFormat_,
            ETableChunkFormat::VersionedSimple,
            ETableChunkFormat::VersionedColumnar);
    }
}

void TCachedVersionedChunkMeta::ValidateSchema(
    const TChunkMeta& chunkMeta,
    const TTableSchema& readerSchema)
{
    auto maybeKeyColumnsExt = FindProtoExtension<TKeyColumnsExt>(chunkMeta.extensions());
    auto tableSchemaExt = GetProtoExtension<TTableSchemaExt>(chunkMeta.extensions());
    if (maybeKeyColumnsExt) {
        FromProto(&ChunkSchema_, tableSchemaExt, *maybeKeyColumnsExt);
    } else {
        FromProto(&ChunkSchema_, tableSchemaExt);
    }

    ChunkKeyColumnCount_ = ChunkSchema_.GetKeyColumnCount();

    auto throwIncompatibleKeyColumns = [&] () {
        THROW_ERROR_EXCEPTION(
            "Reader key columns %v are incompatible with chunk key columns %v",
            readerSchema.GetKeyColumns(),
            ChunkSchema_.GetKeyColumns());
    };

    if (readerSchema.GetKeyColumnCount() < ChunkSchema_.GetKeyColumnCount()) {
        throwIncompatibleKeyColumns();
    }

    for (int readerIndex = 0; readerIndex < readerSchema.GetKeyColumnCount(); ++readerIndex) {
        auto& column = readerSchema.Columns()[readerIndex];
        YCHECK (column.SortOrder);

        if (readerIndex < ChunkSchema_.GetKeyColumnCount()) {
            const auto& chunkColumn = ChunkSchema_.Columns()[readerIndex];
            YCHECK(chunkColumn.SortOrder);

            if (chunkColumn.Name != column.Name ||
                chunkColumn.Type != column.Type ||
                chunkColumn.SortOrder != column.SortOrder)
            {
                throwIncompatibleKeyColumns();
            }
        } else {
            auto* chunkColumn = ChunkSchema_.FindColumn(column.Name);
            if (chunkColumn) {
                THROW_ERROR_EXCEPTION(
                    "Incompatible reader key columns: %Qv is a non-key column in chunk schema %v",
                    column.Name,
                    ConvertToYsonString(ChunkSchema_, EYsonFormat::Text).Data());
            }
        }
    }

    for (int readerIndex = readerSchema.GetKeyColumnCount(); readerIndex < readerSchema.Columns().size(); ++readerIndex) {
        auto& column = readerSchema.Columns()[readerIndex];
        auto* chunkColumn = ChunkSchema_.FindColumn(column.Name);
        if (!chunkColumn) {
            // This is a valid case, simply skip the column.
            continue;
        }

        if (chunkColumn->Type != column.Type) {
            THROW_ERROR_EXCEPTION(
                "Incompatible type %Qlv for column %Qv in chunk schema %v",
                column.Type,
                column.Name,
                ConvertToYsonString(ChunkSchema_, EYsonFormat::Text).Data());
        }

        TColumnIdMapping mapping;
        mapping.ChunkSchemaIndex = ChunkSchema_.GetColumnIndex(*chunkColumn);
        mapping.ReaderSchemaIndex = readerIndex;
        SchemaIdMapping_.push_back(mapping);
    }
}

////////////////////////////////////////////////////////////////////////////////

} // namespace NTableClient
} // namespace NYT<|MERGE_RESOLUTION|>--- conflicted
+++ resolved
@@ -84,35 +84,15 @@
     auto keyColumns = schema.GetKeyColumns();
     KeyColumnCount_ = keyColumns.size();
 
-    ChunkType_ = EChunkType(chunkMeta.type());
-    ChunkFormat_ = ETableChunkFormat(chunkMeta.version());
+    TColumnarChunkMeta::InitExtensions(chunkMeta);
+    TColumnarChunkMeta::InitBlockLastKeys(GetKeyColumnCount());
 
     ValidateChunkMeta();
-    ValidateSchema(chunkMeta, schema);
+    ValidateSchema(schema);
 
     auto boundaryKeysExt = GetProtoExtension<TBoundaryKeysExt>(chunkMeta.extensions());
     MinKey_ = WidenKey(FromProto<TOwningKey>(boundaryKeysExt.min()), GetKeyColumnCount());
     MaxKey_ = WidenKey(FromProto<TOwningKey>(boundaryKeysExt.max()), GetKeyColumnCount());
-
-<<<<<<< HEAD
-    TColumnarChunkMeta::InitExtensions();
-    TColumnarChunkMeta::InitBlockLastKeys(GetKeyColumnCount());
-=======
-    Misc_ = GetProtoExtension<TMiscExt>(chunkMeta.extensions());
-    BlockMeta_ = GetProtoExtension<TBlockMetaExt>(chunkMeta.extensions());
-
-    auto columnMeta = FindProtoExtension<TColumnMetaExt>(chunkMeta.extensions());
-    if (columnMeta) {
-        ColumnMeta_.Swap(&*columnMeta);
-    }
-
-    BlockLastKeys_.reserve(BlockMeta_.blocks_size());
-    for (const auto& block : BlockMeta_.blocks()) {
-        YCHECK(block.has_last_key());
-        auto key = FromProto<TOwningKey>(block.last_key());
-        BlockLastKeys_.push_back(WidenKey(key, GetKeyColumnCount()));
-    }
->>>>>>> 33545955
 }
 
 void TCachedVersionedChunkMeta::ValidateChunkMeta()
@@ -133,20 +113,9 @@
     }
 }
 
-void TCachedVersionedChunkMeta::ValidateSchema(
-    const TChunkMeta& chunkMeta,
-    const TTableSchema& readerSchema)
+void TCachedVersionedChunkMeta::ValidateSchema(const TTableSchema& readerSchema)
 {
-    auto maybeKeyColumnsExt = FindProtoExtension<TKeyColumnsExt>(chunkMeta.extensions());
-    auto tableSchemaExt = GetProtoExtension<TTableSchemaExt>(chunkMeta.extensions());
-    if (maybeKeyColumnsExt) {
-        FromProto(&ChunkSchema_, tableSchemaExt, *maybeKeyColumnsExt);
-    } else {
-        FromProto(&ChunkSchema_, tableSchemaExt);
-    }
-
     ChunkKeyColumnCount_ = ChunkSchema_.GetKeyColumnCount();
-
     auto throwIncompatibleKeyColumns = [&] () {
         THROW_ERROR_EXCEPTION(
             "Reader key columns %v are incompatible with chunk key columns %v",
