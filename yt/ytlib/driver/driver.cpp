--- conflicted
+++ resolved
@@ -48,16 +48,9 @@
         , BufferedOutput(~Output)
         , Writer(&BufferedOutput, format)
     {
-<<<<<<< HEAD
-        ForwardNode(&Writer, FromFunctor([=] () {
+        ForwardNode(&Writer, BIND([=] () {
             BufferedOutput.Write('\n');
         }));
-=======
-        ForwardNode(&Writer, BIND([=] ()
-            {
-                BufferedOutput.Write('\n');
-            }));
->>>>>>> f2e036e5
     }
 
 private:
@@ -273,6 +266,7 @@
 
     virtual TYPath PreprocessYPath(const TYPath& ypath)
     {
+        // TODO(babenko): use tokenizer
         if (ypath[0] == UserDirectoryMarker) {
             auto userName = Stroka(getenv("USERNAME"));
             TYPath userDirectory = Stroka("/home/") + userName;
