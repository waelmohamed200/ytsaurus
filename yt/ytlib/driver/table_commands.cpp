#include "table_commands.h"
#include "config.h"

#include <yt/ytlib/api/rowset.h>
#include <yt/ytlib/api/transaction.h>

#include <yt/ytlib/query_client/query_statistics.h>

#include <yt/ytlib/table_client/helpers.h>
#include <yt/ytlib/table_client/name_table.h>
#include <yt/ytlib/table_client/schemaful_writer.h>
#include <yt/ytlib/table_client/schemaless_chunk_reader.h>
#include <yt/ytlib/table_client/schemaless_chunk_writer.h>
#include <yt/ytlib/table_client/table_consumer.h>

#include <yt/ytlib/tablet_client/table_mount_cache.h>

#include <yt/core/misc/common.h>

namespace NYT {
namespace NDriver {

using namespace NYson;
using namespace NYTree;
using namespace NFormats;
using namespace NChunkClient;
using namespace NQueryClient;
using namespace NConcurrency;
using namespace NTransactionClient;
using namespace NHive;
using namespace NTableClient;
using namespace NApi;

////////////////////////////////////////////////////////////////////////////////

static const auto& Logger = DriverLogger;

////////////////////////////////////////////////////////////////////////////////

void TReadTableCommand::Execute(ICommandContextPtr context)
{
    Options.Ping = true;

    // COMPAT(babenko): remove Request_->TableReader
    auto config = UpdateYsonSerializable(
        context->GetConfig()->TableReader,
        TableReader);

    config = UpdateYsonSerializable(
        config,
        GetOptions());

    Options.Config = config;

    auto reader = context->GetClient()->CreateTableReader(
        Path,
        Options);

    WaitFor(reader->Open())
        .ThrowOnError();

    if (reader->GetTotalRowCount() > 0) {
        BuildYsonMapFluently(context->Request().ResponseParametersConsumer)
            .Item("start_row_index").Value(reader->GetTableRowIndex())
            .Item("approximate_row_count").Value(reader->GetTotalRowCount());
    } else {
        BuildYsonMapFluently(context->Request().ResponseParametersConsumer)
            .Item("approximate_row_count").Value(reader->GetTotalRowCount());
    }

    auto writer = CreateSchemalessWriterForFormat(
        context->GetOutputFormat(),
        reader->GetNameTable(),
        context->Request().OutputStream,
        false,
        false,
        0);

    PipeReaderToWriter(
        reader,
        writer,
        ControlAttributes,
        context->GetConfig()->ReadBufferRowCount);
}

//////////////////////////////////////////////////////////////////////////////////

void TWriteTableCommand::Execute(ICommandContextPtr context)
{
    auto transaction = AttachTransaction(false, context->GetClient()->GetTransactionManager());

    // COMPAT(babenko): remove Request_->TableWriter
    auto config = UpdateYsonSerializable(
        context->GetConfig()->TableWriter,
        TableWriter);
    config = UpdateYsonSerializable(
        config,
        GetOptions());

    auto keyColumns = Path.Attributes().Get<TKeyColumns>("sorted_by", TKeyColumns());
    auto nameTable = TNameTable::FromKeyColumns(keyColumns);

    auto writer = CreateSchemalessTableWriter(
        config,
        New<TTableWriterOptions>(),
        Path,
        nameTable,
        keyColumns,
        context->GetClient(),
        transaction);

    WaitFor(writer->Open())
        .ThrowOnError();

    auto writingConsumer = New<TWritingValueConsumer>(writer);
    TTableConsumer consumer(writingConsumer);

    TTableOutput output(context->GetInputFormat(), &consumer);
    auto input = CreateSyncAdapter(context->Request().InputStream);

    PipeInputToOutput(input.get(), &output, config->BlockSize);

    writingConsumer->Flush();

    WaitFor(writer->Close())
        .ThrowOnError();
}

////////////////////////////////////////////////////////////////////////////////

void TMountTableCommand::Execute(ICommandContextPtr context)
{
    auto asyncResult = context->GetClient()->MountTable(
        Path.GetPath(),
        Options);
    WaitFor(asyncResult)
        .ThrowOnError();
}

////////////////////////////////////////////////////////////////////////////////

void TUnmountTableCommand::Execute(ICommandContextPtr context)
{
    auto asyncResult = context->GetClient()->UnmountTable(
        Path.GetPath(),
        Options);
    WaitFor(asyncResult)
        .ThrowOnError();
}

////////////////////////////////////////////////////////////////////////////////

void TRemountTableCommand::Execute(ICommandContextPtr context)
{
    auto asyncResult = context->GetClient()->RemountTable(
        Path.GetPath(),
        Options);
    WaitFor(asyncResult)
        .ThrowOnError();
}

////////////////////////////////////////////////////////////////////////////////

void TReshardTableCommand::Execute(ICommandContextPtr context)
{
    std::vector<TUnversionedRow> pivotKeys;
    for (const auto& key : PivotKeys) {
        pivotKeys.push_back(key.Get());
    }

    auto asyncResult = context->GetClient()->ReshardTable(
        Path.GetPath(),
        pivotKeys,
        Options);
    WaitFor(asyncResult)
        .ThrowOnError();
}

////////////////////////////////////////////////////////////////////////////////

void TSelectRowsCommand::Execute(ICommandContextPtr context)
{
    auto asyncResult = context->GetClient()->SelectRows(
        Query,
        Options);

    IRowsetPtr rowset;
    TQueryStatistics statistics;

    std::tie(rowset, statistics) = WaitFor(asyncResult)
        .ValueOrThrow();

    auto format = context->GetOutputFormat();
    auto output = context->Request().OutputStream;
    auto writer = CreateSchemafulWriterForFormat(format, rowset->GetSchema(), output);

    writer->Write(rowset->GetRows());

    WaitFor(writer->Close())
        .ThrowOnError();

    LOG_INFO("Query result statistics (RowsRead: %v, RowsWritten: %v, AsyncTime: %v, SyncTime: %v, ExecuteTime: %v, "
        "ReadTime: %v, WriteTime: %v, IncompleteInput: %v, IncompleteOutput: %v)",
        statistics.RowsRead,
        statistics.RowsWritten,
        statistics.AsyncTime.MilliSeconds(),
        statistics.SyncTime.MilliSeconds(),
        statistics.ExecuteTime.MilliSeconds(),
        statistics.ReadTime.MilliSeconds(),
        statistics.WriteTime.MilliSeconds(),
        statistics.IncompleteInput,
        statistics.IncompleteOutput);

    BuildYsonMapFluently(context->Request().ResponseParametersConsumer)
        .Item("rows_read").Value(statistics.RowsRead)
        .Item("rows_written").Value(statistics.RowsWritten)
        .Item("async_time").Value(statistics.AsyncTime)
        .Item("sync_time").Value(statistics.SyncTime)
        .Item("execute_time").Value(statistics.ExecuteTime)
        .Item("read_time").Value(statistics.ReadTime)
        .Item("write_time").Value(statistics.WriteTime)
        .Item("codegen_time").Value(statistics.CodegenTime)
        .Item("incomplete_input").Value(statistics.IncompleteInput)
        .Item("incomplete_output").Value(statistics.IncompleteOutput);
}

////////////////////////////////////////////////////////////////////////////////

namespace {

std::vector<TUnversionedRow> ParseRows(
    ICommandContextPtr context,
    TTableWriterConfigPtr config,
    TBuildingValueConsumerPtr valueConsumer)
{
    TTableConsumer tableConsumer(valueConsumer);
    TTableOutput output(context->GetInputFormat(), &tableConsumer);
    auto input = CreateSyncAdapter(context->Request().InputStream);
    PipeInputToOutput(input.get(), &output, config->BlockSize);
    return valueConsumer->GetRows();
}

} // namespace

void TInsertRowsCommand::Execute(ICommandContextPtr context)
{
    // COMPAT(babenko): remove Request_->TableWriter
    auto config = UpdateYsonSerializable(
        context->GetConfig()->TableWriter,
        TableWriter);
    config = UpdateYsonSerializable(
        config,
        GetOptions());

    auto tableMountCache = context->GetClient()->GetConnection()->GetTableMountCache();
    auto tableInfo = WaitFor(tableMountCache->GetTableInfo(Path.GetPath()))
        .ValueOrThrow();

    tableInfo->ValidateDynamic();

    // Parse input data.
    auto valueConsumer = New<TBuildingValueConsumer>(
        tableInfo->Schema,
        tableInfo->KeyColumns);
    valueConsumer->SetTreatMissingAsNull(!Update);
    auto rows = ParseRows(context, config, valueConsumer);

    // Run writes.
    auto asyncTransaction = context->GetClient()->StartTransaction(ETransactionType::Tablet, Options);
    auto transaction = WaitFor(asyncTransaction)
        .ValueOrThrow();

    transaction->WriteRows(
        Path.GetPath(),
        valueConsumer->GetNameTable(),
        std::move(rows));

    WaitFor(transaction->Commit())
        .ThrowOnError();
}

////////////////////////////////////////////////////////////////////////////////

void TLookupRowsCommand::Execute(ICommandContextPtr context)
{
    auto tableMountCache = context->GetClient()->GetConnection()->GetTableMountCache();
    auto asyncTableInfo = tableMountCache->GetTableInfo(Path.GetPath());
    auto tableInfo = WaitFor(asyncTableInfo)
        .ValueOrThrow();
<<<<<<< HEAD
=======

    tableInfo->ValidateDynamic();

    auto nameTable = TNameTable::FromSchema(tableInfo->Schema);
>>>>>>> f8493d55

    tableInfo->ValidateDynamic();

    auto nameTable = TNameTable::FromSchema(tableInfo->Schema);

    if (ColumnNames) {
        Options.ColumnFilter.All = false;
        for (const auto& name : *ColumnNames) {
            auto maybeIndex = nameTable->FindId(name);
            if (!maybeIndex) {
                THROW_ERROR_EXCEPTION("No such column %Qv",
                    name);
            }
            Options.ColumnFilter.Indexes.push_back(*maybeIndex);
        }
    }

    // COMPAT(babenko): remove Request_->TableWriter
    auto config = UpdateYsonSerializable(
        context->GetConfig()->TableWriter,
        TableWriter);
    config = UpdateYsonSerializable(
        config,
        GetOptions());

    // Parse input data.
    auto valueConsumer = New<TBuildingValueConsumer>(
        tableInfo->Schema.TrimNonkeyColumns(tableInfo->KeyColumns),
        tableInfo->KeyColumns);
    auto keys = ParseRows(context, config, valueConsumer);

    // Run lookup.
    auto asyncRowset = context->GetClient()->LookupRows(
        Path.GetPath(),
        valueConsumer->GetNameTable(),
        std::move(keys),
        Options);
    auto rowset = WaitFor(asyncRowset)
        .ValueOrThrow();

    auto format = context->GetOutputFormat();
    auto output = context->Request().OutputStream;
    auto writer = CreateSchemafulWriterForFormat(format, rowset->GetSchema(), output);

    writer->Write(rowset->GetRows());

    WaitFor(writer->Close())
        .ThrowOnError();
}

////////////////////////////////////////////////////////////////////////////////

void TDeleteRowsCommand::Execute(ICommandContextPtr context)
{
    // COMPAT(babenko): remove Request_->TableWriter
    auto config = UpdateYsonSerializable(
        context->GetConfig()->TableWriter,
        TableWriter);
    config = UpdateYsonSerializable(
        config,
        GetOptions());

    auto tableMountCache = context->GetClient()->GetConnection()->GetTableMountCache();
    auto asyncTableInfo = tableMountCache->GetTableInfo(Path.GetPath());
    auto tableInfo = WaitFor(asyncTableInfo)
        .ValueOrThrow();
    tableInfo->ValidateDynamic();

    tableInfo->ValidateDynamic();

    // Parse input data.
    auto valueConsumer = New<TBuildingValueConsumer>(
        tableInfo->Schema.TrimNonkeyColumns(tableInfo->KeyColumns),
        tableInfo->KeyColumns);
    auto keys = ParseRows(context, config, valueConsumer);

    // Run deletes.
    auto asyncTransaction = context->GetClient()->StartTransaction(ETransactionType::Tablet, Options);
    auto transaction = WaitFor(asyncTransaction)
        .ValueOrThrow();

    transaction->DeleteRows(
        Path.GetPath(),
        valueConsumer->GetNameTable(),
        std::move(keys));

    WaitFor(transaction->Commit())
        .ThrowOnError();
}

////////////////////////////////////////////////////////////////////////////////

} // namespace NDriver
} // namespace NYT<|MERGE_RESOLUTION|>--- conflicted
+++ resolved
@@ -287,14 +287,6 @@
     auto asyncTableInfo = tableMountCache->GetTableInfo(Path.GetPath());
     auto tableInfo = WaitFor(asyncTableInfo)
         .ValueOrThrow();
-<<<<<<< HEAD
-=======
-
-    tableInfo->ValidateDynamic();
-
-    auto nameTable = TNameTable::FromSchema(tableInfo->Schema);
->>>>>>> f8493d55
-
     tableInfo->ValidateDynamic();
 
     auto nameTable = TNameTable::FromSchema(tableInfo->Schema);
@@ -362,7 +354,6 @@
         .ValueOrThrow();
     tableInfo->ValidateDynamic();
 
-    tableInfo->ValidateDynamic();
 
     // Parse input data.
     auto valueConsumer = New<TBuildingValueConsumer>(
