#pragma once

#include "command.h"

#include <ytlib/ypath/rich.h>

#include <ytlib/formats/format.h>

#include <ytlib/table_client/unversioned_row.h>

#include <ytlib/table_client/config.h>

namespace NYT {
namespace NDriver {

////////////////////////////////////////////////////////////////////////////////

struct TReadTableRequest
    : public TTransactionalRequest
{
    NYPath::TRichYPath Path;
    NYTree::INodePtr TableReader;
    NTableClient::TControlAttributesConfigPtr ControlAttributes;

    TReadTableRequest()
    {
        RegisterParameter("path", Path);
        RegisterParameter("table_reader", TableReader)
            .Default(nullptr);
        RegisterParameter("control_attributes", ControlAttributes)
            .DefaultNew();
    }

    virtual void OnLoaded() override
    {
        TTransactionalRequest::OnLoaded();
        
        Path = Path.Normalize();
    }
};

class TReadTableCommand
    : public TTypedCommand<TReadTableRequest>
{
private:
    virtual void DoExecute() override;

};

////////////////////////////////////////////////////////////////////////////////

struct TWriteTableRequest
    : public TTransactionalRequest
{
    NYPath::TRichYPath Path;
    NYTree::INodePtr TableWriter;

    TWriteTableRequest()
    {
        RegisterParameter("path", Path);
        RegisterParameter("table_writer", TableWriter)
            .Default(nullptr);
    }

    virtual void OnLoaded() override
    {
        TTransactionalRequest::OnLoaded();
        
        Path = Path.Normalize();
    }
};

class TWriteTableCommand
    : public TTypedCommand<TWriteTableRequest>
{
private:
    virtual void DoExecute() override;

};

////////////////////////////////////////////////////////////////////////////////

struct TTabletRequest
    : public TRequest
{
    NYPath::TRichYPath Path;
    TNullable<int> FirstTabletIndex;
    TNullable<int> LastTabletIndex;

    TTabletRequest()
    {
        RegisterParameter("path", Path);
        RegisterParameter("first_tablet_index", FirstTabletIndex)
            .Default();
        RegisterParameter("last_tablet_index", LastTabletIndex)
            .Default();
    }
};

struct TMountTableRequest
    : public TTabletRequest
{
    NTabletClient::TTabletCellId CellId;

    TMountTableRequest()
    {
        RegisterParameter("cell_id", CellId)
            .Default(NTabletClient::NullTabletCellId);
    }
};

class TMountTableCommand
    : public TTypedCommand<TMountTableRequest>
{
private:
    virtual void DoExecute() override;

};

////////////////////////////////////////////////////////////////////////////////

struct TUnmountTableRequest
    : public TTabletRequest
{
    bool Force;

    TUnmountTableRequest()
    {
        RegisterParameter("force", Force)
            .Default(false);
    }
};

class TUnmountTableCommand
    : public TTypedCommand<TUnmountTableRequest>
{
private:
    virtual void DoExecute() override;

};

////////////////////////////////////////////////////////////////////////////////

struct TRemountTableRequest
    : public TTabletRequest
{ };

class TRemountTableCommand
    : public TTypedCommand<TRemountTableRequest>
{
private:
    virtual void DoExecute() override;

};

////////////////////////////////////////////////////////////////////////////////

struct TReshardTableRequest
    : public TTabletRequest
{
    std::vector<NTableClient::TOwningKey> PivotKeys;

    TReshardTableRequest()
    {
        RegisterParameter("pivot_keys", PivotKeys);
    }
};

class TReshardTableCommand
    : public TTypedCommand<TReshardTableRequest>
{
private:
    virtual void DoExecute() override;

};

////////////////////////////////////////////////////////////////////////////////

struct TSelectRowsRequest
    : public TRequest
{
    Stroka Query;
    NTableClient::TTimestamp Timestamp;
    TNullable<i64> InputRowLimit;
    TNullable<i64> OutputRowLimit;
    ui64 RangeExpansionLimit;
    bool FailOnIncompleteResult;
    bool VerboseLogging;
    bool EnableCodeCache;
<<<<<<< HEAD
    ui64 MaxSubqueries;
=======
    int MaxSubqueries;
>>>>>>> ca354a67

    TSelectRowsRequest()
    {
        RegisterParameter("query", Query);
        RegisterParameter("timestamp", Timestamp)
            .Default(NTableClient::SyncLastCommittedTimestamp);
        RegisterParameter("input_row_limit", InputRowLimit)
            .Default();
        RegisterParameter("output_row_limit", OutputRowLimit)
            .Default();
        RegisterParameter("range_expansion_limit", RangeExpansionLimit)
            .Default(1000);
        RegisterParameter("fail_on_incomplete_result", FailOnIncompleteResult)
            .Default(true);
        RegisterParameter("verbose_logging", VerboseLogging)
            .Default(false);
        RegisterParameter("enable_code_cache", EnableCodeCache)
            .Default(true);
        RegisterParameter("max_subqueries", MaxSubqueries)
            .Default(0);
    }
};

class TSelectRowsCommand
    : public TTypedCommand<TSelectRowsRequest>
{
private:
    virtual void DoExecute() override;

};

////////////////////////////////////////////////////////////////////////////////

struct TInsertRowsRequest
    : public TRequest
{
    NYTree::INodePtr TableWriter;
    NYPath::TRichYPath Path;
    bool Update;

    TInsertRowsRequest()
    {
        RegisterParameter("table_writer", TableWriter)
            .Default();
        RegisterParameter("path", Path);
        RegisterParameter("update", Update)
            .Default(false);
    }
};

class TInsertRowsCommand
    : public TTypedCommand<TInsertRowsRequest>
{
private:
    virtual void DoExecute() override;

};

////////////////////////////////////////////////////////////////////////////////

struct TLookupRowsRequest
    : public TRequest
{
    NYTree::INodePtr TableWriter;
    NYPath::TRichYPath Path;
    NTransactionClient::TTimestamp Timestamp;
    TNullable<std::vector<Stroka>> ColumnNames;

    TLookupRowsRequest()
    {
        RegisterParameter("table_writer", TableWriter)
            .Default();
        RegisterParameter("path", Path);
        RegisterParameter("timestamp", Timestamp)
            .Default(NTransactionClient::SyncLastCommittedTimestamp);
        RegisterParameter("column_names", ColumnNames)
            .Default();
    }
};

class TLookupRowsCommand
    : public TTypedCommand<TLookupRowsRequest>
{
private:
    virtual void DoExecute() override;

};

////////////////////////////////////////////////////////////////////////////////

struct TDeleteRowsRequest
    : public TRequest
{
    NYTree::INodePtr TableWriter;
    NYPath::TRichYPath Path;

    TDeleteRowsRequest()
    {
        RegisterParameter("table_writer", TableWriter)
            .Default();
        RegisterParameter("path", Path);
    }
};

class TDeleteRowsCommand
    : public TTypedCommand<TDeleteRowsRequest>
{
private:
    virtual void DoExecute() override;

};

////////////////////////////////////////////////////////////////////////////////

} // namespace NDriver
} // namespace NYT<|MERGE_RESOLUTION|>--- conflicted
+++ resolved
@@ -187,11 +187,7 @@
     bool FailOnIncompleteResult;
     bool VerboseLogging;
     bool EnableCodeCache;
-<<<<<<< HEAD
     ui64 MaxSubqueries;
-=======
-    int MaxSubqueries;
->>>>>>> ca354a67
 
     TSelectRowsRequest()
     {
