#pragma once

#include "command.h"

#include <ytlib/ytree/public.h>

namespace NYT {
namespace NDriver {

////////////////////////////////////////////////////////////////////////////////

struct TReadRequest
    : public TTransactedRequest
{
    NYTree::TYPath Path;
    NYTree::INodePtr Stream;

    TReadRequest()
    {
        Register("path", Path);
    }
};

typedef TIntrusivePtr<TReadRequest> TReadRequestPtr;

class TReadCommand
    : public TTypedCommandBase<TReadRequest>
{
public:
    explicit TReadCommand(ICommandHost* host)
        : TTypedCommandBase(host)
        , TUntypedCommandBase(host)
    { }

    virtual TCommandDescriptor GetDescriptor();

private:
    virtual void DoExecute(TReadRequestPtr request);
};

////////////////////////////////////////////////////////////////////////////////

struct TWriteRequest
    : public TTransactedRequest
{
    NYTree::TYPath Path;
    NYTree::INodePtr Stream;
    NYTree::INodePtr Value;
<<<<<<< HEAD
    //bool Sorted;
=======
    bool Sorted;
    yvector<Stroka> KeyColumns;
>>>>>>> 551720e1

    TWriteRequest()
    {
        Register("path", Path);
        Register("value", Value)
            .Default();
<<<<<<< HEAD
        // ToDo: add key columns here.
        //  Register("sorted", Sorted).Default(false);
=======
        Register("sorted", Sorted)
            .Default(false);
        Register("key_columns", KeyColumns).Default();
>>>>>>> 551720e1
    }

    virtual void DoValidate() const
    {
        if (Value) {
            auto type = Value->GetType();
            if (type != NYTree::ENodeType::List && type != NYTree::ENodeType::Map) {
                ythrow yexception() << "\"value\" must be a list or a map";
            }
        }
    }
};

typedef TIntrusivePtr<TWriteRequest> TWriteRequestPtr;

class TWriteCommand
    : public TTypedCommandBase<TWriteRequest>
{
public:
    explicit TWriteCommand(ICommandHost* host)
        : TTypedCommandBase(host)
        , TUntypedCommandBase(host)
    { }

    virtual TCommandDescriptor GetDescriptor();

private:
    virtual void DoExecute(TWriteRequestPtr request);
};

////////////////////////////////////////////////////////////////////////////////

} // namespace NDriver
} // namespace NYT
<|MERGE_RESOLUTION|>--- conflicted
+++ resolved
@@ -46,26 +46,17 @@
     NYTree::TYPath Path;
     NYTree::INodePtr Stream;
     NYTree::INodePtr Value;
-<<<<<<< HEAD
-    //bool Sorted;
-=======
     bool Sorted;
     yvector<Stroka> KeyColumns;
->>>>>>> 551720e1
 
     TWriteRequest()
     {
         Register("path", Path);
         Register("value", Value)
             .Default();
-<<<<<<< HEAD
-        // ToDo: add key columns here.
-        //  Register("sorted", Sorted).Default(false);
-=======
         Register("sorted", Sorted)
             .Default(false);
         Register("key_columns", KeyColumns).Default();
->>>>>>> 551720e1
     }
 
     virtual void DoValidate() const
