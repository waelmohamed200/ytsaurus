#include "stdafx.h"
#include "log_manager.h"
#include "writer.h"

#include <ytlib/misc/property.h>
#include <ytlib/misc/pattern_formatter.h>
#include <ytlib/misc/raw_formatter.h>
#include <ytlib/misc/periodic_invoker.h>

#include <ytlib/actions/action_queue_detail.h>

#include <ytlib/ytree/ypath_client.h>
#include <ytlib/ytree/ypath_service.h>
#include <ytlib/ytree/yson_serializable.h>

#include <ytlib/profiling/profiler.h>

#include <util/system/defaults.h>
#include <util/system/sigset.h>

#ifdef _win_
    #include <io.h>
#else
    #include <unistd.h>
#endif

#ifdef _linux_
    #include <sys/inotify.h>
#endif

namespace NYT {
namespace NLog {

using namespace NYTree;

////////////////////////////////////////////////////////////////////////////////

// TODO: review this and that
static const char* const SystemPattern = "$(datetime) $(level) $(category) $(message)";

static const char* const DefaultStdErrWriterName = "StdErr";
static const ELogLevel DefaultStdErrMinLevel= ELogLevel::Info;
static const char* const DefaultStdErrPattern = "$(datetime) $(level) $(category) $(message)";

static const char* const AllCategoriesName = "*";

static TLogger SILENT_UNUSED Logger(SystemLoggingCategory);
static NProfiling::TProfiler SILENT_UNUSED Profiler("/logging");

////////////////////////////////////////////////////////////////////////////////

class TNotificationHandle
    : private TNonCopyable
{
public:
    TNotificationHandle()
        : Fd_(-1)
    {
#ifdef _linux_
        Fd_ = inotify_init1(IN_NONBLOCK | IN_CLOEXEC);
        YCHECK(Fd_ >= 0);
#endif
    }

    ~TNotificationHandle()
    {
#ifdef _linux_
        YCHECK(Fd_ >= 0);
        ::close(Fd_);
#endif
    }

    int Poll()
    {
#ifdef _linux_
        YCHECK(Fd_ >= 0);

        char buffer[sizeof(struct inotify_event) + NAME_MAX + 1];
        auto rv = ::read(Fd_, buffer, sizeof(buffer));

        if (rv < 0) {
            if (errno != EAGAIN) {
                LOG_ERROR(
                    TError::FromSystem(errno),
                    "Unable to poll inotify() descriptor %d",
                    Fd_);
            }
        } else if (rv > 0) {
            YASSERT(rv >= sizeof(struct inotify_event));
            struct inotify_event* event = (struct inotify_event*)buffer;

            if (event->mask & IN_ATTRIB) {
                LOG_DEBUG(
                    "Watch %d has triggered metadata change (IN_ATTRIB)",
                    event->wd);
            }
            if (event->mask & IN_DELETE_SELF) {
                LOG_DEBUG(
                    "Watch %d has triggered a deletion (IN_DELETE_SELF)",
                    event->wd);
            }
            if (event->mask & IN_MOVE_SELF) {
                LOG_DEBUG(
                    "Watch %d has triggered a movement (IN_MOVE_SELF)",
                    event->wd);
            }

            return event->wd;
        } else {
            // Do nothing.
        }
#endif
        return 0;
    }

    DEFINE_BYVAL_RO_PROPERTY(int, Fd);
};

class TNotificationWatch
    : private TNonCopyable
{
public:
    TNotificationWatch(
        TNotificationHandle* handle,
        const Stroka& path,
        TClosure callback)
        : Fd_(-1)
        , Wd_(-1)
        , Path(path)
        , Callback(std::move(callback))

    {
#ifdef _linux_
        Fd_ = handle->GetFd();
<<<<<<< HEAD
        YCHECK(Fd_ >= 0);

=======
        YCHECK(Fd_ > 0);
        
>>>>>>> ed579ffa
        CreateWatch();
#endif
    }

    ~TNotificationWatch()
    {
        DropWatch();
    }

    DEFINE_BYVAL_RO_PROPERTY(int, Fd);
    DEFINE_BYVAL_RO_PROPERTY(int, Wd);

    void Run()
    {
        Callback.Run();
        // Reinitialize watch to hook to the newly created file.
        DropWatch();
        CreateWatch();
    }

private:
    void CreateWatch()
    {
        YCHECK(Wd_ <= 0);
#ifdef _linux_
        Wd_ = inotify_add_watch(
            Fd_,
            Path.c_str(),
            IN_ATTRIB | IN_DELETE_SELF | IN_MOVE_SELF);

        if (Wd_ < 0) {
            LOG_ERROR(
                TError::FromSystem(errno),
                "Unable to register watch for path %s",
                Path.Quote().c_str());
            Wd_ = -1;
        } else if (Wd_ > 0) {
            LOG_DEBUG(
                "Registered watch %d for path %s",
                Wd_,
                Path.Quote().c_str());
        } else {
            YUNREACHABLE();
        }
#else
        Wd_ = -1;
#endif
    }

    void DropWatch()
    {
#ifdef _linux_
        if (Wd_ > 0) {
            LOG_DEBUG(
                "Unregistering watch %d for path %s",
                Wd_,
                Path.Quote().c_str());
            inotify_rm_watch(Fd_, Wd_);
        }
#endif
        Wd_ = -1;
    }

private:
    Stroka Path;
    TClosure Callback;
};

struct TRule
    : public TYsonSerializable
{
    typedef TIntrusivePtr<TRule> TPtr;

    bool AllCategories;
    yhash_set<Stroka> Categories;

    ELogLevel MinLevel;
    ELogLevel MaxLevel;

    std::vector<Stroka> Writers;

    TRule()
        : AllCategories(false)
    {
        RegisterParameter("categories", Categories).NonEmpty();
        RegisterParameter("min_level", MinLevel).Default(ELogLevel::Minimum);
        RegisterParameter("max_level", MaxLevel).Default(ELogLevel::Maximum);
        RegisterParameter("writers", Writers).NonEmpty();
    }

    virtual void OnLoaded() override
    {
        if (Categories.size() == 1 && *Categories.begin() == AllCategoriesName) {
            AllCategories = true;
        }
    }

    bool IsApplicable(const Stroka& category) const
    {
        return AllCategories || Categories.find(category) != Categories.end();
    }

    bool IsApplicable(const Stroka& category, ELogLevel level) const
    {
        return
            MinLevel <= level && level <= MaxLevel &&
            IsApplicable(category);
    }
};

////////////////////////////////////////////////////////////////////////////////

typedef std::vector<ILogWriterPtr> TLogWriters;

class TLogConfig;
typedef TIntrusivePtr<TLogConfig> TLogConfigPtr;

////////////////////////////////////////////////////////////////////////////////

class TLogConfig
    : public TYsonSerializable
{
public:
    /*!
     * Needs to be public for TYsonSerializable.
     * Not for public use.
     * Use #CreateDefault instead.
     */
    TLogConfig()
        : Version(0)
    {
        RegisterParameter("flush_period", FlushPeriod)
            .Default(Null);
        RegisterParameter("watch_period", WatchPeriod)
            .Default(Null);
        RegisterParameter("writers", WriterConfigs);
        RegisterParameter("rules", Rules);

        RegisterValidator([&] () {
            FOREACH (const auto& rule, Rules) {
                FOREACH (const Stroka& writer, rule->Writers) {
                    if (WriterConfigs.find(writer) == WriterConfigs.end()) {
                        THROW_ERROR_EXCEPTION("Unknown writer: %s", ~writer.Quote());
                    }
                }
            }
        });
    }

    TLogWriters GetWriters(const TLogEvent& event)
    {
        // Place a return value on top to promote RVO.
        TLogWriters writers;
        std::pair<Stroka, ELogLevel> cacheKey(event.Category, event.Level);
        auto it = CachedWriters.find(cacheKey);
        if (it != CachedWriters.end())
            return it->second;

        yhash_set<Stroka> writerIds;
        FOREACH (auto& rule, Rules) {
            if (rule->IsApplicable(event.Category, event.Level)) {
                writerIds.insert(rule->Writers.begin(), rule->Writers.end());
            }
        }

        FOREACH (const Stroka& writerId, writerIds) {
            auto writerIt = Writers.find(writerId);
            YASSERT(writerIt != Writers.end());
            writers.push_back(writerIt->second);
        }

        YCHECK(CachedWriters.insert(std::make_pair(cacheKey, writers)).second);
        return writers;
    }

    ELogLevel GetMinLevel(const Stroka& category) const
    {
        ELogLevel level = ELogLevel::Maximum;
        FOREACH (const auto& rule, Rules) {
            if (rule->IsApplicable(category)) {
                level = Min(level, rule->MinLevel);
            }
        }
        return level;
    }

    void FlushWriters()
    {
        FOREACH (auto& pair, Writers) {
            pair.second->Flush();
        }
    }

    void WatchWriters()
    {
        if (!NotificationHandle)
            return;

        int previousWd = -1, currentWd = -1;
        while ((currentWd = NotificationHandle->Poll()) > 0) {
            if (currentWd == previousWd) {
                continue;
            }
            auto&& it = NotificationWatchesIndex.find(currentWd);
            auto&& jt = NotificationWatchesIndex.end();
            YCHECK(it != jt);

            auto* watch = it->second;
            watch->Run();

            if (watch->GetWd() != currentWd) {
                NotificationWatchesIndex.erase(it);
                YCHECK(NotificationWatchesIndex.insert(
                    std::make_pair(watch->GetWd(), watch)).second);
            }

            previousWd = currentWd;
        }
    }

    void ReloadWriters()
    {
        AtomicIncrement(Version);
        FOREACH (auto& pair, Writers) {
            pair.second->Reload();
        }
    }

    static TLogConfigPtr CreateDefault()
    {
        auto config = New<TLogConfig>();

        config->Writers.insert(std::make_pair(
            DefaultStdErrWriterName,
            New<TStdErrLogWriter>(DefaultStdErrPattern)));

        auto rule = New<TRule>();

        rule->AllCategories = true;
        rule->MinLevel = DefaultStdErrMinLevel;
        rule->Writers.push_back(DefaultStdErrWriterName);

        config->Rules.push_back(rule);

        return config;
    }

    static TLogConfigPtr CreateFromNode(INodePtr node, const TYPath& path = "")
    {
        auto config = New<TLogConfig>();
        config->Load(node, true, true, path);
        config->CreateWriters();
        return config;
    }

    int GetVersion() const
    {
        return Version;
    }

    TNullable<TDuration> GetFlushPeriod() const
    {
        return FlushPeriod;
    }

    TNullable<TDuration> GetWatchPeriod() const
    {
        return WatchPeriod;
    }

private:
    std::unique_ptr<TNotificationWatch> CreateNoficiationWatch(ILogWriterPtr writer, const Stroka& fileName)
    {
#ifdef _linux_
        if (WatchPeriod) {
            if (!NotificationHandle) {
                NotificationHandle.reset(new TNotificationHandle());
            }
            return std::unique_ptr<TNotificationWatch>(
                new TNotificationWatch(
                NotificationHandle.get(),
                fileName.c_str(),
                BIND(&ILogWriter::Reload, writer)));
        }
#endif
        return nullptr;
    }

    void CreateWriters()
    {
        FOREACH (const auto& pair, WriterConfigs) {
            const auto& name = pair.first;
            const auto& config = pair.second;
            const auto& pattern = config->Pattern;

            ILogWriterPtr writer;
            std::unique_ptr<TNotificationWatch> watch;

            switch (config->Type) {
                case ILogWriter::EType::StdOut:
                    writer = New<TStdOutLogWriter>(pattern);
                    break;

                case ILogWriter::EType::StdErr:
                    writer = New<TStdErrLogWriter>(pattern);
                    break;

                case ILogWriter::EType::File:
                    writer = New<TFileLogWriter>(config->FileName, pattern);
                    watch = CreateNoficiationWatch(writer, config->FileName);
                    break;

                case ILogWriter::EType::Raw:
                    writer = New<TRawFileLogWriter>(config->FileName);
                    watch = CreateNoficiationWatch(writer, config->FileName);
                    break;
                default:
                    YUNREACHABLE();
            }

            if (writer) {
                YCHECK(Writers.insert(
                    std::make_pair(name, std::move(writer))).second);
            }

            if (watch) {
                YCHECK(NotificationWatchesIndex.insert(
                    std::make_pair(watch->GetWd(), watch.get())).second);
                NotificationWatches.emplace_back(std::move(watch));
            }

            AtomicIncrement(Version);
        }
    }

    TAtomic Version;

    TNullable<TDuration> FlushPeriod;
    TNullable<TDuration> WatchPeriod;

    std::vector<TRule::TPtr> Rules;
    yhash_map<Stroka, ILogWriter::TConfig::TPtr> WriterConfigs;

    yhash_map<Stroka, ILogWriterPtr> Writers;
    ymap<std::pair<Stroka, ELogLevel>, TLogWriters> CachedWriters;

    std::unique_ptr<TNotificationHandle> NotificationHandle;
    std::vector<std::unique_ptr<TNotificationWatch>> NotificationWatches;
    std::map<int, TNotificationWatch*> NotificationWatchesIndex;
};

////////////////////////////////////////////////////////////////////////////////

namespace {

void ReloadSignalHandler(int signal)
{
    NLog::TLogManager::Get()->Reopen();
}

} // namespace

class TLogManager::TImpl
    : public TActionQueueBase
{
public:
    TImpl()
        : TActionQueueBase("Logging", false)
        , QueueInvoker(New<TQueueInvoker>("", this, false))
        // Version forces this very module's Logger object to update to our own
        // default configuration (default level etc.).
        , Version(-1)
        , EnqueueCounter("/enqueue_rate")
        , WriteCounter("/write_rate")
        , ReopenEnqueued(false)
    {
        SystemWriters.push_back(New<TStdErrLogWriter>(SystemPattern));
        DoUpdateConfig(TLogConfig::CreateDefault());
        Start();
    }

    ~TImpl()
    {
        Shutdown();
    }

    void Configure(INodePtr node, const TYPath& path = "")
    {
        if (IsRunning()) {
            auto config = TLogConfig::CreateFromNode(node, path);
            ConfigsToUpdate.Enqueue(config);
            Signal();
        }
    }

    void Configure(const Stroka& fileName, const TYPath& path)
    {
        try {
            TIFStream configStream(fileName);
            auto root = ConvertToNode(&configStream);
            auto configNode = GetNodeByYPath(root, path);
            Configure(configNode, path);
        } catch (const std::exception& ex) {
            LOG_ERROR(ex, "Error while configuring logging");
        }
    }

    void Shutdown()
    {
        TActionQueueBase::Shutdown();
        Config->FlushWriters();
    }

    virtual void OnThreadStart()
    {
#ifdef _unix_
        // Set mask.
        sigset_t ss;
        sigemptyset(&ss);
        sigaddset(&ss, SIGHUP);
        sigprocmask(SIG_UNBLOCK, &ss, NULL);

        // Set handler.
        struct sigaction sa;
        memset(&sa, 0, sizeof(sa));
        sigemptyset(&sa.sa_mask);
        sa.sa_handler = &ReloadSignalHandler;

        YCHECK(sigaction(SIGHUP, &sa, NULL) == 0);
#endif
    }

    /*!
     * In some cases (when configuration is being updated at the same time),
     * the actual version is greater than the version returned by this method.
     */
    int GetConfigVersion()
    {
        return Version;
    }

    int GetConfigRevision()
    {
        return Config->GetVersion();
    }

    void GetLoggerConfig(
        const Stroka& category,
        ELogLevel* minLevel,
        int* configVersion)
    {
        TGuard<TSpinLock> guard(&SpinLock);
        *minLevel = Config->GetMinLevel(category);
        *configVersion = Version;
    }

    void Enqueue(const TLogEvent& event)
    {
        if (!IsRunning()) {
            return;
        }

        Profiler.Increment(EnqueueCounter);
        LogEventQueue.Enqueue(event);
        Signal();

        if (event.Level == ELogLevel::Fatal) {
            // Flush everything and die.
            Shutdown();

            // Last-minute information.
            TRawFormatter<1024> formatter;
            formatter.AppendString("*** Fatal error encountered in ");
            formatter.AppendString(event.Function);
            formatter.AppendString(" (");
            formatter.AppendString(event.FileName);
            formatter.AppendString(":");
            formatter.AppendNumber(event.Line);
            formatter.AppendString(") ***\n");
            formatter.AppendString(event.Message.c_str());
            formatter.AppendString("\n*** Aborting ***\n");

            auto unused = ::write(2, formatter.GetData(), formatter.GetBytesWritten());
            (void)unused;

            std::terminate();
        }
    }

    virtual bool DequeueAndExecute() override
    {
        auto actionsExecuted = QueueInvoker->DequeueAndExecute();

        bool configsUpdated = false;
        TLogConfigPtr config;
        while (ConfigsToUpdate.Dequeue(&config)) {
            DoUpdateConfig(config);
            configsUpdated = true;
        }

        bool eventsWritten = false;
        TLogEvent event;
        while (LogEventQueue.Dequeue(&event)) {
            // To avoid starvation of config update
            while (ConfigsToUpdate.Dequeue(&config)) {
                DoUpdateConfig(config);
            }

            if (ReopenEnqueued) {
                ReopenEnqueued = false;
                Config->ReloadWriters();
            }

            Write(event);
            eventsWritten = true;
        }

        if (eventsWritten && Config->GetFlushPeriod() == TDuration::Zero()) {
            Config->FlushWriters();
        }

        return actionsExecuted || configsUpdated || eventsWritten;
    }

    void Reopen()
    {
        ReopenEnqueued = true;
    }

private:
    typedef std::vector<ILogWriterPtr> TWriters;

    TWriters GetWriters(const TLogEvent& event)
    {
        if (event.Category == SystemLoggingCategory) {
            return SystemWriters;
        } else {
            return Config->GetWriters(event);
        }
    }

    void Write(const TLogEvent& event)
    {
        FOREACH (auto& writer, GetWriters(event)) {
            Profiler.Increment(WriteCounter);
            writer->Write(event);
        }
    }

    void DoUpdateConfig(TLogConfigPtr config)
    {
        if (Config) {
            Config->FlushWriters();
        }

        {
            TGuard<TSpinLock> guard(&SpinLock);

            Config = config;
            AtomicIncrement(Version);

            if (FlushInvoker) {
                FlushInvoker->Stop();
                FlushInvoker.Reset();
            }

            if (WatchInvoker) {
                WatchInvoker->Stop();
                WatchInvoker.Reset();
            }

            auto flushPeriod = Config->GetFlushPeriod();
            if (flushPeriod) {
                FlushInvoker = New<TPeriodicInvoker>(
                    QueueInvoker,
                    BIND(&TImpl::DoFlushWritersPeriodically, MakeStrong(this)),
                    *flushPeriod);
                FlushInvoker->Start();
            }

            auto watchPeriod = Config->GetWatchPeriod();
            if (watchPeriod) {
                WatchInvoker = New<TPeriodicInvoker>(
                    QueueInvoker,
                    BIND(&TImpl::DoWatchWritersPeriodically, MakeStrong(this)),
                    *watchPeriod);
                WatchInvoker->Start();
            }
        }
    }

    void DoFlushWritersPeriodically()
    {
        Config->FlushWriters();
        FlushInvoker->ScheduleNext();
    }

    void DoWatchWritersPeriodically()
    {
        Config->WatchWriters();
    }

    TQueueInvokerPtr QueueInvoker;

    // Configuration.
    TAtomic Version;

    TLogConfigPtr Config;
    NProfiling::TRateCounter EnqueueCounter;
    NProfiling::TRateCounter WriteCounter;
    TSpinLock SpinLock;

    TLockFreeQueue<TLogConfigPtr> ConfigsToUpdate;
    TLockFreeQueue<TLogEvent> LogEventQueue;

    TWriters SystemWriters;

    volatile bool ReopenEnqueued;

    TPeriodicInvokerPtr FlushInvoker;
    TPeriodicInvokerPtr WatchInvoker;
};

////////////////////////////////////////////////////////////////////////////////

TLogManager::TLogManager()
    : Impl(new TImpl())
{ }

TLogManager* TLogManager::Get()
{
    return Singleton<TLogManager>();
}

void TLogManager::Configure(INodePtr node)
{
    Impl->Configure(node);
}

void TLogManager::Configure(const Stroka& fileName, const TYPath& path)
{
    Impl->Configure(fileName, path);
}

void TLogManager::Shutdown()
{
    Impl->Shutdown();
}

int TLogManager::GetConfigVersion()
{
    return Impl->GetConfigVersion();
}

int TLogManager::GetConfigRevision()
{
    return Impl->GetConfigRevision();
}

void TLogManager::GetLoggerConfig(
    const Stroka& category,
    ELogLevel* minLevel,
    int* configVersion)
{
    Impl->GetLoggerConfig(category, minLevel, configVersion);
}

void TLogManager::Enqueue(const TLogEvent& event)
{
    Impl->Enqueue(event);
}

void TLogManager::Reopen()
{
    Impl->Reopen();
}

////////////////////////////////////////////////////////////////////////////////

} // namespace NLog
} // namespace NYT<|MERGE_RESOLUTION|>--- conflicted
+++ resolved
@@ -132,13 +132,8 @@
     {
 #ifdef _linux_
         Fd_ = handle->GetFd();
-<<<<<<< HEAD
         YCHECK(Fd_ >= 0);
 
-=======
-        YCHECK(Fd_ > 0);
-        
->>>>>>> ed579ffa
         CreateWatch();
 #endif
     }
