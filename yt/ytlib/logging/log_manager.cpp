#include "stdafx.h"
#include "log_manager.h"
#include "writer.h"

#include <ytlib/misc/property.h>
#include <ytlib/misc/pattern_formatter.h>
#include <ytlib/misc/raw_formatter.h>
#include <ytlib/misc/periodic_invoker.h>

#include <ytlib/actions/action_queue_detail.h>

#include <ytlib/ytree/ypath_client.h>
#include <ytlib/ytree/ypath_service.h>
#include <ytlib/ytree/yson_serializable.h>

#include <ytlib/profiling/profiler.h>

#include <util/system/defaults.h>
#include <util/system/sigset.h>

#ifdef _win_
    #include <io.h>
#else
    #include <unistd.h>
#endif

#ifdef _linux_
    #include <sys/inotify.h>
#endif

namespace NYT {
namespace NLog {

using namespace NYTree;

////////////////////////////////////////////////////////////////////////////////

// TODO: review this and that
static const char* const SystemPattern = "$(datetime) $(level) $(category) $(message)";

static const char* const DefaultStdErrWriterName = "StdErr";
static const ELogLevel DefaultStdErrMinLevel= ELogLevel::Info;
static const char* const DefaultStdErrPattern = "$(datetime) $(level) $(category) $(message)";

static const char* const AllCategoriesName = "*";

static TLogger Logger(SystemLoggingCategory);
static NProfiling::TProfiler LoggingProfiler("/logging");

////////////////////////////////////////////////////////////////////////////////

class TNotificationHandle
    : private TNonCopyable
{
public:
    TNotificationHandle()
        : Fd_(-1)
    {
#ifdef _linux_
        Fd_ = inotify_init1(IN_NONBLOCK | IN_CLOEXEC);
        YCHECK(Fd_ >= 0);
#endif
    }

    ~TNotificationHandle()
    {
#ifdef _linux_
        YCHECK(Fd_ >= 0);
        ::close(Fd_);
#endif
    }

    int Poll()
    {
#ifdef _linux_
        YCHECK(Fd_ >= 0);

        char buffer[sizeof(struct inotify_event) + NAME_MAX + 1];
        auto rv = ::read(Fd_, buffer, sizeof(buffer));

        if (rv < 0) {
            if (errno != EAGAIN) {
                LOG_ERROR(
                    TError::FromSystem(errno),
                    "Unable to poll inotify() descriptor %d",
                    Fd_);
            }
        } else if (rv > 0) {
            YASSERT(rv >= sizeof(struct inotify_event));
            struct inotify_event* event = (struct inotify_event*)buffer;

            if (event->mask & IN_ATTRIB) {
                LOG_TRACE(
                    "Watch %d has triggered metadata change (IN_ATTRIB)",
                    event->wd);
            }
            if (event->mask & IN_DELETE_SELF) {
                LOG_TRACE(
                    "Watch %d has triggered a deletion (IN_DELETE_SELF)",
                    event->wd);
            }
            if (event->mask & IN_MOVE_SELF) {
                LOG_TRACE(
                    "Watch %d has triggered a movement (IN_MOVE_SELF)",
                    event->wd);
            }

            return event->wd;
        } else {
            // Do nothing.
        }
#endif
        return 0;
    }

    DEFINE_BYVAL_RO_PROPERTY(int, Fd);
};

class TNotificationWatch
    : private TNonCopyable
{
public:
    TNotificationWatch(
        TNotificationHandle* handle,
        const Stroka& path,
        TClosure callback)
        : Fd_(handle->GetFd())
        , Wd_(-1)
        , Path(path)
        , Callback(std::move(callback))

    {
        Fd_ = handle->GetFd();
        YCHECK(Fd_ >= 0);

        CreateWatch();
    }

    ~TNotificationWatch()
    {
        DropWatch();
    }

    DEFINE_BYVAL_RO_PROPERTY(int, Fd);
    DEFINE_BYVAL_RO_PROPERTY(int, Wd);

    void Run()
    {
        Callback.Run();
        // Reinitialize watch to hook to the newly created file.
        DropWatch();
        CreateWatch();
    }

private:
    void CreateWatch()
    {
        YCHECK(Wd_ <= 0);
#ifdef _linux_
        Wd_ = inotify_add_watch(
            Fd_,
            Path.c_str(),
            IN_ATTRIB | IN_DELETE_SELF | IN_MOVE_SELF);

        if (Wd_ < 0) {
            LOG_ERROR(
                TError::FromSystem(errno),
                "Unable to register watch for path %s",
                Path.Quote().c_str());
            Wd_ = -1;
        } else if (Wd_ > 0) {
            LOG_TRACE(
                "Registered watch %d for path %s",
                Wd_,
                Path.Quote().c_str());
        } else {
            YUNREACHABLE();
        }
#else
        Wd_ = -1;
#endif
    }

    void DropWatch()
    {
#ifdef _linux_
        if (Wd_ > 0) {
            LOG_TRACE(
                "Unregistering watch %d for path %s",
                Wd_,
                Path.Quote().c_str());
            inotify_rm_watch(Fd_, Wd_);
        }
#endif
        Wd_ = -1;
    }

private:
    Stroka Path;
    TClosure Callback;
};

struct TRule
    : public TYsonSerializable
{
    typedef TIntrusivePtr<TRule> TPtr;

    bool IncludeAllCategories;
    yhash_set<Stroka> IncludeCategories;
    yhash_set<Stroka> ExcludeCategories;

    ELogLevel MinLevel;
    ELogLevel MaxLevel;

    std::vector<Stroka> Writers;

    TRule()
        : IncludeAllCategories(false)
    {
        // TODO(babenko): rename to include_categories
        RegisterParameter("categories", IncludeCategories)
            .NonEmpty();
        RegisterParameter("exclude_categories", ExcludeCategories)
            .Default(yhash_set<Stroka>());
        RegisterParameter("min_level", MinLevel)
            .Default(ELogLevel::Minimum);
        RegisterParameter("max_level", MaxLevel)
            .Default(ELogLevel::Maximum);
        RegisterParameter("writers", Writers)
            .NonEmpty();
    }

    virtual void OnLoaded() override
    {
        if (IncludeCategories.size() == 1 && *IncludeCategories.begin() == AllCategoriesName) {
            IncludeAllCategories = true;
        }
    }

    bool IsApplicable(const Stroka& category) const
    {
        if (!IncludeAllCategories && IncludeCategories.find(category) == IncludeCategories.end()) {
            // No match in include_categories.
            return false;
        }

        if (ExcludeCategories.find(category) != ExcludeCategories.end()) {
            // Match in exclude_categories.
            return false;
        }

        return true;
    }

    bool IsApplicable(const Stroka& category, ELogLevel level) const
    {
        return
            MinLevel <= level && level <= MaxLevel &&
            IsApplicable(category);
    }

};

////////////////////////////////////////////////////////////////////////////////

typedef std::vector<ILogWriterPtr> TLogWriters;

class TLogConfig;
typedef TIntrusivePtr<TLogConfig> TLogConfigPtr;

////////////////////////////////////////////////////////////////////////////////

class TLogConfig
    : public TYsonSerializable
{
public:
    /*!
     * Needs to be public for TYsonSerializable.
     * Not for public use.
     * Use #CreateDefault instead.
     */
    TLogConfig()
        : Version(0)
    {
        RegisterParameter("flush_period", FlushPeriod)
            .Default(Null);
        RegisterParameter("watch_period", WatchPeriod)
            .Default(Null);
        RegisterParameter("check_space_period", CheckSpacePeriod)
            .Default(Null);
        RegisterParameter("min_disk_space", MinDiskSpace)
            .GreaterThanOrEqual((i64) 1024 * 1024 * 1024)
            .Default((i64) 5 * 1024 * 1024 * 1024);
        RegisterParameter("high_backlog_watermark", HighBacklogWatermark)
            .GreaterThan(0)
            .Default(1000000);
        RegisterParameter("low_backlog_watermark", LowBacklogWatermark)
            .GreaterThan(0)
            .Default(100000);

        RegisterParameter("writers", WriterConfigs);
        RegisterParameter("rules", Rules);

        RegisterValidator([&] () {
            FOREACH (const auto& rule, Rules) {
                FOREACH (const Stroka& writer, rule->Writers) {
                    if (WriterConfigs.find(writer) == WriterConfigs.end()) {
                        THROW_ERROR_EXCEPTION("Unknown writer: %s", ~writer.Quote());
                    }
                }
            }
        });
    }

    TLogWriters GetWriters(const TLogEvent& event)
    {
        // Place a return value on top to promote RVO.
        TLogWriters writers;
        std::pair<Stroka, ELogLevel> cacheKey(event.Category, event.Level);
        auto it = CachedWriters.find(cacheKey);
        if (it != CachedWriters.end())
            return it->second;

        yhash_set<Stroka> writerIds;
        FOREACH (auto& rule, Rules) {
            if (rule->IsApplicable(event.Category, event.Level)) {
                writerIds.insert(rule->Writers.begin(), rule->Writers.end());
            }
        }

        FOREACH (const Stroka& writerId, writerIds) {
            auto writerIt = Writers.find(writerId);
            YASSERT(writerIt != Writers.end());
            writers.push_back(writerIt->second);
        }

        YCHECK(CachedWriters.insert(std::make_pair(cacheKey, writers)).second);
        return writers;
    }

    ELogLevel GetMinLevel(const Stroka& category) const
    {
        ELogLevel level = ELogLevel::Maximum;
        FOREACH (const auto& rule, Rules) {
            if (rule->IsApplicable(category)) {
                level = Min(level, rule->MinLevel);
            }
        }
        return level;
    }

    void CheckSpace()
    {
        FOREACH (auto& pair, Writers) {
            pair.second->CheckSpace(MinDiskSpace);
        }
    }

    void FlushWriters()
    {
        FOREACH (auto& pair, Writers) {
            pair.second->Flush();
        }
    }

    void WatchWriters()
    {
        if (!NotificationHandle)
            return;

        int previousWd = -1, currentWd = -1;
        while ((currentWd = NotificationHandle->Poll()) > 0) {
            if (currentWd == previousWd) {
                continue;
            }
            auto&& it = NotificationWatchesIndex.find(currentWd);
            auto&& jt = NotificationWatchesIndex.end();
            YCHECK(it != jt);

            auto* watch = it->second;
            watch->Run();

            if (watch->GetWd() != currentWd) {
                NotificationWatchesIndex.erase(it);
                if (watch->GetWd() >= 0) {
                    // Watch can fail to initialize if the writer is disabled
                    // e.g. due to the lack of space.
                    YCHECK(NotificationWatchesIndex.insert(
                        std::make_pair(watch->GetWd(), watch)).second);
                }
            }

            previousWd = currentWd;
        }
    }

    void ReloadWriters()
    {
        AtomicIncrement(Version);
        FOREACH (auto& pair, Writers) {
            pair.second->Reload();
        }
    }

    static TLogConfigPtr CreateDefault()
    {
        auto config = New<TLogConfig>();

        config->Writers.insert(std::make_pair(
            DefaultStdErrWriterName,
            New<TStdErrLogWriter>(DefaultStdErrPattern)));

        auto rule = New<TRule>();

        rule->IncludeAllCategories = true;
        rule->MinLevel = DefaultStdErrMinLevel;
        rule->Writers.push_back(DefaultStdErrWriterName);

        config->Rules.push_back(rule);

        return config;
    }

    static TLogConfigPtr CreateFromNode(INodePtr node, const TYPath& path = "")
    {
        auto config = New<TLogConfig>();
        config->Load(node, true, true, path);
        config->CreateWriters();
        return config;
    }

    int GetVersion() const
    {
        return Version;
    }

    TNullable<TDuration> GetFlushPeriod() const
    {
        return FlushPeriod;
    }

    TNullable<TDuration> GetWatchPeriod() const
    {
        return WatchPeriod;
    }

    TNullable<TDuration> GetCheckSpacePeriod() const
    {
        return CheckSpacePeriod;
    }

    int GetHighBacklogWatermark() const
    {
        return HighBacklogWatermark;
    }

    int GetLowBacklogWatermark() const
    {
        return LowBacklogWatermark;
    }

private:
    std::unique_ptr<TNotificationWatch> CreateNoficiationWatch(ILogWriterPtr writer, const Stroka& fileName)
    {
#ifdef _linux_
        if (WatchPeriod) {
            if (!NotificationHandle) {
                NotificationHandle.reset(new TNotificationHandle());
            }
            return std::unique_ptr<TNotificationWatch>(
                new TNotificationWatch(
                ~NotificationHandle,
                fileName.c_str(),
                BIND(&ILogWriter::Reload, writer)));
        }
#endif
        return nullptr;
    }

    void CreateWriters()
    {
        FOREACH (const auto& pair, WriterConfigs) {
            const auto& name = pair.first;
            const auto& config = pair.second;
            const auto& pattern = config->Pattern;

            ILogWriterPtr writer;
            std::unique_ptr<TNotificationWatch> watch;

            switch (config->Type) {
                case ILogWriter::EType::StdOut:
                    writer = New<TStdOutLogWriter>(pattern);
                    break;

                case ILogWriter::EType::StdErr:
                    writer = New<TStdErrLogWriter>(pattern);
                    break;

                case ILogWriter::EType::File:
                    writer = New<TFileLogWriter>(config->FileName, pattern);
                    watch = CreateNoficiationWatch(writer, config->FileName);
                    break;

                case ILogWriter::EType::Raw:
                    writer = New<TRawFileLogWriter>(config->FileName);
                    watch = CreateNoficiationWatch (writer, config->FileName);
                    break;
                default:
                    YUNREACHABLE();
            }

            if (writer) {
                YCHECK(Writers.insert(
                    std::make_pair(name, std::move(writer))).second);
            }

            if (watch) {
                if (watch->GetWd() >= 0) {
                    // Watch can fail to initialize if the writer is disabled
                    // e.g. due to the lack of space.
                    YCHECK(NotificationWatchesIndex.insert(
                        std::make_pair(watch->GetWd(), ~watch)).second);
                }
                NotificationWatches.emplace_back(std::move(watch));
            }

            AtomicIncrement(Version);
        }
    }

    TAtomic Version;

    TNullable<TDuration> FlushPeriod;
    TNullable<TDuration> WatchPeriod;
    TNullable<TDuration> CheckSpacePeriod;

    i64 MinDiskSpace;

    int HighBacklogWatermark;
    int LowBacklogWatermark;

    std::vector<TRule::TPtr> Rules;
    yhash_map<Stroka, ILogWriter::TConfig::TPtr> WriterConfigs;

    yhash_map<Stroka, ILogWriterPtr> Writers;
    ymap<std::pair<Stroka, ELogLevel>, TLogWriters> CachedWriters;

    std::unique_ptr<TNotificationHandle> NotificationHandle;
    std::vector<std::unique_ptr<TNotificationWatch>> NotificationWatches;
    std::map<int, TNotificationWatch*> NotificationWatchesIndex;
};

////////////////////////////////////////////////////////////////////////////////

namespace {

void ReloadSignalHandler(int signal)
{
    NLog::TLogManager::Get()->Reopen();
}

} // namespace

class TLogManager::TImpl
    : public TRefCounted
{
public:
    TImpl()
        : Queue(New<TInvokerQueue>(
            &EventCount,
            nullptr,
            NProfiling::EmptyTagIds,
            false,
            false))
        , Thread(New<TThread>(this))
        // Version forces this very module's Logger object to update to our own
        // default configuration (default level etc.).
        , Version(-1)
        , EnqueueCounter("/enqueue_rate")
        , WriteCounter("/write_rate")
        , BacklogCounter("/backlog")
        , Suspended(false)
        , ReopenEnqueued(false)
    {
        SystemWriters.push_back(New<TStdErrLogWriter>(SystemPattern));
        DoUpdateConfig(TLogConfig::CreateDefault());
        Thread->Start();
    }

    void Configure(INodePtr node, const TYPath& path = "")
    {
        if (Thread->IsRunning()) {
            auto config = TLogConfig::CreateFromNode(node, path);
            ConfigsToUpdate.Enqueue(config);
            EventCount.Notify();
        }
    }

    void Configure(const Stroka& fileName, const TYPath& path)
    {
        try {
            TIFStream configStream(fileName);
            auto root = ConvertToNode(&configStream);
            auto configNode = GetNodeByYPath(root, path);
            Configure(configNode, path);
        } catch (const std::exception& ex) {
            LOG_ERROR(ex, "Error while configuring logging");
        }
    }

    void Shutdown()
    {
        Queue->Shutdown();
        Thread->Shutdown();
        Config->FlushWriters();
    }

    /*!
     * In some cases (when configuration is being updated at the same time),
     * the actual version is greater than the version returned by this method.
     */
    int GetConfigVersion()
    {
        return Version;
    }

    int GetConfigRevision()
    {
        return Config->GetVersion();
    }

    void GetLoggerConfig(
        const Stroka& category,
        ELogLevel* minLevel,
        int* configVersion)
    {
        TGuard<TSpinLock> guard(&SpinLock);
        *minLevel = Config->GetMinLevel(category);
        *configVersion = Version;
    }

    void Enqueue(const TLogEvent& event)
    {
<<<<<<< HEAD
        if (!Thread->IsRunning()) {
=======
        if (!IsRunning() || Suspended) {
>>>>>>> 39a73703
            return;
        }

        int backlogSize = LoggingProfiler.Increment(BacklogCounter);
        LoggingProfiler.Increment(EnqueueCounter);
        LogEventQueue.Enqueue(event);
        EventCount.Notify();

        if (event.Level == ELogLevel::Fatal) {
            // Flush everything and die.
            Shutdown();

            // Last-minute information.
            TRawFormatter<1024> formatter;
            formatter.AppendString("*** Fatal error encountered in ");
            formatter.AppendString(event.Function);
            formatter.AppendString(" (");
            formatter.AppendString(event.FileName);
            formatter.AppendString(":");
            formatter.AppendNumber(event.Line);
            formatter.AppendString(") ***\n");
            formatter.AppendString(event.Message.c_str());
            formatter.AppendString("\n*** Aborting ***\n");

            auto unused = ::write(2, formatter.GetData(), formatter.GetBytesWritten());
            (void)unused;

            std::terminate();
        }

        if (!Suspended && backlogSize == Config->GetHighBacklogWatermark()) {
            LOG_WARNING("Backlog size has exceeded high watermark %d, logging suspended",
                Config->GetHighBacklogWatermark());
            Suspended = true;
        }
    }

    void Reopen()
    {
        ReopenEnqueued = true;
    }

private:
    class TThread
        : public TExecutorThread
    {
    public:
        explicit TThread(TImpl* owner)
            : TExecutorThread(
                &owner->EventCount,
                "Logging",
                NProfiling::EmptyTagIds,
                false,
                false)
            , Owner(owner)
        { }

    private:
        TImpl* Owner;

        virtual void OnThreadStart() override
        {
#ifdef _unix_
            // Set mask.
            sigset_t ss;
            sigemptyset(&ss);
            sigaddset(&ss, SIGHUP);
            sigprocmask(SIG_UNBLOCK, &ss, NULL);

            // Set handler.
            struct sigaction sa;
            memset(&sa, 0, sizeof(sa));
            sigemptyset(&sa.sa_mask);
            sa.sa_handler = &ReloadSignalHandler;

            YCHECK(sigaction(SIGHUP, &sa, NULL) == 0);
#endif
        }

        virtual EBeginExecuteResult BeginExecute() override
        {
            return Owner->BeginExecute();
        }

        virtual void EndExecute() override
        {
            Owner->EndExecute();
        }

    };


    EBeginExecuteResult BeginExecute()
    {
        auto result = Queue->BeginExecute(&CurrentAction);
        if (result != EBeginExecuteResult::QueueEmpty) {
            return result;
        }

        bool configsUpdated = false;
        TLogConfigPtr config;
        while (ConfigsToUpdate.Dequeue(&config)) {
            DoUpdateConfig(config);
            configsUpdated = true;
        }

        int eventsWritten = 0;
        TLogEvent event;
        while (LogEventQueue.Dequeue(&event)) {
            // To avoid starvation of config update
            while (ConfigsToUpdate.Dequeue(&config)) {
                DoUpdateConfig(config);
            }

            if (ReopenEnqueued) {
                ReopenEnqueued = false;
                Config->ReloadWriters();
            }

            Write(event);
            ++eventsWritten;
        }

        int backlogSize = LoggingProfiler.Increment(BacklogCounter, -eventsWritten);
        if (Suspended && backlogSize < Config->GetLowBacklogWatermark()) {
            Suspended = false;
            LOG_INFO("Backlog size has dropped below low watermark %d, logging resumed",
                Config->GetLowBacklogWatermark());
        }

        if (eventsWritten > 0 && Config->GetFlushPeriod() == TDuration::Zero()) {
            Config->FlushWriters();
        }

<<<<<<< HEAD
        if (configsUpdated || eventsWritten) {
            EventCount.CancelWait();
            return EBeginExecuteResult::Success;
        } else {
            return EBeginExecuteResult::QueueEmpty;
        }
=======
        return result == EBeginExecuteResult::Success || configsUpdated || eventsWritten > 0
            ? EBeginExecuteResult::Success
            : EBeginExecuteResult::QueueEmpty;
>>>>>>> 39a73703
    }

    void EndExecute()
    {
        Queue->EndExecute(&CurrentAction);
    }


    typedef std::vector<ILogWriterPtr> TWriters;

    TWriters GetWriters(const TLogEvent& event)
    {
        if (event.Category == SystemLoggingCategory) {
            return SystemWriters;
        } else {
            return Config->GetWriters(event);
        }
    }

    void Write(const TLogEvent& event)
    {
        FOREACH (auto& writer, GetWriters(event)) {
            LoggingProfiler.Increment(WriteCounter);
            writer->Write(event);
        }
    }

    void DoUpdateConfig(TLogConfigPtr config)
    {
        if (Config) {
            Config->FlushWriters();
        }

        {
            TGuard<TSpinLock> guard(&SpinLock);

            Config = config;
            AtomicIncrement(Version);

            if (FlushInvoker) {
                FlushInvoker->Stop();
                FlushInvoker.Reset();
            }

            if (WatchInvoker) {
                WatchInvoker->Stop();
                WatchInvoker.Reset();
            }

            auto flushPeriod = Config->GetFlushPeriod();
            if (flushPeriod) {
                FlushInvoker = New<TPeriodicInvoker>(
                    Queue,
                    BIND(&TImpl::DoFlushWritersPeriodically, MakeStrong(this)),
                    *flushPeriod);
                FlushInvoker->Start();
            }

            auto watchPeriod = Config->GetWatchPeriod();
            if (watchPeriod) {
                WatchInvoker = New<TPeriodicInvoker>(
                    Queue,
                    BIND(&TImpl::DoWatchWritersPeriodically, MakeStrong(this)),
                    *watchPeriod);
                WatchInvoker->Start();
            }

            auto checkSpacePeriod = Config->GetCheckSpacePeriod();
            if (checkSpacePeriod) {
                CheckSpaceInvoker = New<TPeriodicInvoker>(
                    Queue,
                    BIND(&TImpl::DoCheckSpacePeriodically, MakeStrong(this)),
                    *checkSpacePeriod);
                CheckSpaceInvoker->Start();
            }
        }
    }

    void DoFlushWritersPeriodically()
    {
        Config->FlushWriters();
    }

    void DoWatchWritersPeriodically()
    {
        Config->WatchWriters();
    }

    void DoCheckSpacePeriodically()
    {
        Config->CheckSpace();
    }


    TEventCount EventCount;
    TInvokerQueuePtr Queue;
    TIntrusivePtr<TThread> Thread;
    TEnqueuedAction CurrentAction;

    // Configuration.
    TAtomic Version;

    TLogConfigPtr Config;
    NProfiling::TRateCounter EnqueueCounter;
    NProfiling::TRateCounter WriteCounter;
    NProfiling::TAggregateCounter BacklogCounter;
    bool Suspended;
    TSpinLock SpinLock;

    TLockFreeQueue<TLogConfigPtr> ConfigsToUpdate;
    TLockFreeQueue<TLogEvent> LogEventQueue;

    TWriters SystemWriters;

    volatile bool ReopenEnqueued;

    TPeriodicInvokerPtr FlushInvoker;
    TPeriodicInvokerPtr WatchInvoker;
    TPeriodicInvokerPtr CheckSpaceInvoker;

};

////////////////////////////////////////////////////////////////////////////////

TLogManager::TLogManager()
    : Impl(new TImpl())
{ }

TLogManager* TLogManager::Get()
{
    return Singleton<TLogManager>();
}

void TLogManager::Configure(INodePtr node)
{
    Impl->Configure(node);
}

void TLogManager::Configure(const Stroka& fileName, const TYPath& path)
{
    Impl->Configure(fileName, path);
}

void TLogManager::Shutdown()
{
    Impl->Shutdown();
}

int TLogManager::GetConfigVersion()
{
    return Impl->GetConfigVersion();
}

int TLogManager::GetConfigRevision()
{
    return Impl->GetConfigRevision();
}

void TLogManager::GetLoggerConfig(
    const Stroka& category,
    ELogLevel* minLevel,
    int* configVersion)
{
    Impl->GetLoggerConfig(category, minLevel, configVersion);
}

void TLogManager::Enqueue(const TLogEvent& event)
{
    Impl->Enqueue(event);
}

void TLogManager::Reopen()
{
    Impl->Reopen();
}

////////////////////////////////////////////////////////////////////////////////

} // namespace NLog
} // namespace NYT<|MERGE_RESOLUTION|>--- conflicted
+++ resolved
@@ -641,11 +641,7 @@
 
     void Enqueue(const TLogEvent& event)
     {
-<<<<<<< HEAD
-        if (!Thread->IsRunning()) {
-=======
-        if (!IsRunning() || Suspended) {
->>>>>>> 39a73703
+        if (!Thread->IsRunning() || Suspended) {
             return;
         }
 
@@ -780,18 +776,12 @@
             Config->FlushWriters();
         }
 
-<<<<<<< HEAD
-        if (configsUpdated || eventsWritten) {
+        if (configsUpdated || eventsWritten > 0) {
             EventCount.CancelWait();
             return EBeginExecuteResult::Success;
         } else {
             return EBeginExecuteResult::QueueEmpty;
         }
-=======
-        return result == EBeginExecuteResult::Success || configsUpdated || eventsWritten > 0
-            ? EBeginExecuteResult::Success
-            : EBeginExecuteResult::QueueEmpty;
->>>>>>> 39a73703
     }
 
     void EndExecute()
