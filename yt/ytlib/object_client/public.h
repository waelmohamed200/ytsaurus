#pragma once

#include <core/misc/guid.h>

namespace NYT {
namespace NObjectClient {

////////////////////////////////////////////////////////////////////////////////

DECLARE_ENUM(EErrorCode,
    ((PrerequisiteCheckFailed)     (1000))
);
    
////////////////////////////////////////////////////////////////////////////////

//! Provides a globally unique identifier for an object.
/*!
 *  TGuid consists of four 32-bit parts.
 *  For TObjectId, these parts have the following meaning:
 *
 *  Part 0: some hash
 *  Part 1: bits 0..15:  object type
 *          bits 16..31: cell id
 *  Part 2: the lower  part of 64-bit sequential counter
 *  Part 3: the higher part of 64-bit sequential counter
 *
 */
typedef TGuid TObjectId;

//! The all-zero id used to denote a non-existing object.
extern TObjectId NullObjectId;

//! Identifies a particular installation of YT.
//! Must be unique to prevent object ids from colliding.
typedef ui16 TCellId;

//! Describes the runtime type of an object.
DECLARE_ENUM(EObjectType,
    // Does not represent any actual type.
    ((Null)                       (0))

    // The following are non-versioned objects.

    // Transaction Manager stuff
    ((Transaction)                (1))
    ((TabletTransaction)          (2))

    // Chunk Manager stuff
    ((Chunk)                      (100))
    ((ChunkList)                  (101))
    ((ErasureChunk)               (102)) // erasure chunk as a whole
    ((ErasureChunkPart_0)         (103)) // erasure chunk parts, mnemonic names are for debugging convenience only
    ((ErasureChunkPart_1)         (104))
    ((ErasureChunkPart_2)         (105))
    ((ErasureChunkPart_3)         (106))
    ((ErasureChunkPart_4)         (107))
    ((ErasureChunkPart_5)         (108))
    ((ErasureChunkPart_6)         (109))
    ((ErasureChunkPart_7)         (110))
    ((ErasureChunkPart_8)         (111))
    ((ErasureChunkPart_9)         (112))
    ((ErasureChunkPart_10)        (113))
    ((ErasureChunkPart_11)        (114))
    ((ErasureChunkPart_12)        (115))
    ((ErasureChunkPart_13)        (116))
    ((ErasureChunkPart_14)        (117))
    ((ErasureChunkPart_15)        (118))

    // The following are versioned objects AKA Cypress nodes.
    // These must be created by calling TCypressYPathProxy::Create.
    // NB: When adding a new type, don't forget to update IsVersioned.

    // Auxiliary.
    ((Lock)                       (200))

    // Static nodes
    ((StringNode)                 (300))
    ((IntegerNode)                (301))
    ((DoubleNode)                 (302))
    ((MapNode)                    (303))
    ((ListNode)                   (304))

    // Dynamic nodes
    ((File)                       (400))
    ((Table)                      (401))
    ((ChunkMap)                   (402))
    ((LostChunkMap)               (403))
    ((OverreplicatedChunkMap)     (404))
    ((UnderreplicatedChunkMap)    (405))
    ((DataMissingChunkMap)        (419))
    ((ParityMissingChunkMap)      (420))
    ((ChunkListMap)               (406))
    ((TransactionMap)             (407))
    ((TopmostTransactionMap)      (418))
    ((CellNodeMap)                (408))
    ((CellNode)                   (410))
    ((Orchid)                     (412))
    ((LostVitalChunkMap)          (413))
    ((AccountMap)                 (414))
    ((UserMap)                    (415))
    ((GroupMap)                   (416))
    ((Link)                       (417))
    ((Document)                   (421))
    ((LockMap)                    (422))

    // Security
    ((Account)                    (500))
    ((User)                       (501))
    ((Group)                      (502))

    // A mysterious creature representing master as a whole.
    ((Master)                     (600))

    // Tablets
    ((TabletCell)                 (700))
    ((TabletCellMap)              (701))
    ((Tablet)                     (702))
    ((TabletMap)                  (703))

    // Special type reserved for marking data splits for delegated subfragments
    // in query client.
    ((QueryPlan)                  (800))
);

//! Types (both regular and schematic) are supposed to be in range [0, MaxObjectType].
const int MaxObjectType = 65535;

<<<<<<< HEAD
//! Checks if the given type is versioned, i.e. represents a Cypress node.
bool IsVersionedType(EObjectType type);

//! Checks if the given type is user, i.e. regular users are allowed to create its instances.
bool IsUserType(EObjectType type);

//! Extracts the type component from an id.
EObjectType TypeFromId(const TObjectId& id);

//! Extracts the cell id component from an id.
TCellId CellIdFromId(const TObjectId& id);

//! Extracts the counter component from an id.
ui64 CounterFromId(const TObjectId& id);

//! Returns |true| iff a given regular type has an associated schema type.
bool HasSchema(EObjectType type);

//! Returns the schema type for a given regular type.
EObjectType SchemaTypeFromType(EObjectType type);

//! Returns the regular type for a given schema type.
EObjectType TypeFromSchemaType(EObjectType type);

//! Constructs the id from its parts.
TObjectId MakeId(
    EObjectType type,
    TCellId cellId,
    ui64 counter,
    ui32 hash);

//! Constructs a id corresponding to well-known (usually singleton) entities.
TObjectId MakeWellKnownId(
    EObjectType type,
    TCellId cellId,
    ui64 counter = 0xffffffffffffffff);

//! Returns the id of the schema object for a given regular type.
TObjectId MakeSchemaObjectId(
    EObjectType type,
    TCellId cellId);

TObjectId ReplaceTypeInId(
    const TObjectId& id,
    EObjectType type);

=======
>>>>>>> e6b3a5e8
////////////////////////////////////////////////////////////////////////////////

typedef TObjectId TTransactionId;
extern TTransactionId NullTransactionId;

////////////////////////////////////////////////////////////////////////////////

//! Identifies a node possibly branched by a transaction.
struct TVersionedObjectId
{
    //! Id of the node itself.
    TObjectId ObjectId;

    //! Id of the transaction that had branched the node.
    //! #NullTransactionId if the node is not branched.
    TTransactionId TransactionId;

    //! Initializes a null instance.
    /*!
     *  #NodeId id #NullObjectId, #TransactionId is #NullTransactionId.
     */
    TVersionedObjectId();

    //! Initializes an instance by given node. Sets #TransactionId to #NullTransactionId.
    explicit TVersionedObjectId(const TObjectId& objectId);

    //! Initializes an instance by given node and transaction ids.
    TVersionedObjectId(const TObjectId& objectId, const TTransactionId& transactionId);

    //! Checks that the id is branched, i.e. #TransactionId is not #NullTransactionId.
    bool IsBranched() const;


    static TVersionedObjectId FromString(const TStringBuf& str);
};

//! Converts id into a string (for debugging and logging purposes mainly).
Stroka ToString(const TVersionedObjectId& id);

//! Compares TVersionedNodeId s for equality.
bool operator == (const TVersionedObjectId& lhs, const TVersionedObjectId& rhs);

//! Compares TVersionedNodeId s for inequality.
bool operator != (const TVersionedObjectId& lhs, const TVersionedObjectId& rhs);

//! Compares TVersionedNodeId s for "less than" (used to sort nodes in meta-map).
bool operator <  (const TVersionedObjectId& lhs, const TVersionedObjectId& rhs);

} // namespace NObjectClient
} // namespace NYT

////////////////////////////////////////////////////////////////////////////////

DECLARE_PODTYPE(NYT::NObjectClient::TVersionedObjectId);

//! A hasher for TVersionedNodeId.
template <>
struct hash<NYT::NObjectClient::TVersionedObjectId>
{
    size_t operator() (const NYT::NObjectClient::TVersionedObjectId& id) const
    {
        return THash<NYT::TGuid>()(id.TransactionId) * 497 +
               THash<NYT::TGuid>()(id.ObjectId);
    }
};

////////////////////////////////////////////////////////////////////////////////
<|MERGE_RESOLUTION|>--- conflicted
+++ resolved
@@ -118,62 +118,13 @@
     ((TabletMap)                  (703))
 
     // Special type reserved for marking data splits for delegated subfragments
-    // in query client.
+    // in Query Client.
     ((QueryPlan)                  (800))
 );
 
 //! Types (both regular and schematic) are supposed to be in range [0, MaxObjectType].
 const int MaxObjectType = 65535;
 
-<<<<<<< HEAD
-//! Checks if the given type is versioned, i.e. represents a Cypress node.
-bool IsVersionedType(EObjectType type);
-
-//! Checks if the given type is user, i.e. regular users are allowed to create its instances.
-bool IsUserType(EObjectType type);
-
-//! Extracts the type component from an id.
-EObjectType TypeFromId(const TObjectId& id);
-
-//! Extracts the cell id component from an id.
-TCellId CellIdFromId(const TObjectId& id);
-
-//! Extracts the counter component from an id.
-ui64 CounterFromId(const TObjectId& id);
-
-//! Returns |true| iff a given regular type has an associated schema type.
-bool HasSchema(EObjectType type);
-
-//! Returns the schema type for a given regular type.
-EObjectType SchemaTypeFromType(EObjectType type);
-
-//! Returns the regular type for a given schema type.
-EObjectType TypeFromSchemaType(EObjectType type);
-
-//! Constructs the id from its parts.
-TObjectId MakeId(
-    EObjectType type,
-    TCellId cellId,
-    ui64 counter,
-    ui32 hash);
-
-//! Constructs a id corresponding to well-known (usually singleton) entities.
-TObjectId MakeWellKnownId(
-    EObjectType type,
-    TCellId cellId,
-    ui64 counter = 0xffffffffffffffff);
-
-//! Returns the id of the schema object for a given regular type.
-TObjectId MakeSchemaObjectId(
-    EObjectType type,
-    TCellId cellId);
-
-TObjectId ReplaceTypeInId(
-    const TObjectId& id,
-    EObjectType type);
-
-=======
->>>>>>> e6b3a5e8
 ////////////////////////////////////////////////////////////////////////////////
 
 typedef TObjectId TTransactionId;
