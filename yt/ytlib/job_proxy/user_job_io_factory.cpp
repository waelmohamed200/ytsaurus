--- conflicted
+++ resolved
@@ -539,13 +539,9 @@
 
 } // namespace
 
-<<<<<<< HEAD
 IUserJobIOFactoryPtr CreateUserJobIOFactory(
     const IJobSpecHelperPtr& jobSpecHelper,
     TTrafficMeterPtr trafficMeter)
-=======
-IUserJobIOFactoryPtr CreateUserJobIOFactory(const IJobSpecHelperPtr& jobSpecHelper)
->>>>>>> ed836772
 {
     const auto jobType = jobSpecHelper->GetJobType();
     switch (jobType) {
