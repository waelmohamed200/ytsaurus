--- conflicted
+++ resolved
@@ -86,18 +86,9 @@
 TRowRanges GetRangesFromTrieWithinRange(
     const TRowRange& keyRange,
     TKeyTriePtr trie,
-<<<<<<< HEAD
     TRowBufferPtr rowBuffer,
-    bool insertUndefined = false);
-=======
-    TRowBufferPtr rowBuffer);
-
-std::pair<TRowRanges, std::vector<ui32>> GetExtendedRangesFromTrieWithinRange(
-    const TRowRange& keyRange,
-    TKeyTriePtr trie,
-    TRowBufferPtr rowBuffer,
+    bool insertUndefined = false,
     ui64 rangeCountLimit = std::numeric_limits<ui64>::max());
->>>>>>> b23e50b2
 
 Stroka ToString(TKeyTriePtr node);
 
