#include "cg_routines.h"
#include "callbacks.h"
#include "cg_types.h"
#include "evaluation_helpers.h"
#include "helpers.h"
#include "query_statistics.h"

#include <yt/ytlib/chunk_client/chunk_spec.h>

#include <yt/ytlib/table_client/row_buffer.h>
#include <yt/ytlib/table_client/schemaful_reader.h>
#include <yt/ytlib/table_client/schemaful_writer.h>
#include <yt/ytlib/table_client/unordered_schemaful_reader.h>
#include <yt/ytlib/table_client/unversioned_row.h>
#include <yt/ytlib/table_client/pipe.h>

#include <yt/core/yson/lexer.h>
#include <yt/core/yson/parser.h>
#include <yt/core/yson/token.h>

#include <yt/core/ytree/ypath_resolver.h>
#include <yt/core/ytree/convert.h>

#include <yt/core/concurrency/scheduler.h>

#include <yt/core/misc/farm_hash.h>

#include <yt/core/profiling/timing.h>

#include <contrib/libs/re2/re2/re2.h>

#include <util/charset/utf8.h>

#include <mutex>

#include <string.h>


namespace llvm {

template <bool Cross>
class TypeBuilder<re2::RE2*, Cross>
    : public TypeBuilder<void*, Cross>
{ };

} // namespace llvm

////////////////////////////////////////////////////////////////////////////////

namespace NYT {
namespace NQueryClient {
namespace NRoutines {

using namespace NConcurrency;
using namespace NTableClient;

static const auto& Logger = QueryClientLogger;

////////////////////////////////////////////////////////////////////////////////

void WriteRow(TExecutionContext* context, TWriteOpClosure* closure, TRow row)
{
    CHECK_STACK();

    auto* statistics = context->Statistics;

    if (context->IsOrdered && statistics->RowsWritten >= context->Limit) {
        throw TInterruptedCompleteException();
    }

    if (statistics->RowsWritten >= context->OutputRowLimit) {
        throw TInterruptedIncompleteException();
    }

    ++statistics->RowsWritten;

    auto& batch = closure->OutputRowsBatch;

    const auto& rowBuffer = closure->OutputBuffer;

    Y_ASSERT(batch.size() < batch.capacity());
    batch.push_back(rowBuffer->Capture(row));

    // NB: Aggregate flag is neighter set from TCG value nor cleared during row allocation.
    for (auto* value = batch.back().Begin(); value < batch.back().End(); ++value) {
        const_cast<TUnversionedValue*>(value)->Aggregate = false;
    }

    if (batch.size() == batch.capacity()) {
        auto& writer = context->Writer;
        bool shouldNotWait;
        {
            NProfiling::TAggregatingTimingGuard timingGuard(&statistics->WriteTime);
            shouldNotWait = writer->Write(batch);
        }

        if (!shouldNotWait) {
            NProfiling::TAggregatingTimingGuard timingGuard(&statistics->AsyncTime);
            WaitFor(writer->GetReadyEvent())
                .ThrowOnError();
        }
        batch.clear();
        rowBuffer->Clear();
    }
}

void ScanOpHelper(
    TExecutionContext* context,
    void** consumeRowsClosure,
    void (*consumeRows)(void** closure, TRowBuffer*, TRow* rows, i64 size))
{
    auto& reader = context->Reader;

    std::vector<TRow> rows;
    rows.reserve(context->IsOrdered && context->Limit < RowsetProcessingSize
        ? context->Limit
        : RowsetProcessingSize);

    auto* statistics = context->Statistics;

    auto rowBuffer = New<TRowBuffer>(TIntermadiateBufferTag());

    while (true) {
        bool hasMoreData;
        {
            NProfiling::TAggregatingTimingGuard timingGuard(&statistics->ReadTime);
            hasMoreData = reader->Read(&rows);
        }

        bool shouldWait = rows.empty();

        // Remove null rows.
        rows.erase(
            std::remove_if(rows.begin(), rows.end(), [] (TRow row) {
                return !row;
            }),
            rows.end());

        if (statistics->RowsRead + rows.size() >= context->InputRowLimit) {
            YCHECK(statistics->RowsRead <= context->InputRowLimit);
            rows.resize(context->InputRowLimit - statistics->RowsRead);
            statistics->IncompleteInput = true;
            hasMoreData = false;
        }
        statistics->RowsRead += rows.size();
        for (const auto& row : rows) {
            statistics->BytesRead += GetDataWeight(row);
        }

        consumeRows(consumeRowsClosure, rowBuffer.Get(), rows.data(), rows.size());
        rows.clear();
        rowBuffer->Clear();

        if (!hasMoreData) {
            break;
        }

        if (shouldWait) {
            NProfiling::TAggregatingTimingGuard timingGuard(&statistics->AsyncTime);
            WaitFor(reader->GetReadyEvent())
                .ThrowOnError();
        }
    }
}

void InsertJoinRow(
    TExecutionContext* context,
    TJoinClosure* closure,
    TMutableRow* keyPtr,
    TRow row)
{
    CHECK_STACK();

    TMutableRow key = *keyPtr;

    i64 chainIndex = closure->ChainedRows.size();

    if (chainIndex >= context->JoinRowLimit) {
        throw TInterruptedIncompleteException();
    }

    closure->ChainedRows.emplace_back(TChainedRow{closure->Buffer->Capture(row), key, -1});

    if (!closure->LastKey || !closure->PrefixEqComparer(key, closure->LastKey)) {
        if (closure->LastKey) {
            Y_ASSERT(CompareRows(closure->LastKey, key, closure->CommonKeyPrefixDebug) <= 0);
        }

        closure->ProcessSegment();
        closure->LastKey = key;
        closure->Lookup.clear();
        // Key will be realloacted further.
    }

    auto inserted = closure->Lookup.insert(std::make_pair(key, std::make_pair(chainIndex, false)));
    if (inserted.second) {
        for (int index = 0; index < closure->KeySize; ++index) {
            closure->Buffer->Capture(&key[index]);
        }
        *keyPtr = closure->Buffer->AllocateUnversioned(closure->KeySize);
    } else {
        auto& startIndex = inserted.first->second.first;
        closure->ChainedRows.back().Key = inserted.first->first;
        closure->ChainedRows.back().NextRowIndex = startIndex;
        startIndex = chainIndex;
    }

    if (closure->ChainedRows.size() >= closure->BatchSize) {
        closure->ProcessJoinBatch();
        *keyPtr = closure->Buffer->AllocateUnversioned(closure->KeySize);
    }
}

class TJoinBatchState
{
public:
    TJoinBatchState(
        void** consumeRowsClosure,
        void (*consumeRows)(void** closure, TRowBuffer*, TRow* rows, i64 size),
        const std::vector<size_t>& selfColumns,
        const std::vector<size_t>& foreignColumns)
        : ConsumeRowsClosure(consumeRowsClosure)
        , ConsumeRows(consumeRows)
        , SelfColumns(selfColumns)
        , ForeignColumns(foreignColumns)
        , IntermediateBuffer(New<TRowBuffer>(TIntermadiateBufferTag()))
    {
        JoinedRows.reserve(RowsetProcessingSize);
    }

    void ConsumeJoinedRows()
    {
        // Consume joined rows.
        ConsumeRows(ConsumeRowsClosure, IntermediateBuffer.Get(), JoinedRows.data(), JoinedRows.size());
        JoinedRows.clear();
        IntermediateBuffer->Clear();
    }

    void JoinRow(TRow row, TRow foreignRow)
    {
        auto joinedRow = IntermediateBuffer->AllocateUnversioned(SelfColumns.size() + ForeignColumns.size());

        for (size_t column = 0; column < SelfColumns.size(); ++column) {
            joinedRow[column] = row[SelfColumns[column]];
        }

        for (size_t column = 0; column < ForeignColumns.size(); ++column) {
            joinedRow[column + SelfColumns.size()] = foreignRow[ForeignColumns[column]];
        }

        JoinedRows.push_back(joinedRow);

        if (JoinedRows.size() >= RowsetProcessingSize) {
            ConsumeJoinedRows();
        }
    }

    void JoinRowNull(TRow row)
    {
        auto joinedRow = IntermediateBuffer->AllocateUnversioned(SelfColumns.size() + ForeignColumns.size());

        for (size_t column = 0; column < SelfColumns.size(); ++column) {
            joinedRow[column] = row[SelfColumns[column]];
        }

        for (size_t column = 0; column < ForeignColumns.size(); ++column) {
            joinedRow[column + SelfColumns.size()] = MakeUnversionedSentinelValue(EValueType::Null);
        }

        JoinedRows.push_back(joinedRow);

        if (JoinedRows.size() >= RowsetProcessingSize) {
            ConsumeJoinedRows();
        }
    }

    void JoinRows(const std::vector<TChainedRow>& chainedRows, int startIndex, TRow foreignRow)
    {
        for (
            int chainedRowIndex = startIndex;
            chainedRowIndex >= 0;
            chainedRowIndex = chainedRows[chainedRowIndex].NextRowIndex)
        {
            JoinRow(chainedRows[chainedRowIndex].Row, foreignRow);
        }
    }

    void JoinRowsNull(const std::vector<TChainedRow>& chainedRows, int startIndex)
    {
        for (
            int chainedRowIndex = startIndex;
            chainedRowIndex >= 0;
            chainedRowIndex = chainedRows[chainedRowIndex].NextRowIndex)
        {
            JoinRowNull(chainedRows[chainedRowIndex].Row);
        }
    }

    void SortMergeJoin(
        TExecutionContext* context,
        const std::vector<std::pair<TRow, int>>& keysToRows,
        const std::vector<TChainedRow>& chainedRows,
        TTernaryComparerFunction* fullTernaryComparer,
        TComparerFunction* foreignPrefixEqComparer,
        TComparerFunction* foreignSuffixLessComparer,
        bool isPartiallySorted,
        const ISchemafulReaderPtr& reader,
        bool isLeft)
    {
        std::vector<TRow> sortedForeignSequence;
        size_t unsortedOffset = 0;
        TRow lastForeignKey;


        std::vector<TRow> foreignRows;
        foreignRows.reserve(RowsetProcessingSize);

        // Sort-merge join
        auto currentKey = keysToRows.begin();
        auto lastJoined = keysToRows.end();

        auto processSortedForeignSequence = [&] (auto foreignIt, auto endForeignIt) {
            while (foreignIt != endForeignIt && currentKey != keysToRows.end()) {
                int startIndex = currentKey->second;
                int cmpResult = fullTernaryComparer(currentKey->first, *foreignIt);
                if (cmpResult == 0) {
                    JoinRows(chainedRows, startIndex, *foreignIt);
                    ++foreignIt;
                    lastJoined = currentKey;
                } else if (cmpResult < 0) {
                    if (isLeft && lastJoined != currentKey) {
                        JoinRowsNull(chainedRows, startIndex);
                        lastJoined = currentKey;
                    }
                    ++currentKey;
                } else {
                    ++foreignIt;
                }
            }
            ConsumeJoinedRows();
        };

        auto processForeignSequence = [&] (auto foreignIt, auto endForeignIt) {
            while (foreignIt != endForeignIt) {
                if (!lastForeignKey || !foreignPrefixEqComparer(*foreignIt, lastForeignKey)) {
                    std::sort(
                        sortedForeignSequence.begin() + unsortedOffset,
                        sortedForeignSequence.end(),
                        foreignSuffixLessComparer);
                    unsortedOffset = sortedForeignSequence.size();

                    if (unsortedOffset >= RowsetProcessingSize) {
                        processSortedForeignSequence(
                            sortedForeignSequence.begin(),
                            sortedForeignSequence.end());
                        sortedForeignSequence.clear();
                        unsortedOffset = 0;
                    }
                    lastForeignKey = *foreignIt;
                }

                sortedForeignSequence.push_back(*foreignIt);
                IntermediateBuffer->Capture(*foreignIt);
                ++foreignIt;
            }
        };

        while (currentKey != keysToRows.end()) {
            bool hasMoreData = reader->Read(&foreignRows);
            bool shouldWait = foreignRows.empty();

            if (isPartiallySorted) {
                processForeignSequence(foreignRows.begin(), foreignRows.end());
            } else {
                processSortedForeignSequence(foreignRows.begin(), foreignRows.end());
            }

            foreignRows.clear();

            if (!hasMoreData) {
                break;
            }

            if (shouldWait) {
                NProfiling::TAggregatingTimingGuard timingGuard(&context->Statistics->AsyncTime);
                WaitFor(reader->GetReadyEvent())
                    .ThrowOnError();
            }
        }

        if (isPartiallySorted) {
            std::sort(
                sortedForeignSequence.begin() + unsortedOffset,
                sortedForeignSequence.end(),
                foreignSuffixLessComparer);
            processSortedForeignSequence(
                sortedForeignSequence.begin(),
                sortedForeignSequence.end());
            sortedForeignSequence.clear();
            unsortedOffset = 0;
        }

        if (isLeft) {
            while (currentKey != keysToRows.end()) {
                int startIndex = currentKey->second;
                if (lastJoined != currentKey) {
                    JoinRowsNull(chainedRows, startIndex);
                }
                ++currentKey;
            }
        }

        ConsumeJoinedRows();
    }

    void HashJoin(
        TExecutionContext* context,
        TJoinLookup* joinLookup,
        const std::vector<TChainedRow>& chainedRows,
        const ISchemafulReaderPtr& reader,
        bool isLeft)
    {
        std::vector<TRow> foreignRows;
        foreignRows.reserve(RowsetProcessingSize);

        while (true) {
            bool hasMoreData = reader->Read(&foreignRows);
            bool shouldWait = foreignRows.empty();

            for (auto foreignRow : foreignRows) {
                auto it = joinLookup->find(foreignRow);

                if (it == joinLookup->end()) {
                    continue;
                }

                int startIndex = it->second.first;
                bool& isJoined = it->second.second;
                JoinRows(chainedRows, startIndex, foreignRow);
                isJoined = true;
            }

            ConsumeJoinedRows();

            foreignRows.clear();

            if (!hasMoreData) {
                break;
            }

            if (shouldWait) {
                NProfiling::TAggregatingTimingGuard timingGuard(&context->Statistics->AsyncTime);
                WaitFor(reader->GetReadyEvent())
                    .ThrowOnError();
            }
        }

        if (isLeft) {
            for (auto lookup : *joinLookup) {
                int startIndex = lookup.second.first;
                bool isJoined = lookup.second.second;

                if (isJoined) {
                    continue;
                }

                JoinRowsNull(chainedRows, startIndex);
            }
        }

        ConsumeJoinedRows();
    }

private:
    void** ConsumeRowsClosure;
    void (*ConsumeRows)(void** closure, TRowBuffer*, TRow* rows, i64 size);

    std::vector<size_t> SelfColumns;
    std::vector<size_t> ForeignColumns;

    TRowBufferPtr IntermediateBuffer;
    std::vector<TRow> JoinedRows;

};

void JoinOpHelper(
    TExecutionContext* context,
    TJoinParameters* parameters,
    THasherFunction* lookupHasher,
    TComparerFunction* lookupEqComparer,
    TComparerFunction* sortLessComparer,
    TComparerFunction* prefixEqComparer,
    TComparerFunction* foreignPrefixEqComparer,
    TComparerFunction* foreignSuffixLessComparer,
    TTernaryComparerFunction* fullTernaryComparer,
    THasherFunction* fullHasher,
    TComparerFunction* fullEqComparer,
<<<<<<< HEAD
    TComparerFunction* fullLessComparer,
    THasherFunction* fullHasher,
=======
>>>>>>> 7e84d781
    int keySize,
    void** collectRowsClosure,
    void (*collectRows)(
        void** closure,
        TJoinClosure* joinClosure,
        TRowBuffer* buffer),
    void** consumeRowsClosure,
    void (*consumeRows)(void** closure, TRowBuffer*, TRow* rows, i64 size))
{
    TJoinClosure closure(lookupHasher, lookupEqComparer, prefixEqComparer, keySize, parameters->BatchSize);
    closure.CommonKeyPrefixDebug = parameters->CommonKeyPrefixDebug;

    closure.ProcessSegment = [&] () {
        auto offset = closure.KeysToRows.size();
        for (const auto& item : closure.Lookup) {
            closure.KeysToRows.emplace_back(item.first, item.second.first);
        }

        std::sort(closure.KeysToRows.begin() + offset, closure.KeysToRows.end(), [&] (
            const std::pair<TRow, int>& lhs,
            const std::pair<TRow, int>& rhs)
            {
                return sortLessComparer(lhs.first, rhs.first);
            });
    };

    closure.ProcessJoinBatch = [&] () {
        closure.ProcessSegment();

        auto keysToRows = std::move(closure.KeysToRows);
        auto chainedRows = std::move(closure.ChainedRows);

        LOG_DEBUG("Collected %v join keys from %v rows",
            keysToRows.size(),
            chainedRows.size());

        std::vector<TRow> keys;
        keys.reserve(keysToRows.size());

        for (const auto& item : keysToRows) {
            keys.push_back(item.first);
        }

        TJoinBatchState batchState(
            consumeRowsClosure,
            consumeRows,
            parameters->SelfColumns,
            parameters->ForeignColumns);
        Y_ASSERT(std::is_sorted(keys.begin(), keys.end()));

        // Join rowsets.
        // allRows have format (join key... , other columns...)

        auto& joinLookup = closure.Lookup;
        auto isLeft = parameters->IsLeft;

        if (!parameters->IsOrdered) {
            auto reader = parameters->ExecuteForeign(std::move(keys), closure.Buffer);

            LOG_DEBUG("Joining started");

            if (parameters->IsSortMergeJoin) {
                // Sort-merge join
                batchState.SortMergeJoin(
                    context,
                    keysToRows,
                    chainedRows,
                    fullTernaryComparer,
                    foreignPrefixEqComparer,
                    foreignSuffixLessComparer,
                    parameters->IsPartiallySorted,
                    reader,
                    isLeft);
            } else {
                batchState.HashJoin(context, &joinLookup, chainedRows, reader, isLeft);
            }
        } else {
            NApi::IUnversionedRowsetPtr rowset;

            auto foreignRowsBuffer = New<TRowBuffer>(TIntermadiateBufferTag());

            std::vector<TRow> foreignRows;
            foreignRows.reserve(RowsetProcessingSize);

            TJoinLookupRows foreignLookup(
                InitialGroupOpHashtableCapacity,
                fullHasher,
                fullEqComparer);

            {
                auto reader = parameters->ExecuteForeign(std::move(keys), closure.Buffer);

                std::vector<TRow> rows;
                rows.reserve(RowsetProcessingSize);

                while (true) {
                    bool hasMoreData;
                    {
                        NProfiling::TAggregatingTimingGuard timingGuard(&context->Statistics->ReadTime);
                        hasMoreData = reader->Read(&rows);
                    }

                    bool shouldWait = foreignRows.empty();

                    for (auto row : rows) {
                        foreignLookup.insert(foreignRowsBuffer->Capture(row));
                    }
                    rows.clear();

<<<<<<< HEAD
            TJoinLookupRows foreignLookup(
                InitialGroupOpHashtableCapacity,
                fullHasher,
                fullEqComparer);
=======
                    if (!hasMoreData) {
                        break;
                    }
>>>>>>> 7e84d781

                    if (shouldWait) {
                        NProfiling::TAggregatingTimingGuard timingGuard(&context->Statistics->AsyncTime);
                        WaitFor(reader->GetReadyEvent())
                            .ThrowOnError();
                    }
                }
            }

            LOG_DEBUG("Got %v foreign rows", foreignLookup.size());
            LOG_DEBUG("Joining started");

            for (const auto& item : chainedRows) {
                auto row = item.Row;
                auto key = item.Key;
                auto equalRange = foreignLookup.equal_range(key);
                for (auto it = equalRange.first; it != equalRange.second; ++it) {
                    batchState.JoinRow(row, *it);
                }

                if (isLeft && equalRange.first == equalRange.second) {
                    batchState.JoinRowNull(row);
                }
            }

            batchState.ConsumeJoinedRows();
        }

        LOG_DEBUG("Joining finished");

        closure.Lookup.clear();
        closure.Buffer->Clear();
    };

    try {
        // Collect join ids.
        collectRows(collectRowsClosure, &closure, closure.Buffer.Get());
    } catch (const TInterruptedIncompleteException&) {
        // Set incomplete and continue
        context->Statistics->IncompleteOutput = true;
    }

    closure.ProcessJoinBatch();
}

const TRow* InsertGroupRow(
    TExecutionContext* context,
    TGroupByClosure* closure,
    TMutableRow row)
{
    CHECK_STACK();

    auto inserted = closure->Lookup.insert(row);

    if (inserted.second) {
        if (closure->GroupedRows.size() >= context->GroupRowLimit) {
            throw TInterruptedIncompleteException();
        }

        closure->GroupedRows.push_back(row);
        for (int index = 0; index < closure->KeySize; ++index) {
            closure->Buffer->Capture(&row[index]);
        }

        if (closure->CheckNulls) {
            for (int index = 0; index < closure->KeySize; ++index) {
                if (row[index].Type == EValueType::Null) {
                    THROW_ERROR_EXCEPTION("Null values in group key");
                }
            }
        }
    }

    return &*inserted.first;
}

void GroupOpHelper(
    TExecutionContext* context,
    THasherFunction* groupHasher,
    TComparerFunction* groupComparer,
    int keySize,
    bool checkNulls,
    void** collectRowsClosure,
    void (*collectRows)(
        void** closure,
        TGroupByClosure* groupByClosure,
        TRowBuffer* buffer),
    void** consumeRowsClosure,
    void (*consumeRows)(void** closure, TRowBuffer*, TRow* rows, i64 size))
{
    TGroupByClosure closure(groupHasher, groupComparer, keySize, checkNulls);

    try {
        collectRows(collectRowsClosure, &closure, closure.Buffer.Get());
    } catch (const TInterruptedIncompleteException&) {
        // Set incomplete and continue
        context->Statistics->IncompleteOutput = true;
    }

    LOG_DEBUG("Collected %v group rows",
        closure.GroupedRows.size());

    auto intermediateBuffer = New<TRowBuffer>(TIntermadiateBufferTag());

    for (size_t index = 0; index < closure.GroupedRows.size(); index += RowsetProcessingSize) {
        auto size = std::min(RowsetProcessingSize, closure.GroupedRows.size() - index);
        consumeRows(consumeRowsClosure, intermediateBuffer.Get(), closure.GroupedRows.data() + index, size);
        intermediateBuffer->Clear();
    }
}

void AllocatePermanentRow(TExecutionContext* context, TRowBuffer* buffer, int valueCount, TMutableRow* row)
{
    CHECK_STACK();

    *row = buffer->AllocateUnversioned(valueCount);
}

void AddRow(TTopCollector* topCollector, TRow row)
{
    topCollector->AddRow(row);
}

void OrderOpHelper(
    TExecutionContext* context,
    TComparerFunction* comparer,
    void** collectRowsClosure,
    void (*collectRows)(void** closure, TTopCollector* topCollector),
    void** consumeRowsClosure,
    void (*consumeRows)(void** closure, TRowBuffer* ,TRow* rows, i64 size),
    int rowSize)
{
    auto limit = context->Limit;

    TTopCollector topCollector(limit, comparer);
    collectRows(collectRowsClosure, &topCollector);
    auto rows = topCollector.GetRows(rowSize);

    auto rowBuffer = New<TRowBuffer>(TIntermadiateBufferTag());

    for (size_t index = 0; index < rows.size(); index += RowsetProcessingSize) {
        auto size = std::min(RowsetProcessingSize, rows.size() - index);
        consumeRows(consumeRowsClosure, rowBuffer.Get(), rows.data() + index, size);
        rowBuffer->Clear();
    }
}

void WriteOpHelper(
    TExecutionContext* context,
    void** collectRowsClosure,
    void (*collectRows)(void** closure, TWriteOpClosure* writeOpClosure))
{
    TWriteOpClosure closure;

    try {
        collectRows(collectRowsClosure, &closure);
    } catch (const TInterruptedIncompleteException&) {
        // Set incomplete and continue
        context->Statistics->IncompleteOutput = true;
    } catch (const TInterruptedCompleteException&) {
        // Continue
    }

    LOG_DEBUG("Flushing writer");
    if (!closure.OutputRowsBatch.empty()) {
        bool shouldNotWait;
        {
            NProfiling::TAggregatingTimingGuard timingGuard(&context->Statistics->WriteTime);
            shouldNotWait = context->Writer->Write(closure.OutputRowsBatch);
        }

        if (!shouldNotWait) {
            NProfiling::TAggregatingTimingGuard timingGuard(&context->Statistics->AsyncTime);
            WaitFor(context->Writer->GetReadyEvent())
                .ThrowOnError();
        }
    }

    LOG_DEBUG("Closing writer");
    {
        NProfiling::TAggregatingTimingGuard timingGuard(&context->Statistics->AsyncTime);
        WaitFor(context->Writer->Close())
            .ThrowOnError();
    }
}

char* AllocateBytes(TExpressionContext* context, size_t byteCount)
{
    return context
        ->GetPool()
        ->AllocateUnaligned(byteCount);
}

////////////////////////////////////////////////////////////////////////////////

char IsRowInArray(TComparerFunction* comparer, TRow row, TSharedRange<TRow>* rows)
{
    return std::binary_search(rows->Begin(), rows->End(), row, comparer);
}

// LLVM calling convention for aggregate types is incompatible with C++
static const TValue NullValue = MakeUnversionedSentinelValue(EValueType::Null);
const TValue* TransformTuple(TComparerFunction* comparer, TRow row, TSharedRange<TRow>* rows)
{
    auto found = std::lower_bound(rows->Begin(), rows->End(), row, comparer);

    if (found != rows->End() && !comparer(row, *found)) {
        return &(*found)[row.GetCount()];
    }

    return &NullValue;
}

size_t StringHash(
    const char* data,
    ui32 length)
{
    return FarmHash(data, length);
}

// FarmHash and MurmurHash hybrid to hash TRow.
ui64 SimpleHash(const TUnversionedValue* begin, const TUnversionedValue* end)
{
    const ui64 MurmurHashConstant = 0xc6a4a7935bd1e995ULL;

    // Append fingerprint to hash value. Like Murmurhash.
    const auto hash64 = [&, MurmurHashConstant] (ui64 data, ui64 value) {
        value ^= FarmFingerprint(data);
        value *= MurmurHashConstant;
        return value;
    };

    // Hash string. Like Murmurhash.
    const auto hash = [&, MurmurHashConstant] (const void* voidData, int length, ui64 seed) {
        ui64 result = seed;
        const ui64* ui64Data = reinterpret_cast<const ui64*>(voidData);
        const ui64* ui64End = ui64Data + (length / 8);

        while (ui64Data < ui64End) {
            auto data = *ui64Data++;
            result = hash64(data, result);
        }

        const char* charData = reinterpret_cast<const char*>(ui64Data);

        if (length & 4) {
            result ^= (*reinterpret_cast<const ui32*>(charData) << (length & 3));
            charData += 4;
        }
        if (length & 2) {
            result ^= (*reinterpret_cast<const ui16*>(charData) << (length & 1));
            charData += 2;
        }
        if (length & 1) {
            result ^= *reinterpret_cast<const ui8*>(charData);
        }

        result *= MurmurHashConstant;
        result ^= (result >> 47);
        result *= MurmurHashConstant;
        result ^= (result >> 47);
        return result;
    };

    ui64 result = end - begin;

    for (auto value = begin; value != end; value++) {
        switch(value->Type) {
            case EValueType::Int64:
                result = hash64(value->Data.Int64, result);
                break;
            case EValueType::Uint64:
                result = hash64(value->Data.Uint64, result);
                break;
            case EValueType::Boolean:
                result = hash64(value->Data.Boolean, result);
                break;
            case EValueType::String:
                result = hash(
                    value->Data.String,
                    value->Length,
                    result);
                break;
            case EValueType::Null:
                result = hash64(0, result);
                break;
            default:
                Y_UNREACHABLE();
        }
    }

    return result;
}

ui64 FarmHashUint64(ui64 value)
{
    return FarmFingerprint(value);
}

void ThrowException(const char* error)
{
    THROW_ERROR_EXCEPTION("Error while executing UDF")
        << TError(error);
}

void ThrowQueryException(const char* error)
{
    THROW_ERROR_EXCEPTION("Error while executing query")
        << TError(error);
}

re2::RE2* RegexCreate(TUnversionedValue* regexp)
{
    re2::RE2::Options options;
    options.set_log_errors(false);
    auto re2 = std::make_unique<re2::RE2>(re2::StringPiece(regexp->Data.String, regexp->Length), options);
    if (!re2->ok()) {
        THROW_ERROR_EXCEPTION(
            "Error parsing regular expression %Qv",
            TString(regexp->Data.String, regexp->Length))
            << TError(re2->error().c_str());
    }
    return re2.release();
}

void RegexDestroy(re2::RE2* re2)
{
    delete re2;
}

ui8 RegexFullMatch(re2::RE2* re2, TUnversionedValue* string)
{
    YCHECK(string->Type == EValueType::String);

    return re2::RE2::FullMatch(
        re2::StringPiece(string->Data.String, string->Length),
        *re2);
}

ui8 RegexPartialMatch(re2::RE2* re2, TUnversionedValue* string)
{
    YCHECK(string->Type == EValueType::String);

    return re2::RE2::PartialMatch(
        re2::StringPiece(string->Data.String, string->Length),
        *re2);
}

template <typename StringType>
void CopyString(TExpressionContext* context, TUnversionedValue* result, const StringType& str)
{
    char* data = AllocateBytes(context, str.size());
    memcpy(data, str.c_str(), str.size());
    result->Type = EValueType::String;
    result->Length = str.size();
    result->Data.String = data;
}

template <typename StringType>
void CopyAny(TExpressionContext* context, TUnversionedValue* result, const StringType& str)
{
    char* data = AllocateBytes(context, str.size());
    memcpy(data, str.c_str(), str.size());
    result->Type = EValueType::Any;
    result->Length = str.size();
    result->Data.String = data;
}

void RegexReplaceFirst(
    TExpressionContext* context,
    re2::RE2* re2,
    TUnversionedValue* string,
    TUnversionedValue* rewrite,
    TUnversionedValue* result)
{
    YCHECK(string->Type == EValueType::String);
    YCHECK(rewrite->Type == EValueType::String);

    re2::string str(string->Data.String, string->Length);
    re2::RE2::Replace(
        &str,
        *re2,
        re2::StringPiece(rewrite->Data.String, rewrite->Length));

    CopyString(context, result, str);
}


void RegexReplaceAll(
    TExpressionContext* context,
    re2::RE2* re2,
    TUnversionedValue* string,
    TUnversionedValue* rewrite,
    TUnversionedValue* result)
{
    YCHECK(string->Type == EValueType::String);
    YCHECK(rewrite->Type == EValueType::String);

    re2::string str(string->Data.String, string->Length);
    re2::RE2::GlobalReplace(
        &str,
        *re2,
        re2::StringPiece(rewrite->Data.String, rewrite->Length));

    CopyString(context, result, str);
}

void RegexExtract(
    TExpressionContext* context,
    re2::RE2* re2,
    TUnversionedValue* string,
    TUnversionedValue* rewrite,
    TUnversionedValue* result)
{
    YCHECK(string->Type == EValueType::String);
    YCHECK(rewrite->Type == EValueType::String);

    re2::string str;
    re2::RE2::Extract(
        re2::StringPiece(string->Data.String, string->Length),
        *re2,
        re2::StringPiece(rewrite->Data.String, rewrite->Length),
        &str);

    CopyString(context, result, str);
}

void RegexEscape(
    TExpressionContext* context,
    TUnversionedValue* string,
    TUnversionedValue* result)
{
    auto str = re2::RE2::QuoteMeta(
        re2::StringPiece(string->Data.String, string->Length));

    CopyString(context, result, str);
}

#define DEFINE_YPATH_GET_IMPL2(PREFIX, TYPE, STATEMENT_OK, STATEMENT_FAIL) \
    void PREFIX ## Get ## TYPE( \
        TExpressionContext* context, \
        TUnversionedValue* result, \
        TUnversionedValue* anyValue, \
        TUnversionedValue* ypath) \
    { \
        auto value = NYTree::TryGet ## TYPE( \
            {anyValue->Data.String, anyValue->Length}, \
            {ypath->Data.String, ypath->Length}); \
        if (value) { \
            STATEMENT_OK \
        } else { \
            STATEMENT_FAIL \
        } \
    }

#define DEFINE_YPATH_GET_IMPL(TYPE, STATEMENT_OK) \
    DEFINE_YPATH_GET_IMPL2(Try, TYPE, STATEMENT_OK, \
        result->Type = EValueType::Null;) \
    DEFINE_YPATH_GET_IMPL2(, TYPE, STATEMENT_OK, \
        THROW_ERROR_EXCEPTION("Value of type %Qv is not found at ypath %Qv", \
            #TYPE, TStringBuf{ypath->Data.String, ypath->Length});)

#define DEFINE_YPATH_GET(TYPE) \
    DEFINE_YPATH_GET_IMPL(TYPE, \
        result->Type = EValueType::TYPE; \
        result->Data.TYPE = *value;)

#define DEFINE_YPATH_GET_STRING \
    DEFINE_YPATH_GET_IMPL(String, \
        CopyString(context, result, *value);)

#define DEFINE_YPATH_GET_ANY \
    DEFINE_YPATH_GET_IMPL(Any, \
        CopyAny(context, result, *value);)

DEFINE_YPATH_GET(Int64)
DEFINE_YPATH_GET(Uint64)
DEFINE_YPATH_GET(Double)
DEFINE_YPATH_GET(Boolean)
DEFINE_YPATH_GET_STRING
DEFINE_YPATH_GET_ANY

////////////////////////////////////////////////////////////////////////////////

void ThrowCannotCompareTypes(NYson::ETokenType lhsType, NYson::ETokenType rhsType)
{
    THROW_ERROR_EXCEPTION("Cannot compare values of types %Qlv and %Qlv",
        lhsType,
        rhsType);
}

int CompareAny(char* lhsData, i32 lhsLength, char* rhsData, i32 rhsLength)
{
    TStringBuf lhsInput(lhsData, lhsLength);
    TStringBuf rhsInput(rhsData, rhsLength);

    NYson::TStatelessLexer lexer;

    NYson::TToken lhsToken;
    NYson::TToken rhsToken;
    lexer.GetToken(lhsInput, &lhsToken);
    lexer.GetToken(rhsInput, &rhsToken);

    if (lhsToken.GetType() != rhsToken.GetType()) {
        ThrowCannotCompareTypes(lhsToken.GetType(), rhsToken.GetType());
    }

    auto tokenType = lhsToken.GetType();

    switch (tokenType) {
        case NYson::ETokenType::Boolean: {
            auto lhsValue = lhsToken.GetBooleanValue();
            auto rhsValue = rhsToken.GetBooleanValue();
            if (lhsValue < rhsValue) {
                return -1;
            } else if (lhsValue > rhsValue) {
                return +1;
            } else {
                return 0;
            }
            break;
        }
        case NYson::ETokenType::Int64: {
            auto lhsValue = lhsToken.GetInt64Value();
            auto rhsValue = rhsToken.GetInt64Value();
            if (lhsValue < rhsValue) {
                return -1;
            } else if (lhsValue > rhsValue) {
                return +1;
            } else {
                return 0;
            }
            break;
        }
        case NYson::ETokenType::Uint64: {
            auto lhsValue = lhsToken.GetUint64Value();
            auto rhsValue = rhsToken.GetUint64Value();
            if (lhsValue < rhsValue) {
                return -1;
            } else if (lhsValue > rhsValue) {
                return +1;
            } else {
                return 0;
            }
            break;
        }
        case NYson::ETokenType::Double: {
            auto lhsValue = lhsToken.GetDoubleValue();
            auto rhsValue = rhsToken.GetDoubleValue();
            if (lhsValue < rhsValue) {
                return -1;
            } else if (lhsValue > rhsValue) {
                return +1;
            } else {
                return 0;
            }
            break;
        }
        case NYson::ETokenType::String: {
            auto lhsValue = lhsToken.GetStringValue();
            auto rhsValue = rhsToken.GetStringValue();
            if (lhsValue < rhsValue) {
                return -1;
            } else if (lhsValue > rhsValue) {
                return +1;
            } else {
                return 0;
            }
            break;
        }
        default:
            THROW_ERROR_EXCEPTION("Values of type %Qlv are not comparable",
                tokenType);
    }
}


#define DEFINE_COMPARE_ANY(TYPE, TOKEN_TYPE) \
int CompareAny##TOKEN_TYPE(char* lhsData, i32 lhsLength, TYPE rhsValue) \
{ \
    TStringBuf lhsInput(lhsData, lhsLength); \
    NYson::TStatelessLexer lexer; \
    NYson::TToken lhsToken; \
    lexer.GetToken(lhsInput, &lhsToken); \
    if (lhsToken.GetType() != NYson::ETokenType::TOKEN_TYPE) { \
        ThrowCannotCompareTypes(lhsToken.GetType(), NYson::ETokenType::TOKEN_TYPE); \
    } \
    auto lhsValue = lhsToken.Get##TOKEN_TYPE##Value(); \
    if (lhsValue < rhsValue) { \
        return -1; \
    } else if (lhsValue > rhsValue) { \
        return +1; \
    } else { \
        return 0; \
    } \
}

DEFINE_COMPARE_ANY(bool, Boolean)
DEFINE_COMPARE_ANY(i64, Int64)
DEFINE_COMPARE_ANY(ui64, Uint64)
DEFINE_COMPARE_ANY(double, Double)

int CompareAnyString(char* lhsData, i32 lhsLength, char* rhsData, i32 rhsLength)
{
    TStringBuf lhsInput(lhsData, lhsLength);
    NYson::TStatelessLexer lexer;
    NYson::TToken lhsToken;
    lexer.GetToken(lhsInput, &lhsToken);
    if (lhsToken.GetType() != NYson::ETokenType::String) {
        ThrowCannotCompareTypes(lhsToken.GetType(), NYson::ETokenType::String);
    }
    auto lhsValue = lhsToken.GetStringValue();
    TStringBuf rhsValue(rhsData, rhsLength);
    if (lhsValue < rhsValue) {
        return -1;
    } else if (lhsValue > rhsValue) {
        return +1;
    } else {
        return 0;
    }
}

void ToAny(TExpressionContext* context, TUnversionedValue* result, TUnversionedValue* value)
{
    TStringStream stream;
    NYson::TYsonWriter writer(&stream);

    switch (value->Type) {
        case EValueType::Null: {
            result->Type = EValueType::Null;
            return;
        }
        case EValueType::Any: {
            *result = *value;
            return;
        }
        case EValueType::String: {
            writer.OnStringScalar(TStringBuf(value->Data.String, value->Length));
            break;
        }
        case EValueType::Int64: {
            writer.OnInt64Scalar(value->Data.Int64);
            break;
        }
        case EValueType::Uint64: {
            writer.OnUint64Scalar(value->Data.Uint64);
            break;
        }
        case EValueType::Double: {
            writer.OnDoubleScalar(value->Data.Double);
            break;
        }
        case EValueType::Boolean: {
            writer.OnBooleanScalar(value->Data.Boolean);
            break;
        }
        default:
            Y_UNREACHABLE();
    }

    writer.Flush();
    result->Type = EValueType::Any;
    result->Length = stream.Size();
    result->Data.String = stream.Data();
    *result = context->Capture(*result);
}

////////////////////////////////////////////////////////////////////////////////

void ToLowerUTF8(TExpressionContext* context, char** result, int* resultLength, char* source, int sourceLength)
{
    auto lowered = ToLowerUTF8(TStringBuf(source, sourceLength));
    *result = AllocateBytes(context, lowered.size());
    for (int i = 0; i < lowered.size(); i++) {
        (*result)[i] = lowered[i];
    }
    *resultLength = lowered.size();
}

TFingerprint GetFarmFingerprint(const TUnversionedValue* begin, const TUnversionedValue* end)
{
    return NYT::NTableClient::GetFarmFingerprint(begin, end);
}

////////////////////////////////////////////////////////////////////////////////

} // namespace NRoutines

////////////////////////////////////////////////////////////////////////////////

using NCodegen::TRoutineRegistry;

void RegisterQueryRoutinesImpl(TRoutineRegistry* registry)
{
#define REGISTER_ROUTINE(routine) \
    registry->RegisterRoutine(#routine, NRoutines::routine)
#define REGISTER_YPATH_GET_ROUTINE(TYPE) \
    REGISTER_ROUTINE(TryGet ## TYPE); \
    REGISTER_ROUTINE(Get ## TYPE)

    REGISTER_ROUTINE(WriteRow);
    REGISTER_ROUTINE(InsertGroupRow);
    REGISTER_ROUTINE(ScanOpHelper);
    REGISTER_ROUTINE(WriteOpHelper);
    REGISTER_ROUTINE(InsertJoinRow);
    REGISTER_ROUTINE(JoinOpHelper);
    REGISTER_ROUTINE(GroupOpHelper);
    REGISTER_ROUTINE(StringHash);
    REGISTER_ROUTINE(AllocatePermanentRow);
    REGISTER_ROUTINE(AllocateBytes);
    REGISTER_ROUTINE(IsRowInArray);
    REGISTER_ROUTINE(TransformTuple);
    REGISTER_ROUTINE(SimpleHash);
    REGISTER_ROUTINE(FarmHashUint64);
    REGISTER_ROUTINE(AddRow);
    REGISTER_ROUTINE(OrderOpHelper);
    REGISTER_ROUTINE(ThrowException);
    REGISTER_ROUTINE(ThrowQueryException);
    REGISTER_ROUTINE(RegexCreate);
    REGISTER_ROUTINE(RegexDestroy);
    REGISTER_ROUTINE(RegexFullMatch);
    REGISTER_ROUTINE(RegexPartialMatch);
    REGISTER_ROUTINE(RegexReplaceFirst);
    REGISTER_ROUTINE(RegexReplaceAll);
    REGISTER_ROUTINE(RegexExtract);
    REGISTER_ROUTINE(RegexEscape);
    REGISTER_ROUTINE(ToLowerUTF8);
    REGISTER_ROUTINE(GetFarmFingerprint);
    REGISTER_ROUTINE(CompareAny);
    REGISTER_ROUTINE(CompareAnyBoolean);
    REGISTER_ROUTINE(CompareAnyInt64);
    REGISTER_ROUTINE(CompareAnyUint64);
    REGISTER_ROUTINE(CompareAnyDouble);
    REGISTER_ROUTINE(CompareAnyString);
    REGISTER_ROUTINE(ToAny);
    REGISTER_YPATH_GET_ROUTINE(Int64);
    REGISTER_YPATH_GET_ROUTINE(Uint64);
    REGISTER_YPATH_GET_ROUTINE(Double);
    REGISTER_YPATH_GET_ROUTINE(Boolean);
    REGISTER_YPATH_GET_ROUTINE(String);
    REGISTER_YPATH_GET_ROUTINE(Any);
#undef REGISTER_TRY_GET_ROUTINE
#undef REGISTER_ROUTINE

    registry->RegisterRoutine("memcmp", std::memcmp);
}

TRoutineRegistry* GetQueryRoutineRegistry()
{
    static TRoutineRegistry registry;
    static std::once_flag onceFlag;
    std::call_once(onceFlag, &RegisterQueryRoutinesImpl, &registry);
    return &registry;
}

////////////////////////////////////////////////////////////////////////////////

} // namespace NQueryClient
} // namespace NYT<|MERGE_RESOLUTION|>--- conflicted
+++ resolved
@@ -495,11 +495,6 @@
     TTernaryComparerFunction* fullTernaryComparer,
     THasherFunction* fullHasher,
     TComparerFunction* fullEqComparer,
-<<<<<<< HEAD
-    TComparerFunction* fullLessComparer,
-    THasherFunction* fullHasher,
-=======
->>>>>>> 7e84d781
     int keySize,
     void** collectRowsClosure,
     void (*collectRows)(
@@ -609,16 +604,9 @@
                     }
                     rows.clear();
 
-<<<<<<< HEAD
-            TJoinLookupRows foreignLookup(
-                InitialGroupOpHashtableCapacity,
-                fullHasher,
-                fullEqComparer);
-=======
                     if (!hasMoreData) {
                         break;
                     }
->>>>>>> 7e84d781
 
                     if (shouldWait) {
                         NProfiling::TAggregatingTimingGuard timingGuard(&context->Statistics->AsyncTime);
