--- conflicted
+++ resolved
@@ -27,7 +27,6 @@
 ////////////////////////////////////////////////////////////////////////////////
 
 DEFINE_ENUM(EExpressionKind,
-<<<<<<< HEAD
     ((None)       (0))
     ((Literal)    (1))
     ((Reference)  (2))
@@ -37,17 +36,6 @@
     ((In)         (6))
     ((Transform)  (7))
     ((Between)    (8))
-=======
-    (None)
-    (Literal)
-    (Reference)
-    (Function)
-    (UnaryOp)
-    (BinaryOp)
-    (In)
-    (Transform)
-    (Between)
->>>>>>> 8b0dae5e
 );
 
 struct TExpression
