--- conflicted
+++ resolved
@@ -612,22 +612,13 @@
     ] (TCGExprContext& builder, Value* row) {
         auto compare = [&] (bool parameter) {
             auto lhsValue = codegenLhs(builder, row);
-<<<<<<< HEAD
+            auto rhsValue = codegenRhs(builder, row);
+
             return CodegenIf<TCGExprContext, TCGValue>(
                 builder,
                 lhsValue.IsNull(),
                 [&] (TCGExprContext& builder) {
-                    auto rhsValue = codegenRhs(builder, row);
                     return CodegenIf<TCGBaseContext, TCGValue>(
-=======
-            auto rhsValue = codegenRhs(builder, row);
-
-            return CodegenIf<TCGContext, TCGValue>(
-                builder,
-                lhsValue.IsNull(),
-                [&] (TCGContext& builder) {
-                    return CodegenIf<TCGContext, TCGValue>(
->>>>>>> 6bb4b306
                         builder,
                         rhsValue.IsNull(),
                         [&] (TCGBaseContext& builder) {
@@ -648,20 +639,14 @@
                 },
                 [&] (TCGExprContext& builder) {
                     Value* lhsData = lhsValue.GetData();
-                    return CodegenIf<TCGExprContext, TCGValue>(
+                    return CodegenIf<TCGBaseContext, TCGValue>(
                         builder,
                         builder->CreateICmpEQ(lhsData, builder->getInt8(parameter)),
-                        [&] (TCGExprContext& builder) {
+                        [&] (TCGBaseContext& builder) {
                             return lhsValue;
                         },
-<<<<<<< HEAD
-                        [&] (TCGExprContext& builder) {
-                            auto rhsValue = codegenRhs(builder, row);
+                        [&] (TCGBaseContext& builder) {
                             return CodegenIf<TCGBaseContext, TCGValue>(
-=======
-                        [&] (TCGContext& builder) {
-                            return CodegenIf<TCGContext, TCGValue>(
->>>>>>> 6bb4b306
                                 builder,
                                 rhsValue.IsNull(),
                                 [&] (TCGBaseContext& builder) {
