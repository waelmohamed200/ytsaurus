#include "cg_fragment_compiler.h"
#include "private.h"
#include "cg_ir_builder.h"
#include "cg_routines.h"

#include <yt/ytlib/table_client/name_table.h>
#include <yt/ytlib/table_client/schema.h>
#include <yt/ytlib/table_client/unversioned_row.h>

#include <yt/core/codegen/module.h>
#include <yt/core/codegen/public.h>

#include <yt/core/logging/log.h>

#include <llvm/IR/Module.h>

// TODO(sandello):
//  - Implement basic logging & profiling within evaluation code
//  - Sometimes we can write through scratch space; some simple cases:
//    * int/double/null expressions only,
//    * string expressions with references (just need to copy string data)
//    It is possible to do better memory management here.
//  - TBAA is a king
//  - Capture pointers by value in ViaClosure

namespace NYT {
namespace NQueryClient {

using namespace NTableClient;
using namespace NConcurrency;

using NCodegen::TCGModule;


////////////////////////////////////////////////////////////////////////////////
// Operator helpers
//

Value* CodegenAllocateRow(TCGIRBuilderPtr& builder, size_t valueCount)
{
    Value* newRowPtr = builder->CreateAlloca(TypeBuilder<TRow, false>::get(builder->getContext()));

    size_t size = sizeof(TUnversionedRowHeader) + sizeof(TUnversionedValue) * valueCount;

    Value* newRowData = builder->CreateAlignedAlloca(
        TypeBuilder<char, false>::get(builder->getContext()),
        8,
        builder->getInt32(size));

    builder->CreateStore(
        builder->CreatePointerCast(newRowData, TypeBuilder<TRowHeader*, false>::get(builder->getContext())),
        builder->CreateConstInBoundsGEP2_32(
            nullptr,
            newRowPtr,
            0,
            TypeBuilder<TRow, false>::Fields::Header));

    Value* newRow = builder->CreateLoad(newRowPtr);

    auto headerPtr = builder->CreateExtractValue(
        newRow,
        TypeBuilder<TRow, false>::Fields::Header);

    builder->CreateStore(
        builder->getInt32(valueCount),
        builder->CreateConstInBoundsGEP2_32(
            nullptr,
            headerPtr,
            0,
            TypeBuilder<TRowHeader, false>::Fields::Count));

    builder->CreateStore(
        builder->getInt32(valueCount),
        builder->CreateConstInBoundsGEP2_32(
            nullptr,
            headerPtr,
            0,
            TypeBuilder<TRowHeader, false>::Fields::Capacity));

    return newRow;
}

void CodegenForEachRow(
    TCGContext& builder,
    Value* rows,
    Value* size,
    const TCodegenConsumer& codegenConsumer)
{
    auto* loopBB = builder->CreateBBHere("loop");
    auto* condBB = builder->CreateBBHere("cond");
    auto* endloopBB = builder->CreateBBHere("endloop");

    // index = 0
    Value* indexPtr = builder->CreateAlloca(builder->getInt64Ty(), nullptr, "indexPtr");
    builder->CreateStore(builder->getInt64(0), indexPtr);

    builder->CreateBr(condBB);

    builder->SetInsertPoint(condBB);

    // if (index != size) ...
    Value* index = builder->CreateLoad(indexPtr, "index");
    Value* condition = builder->CreateICmpNE(index, size);
    builder->CreateCondBr(condition, loopBB, endloopBB);

    builder->SetInsertPoint(loopBB);

    // row = rows[index]; consume(row);
    Value* stackState = builder->CreateStackSave("stackState");
    Value* row = builder->CreateLoad(builder->CreateGEP(rows, index, "rowPtr"), "row");
    codegenConsumer(builder, row);
    builder->CreateStackRestore(stackState);
    // index = index + 1
    builder->CreateStore(builder->CreateAdd(index, builder->getInt64(1)), indexPtr);
    builder->CreateBr(condBB);

    builder->SetInsertPoint(endloopBB);
}

////////////////////////////////////////////////////////////////////////////////
// Expressions
//

Function* CodegenGroupComparerFunction(
    const std::vector<EValueType>& types,
    const TCGModule& module)
{
    return MakeFunction<TComparerFunction>(module.GetModule(), "GroupComparer", [&] (
        TCGIRBuilderPtr& builder,
        Value* lhsRow,
        Value* rhsRow
    ) {
        auto returnIf = [&] (Value* condition) {
            auto* thenBB = builder->CreateBBHere("then");
            auto* elseBB = builder->CreateBBHere("else");
            builder->CreateCondBr(condition, thenBB, elseBB);
            builder->SetInsertPoint(thenBB);
            builder->CreateRet(builder->getInt8(0));
            builder->SetInsertPoint(elseBB);
        };

        auto codegenEqualOp = [&] (size_t index) {
            auto lhsValue = TCGValue::CreateFromRow(
                builder,
                lhsRow,
                index,
                types[index]);

            auto rhsValue = TCGValue::CreateFromRow(
                builder,
                rhsRow,
                index,
                types[index]);

            CodegenIf<TCGIRBuilderPtr>(
                builder,
                builder->CreateOr(lhsValue.IsNull(), rhsValue.IsNull()),
                [&] (TCGIRBuilderPtr& builder) {
                    returnIf(builder->CreateICmpNE(lhsValue.IsNull(), rhsValue.IsNull()));
                },
                [&] (TCGIRBuilderPtr& builder) {
                    auto* lhsData = lhsValue.GetData();
                    auto* rhsData = rhsValue.GetData();

                    switch (types[index]) {
                        case EValueType::Boolean:
                        case EValueType::Int64:
                        case EValueType::Uint64:
                            returnIf(builder->CreateICmpNE(lhsData, rhsData));
                            break;

                        case EValueType::Double:
                            returnIf(builder->CreateFCmpUNE(lhsData, rhsData));
                            break;

                        case EValueType::String: {
                            Value* lhsLength = lhsValue.GetLength();
                            Value* rhsLength = rhsValue.GetLength();

                            Value* minLength = builder->CreateSelect(
                                builder->CreateICmpULT(lhsLength, rhsLength),
                                lhsLength,
                                rhsLength);

                            Value* cmpResult = builder->CreateCall(
                                module.GetRoutine("memcmp"),
                                {
                                    lhsData,
                                    rhsData,
                                    builder->CreateZExt(minLength, builder->getSizeType())
                                });

                            returnIf(builder->CreateOr(
                                builder->CreateICmpNE(cmpResult, builder->getInt32(0)),
                                builder->CreateICmpNE(lhsLength, rhsLength)));
                            break;
                        }

                        default:
                            Y_UNREACHABLE();
                    }
                });
        };

        YCHECK(!types.empty());

        for (size_t index = 0; index < types.size(); ++index) {
            codegenEqualOp(index);
        }

        builder->CreateRet(builder->getInt8(1));
    });
}

Function* CodegenGroupHasherFunction(
    const std::vector<EValueType>& types,
    const TCGModule& module)
{
    return MakeFunction<THasherFunction>(module.GetModule(), "GroupHasher", [&] (
        TCGIRBuilderPtr& builder,
        Value* row
    ) {
        auto codegenHashOp = [&] (size_t index, TCGIRBuilderPtr& builder) -> Value* {
            auto value = TCGValue::CreateFromRow(
                builder,
                row,
                index,
                types[index]);

            auto* conditionBB = builder->CreateBBHere("condition");
            auto* thenBB = builder->CreateBBHere("then");
            auto* elseBB = builder->CreateBBHere("else");
            auto* endBB = builder->CreateBBHere("end");

            builder->CreateBr(conditionBB);

            builder->SetInsertPoint(conditionBB);
            builder->CreateCondBr(value.IsNull(), elseBB, thenBB);
            conditionBB = builder->GetInsertBlock();

            builder->SetInsertPoint(thenBB);

            Value* thenResult;

            switch (value.GetStaticType()) {
                case EValueType::Boolean:
                case EValueType::Int64:
                case EValueType::Uint64:
                    thenResult = builder->CreateCall(
                        module.GetRoutine("FarmHashUint64"),
                        {value.Cast(builder, EValueType::Uint64).GetData()});
                    break;

                case EValueType::Double:
                    thenResult = builder->CreateCall(
                        module.GetRoutine("FarmHashUint64"),
                        {value.Cast(builder, EValueType::Uint64, true).GetData()});
                    break;

                case EValueType::String:
                    thenResult = builder->CreateCall(
                        module.GetRoutine("StringHash"),
                        {
                            value.GetData(),
                            value.GetLength()
                        });
                    break;

                default:
                    Y_UNIMPLEMENTED();
            }

            builder->CreateBr(endBB);
            thenBB = builder->GetInsertBlock();

            builder->SetInsertPoint(elseBB);
            auto* elseResult = builder->getInt64(0);
            builder->CreateBr(endBB);
            elseBB = builder->GetInsertBlock();

            builder->SetInsertPoint(endBB);

            PHINode* result = builder->CreatePHI(thenResult->getType(), 2);
            result->addIncoming(thenResult, thenBB);
            result->addIncoming(elseResult, elseBB);

            return result;
        };

        auto codegenHashCombine = [&] (TCGIRBuilderPtr& builder, Value* first, Value* second) -> Value* {
            //first ^ (second + 0x9e3779b9 + (second << 6) + (second >> 2));
            return builder->CreateXor(
                first,
                builder->CreateAdd(
                    builder->CreateAdd(
                        builder->CreateAdd(second, builder->getInt64(0x9e3779b9)),
                        builder->CreateLShr(second, builder->getInt64(2))),
                    builder->CreateShl(second, builder->getInt64(6))));
        };

        YCHECK(!types.empty());
        Value* result = builder->getInt64(0);
        for (size_t index = 0; index < types.size(); ++index) {
            result = codegenHashCombine(builder, result, codegenHashOp(index, builder));
        }
        builder->CreateRet(result);
    });
}

Function* CodegenTupleComparerFunction(
    const std::vector<std::function<TCGValue(TCGIRBuilderPtr& builder, Value* row)>>& codegenArgs,
    const TCGModule& module,
    const std::vector<bool>& isDesc = std::vector<bool>())
{
    return MakeFunction<TComparerFunction>(module.GetModule(), "RowComparer", [&] (
        TCGIRBuilderPtr& builder,
        Value* lhsRow,
        Value* rhsRow
    ) {
        auto returnIf = [&] (Value* condition, const TCodegenBlock& codegenInner) {
            auto* thenBB = builder->CreateBBHere("then");
            auto* elseBB = builder->CreateBBHere("else");
            builder->CreateCondBr(condition, thenBB, elseBB);
            builder->SetInsertPoint(thenBB);
            builder->CreateRet(builder->CreateSelect(codegenInner(builder), builder->getInt8(1), builder->getInt8(0)));
            builder->SetInsertPoint(elseBB);
        };

        auto codegenEqualOrLessOp = [&] (int index) {
            const auto& codegenArg = codegenArgs[index];
            auto lhsValue = codegenArg(builder, lhsRow);
            auto rhsValue = codegenArg(builder, rhsRow);

            if (index < isDesc.size() && isDesc[index]) {
                std::swap(lhsValue, rhsValue);
            }

            auto type = lhsValue.GetStaticType();

            YCHECK(type == rhsValue.GetStaticType());

            CodegenIf<TCGIRBuilderPtr>(
                builder,
                builder->CreateOr(lhsValue.IsNull(), rhsValue.IsNull()),
                [&] (TCGIRBuilderPtr& builder) {
                    returnIf(
                        builder->CreateICmpNE(lhsValue.IsNull(), rhsValue.IsNull()),
                        [&] (TCGIRBuilderPtr& builder) {
                            return builder->CreateICmpULT(lhsValue.IsNull(), rhsValue.IsNull());
                        });
                },
                [&] (TCGIRBuilderPtr& builder) {
                    auto* lhsData = lhsValue.GetData();
                    auto* rhsData = rhsValue.GetData();

                    switch (type) {
                        case EValueType::Boolean:
                        case EValueType::Int64:
                            returnIf(
                                builder->CreateICmpNE(lhsData, rhsData),
                                [&] (TCGIRBuilderPtr& builder) {
                                    return builder->CreateICmpSLT(lhsData, rhsData);
                                });
                            break;

                        case EValueType::Uint64:
                            returnIf(
                                builder->CreateICmpNE(lhsData, rhsData),
                                [&] (TCGIRBuilderPtr& builder) {
                                    return builder->CreateICmpULT(lhsData, rhsData);
                                });
                            break;

                        case EValueType::Double:
                            returnIf(
                                builder->CreateFCmpUNE(lhsData, rhsData),
                                [&] (TCGIRBuilderPtr& builder) {
                                    return builder->CreateFCmpULT(lhsData, rhsData);
                                });
                            break;

                        case EValueType::String: {
                            Value* lhsLength = lhsValue.GetLength();
                            Value* rhsLength = rhsValue.GetLength();

                            Value* minLength = builder->CreateSelect(
                                builder->CreateICmpULT(lhsLength, rhsLength),
                                lhsLength,
                                rhsLength);

                            Value* cmpResult = builder->CreateCall(
                                module.GetRoutine("memcmp"),
                                {
                                    lhsData,
                                    rhsData,
                                    builder->CreateZExt(minLength, builder->getSizeType())
                                });

                            returnIf(
                                builder->CreateICmpNE(cmpResult, builder->getInt32(0)),
                                [&] (TCGIRBuilderPtr& builder) {
                                    return builder->CreateICmpSLT(cmpResult, builder->getInt32(0));
                                });

                            returnIf(
                                builder->CreateICmpNE(lhsLength, rhsLength),
                                [&] (TCGIRBuilderPtr& builder) {
                                    return builder->CreateICmpULT(lhsLength, rhsLength);
                                });

                            break;
                        }

                        default:
                            Y_UNREACHABLE();
                    }
                });
        };

        YCHECK(!codegenArgs.empty());

        for (int index = 0; index < codegenArgs.size(); ++index) {
            codegenEqualOrLessOp(index);
        }

        builder->CreateRet(builder->getInt8(0));
    });
}

Function* CodegenRowComparerFunction(
    const std::vector<EValueType>& types,
    const TCGModule& module)
{
    std::vector<std::function<TCGValue(TCGIRBuilderPtr& builder, Value* row)>> compareArgs;
    for (int index = 0; index < types.size(); ++index) {
        compareArgs.push_back([index, type = types[index]] (TCGIRBuilderPtr& builder, Value* row) {
            return TCGValue::CreateFromRow(
                builder,
                row,
                index,
                type);
        });
    }

    return CodegenTupleComparerFunction(compareArgs, module);
}

Value* CodegenLexicographicalCompare(
    TCGBaseContext& builder,
    Value* lhsData,
    Value* lhsLength,
    Value* rhsData,
    Value* rhsLength)
{
    Value* lhsLengthIsLess = builder->CreateICmpULT(lhsLength, rhsLength);
    Value* minLength = builder->CreateSelect(
        lhsLengthIsLess,
        lhsLength,
        rhsLength);

    Value* cmpResult = builder->CreateCall(
        builder.Module->GetRoutine("memcmp"),
        {
            lhsData,
            rhsData,
            builder->CreateZExt(minLength, builder->getSizeType())
        });

    return builder->CreateOr(
        builder->CreateICmpSLT(cmpResult, builder->getInt32(0)),
        builder->CreateAnd(
            builder->CreateICmpEQ(cmpResult, builder->getInt32(0)),
            lhsLengthIsLess));
};

TCodegenExpression MakeCodegenLiteralExpr(
    int index,
    EValueType type)
{
    return [
            index,
            type
        ] (TCGExprContext& builder, Value* row) {
            auto valuePtr = builder->CreatePointerCast(
                builder.GetOpaqueValue(index),
                TypeBuilder<TValue*, false>::get(builder->getContext()));

            return TCGValue::CreateFromLlvmValue(
                builder,
                valuePtr,
                type,
                "literal." + Twine(index))
                .Steal();

        };
}

TCodegenExpression MakeCodegenReferenceExpr(
    int index,
    EValueType type,
    Stroka name)
{
    return [
            index,
            type,
            MOVE(name)
        ] (TCGExprContext& builder, Value* row) {
            return TCGValue::CreateFromRow(
                builder,
                row,
                index,
                type,
                "reference." + Twine(name.c_str()));
        };
}

TCodegenValue MakeCodegenFunctionContext(
    int index)
{
    return [
            index
        ] (TCGBaseContext& builder) {
            return builder.GetOpaqueValue(index);
        };
}

TCodegenExpression MakeCodegenUnaryOpExpr(
    EUnaryOp opcode,
    TCodegenExpression codegenOperand,
    EValueType type,
    Stroka name)
{
    return [
        MOVE(opcode),
        MOVE(codegenOperand),
        MOVE(type),
        MOVE(name)
    ] (TCGExprContext& builder, Value* row) {
        auto operandValue = codegenOperand(builder, row);

        return CodegenIf<TCGIRBuilderPtr, TCGValue>(
            builder,
            operandValue.IsNull(),
            [&] (TCGIRBuilderPtr& builder) {
                return TCGValue::CreateNull(builder, type);
            },
            [&] (TCGIRBuilderPtr& builder) {
                auto operandType = operandValue.GetStaticType();
                Value* operandData = operandValue.GetData();
                Value* evalData = nullptr;

                switch(opcode) {
                    case EUnaryOp::Plus:
                        evalData = operandData;
                        break;

                    case EUnaryOp::Minus:
                        switch (operandType) {
                            case EValueType::Int64:
                            case EValueType::Uint64:
                                evalData = builder->CreateSub(builder->getInt64(0), operandData);
                                break;
                            case EValueType::Double:
                                evalData = builder->CreateFSub(ConstantFP::get(builder->getDoubleTy(), 0.0), operandData);
                                break;
                            default:
                                Y_UNREACHABLE();
                        }
                        break;


                    case EUnaryOp::BitNot:
                        evalData = builder->CreateNot(operandData);
                        break;

                    case EUnaryOp::Not:
                        evalData = builder->CreateXor(
                            builder->CreateZExtOrBitCast(
                                builder->getTrue(),
                                TDataTypeBuilder::TBoolean::get(builder->getContext())),
                            operandData);
                        break;

                    default:
                        Y_UNREACHABLE();
                }

                return TCGValue::CreateFromValue(
                    builder,
                    builder->getFalse(),
                    nullptr,
                    evalData,
                    type);
            },
            Twine(name.c_str()));
    };
}

<<<<<<< HEAD
TCodegenExpression MakeCodegenRelationalBinaryOpExpr(
=======
TCodegenExpression MakeCodegenLogicalBinaryOpExpr(
>>>>>>> c825ef25
    EBinaryOp opcode,
    TCodegenExpression codegenLhs,
    TCodegenExpression codegenRhs,
    EValueType type,
    Stroka name)
{
    return [
        MOVE(opcode),
        MOVE(codegenLhs),
        MOVE(codegenRhs),
        MOVE(type),
        MOVE(name)
<<<<<<< HEAD
    ] (TCGExprContext& builder, Value* row) {
        auto nameTwine = Twine(name.c_str());
        auto lhsValue = codegenLhs(builder, row);
        auto rhsValue = codegenRhs(builder, row);

        #define CMP_OP(opcode, optype) \
            case EBinaryOp::opcode: \
                evalData = builder->CreateZExtOrBitCast( \
                    builder->Create##optype(lhsData, rhsData), \
                    TDataTypeBuilder::TBoolean::get(builder->getContext())); \
                break;

        auto compareNulls = [&] () {
            Value* lhsData = lhsValue.IsNull();
            Value* rhsData = rhsValue.IsNull();
            Value* evalData = nullptr;

            switch (opcode) {
                CMP_OP(Equal, ICmpEQ)
                CMP_OP(NotEqual, ICmpNE)
                CMP_OP(Less, ICmpSLT)
                CMP_OP(LessOrEqual, ICmpSLE)
                CMP_OP(Greater, ICmpSGT)
                CMP_OP(GreaterOrEqual, ICmpSGE)
                default:
                    Y_UNREACHABLE();
            }

            return TCGValue::CreateFromValue(
                builder,
                builder->getFalse(),
                nullptr,
                evalData,
                type);
        };
=======
    ] (TCGContext& builder, Value* row) {
        auto compare = [&] (bool parameter) {
            auto lhsValue = codegenLhs(builder, row);
            return CodegenIf<TCGContext, TCGValue>(
                builder,
                lhsValue.IsNull(),
                [&] (TCGContext& builder) {
                    auto rhsValue = codegenRhs(builder, row);
                    return CodegenIf<TCGContext, TCGValue>(
                        builder,
                        rhsValue.IsNull(),
                        [&] (TCGContext& builder) {
                            return TCGValue::CreateNull(builder, type);
                        },
                        [&] (TCGContext& builder) {
                            Value* rhsData = rhsValue.GetData();
                            return CodegenIf<TCGContext, TCGValue>(
                                builder,
                                builder.CreateICmpEQ(rhsData, builder.getInt8(parameter)),
                                [&] (TCGContext& builder) {
                                    return rhsValue;
                                },
                                [&] (TCGContext& builder) {
                                    return TCGValue::CreateNull(builder, type);
                                });
                        });
                },
                [&] (TCGContext& builder) {
                    Value* lhsData = lhsValue.GetData();
                    return CodegenIf<TCGContext, TCGValue>(
                        builder,
                        builder.CreateICmpEQ(lhsData, builder.getInt8(parameter)),
                        [&] (TCGContext& builder) {
                            return lhsValue;
                        },
                        [&] (TCGContext& builder) {
                            auto rhsValue = codegenRhs(builder, row);
                            return CodegenIf<TCGContext, TCGValue>(
                                builder,
                                rhsValue.IsNull(),
                                [&] (TCGContext& builder) {
                                    return TCGValue::CreateNull(builder, type);
                                },
                                [&] (TCGContext& builder) {
                                    return rhsValue;
                                });
                        });
                });
        };

        switch (opcode) {
            case EBinaryOp::And:
                return compare(false);
            case EBinaryOp::Or:
                return compare(true);
            default:
                YUNREACHABLE();
        }
    };
}

TCodegenExpression MakeCodegenBinaryOpExpr(
    EBinaryOp opcode,
    TCodegenExpression codegenLhs,
    TCodegenExpression codegenRhs,
    EValueType type,
    Stroka name)
{
    if (IsLogicalBinaryOp(opcode)) {
        return MakeCodegenLogicalBinaryOpExpr(
            opcode,
            std::move(codegenLhs),
            std::move(codegenRhs),
            type,
            std::move(name));
    } else if (IsRelationalBinaryOp(opcode)) {
        return [
            MOVE(opcode),
            MOVE(codegenLhs),
            MOVE(codegenRhs),
            MOVE(type),
            MOVE(name)
        ] (TCGContext& builder, Value* row) {
            auto nameTwine = Twine(name.c_str());
            auto lhsValue = codegenLhs(builder, row);
            auto rhsValue = codegenRhs(builder, row);

            #define CMP_OP(opcode, optype) \
                case EBinaryOp::opcode: \
                    evalData = builder.CreateZExtOrBitCast( \
                        builder.Create##optype(lhsData, rhsData), \
                        TDataTypeBuilder::TBoolean::get(builder.getContext())); \
                    break;
>>>>>>> c825ef25

        return CodegenIf<TCGBaseContext, TCGValue>(
            builder,
            lhsValue.IsNull(),
            [&] (TCGBaseContext& builder) {

                return compareNulls();
            },
            [&] (TCGBaseContext& builder) {

                return CodegenIf<TCGBaseContext, TCGValue>(
                    builder,
                    rhsValue.IsNull(),
                    [&] (TCGBaseContext& builder) {

                        return compareNulls();
                    },
                    [&] (TCGBaseContext& builder) {

                        YCHECK(lhsValue.GetStaticType() == rhsValue.GetStaticType());
                        auto operandType = lhsValue.GetStaticType();

                        Value* lhsData = lhsValue.GetData();
                        Value* rhsData = rhsValue.GetData();
                        Value* evalData = nullptr;

                        switch (operandType) {

                            case EValueType::Boolean:
                            case EValueType::Int64:
                                switch (opcode) {
                                    CMP_OP(Equal, ICmpEQ)
                                    CMP_OP(NotEqual, ICmpNE)
                                    CMP_OP(Less, ICmpSLT)
                                    CMP_OP(LessOrEqual, ICmpSLE)
                                    CMP_OP(Greater, ICmpSGT)
                                    CMP_OP(GreaterOrEqual, ICmpSGE)
                                    default:
                                        Y_UNREACHABLE();
                                }
                                break;
                            case EValueType::Uint64:
                                switch (opcode) {
                                    CMP_OP(Equal, ICmpEQ)
                                    CMP_OP(NotEqual, ICmpNE)
                                    CMP_OP(Less, ICmpULT)
                                    CMP_OP(LessOrEqual, ICmpULE)
                                    CMP_OP(Greater, ICmpUGT)
                                    CMP_OP(GreaterOrEqual, ICmpUGE)
                                    default:
                                        Y_UNREACHABLE();
                                }
                                break;
                            case EValueType::Double:
                                switch (opcode) {
                                    CMP_OP(Equal, FCmpUEQ)
                                    CMP_OP(NotEqual, FCmpUNE)
                                    CMP_OP(Less, FCmpULT)
                                    CMP_OP(LessOrEqual, FCmpULE)
                                    CMP_OP(Greater, FCmpUGT)
                                    CMP_OP(GreaterOrEqual, FCmpUGE)
                                    default:
                                        Y_UNREACHABLE();
                                }
                                break;
                            case EValueType::String: {
                                Value* lhsLength = lhsValue.GetLength();
                                Value* rhsLength = rhsValue.GetLength();

                                auto codegenEqual = [&] () {
                                    return CodegenIf<TCGBaseContext, Value*>(
                                        builder,
                                        builder->CreateICmpEQ(lhsLength, rhsLength),
                                        [&] (TCGBaseContext& builder) {
                                            Value* minLength = builder->CreateSelect(
                                                builder->CreateICmpULT(lhsLength, rhsLength),
                                                lhsLength,
                                                rhsLength);

                                            Value* cmpResult = builder->CreateCall(
                                                builder.Module->GetRoutine("memcmp"),
                                                {
                                                    lhsData,
                                                    rhsData,
                                                    builder->CreateZExt(minLength, builder->getSizeType())
                                                });

                                            return builder->CreateICmpEQ(cmpResult, builder->getInt32(0));
                                        },
                                        [&] (TCGBaseContext& builder) {
                                            return builder->getFalse();
                                        });
                                };

                                switch (opcode) {
                                    case EBinaryOp::Equal:
                                        evalData = codegenEqual();
                                        break;
                                    case EBinaryOp::NotEqual:
                                        evalData = builder->CreateNot(codegenEqual());
                                        break;
                                    case EBinaryOp::Less:
                                        evalData = CodegenLexicographicalCompare(builder, lhsData, lhsLength, rhsData, rhsLength);
                                        break;
                                    case EBinaryOp::Greater:
                                        evalData = CodegenLexicographicalCompare(builder, rhsData, rhsLength, lhsData, lhsLength);
                                        break;
                                    case EBinaryOp::LessOrEqual:
                                        evalData =  builder->CreateNot(
                                            CodegenLexicographicalCompare(builder, rhsData, rhsLength, lhsData, lhsLength));
                                        break;
                                    case EBinaryOp::GreaterOrEqual:
                                        evalData = builder->CreateNot(
                                            CodegenLexicographicalCompare(builder, lhsData, lhsLength, rhsData, rhsLength));
                                        break;
                                    default:
                                        Y_UNREACHABLE();
                                }

                                evalData = builder->CreateZExtOrBitCast(
                                    evalData,
                                    TDataTypeBuilder::TBoolean::get(builder->getContext()));
                                break;
                            }
                            default:
                                Y_UNREACHABLE();
                        }

                        return TCGValue::CreateFromValue(
                            builder,
                            builder->getFalse(),
                            nullptr,
                            evalData,
                            type);
                    });
            },
            nameTwine);

            #undef CMP_OP
    };
}

TCodegenExpression MakeCodegenArithmeticBinaryOpExpr(
    EBinaryOp opcode,
    TCodegenExpression codegenLhs,
    TCodegenExpression codegenRhs,
    EValueType type,
    Stroka name)
{
    return [
        MOVE(opcode),
        MOVE(codegenLhs),
        MOVE(codegenRhs),
        MOVE(type),
        MOVE(name)
    ] (TCGExprContext& builder, Value* row) {
        auto nameTwine = Twine(name.c_str());

        auto lhsValue = codegenLhs(builder, row);

        return CodegenIf<TCGExprContext, TCGValue>(
            builder,
            lhsValue.IsNull(),
            [&] (TCGExprContext& builder) {
                return TCGValue::CreateNull(builder, type);
            },
            [&] (TCGExprContext& builder) {
                auto rhsValue = codegenRhs(builder, row);

<<<<<<< HEAD
                return CodegenIf<TCGBaseContext, TCGValue>(
                    builder,
                    rhsValue.IsNull(),
                    [&] (TCGBaseContext& builder) {
                        return TCGValue::CreateNull(builder, type);
                    },
                    [&] (TCGBaseContext& builder) {
                        YCHECK(lhsValue.GetStaticType() == rhsValue.GetStaticType());
                        auto operandType = lhsValue.GetStaticType();

                        Value* lhsData = lhsValue.GetData();
                        Value* rhsData = rhsValue.GetData();
                        Value* evalData = nullptr;

                        #define OP(opcode, optype) \
                            case EBinaryOp::opcode: \
                                evalData = builder->Create##optype(lhsData, rhsData); \
                                break;
=======
                    return CodegenIf<TCGContext, TCGValue>(
                        builder,
                        rhsValue.IsNull(),
                        [&] (TCGContext& builder) {
                            return TCGValue::CreateNull(builder, type);
                        },
                        [&] (TCGContext& builder) {
                            YCHECK(lhsValue.GetStaticType() == rhsValue.GetStaticType());
                            auto operandType = lhsValue.GetStaticType();

                            Value* lhsData = lhsValue.GetData();
                            Value* rhsData = rhsValue.GetData();
                            Value* evalData = nullptr;

                            #define OP(opcode, optype) \
                                case EBinaryOp::opcode: \
                                    evalData = builder.Create##optype(lhsData, rhsData); \
                                    break;

                            switch (operandType) {

                                case EValueType::Int64:
                                    switch (opcode) {
                                        OP(Plus, Add)
                                        OP(Minus, Sub)
                                        OP(Multiply, Mul)
                                        OP(Divide, SDiv)
                                        OP(Modulo, SRem)
                                        OP(BitAnd, And)
                                        OP(BitOr, Or)
                                        OP(LeftShift, Shl)
                                        OP(RightShift, LShr)
                                        default:
                                            YUNREACHABLE();
                                    }
                                    break;
                                case EValueType::Uint64:
                                    switch (opcode) {
                                        OP(Plus, Add)
                                        OP(Minus, Sub)
                                        OP(Multiply, Mul)
                                        OP(Divide, UDiv)
                                        OP(Modulo, URem)
                                        OP(BitAnd, And)
                                        OP(BitOr, Or)
                                        OP(And, And)
                                        OP(Or, Or)
                                        OP(LeftShift, Shl)
                                        OP(RightShift, LShr)
                                        default:
                                            YUNREACHABLE();
                                    }
                                    break;
                                case EValueType::Double:
                                    switch (opcode) {
                                        OP(Plus, FAdd)
                                        OP(Minus, FSub)
                                        OP(Multiply, FMul)
                                        OP(Divide, FDiv)
                                        default:
                                            YUNREACHABLE();
                                    }
                                    break;
                                default:
                                    YUNREACHABLE();
                            }
>>>>>>> c825ef25


                        auto checkZero = [&] (Value* value) {
                            CodegenIf<TCGBaseContext>(
                                builder,
                                builder->CreateIsNull(value),
                                [] (TCGBaseContext& builder) {
                                    builder->CreateCall(
                                        builder.Module->GetRoutine("ThrowQueryException"),
                                        {
                                            builder->CreateGlobalStringPtr("Division by zero")
                                        });
                                });
                        };

                        #define OP_ZERO_CHECKED(opcode, optype) \
                            case EBinaryOp::opcode: \
                                checkZero(rhsData); \
                                evalData = builder->Create##optype(lhsData, rhsData); \
                                break;

                        switch (operandType) {

                            case EValueType::Boolean:
                            case EValueType::Int64:
                                switch (opcode) {
                                    OP(Plus, Add)
                                    OP(Minus, Sub)
                                    OP(Multiply, Mul)
                                    OP_ZERO_CHECKED(Divide, SDiv)
                                    OP_ZERO_CHECKED(Modulo, SRem)
                                    OP(BitAnd, And)
                                    OP(BitOr, Or)
                                    OP(And, And)
                                    OP(Or, Or)
                                    OP(LeftShift, Shl)
                                    OP(RightShift, LShr)
                                    default:
                                        Y_UNREACHABLE();
                                }
                                break;
                            case EValueType::Uint64:
                                switch (opcode) {
                                    OP(Plus, Add)
                                    OP(Minus, Sub)
                                    OP(Multiply, Mul)
                                    OP_ZERO_CHECKED(Divide, UDiv)
                                    OP_ZERO_CHECKED(Modulo, URem)
                                    OP(BitAnd, And)
                                    OP(BitOr, Or)
                                    OP(And, And)
                                    OP(Or, Or)
                                    OP(LeftShift, Shl)
                                    OP(RightShift, LShr)
                                    default:
                                        Y_UNREACHABLE();
                                }
                                break;
                            case EValueType::Double:
                                switch (opcode) {
                                    OP(Plus, FAdd)
                                    OP(Minus, FSub)
                                    OP(Multiply, FMul)
                                    OP(Divide, FDiv)
                                    default:
                                        Y_UNREACHABLE();
                                }
                                break;
                            default:
                                Y_UNREACHABLE();
                        }

                        #undef OP

                        return TCGValue::CreateFromValue(
                            builder,
                            builder->getFalse(),
                            nullptr,
                            evalData,
                            type);
                    });
           },
            nameTwine);
    };
}

TCodegenExpression MakeCodegenBinaryOpExpr(
    EBinaryOp opcode,
    TCodegenExpression codegenLhs,
    TCodegenExpression codegenRhs,
    EValueType type,
    Stroka name)
{
    if (IsRelationalBinaryOp(opcode)) {
        return MakeCodegenRelationalBinaryOpExpr(
            opcode,
            std::move(codegenLhs),
            std::move(codegenRhs),
            type,
            std::move(name));
    } else {
        return MakeCodegenArithmeticBinaryOpExpr(
            opcode,
            std::move(codegenLhs),
            std::move(codegenRhs),
            type,
            std::move(name));
    }
}

TCodegenExpression MakeCodegenInOpExpr(
    std::vector<TCodegenExpression> codegenArgs,
    int arrayIndex)
{
    return [
        MOVE(codegenArgs),
        MOVE(arrayIndex)
    ] (TCGExprContext& builder, Value* row) {
        size_t keySize = codegenArgs.size();

        Value* newRow = CodegenAllocateRow(builder, keySize);

        std::vector<EValueType> keyTypes;
        for (int index = 0; index < keySize; ++index) {
            auto id = index;
            auto value = codegenArgs[index](builder, row);
            keyTypes.push_back(value.GetStaticType());
            value.StoreToRow(builder, newRow, index, id);
        }

        Value* result = builder->CreateCall(
            builder.Module->GetRoutine("IsRowInArray"),
            {
                CodegenRowComparerFunction(keyTypes, *builder.Module),
                newRow,
                builder.GetOpaqueValue(arrayIndex)
            });

        return TCGValue::CreateFromValue(
            builder,
            builder->getFalse(),
            nullptr,
            result,
            EValueType::Boolean);
    };
}

////////////////////////////////////////////////////////////////////////////////
// Operators
//

void CodegenScanOp(
    TCGOperatorContext& builder,
    const TCodegenConsumer& codegenConsumer)
{
    auto consume = MakeClosure<void(TRowBuffer*, TRow*, i64)>(builder, "ScanOpInner", [&] (
        TCGOperatorContext& builder,
        Value* buffer,
        Value* rows,
        Value* size
    ) {
        TCGContext innerBulder(builder, buffer);
        CodegenForEachRow(innerBulder, rows, size, codegenConsumer);
        innerBulder->CreateRetVoid();
    });

    builder->CreateCall(
        builder.Module->GetRoutine("ScanOpHelper"),
        {
            builder.GetExecutionContext(),
            consume.ClosurePtr,
            consume.Function
        });
}

TCodegenSource MakeCodegenJoinOp(
    int index,
    std::vector<std::pair<TCodegenExpression, bool>> equations,
    TCodegenSource codegenSource)
{
    return [
        index,
        MOVE(equations),
        codegenSource = std::move(codegenSource)
    ] (TCGOperatorContext& builder, const TCodegenConsumer& codegenConsumer) {
        int lookupKeySize = equations.size();
        std::vector<EValueType> lookupKeyTypes(lookupKeySize);

        auto collectRows = MakeClosure<void(TJoinClosure*, TRowBuffer*)>(builder, "CollectRows", [&] (
            TCGOperatorContext& builder,
            Value* joinClosure,
            Value* buffer
        ) {
            Value* keyPtr = builder->CreateAlloca(TypeBuilder<TRow, false>::get(builder->getContext()));
            builder->CreateCall(
                builder.Module->GetRoutine("AllocatePermanentRow"),
                {
                    builder.GetExecutionContext(),
                    buffer,
                    builder->getInt32(lookupKeySize),
                    keyPtr
                });

            codegenSource(
                builder,
                [&] (TCGContext& builder, Value* row) {
                    Value* keyPtrRef = builder->ViaClosure(keyPtr);
                    Value* keyRef = builder->CreateLoad(keyPtrRef);

                    for (int column = 0; column < lookupKeySize; ++column) {
                        if (!equations[column].second) {
                            auto joinKeyValue = equations[column].first(builder, row);
                            lookupKeyTypes[column] = joinKeyValue.GetStaticType();
                            joinKeyValue.StoreToRow(builder, keyRef, column, column);
                        }
                    }

                    for (int column = 0; column < lookupKeySize; ++column) {
                        if (equations[column].second) {
                            auto evaluatedColumn = equations[column].first(builder, keyRef);
                            lookupKeyTypes[column] = evaluatedColumn.GetStaticType();
                            evaluatedColumn.StoreToRow(builder, keyRef, column, column);
                        }
                    }

                    Value* joinClosureRef = builder->ViaClosure(joinClosure);

                    builder->CreateCall(
                        builder.Module->GetRoutine("InsertJoinRow"),
                        {
                            builder.GetExecutionContext(),
                            joinClosureRef,
                            keyPtrRef,
                            row
                        });
                });

            builder->CreateRetVoid();
        });


        auto consumeJoinedRows = MakeClosure<void(TRowBuffer*, TRow*, i64)>(builder, "ConsumeJoinedRows", [&] (
            TCGOperatorContext& builder,
            Value* buffer,
            Value* joinedRows,
            Value* size
        ) {
            TCGContext innerBuilder(builder, buffer);
            CodegenForEachRow(
                innerBuilder,
                joinedRows,
                size,
                codegenConsumer);

            innerBuilder->CreateRetVoid();
        });

        builder->CreateCall(
            builder.Module->GetRoutine("JoinOpHelper"),
            {
                builder.GetExecutionContext(),
                builder.GetOpaqueValue(index),

                CodegenGroupHasherFunction(lookupKeyTypes, *builder.Module),
                CodegenGroupComparerFunction(lookupKeyTypes, *builder.Module),
                CodegenRowComparerFunction(lookupKeyTypes, *builder.Module),
                builder->getInt32(lookupKeySize),

                collectRows.ClosurePtr,
                collectRows.Function,

                consumeJoinedRows.ClosurePtr,
                consumeJoinedRows.Function
            });
    };
}

TCodegenSource MakeCodegenFilterOp(
    TCodegenExpression codegenPredicate,
    TCodegenSource codegenSource)
{
    return [
        MOVE(codegenPredicate),
        codegenSource = std::move(codegenSource)
    ] (TCGOperatorContext& builder, const TCodegenConsumer& codegenConsumer) {
        codegenSource(
            builder,
            [&] (TCGContext& builder, Value* row) {
                auto predicateResult = codegenPredicate(builder, row);

<<<<<<< HEAD
                Value* result = builder->CreateZExtOrBitCast(
                    predicateResult.GetData(),
                    builder->getInt64Ty());

                auto* ifBB = builder->CreateBBHere("if");
                auto* endifBB = builder->CreateBBHere("endif");

                builder->CreateCondBr(
                    builder->CreateICmpNE(result, builder->getInt64(0)),
=======
                auto* ifBB = builder.CreateBBHere("if");
                auto* endifBB = builder.CreateBBHere("endif");

                auto* notIsNull = builder.CreateNot(predicateResult.IsNull());
                auto* isTrue = builder.CreateICmpEQ(predicateResult.GetData(), builder.getInt8(true));

                builder.CreateCondBr(
                    builder.CreateAnd(notIsNull, isTrue),
>>>>>>> c825ef25
                    ifBB,
                    endifBB);

                builder->SetInsertPoint(ifBB);
                codegenConsumer(builder, row);
                builder->CreateBr(endifBB);

                builder->SetInsertPoint(endifBB);
            });
    };
}

TCodegenSource MakeCodegenProjectOp(
    std::vector<TCodegenExpression> codegenArgs,
    TCodegenSource codegenSource)
{
    return [
        MOVE(codegenArgs),
        codegenSource = std::move(codegenSource)
    ] (TCGOperatorContext& builder, const TCodegenConsumer& codegenConsumer) {
        int projectionCount = codegenArgs.size();

        Value* newRow = CodegenAllocateRow(builder, projectionCount);

        codegenSource(
            builder,
            [&] (TCGContext& builder, Value* row) {
                Value* newRowRef = builder->ViaClosure(newRow);

                for (int index = 0; index < projectionCount; ++index) {
                    auto id = index;

                    codegenArgs[index](builder, row)
                        .StoreToRow(builder, newRowRef, index, id);
                }

                codegenConsumer(builder, newRowRef);
            });
    };
}

std::function<void(TCGContext&, Value*, Value*)> MakeCodegenEvaluateGroups(
    std::vector<TCodegenExpression> codegenGroupExprs,
    std::vector<EValueType> nullTypes)
{
    return [
        MOVE(codegenGroupExprs),
        MOVE(nullTypes)
    ] (TCGContext& builder, Value* srcRow, Value* dstRow) {
        for (int index = 0; index < codegenGroupExprs.size(); index++) {
            auto value = codegenGroupExprs[index](builder, srcRow);
            value.StoreToRow(builder, dstRow, index, index);
        }

        size_t offset = codegenGroupExprs.size();
        for (int index = 0; index < nullTypes.size(); ++index) {
            TCGValue::CreateNull(builder, nullTypes[index])
                .StoreToRow(builder, dstRow, offset + index, offset + index);
        }
    };
}

std::function<void(TCGContext&, Value*, Value*)> MakeCodegenEvaluateAggregateArgs(
    size_t keySize,
    std::vector<TCodegenExpression> codegenAggregateExprs)
{
    return [
        keySize,
        MOVE(codegenAggregateExprs)
    ] (TCGContext& builder, Value* srcRow, Value* dstRow) {
        for (int index = 0; index < codegenAggregateExprs.size(); index++) {
            auto id = keySize + index;
            auto value = codegenAggregateExprs[index](builder, srcRow);
            value.StoreToRow(builder, dstRow, keySize + index, id);
        }
    };
}

std::function<void(TCGContext& builder, Value* row)> MakeCodegenAggregateInitialize(
    std::vector<TCodegenAggregate> codegenAggregates,
    int keySize)
{
    return [
        MOVE(codegenAggregates),
        keySize
    ] (TCGContext& builder, Value* row) {
        for (int index = 0; index < codegenAggregates.size(); index++) {
            auto id = keySize + index;
            auto initState = codegenAggregates[index].Initialize(
                builder,
                row);
            initState.StoreToRow(
                builder,
                row,
                keySize + index,
                id);
        }
    };
}

std::function<void(TCGContext& builder, Value*, Value*)> MakeCodegenAggregateUpdate(
    std::vector<TCodegenAggregate> codegenAggregates,
    int keySize,
    bool isMerge)
{
    return [
        MOVE(codegenAggregates),
        keySize,
        isMerge
    ] (TCGContext& builder, Value* newRow, Value* groupRow) {
        for (int index = 0; index < codegenAggregates.size(); index++) {
            auto aggState = builder->CreateConstInBoundsGEP1_32(
                nullptr,
                CodegenValuesPtrFromRow(builder, groupRow),
                keySize + index);
            auto newValue = builder->CreateConstInBoundsGEP1_32(
                nullptr,
                CodegenValuesPtrFromRow(builder, newRow),
                keySize + index);

            auto id = keySize + index;
            TCodegenAggregateUpdate updateFunction;
            if (isMerge) {
                updateFunction = codegenAggregates[index].Merge;
            } else {
                updateFunction = codegenAggregates[index].Update;
            }
            updateFunction(
                builder,
                aggState,
                newValue)
                .StoreToRow(
                    builder,
                    groupRow,
                    keySize + index,
                    id);
        }
    };
}

std::function<void(TCGContext& builder, Value* row)> MakeCodegenAggregateFinalize(
    std::vector<TCodegenAggregate> codegenAggregates,
    int keySize,
    bool isFinal)
{
    return [
        MOVE(codegenAggregates),
        keySize,
        isFinal
    ] (TCGContext& builder, Value* row) {
        if (!isFinal) {
            return;
        }
        for (int index = 0; index < codegenAggregates.size(); index++) {
            auto id = keySize + index;
            auto valuesPtr = CodegenValuesPtrFromRow(builder, row);
            auto resultValue = codegenAggregates[index].Finalize(
                builder,
                builder->CreateConstInBoundsGEP1_32(
                    nullptr,
                    valuesPtr,
                    keySize + index));
            resultValue.StoreToRow(
                builder,
                row,
                keySize + index,
                id);
        }
    };
}

TCodegenSource MakeCodegenGroupOp(
    std::function<void(TCGContext&, Value*)> codegenInitialize,
    std::function<void(TCGContext&, Value*, Value*)> codegenEvaluateGroups,
    std::function<void(TCGContext&, Value*, Value*)> codegenEvaluateAggregateArgs,
    std::function<void(TCGContext&, Value*, Value*)> codegenUpdate,
    std::function<void(TCGContext&, Value*)> codegenFinalize,
    TCodegenSource codegenSource,
    std::vector<EValueType> keyTypes,
    bool isMerge,
    int groupRowSize,
    bool appendToSource,
    bool checkNulls)
{
    // codegenInitialize calls the aggregates' initialisation functions
    // codegenEvaluateGroups evaluates the group expressions
    // codegenEvaluateAggregateArgs evaluates the aggregates' arguments
    // codegenUpdate calls the aggregates' update or merge functions
    // codegenFinalize calls the aggregates' finalize functions if needed
    return [
        MOVE(codegenInitialize),
        MOVE(codegenEvaluateGroups),
        MOVE(codegenEvaluateAggregateArgs),
        MOVE(codegenUpdate),
        MOVE(codegenFinalize),
        MOVE(codegenSource),
        MOVE(keyTypes),
        isMerge,
        groupRowSize,
        appendToSource,
        checkNulls
    ] (TCGOperatorContext& builder, const TCodegenConsumer& codegenConsumer) {
        auto collect = MakeClosure<void(TGroupByClosure*, TRowBuffer*)>(builder, "CollectGroups", [&] (
            TCGOperatorContext& builder,
            Value* groupByClosure,
            Value* buffer
        ) {
            Value* newRowPtr = builder->CreateAlloca(TypeBuilder<TRow, false>::get(builder->getContext()));

            builder->CreateCall(
                builder.Module->GetRoutine("AllocatePermanentRow"),
                {
                    builder.GetExecutionContext(),
                    buffer,
                    builder->getInt32(groupRowSize),
                    newRowPtr
                });

            codegenSource(
                builder,
                [&] (TCGContext& builder, Value* row) {
                    if (appendToSource) {
                        codegenConsumer(builder, row);
                    }

                    Value* bufferRef = builder->ViaClosure(buffer);
                    Value* newRowPtrRef = builder->ViaClosure(newRowPtr);
                    Value* newRowRef = builder->CreateLoad(newRowPtrRef);

                    codegenEvaluateGroups(builder, row, newRowRef);

                    Value* groupByClosureRef = builder->ViaClosure(groupByClosure);

                    auto groupRowPtr = builder->CreateCall(
                        builder.Module->GetRoutine("InsertGroupRow"),
                        {
                            builder.GetExecutionContext(),
                            groupByClosureRef,
                            newRowRef
                        });

                    auto groupRow = builder->CreateLoad(groupRowPtr);

                    auto inserted = builder->CreateICmpEQ(
                        builder->CreateExtractValue(
                            groupRow,
                            TypeBuilder<TRow, false>::Fields::Header),
                        builder->CreateExtractValue(
                            newRowRef,
                            TypeBuilder<TRow, false>::Fields::Header));

                    TCGContext innerBuilder(builder, bufferRef);

                    CodegenIf<TCGContext>(
                        innerBuilder,
                        inserted,
                        [&] (TCGContext& builder) {
                            codegenInitialize(builder, groupRow);

                            builder->CreateCall(
                                builder.Module->GetRoutine("AllocatePermanentRow"),
                                {
                                    builder.GetExecutionContext(),
                                    bufferRef,
                                    builder->getInt32(groupRowSize),
                                    newRowPtrRef
                                });
                        });

                    // Here *newRowPtrRef != groupRow.
                    if (!isMerge) {
                        auto newRow = builder->CreateLoad(newRowPtrRef);
                        codegenEvaluateAggregateArgs(builder, row, newRow);
                        codegenUpdate(innerBuilder, newRow, groupRow);
                    } else {
                        codegenUpdate(innerBuilder, row, groupRow);
                    }

                });

            builder->CreateRetVoid();
        });

        auto consume = MakeClosure<void(TRowBuffer*, TRow*, i64)>(builder, "Consume", [&] (
            TCGOperatorContext& builder,
            Value* buffer,
            Value* finalGroupedRows,
            Value* size
        ) {
            auto codegenFinalizingConsumer = [
                MOVE(codegenConsumer),
                MOVE(codegenFinalize)
            ] (TCGContext& builder, Value* row) {
                codegenFinalize(builder, row);
                codegenConsumer(builder, row);
            };

            TCGContext innerBuilder(builder, buffer);
            CodegenForEachRow(
                innerBuilder,
                finalGroupedRows,
                size,
                codegenFinalizingConsumer);

            innerBuilder->CreateRetVoid();
        });

        builder->CreateCall(
            builder.Module->GetRoutine("GroupOpHelper"),
            {
                builder.GetExecutionContext(),
                CodegenGroupHasherFunction(keyTypes, *builder.Module),
                CodegenGroupComparerFunction(keyTypes, *builder.Module),
                builder->getInt32(keyTypes.size()),
                builder->getInt8(checkNulls),

                collect.ClosurePtr,
                collect.Function,

                consume.ClosurePtr,
                consume.Function,
            });

    };
}

TCodegenSource MakeCodegenOrderOp(
    std::vector<TCodegenExpression> codegenExprs,
    std::vector<EValueType> sourceSchema,
    TCodegenSource codegenSource,
    const std::vector<bool>& isDesc)
{
    return [
        isDesc,
        MOVE(codegenExprs),
        MOVE(sourceSchema),
        codegenSource = std::move(codegenSource)
    ] (TCGOperatorContext& builder, const TCodegenConsumer& codegenConsumer) {
        auto schemaSize = sourceSchema.size();
        std::vector<EValueType> orderColumnTypes;

        auto collectRows = MakeClosure<void(TTopCollector*)>(builder, "CollectRows", [&] (
            TCGOperatorContext& builder,
            Value* topCollector
        ) {
            Value* newRow = CodegenAllocateRow(builder, schemaSize + codegenExprs.size());

            codegenSource(
                builder,
                [&] (TCGContext& builder, Value* row) {
                    Value* topCollectorRef = builder->ViaClosure(topCollector);
                    Value* newRowRef = builder->ViaClosure(newRow);

                    for (size_t index = 0; index < schemaSize; ++index) {
                        auto type = sourceSchema[index];
                        TCGValue::CreateFromRow(
                            builder,
                            row,
                            index,
                            type)
                            .StoreToRow(builder, newRowRef, index, index);
                    }

                    for (size_t index = 0; index < codegenExprs.size(); ++index) {
                        auto columnIndex = schemaSize + index;

                        auto orderValue = codegenExprs[index](builder, row);
                        orderColumnTypes.push_back(orderValue.GetStaticType());

                        orderValue.StoreToRow(builder, newRowRef, columnIndex, columnIndex);
                    }

                    builder->CreateCall(
                        builder.Module->GetRoutine("AddRow"),
                        {topCollectorRef, newRowRef});
                });

            builder->CreateRetVoid();
        });

        auto consumeOrderedRows = MakeClosure<void(TRowBuffer*, TRow*, i64)>(builder, "ConsumeOrderedRows", [&] (
            TCGOperatorContext& builder,
            Value* buffer,
            Value* orderedRows,
            Value* size
        ) {
            TCGContext innerBuilder(builder, buffer);
            CodegenForEachRow(
                innerBuilder,
                orderedRows,
                size,
                codegenConsumer);

            builder->CreateRetVoid();
        });

        std::vector<std::function<TCGValue(TCGIRBuilderPtr& builder, Value* row)>> compareArgs;
        for (int index = 0; index < codegenExprs.size(); ++index) {
            auto columnIndex = schemaSize + index;
            auto type = orderColumnTypes[index];

            compareArgs.push_back([columnIndex, type] (TCGIRBuilderPtr& builder, Value* row) {
                return TCGValue::CreateFromRow(
                    builder,
                    row,
                    columnIndex,
                    type);
            });
        }

        builder->CreateCall(
            builder.Module->GetRoutine("OrderOpHelper"),
            {
                builder.GetExecutionContext(),
                CodegenTupleComparerFunction(compareArgs, *builder.Module, isDesc),

                collectRows.ClosurePtr,
                collectRows.Function,

                consumeOrderedRows.ClosurePtr,
                consumeOrderedRows.Function,
                builder->getInt32(schemaSize)
            });
    };
}

////////////////////////////////////////////////////////////////////////////////

TCGQueryCallback CodegenEvaluate(TCodegenSource codegenSource, size_t opaqueValuesCount)
{
    auto module = TCGModule::Create(GetQueryRoutineRegistry());
    const auto entryFunctionName = Stroka("EvaluateQuery");

    MakeFunction<TCGQuerySignature>(module->GetModule(), entryFunctionName.c_str(), [&] (
        TCGIRBuilderPtr& baseBuilder,
        Value* opaqueValuesPtr,
        Value* executionContextPtr
    ) {
        TCGOperatorContext builder(TCGBaseContext(baseBuilder, opaqueValuesPtr, opaqueValuesCount, module), executionContextPtr);

        auto collect = MakeClosure<void(TWriteOpClosure*)>(builder, "WriteOpInner", [&] (
            TCGOperatorContext& builder,
            Value* writeRowClosure
        ) {
            codegenSource(
                builder,
                [&] (TCGContext& builder, Value* row) {
                    Value* writeRowClosureRef = builder->ViaClosure(writeRowClosure);
                    builder->CreateCall(
                        module->GetRoutine("WriteRow"),
                        {builder.GetExecutionContext(), writeRowClosureRef, row});
                });

            builder->CreateRetVoid();
        });

        builder->CreateCall(
            builder.Module->GetRoutine("WriteOpHelper"),
            {
                builder.GetExecutionContext(),
                collect.ClosurePtr,
                collect.Function
            });

        builder->CreateRetVoid();
    });

    module->ExportSymbol(entryFunctionName);
    return module->GetCompiledFunction<TCGQuerySignature>(entryFunctionName);
}

TCGExpressionCallback CodegenExpression(TCodegenExpression codegenExpression, size_t opaqueValuesCount)
{
    auto module = TCGModule::Create(GetQueryRoutineRegistry());
    const auto entryFunctionName = Stroka("EvaluateExpression");

    MakeFunction<TCGExpressionSignature>(module->GetModule(), entryFunctionName.c_str(), [&] (
        TCGIRBuilderPtr& baseBuilder,
        Value* opaqueValuesPtr,
        Value* resultPtr,
        Value* inputRow,
        Value* buffer
    ) {
        TCGExprContext builder(TCGBaseContext(baseBuilder, opaqueValuesPtr, opaqueValuesCount, module), buffer);

        auto result = codegenExpression(builder, inputRow);
        result.StoreToValue(builder, resultPtr, 0, "writeResult");
        builder->CreateRetVoid();
    });

    module->ExportSymbol(entryFunctionName);

    return module->GetCompiledFunction<TCGExpressionSignature>(entryFunctionName);
}

TCGAggregateCallbacks CodegenAggregate(TCodegenAggregate codegenAggregate)
{
    auto module = TCGModule::Create(GetQueryRoutineRegistry());

    const auto initName = Stroka("init");
    {
        MakeFunction<TCGAggregateInitSignature>(module->GetModule(), initName.c_str(), [&] (
            TCGIRBuilderPtr& baseBuilder,
            Value* buffer,
            Value* resultPtr
        ) {
            TCGExprContext builder(TCGBaseContext(baseBuilder, nullptr, 0, module), buffer);

            auto result = codegenAggregate.Initialize(builder, nullptr);
            result.StoreToValue(builder, resultPtr, 0, "writeResult");
            builder->CreateRetVoid();
        });

        module->ExportSymbol(initName);
    }

    const auto updateName = Stroka("update");
    {
        MakeFunction<TCGAggregateUpdateSignature>(module->GetModule(), updateName.c_str(), [&] (
            TCGIRBuilderPtr& baseBuilder,
            Value* buffer,
            Value* resultPtr,
            Value* statePtr,
            Value* newValuePtr
        ) {
            TCGExprContext builder(TCGBaseContext(baseBuilder, nullptr, 0, module), buffer);

            auto result = codegenAggregate.Update(builder, statePtr, newValuePtr);
            result.StoreToValue(builder, resultPtr, 0, "writeResult");
            builder->CreateRetVoid();
        });

        module->ExportSymbol(updateName);
    }

    const auto mergeName = Stroka("merge");
    {
        MakeFunction<TCGAggregateMergeSignature>(module->GetModule(), mergeName.c_str(), [&] (
            TCGIRBuilderPtr& baseBuilder,
            Value* buffer,
            Value* resultPtr,
            Value* dstStatePtr,
            Value* statePtr
        ) {
            TCGExprContext builder(TCGBaseContext(baseBuilder, nullptr, 0, module), buffer);

            auto result = codegenAggregate.Merge(builder, dstStatePtr, statePtr);
            result.StoreToValue(builder, resultPtr, 0, "writeResult");
            builder->CreateRetVoid();
        });

        module->ExportSymbol(mergeName);
    }

    const auto finalizeName = Stroka("finalize");
    {
        MakeFunction<TCGAggregateFinalizeSignature>(module->GetModule(), finalizeName.c_str(), [&] (
            TCGIRBuilderPtr& baseBuilder,
            Value* buffer,
            Value* resultPtr,
            Value* statePtr
        ) {
            TCGExprContext builder(TCGBaseContext(baseBuilder, nullptr, 0, module), buffer);

            auto result = codegenAggregate.Finalize(builder, statePtr);
            result.StoreToValue(builder, resultPtr, 0, "writeResult");
            builder->CreateRetVoid();
        });

        module->ExportSymbol(finalizeName);
    }

    return TCGAggregateCallbacks{
        module->GetCompiledFunction<TCGAggregateInitSignature>(initName),
        module->GetCompiledFunction<TCGAggregateUpdateSignature>(updateName),
        module->GetCompiledFunction<TCGAggregateMergeSignature>(mergeName),
        module->GetCompiledFunction<TCGAggregateFinalizeSignature>(finalizeName)};
}

////////////////////////////////////////////////////////////////////////////////

} // namespace NQueryClient
} // namespace NYT
<|MERGE_RESOLUTION|>--- conflicted
+++ resolved
@@ -596,11 +596,7 @@
     };
 }
 
-<<<<<<< HEAD
-TCodegenExpression MakeCodegenRelationalBinaryOpExpr(
-=======
 TCodegenExpression MakeCodegenLogicalBinaryOpExpr(
->>>>>>> c825ef25
     EBinaryOp opcode,
     TCodegenExpression codegenLhs,
     TCodegenExpression codegenRhs,
@@ -613,7 +609,80 @@
         MOVE(codegenRhs),
         MOVE(type),
         MOVE(name)
-<<<<<<< HEAD
+    ] (TCGExprContext& builder, Value* row) {
+        auto compare = [&] (bool parameter) {
+            auto lhsValue = codegenLhs(builder, row);
+            return CodegenIf<TCGExprContext, TCGValue>(
+                builder,
+                lhsValue.IsNull(),
+                [&] (TCGExprContext& builder) {
+                    auto rhsValue = codegenRhs(builder, row);
+                    return CodegenIf<TCGBaseContext, TCGValue>(
+                        builder,
+                        rhsValue.IsNull(),
+                        [&] (TCGBaseContext& builder) {
+                            return TCGValue::CreateNull(builder, type);
+                        },
+                        [&] (TCGBaseContext& builder) {
+                            Value* rhsData = rhsValue.GetData();
+                            return CodegenIf<TCGBaseContext, TCGValue>(
+                                builder,
+                                builder->CreateICmpEQ(rhsData, builder->getInt8(parameter)),
+                                [&] (TCGBaseContext& builder) {
+                                    return rhsValue;
+                                },
+                                [&] (TCGBaseContext& builder) {
+                                    return TCGValue::CreateNull(builder, type);
+                                });
+                        });
+                },
+                [&] (TCGExprContext& builder) {
+                    Value* lhsData = lhsValue.GetData();
+                    return CodegenIf<TCGExprContext, TCGValue>(
+                        builder,
+                        builder->CreateICmpEQ(lhsData, builder->getInt8(parameter)),
+                        [&] (TCGExprContext& builder) {
+                            return lhsValue;
+                        },
+                        [&] (TCGExprContext& builder) {
+                            auto rhsValue = codegenRhs(builder, row);
+                            return CodegenIf<TCGBaseContext, TCGValue>(
+                                builder,
+                                rhsValue.IsNull(),
+                                [&] (TCGBaseContext& builder) {
+                                    return TCGValue::CreateNull(builder, type);
+                                },
+                                [&] (TCGBaseContext& builder) {
+                                    return rhsValue;
+                                });
+                        });
+                });
+        };
+
+        switch (opcode) {
+            case EBinaryOp::And:
+                return compare(false);
+            case EBinaryOp::Or:
+                return compare(true);
+            default:
+                Y_UNREACHABLE();
+        }
+    };
+}
+
+TCodegenExpression MakeCodegenRelationalBinaryOpExpr(
+    EBinaryOp opcode,
+    TCodegenExpression codegenLhs,
+    TCodegenExpression codegenRhs,
+    EValueType type,
+    Stroka name)
+{
+    return [
+        MOVE(opcode),
+        MOVE(codegenLhs),
+        MOVE(codegenRhs),
+        MOVE(type),
+        MOVE(name)
     ] (TCGExprContext& builder, Value* row) {
         auto nameTwine = Twine(name.c_str());
         auto lhsValue = codegenLhs(builder, row);
@@ -649,101 +718,6 @@
                 evalData,
                 type);
         };
-=======
-    ] (TCGContext& builder, Value* row) {
-        auto compare = [&] (bool parameter) {
-            auto lhsValue = codegenLhs(builder, row);
-            return CodegenIf<TCGContext, TCGValue>(
-                builder,
-                lhsValue.IsNull(),
-                [&] (TCGContext& builder) {
-                    auto rhsValue = codegenRhs(builder, row);
-                    return CodegenIf<TCGContext, TCGValue>(
-                        builder,
-                        rhsValue.IsNull(),
-                        [&] (TCGContext& builder) {
-                            return TCGValue::CreateNull(builder, type);
-                        },
-                        [&] (TCGContext& builder) {
-                            Value* rhsData = rhsValue.GetData();
-                            return CodegenIf<TCGContext, TCGValue>(
-                                builder,
-                                builder.CreateICmpEQ(rhsData, builder.getInt8(parameter)),
-                                [&] (TCGContext& builder) {
-                                    return rhsValue;
-                                },
-                                [&] (TCGContext& builder) {
-                                    return TCGValue::CreateNull(builder, type);
-                                });
-                        });
-                },
-                [&] (TCGContext& builder) {
-                    Value* lhsData = lhsValue.GetData();
-                    return CodegenIf<TCGContext, TCGValue>(
-                        builder,
-                        builder.CreateICmpEQ(lhsData, builder.getInt8(parameter)),
-                        [&] (TCGContext& builder) {
-                            return lhsValue;
-                        },
-                        [&] (TCGContext& builder) {
-                            auto rhsValue = codegenRhs(builder, row);
-                            return CodegenIf<TCGContext, TCGValue>(
-                                builder,
-                                rhsValue.IsNull(),
-                                [&] (TCGContext& builder) {
-                                    return TCGValue::CreateNull(builder, type);
-                                },
-                                [&] (TCGContext& builder) {
-                                    return rhsValue;
-                                });
-                        });
-                });
-        };
-
-        switch (opcode) {
-            case EBinaryOp::And:
-                return compare(false);
-            case EBinaryOp::Or:
-                return compare(true);
-            default:
-                YUNREACHABLE();
-        }
-    };
-}
-
-TCodegenExpression MakeCodegenBinaryOpExpr(
-    EBinaryOp opcode,
-    TCodegenExpression codegenLhs,
-    TCodegenExpression codegenRhs,
-    EValueType type,
-    Stroka name)
-{
-    if (IsLogicalBinaryOp(opcode)) {
-        return MakeCodegenLogicalBinaryOpExpr(
-            opcode,
-            std::move(codegenLhs),
-            std::move(codegenRhs),
-            type,
-            std::move(name));
-    } else if (IsRelationalBinaryOp(opcode)) {
-        return [
-            MOVE(opcode),
-            MOVE(codegenLhs),
-            MOVE(codegenRhs),
-            MOVE(type),
-            MOVE(name)
-        ] (TCGContext& builder, Value* row) {
-            auto nameTwine = Twine(name.c_str());
-            auto lhsValue = codegenLhs(builder, row);
-            auto rhsValue = codegenRhs(builder, row);
-
-            #define CMP_OP(opcode, optype) \
-                case EBinaryOp::opcode: \
-                    evalData = builder.CreateZExtOrBitCast( \
-                        builder.Create##optype(lhsData, rhsData), \
-                        TDataTypeBuilder::TBoolean::get(builder.getContext())); \
-                    break;
->>>>>>> c825ef25
 
         return CodegenIf<TCGBaseContext, TCGValue>(
             builder,
@@ -913,7 +887,6 @@
             [&] (TCGExprContext& builder) {
                 auto rhsValue = codegenRhs(builder, row);
 
-<<<<<<< HEAD
                 return CodegenIf<TCGBaseContext, TCGValue>(
                     builder,
                     rhsValue.IsNull(),
@@ -932,75 +905,6 @@
                             case EBinaryOp::opcode: \
                                 evalData = builder->Create##optype(lhsData, rhsData); \
                                 break;
-=======
-                    return CodegenIf<TCGContext, TCGValue>(
-                        builder,
-                        rhsValue.IsNull(),
-                        [&] (TCGContext& builder) {
-                            return TCGValue::CreateNull(builder, type);
-                        },
-                        [&] (TCGContext& builder) {
-                            YCHECK(lhsValue.GetStaticType() == rhsValue.GetStaticType());
-                            auto operandType = lhsValue.GetStaticType();
-
-                            Value* lhsData = lhsValue.GetData();
-                            Value* rhsData = rhsValue.GetData();
-                            Value* evalData = nullptr;
-
-                            #define OP(opcode, optype) \
-                                case EBinaryOp::opcode: \
-                                    evalData = builder.Create##optype(lhsData, rhsData); \
-                                    break;
-
-                            switch (operandType) {
-
-                                case EValueType::Int64:
-                                    switch (opcode) {
-                                        OP(Plus, Add)
-                                        OP(Minus, Sub)
-                                        OP(Multiply, Mul)
-                                        OP(Divide, SDiv)
-                                        OP(Modulo, SRem)
-                                        OP(BitAnd, And)
-                                        OP(BitOr, Or)
-                                        OP(LeftShift, Shl)
-                                        OP(RightShift, LShr)
-                                        default:
-                                            YUNREACHABLE();
-                                    }
-                                    break;
-                                case EValueType::Uint64:
-                                    switch (opcode) {
-                                        OP(Plus, Add)
-                                        OP(Minus, Sub)
-                                        OP(Multiply, Mul)
-                                        OP(Divide, UDiv)
-                                        OP(Modulo, URem)
-                                        OP(BitAnd, And)
-                                        OP(BitOr, Or)
-                                        OP(And, And)
-                                        OP(Or, Or)
-                                        OP(LeftShift, Shl)
-                                        OP(RightShift, LShr)
-                                        default:
-                                            YUNREACHABLE();
-                                    }
-                                    break;
-                                case EValueType::Double:
-                                    switch (opcode) {
-                                        OP(Plus, FAdd)
-                                        OP(Minus, FSub)
-                                        OP(Multiply, FMul)
-                                        OP(Divide, FDiv)
-                                        default:
-                                            YUNREACHABLE();
-                                    }
-                                    break;
-                                default:
-                                    YUNREACHABLE();
-                            }
->>>>>>> c825ef25
-
 
                         auto checkZero = [&] (Value* value) {
                             CodegenIf<TCGBaseContext>(
@@ -1023,7 +927,6 @@
 
                         switch (operandType) {
 
-                            case EValueType::Boolean:
                             case EValueType::Int64:
                                 switch (opcode) {
                                     OP(Plus, Add)
@@ -1033,8 +936,6 @@
                                     OP_ZERO_CHECKED(Modulo, SRem)
                                     OP(BitAnd, And)
                                     OP(BitOr, Or)
-                                    OP(And, And)
-                                    OP(Or, Or)
                                     OP(LeftShift, Shl)
                                     OP(RightShift, LShr)
                                     default:
@@ -1093,7 +994,14 @@
     EValueType type,
     Stroka name)
 {
-    if (IsRelationalBinaryOp(opcode)) {
+    if (IsLogicalBinaryOp(opcode)) {
+        return MakeCodegenLogicalBinaryOpExpr(
+            opcode,
+            std::move(codegenLhs),
+            std::move(codegenRhs),
+            type,
+            std::move(name));
+    } else if (IsRelationalBinaryOp(opcode)) {
         return MakeCodegenRelationalBinaryOpExpr(
             opcode,
             std::move(codegenLhs),
@@ -1290,26 +1198,14 @@
             [&] (TCGContext& builder, Value* row) {
                 auto predicateResult = codegenPredicate(builder, row);
 
-<<<<<<< HEAD
-                Value* result = builder->CreateZExtOrBitCast(
-                    predicateResult.GetData(),
-                    builder->getInt64Ty());
-
                 auto* ifBB = builder->CreateBBHere("if");
                 auto* endifBB = builder->CreateBBHere("endif");
 
+                auto* notIsNull = builder->CreateNot(predicateResult.IsNull());
+                auto* isTrue = builder->CreateICmpEQ(predicateResult.GetData(), builder->getInt8(true));
+
                 builder->CreateCondBr(
-                    builder->CreateICmpNE(result, builder->getInt64(0)),
-=======
-                auto* ifBB = builder.CreateBBHere("if");
-                auto* endifBB = builder.CreateBBHere("endif");
-
-                auto* notIsNull = builder.CreateNot(predicateResult.IsNull());
-                auto* isTrue = builder.CreateICmpEQ(predicateResult.GetData(), builder.getInt8(true));
-
-                builder.CreateCondBr(
-                    builder.CreateAnd(notIsNull, isTrue),
->>>>>>> c825ef25
+                    builder->CreateAnd(notIsNull, isTrue),
                     ifBB,
                     endifBB);
 
