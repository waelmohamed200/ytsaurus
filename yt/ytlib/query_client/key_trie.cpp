--- conflicted
+++ resolved
@@ -379,11 +379,8 @@
     TKeyTriePtr trie,
     std::vector<TRowRange>* result,
     TRowBufferPtr rowBuffer,
-<<<<<<< HEAD
     bool insertUndefined,
-=======
-    ui64 rangeCountLimit = std::numeric_limits<ui64>::max(),
->>>>>>> 5fb53e9d
+    ui64 rangeCountLimit,
     std::vector<TValue> prefix = std::vector<TValue>(),
     bool refineLower = true,
     bool refineUpper = true)
@@ -395,7 +392,6 @@
     {
         TKeyTriePtr Trie;
         std::vector<TValue> Prefix;
-        ui32 Mask;
         bool RefineLower;
         bool RefineUpper;
     };
@@ -403,53 +399,14 @@
     std::vector<std::tuple<TBound, bool>> resultBounds;
     std::vector<std::tuple<TValue, TKeyTriePtr, bool, bool>> nextValues;
 
-<<<<<<< HEAD
-    YCHECK(!refineLower || offset < lowerBoundSize);
-    YCHECK(!refineUpper || offset < upperBoundSize);
-
-    TUnversionedRowBuilder builder(offset);
-
-    auto trieOffset = trie ? trie->Offset : std::numeric_limits<size_t>::max();
-
-    if (trieOffset > offset) {
-        if (refineLower && refineUpper && keyRange.first[offset] == keyRange.second[offset]) {
-            prefix.emplace_back(keyRange.first[offset]);
-            GetRangesFromTrieWithinRangeImpl(
-                keyRange,
-                trie,
-                result,
-                rowBuffer,
-                insertUndefined,
-                prefix,
-                true,
-                true);
-        } else if (trie && insertUndefined) {
-            prefix.emplace_back(MakeUnversionedSentinelValue(EValueType::TheBottom));
-            GetRangesFromTrieWithinRangeImpl(
-                keyRange,
-                trie,
-                result,
-                rowBuffer,
-                insertUndefined,
-                prefix,
-                false,
-                false);
-        } else {
-            TRowRange range;
-            for (size_t i = 0; i < offset; ++i) {
-                builder.AddValue(prefix[i]);
-            }
-=======
     std::deque<TState> states;
-    states.push_back(TState{trie, prefix, mask, refineLower, refineUpper});
->>>>>>> 5fb53e9d
+    states.push_back(TState{trie, prefix, refineLower, refineUpper});
 
     while (!states.empty()) {
         auto state = std::move(states.front());
         states.pop_front();
         const auto& trie = state.Trie;
         auto prefix = std::move(state.Prefix);
-        auto mask = state.Mask;
         auto refineLower =  state.RefineLower;
         auto refineUpper = state.RefineUpper;
 
@@ -473,12 +430,10 @@
         if (trieOffset > offset) {
             if (refineLower && refineUpper && keyRange.first[offset] == keyRange.second[offset]) {
                 prefix.emplace_back(keyRange.first[offset]);
-                states.push_back(TState{trie, std::move(prefix), mask, true, true});
-            } else if (resultMask != nullptr && trie) {
-                YCHECK(prefix.size() < sizeof(mask) * 8);
-                mask |= (1 << prefix.size());
-                prefix.emplace_back(MakeUnversionedSentinelValue(EValueType::Null));
-                states.push_back(TState{trie, std::move(prefix), mask, false, false});
+                states.push_back(TState{trie, std::move(prefix), true, true});
+            } else if (trie && insertUndefined) {
+                prefix.emplace_back(MakeUnversionedSentinelValue(EValueType::TheBottom));
+                states.push_back(TState{trie, std::move(prefix), false, false});
             } else {
                 std::pair<TRow, TRow> range;
                 for (size_t i = 0; i < offset; ++i) {
@@ -508,11 +463,9 @@
                 range.second = rowBuffer->Capture(builder.GetRow());
                 builder.Reset();
 
-                if (!IsEmpty(range)) {
-                    result->push_back(range);
-                    if (resultMask != nullptr) {
-                        resultMask->push_back(mask);
-                    }
+
+                if (insertUndefined || !IsEmpty(range)) {
+                     result->push_back(range);
                 }
             }
             continue;
@@ -572,10 +525,6 @@
                 }
             }
 
-<<<<<<< HEAD
-            if (insertUndefined || !IsEmpty(range)) {
-                result->push_back(range);
-=======
             bool refineUpperNext = false;
             if (refineUpper) {
                 if (value > keyRange.second[offset]) {
@@ -583,7 +532,6 @@
                 } else if (value == keyRange.second[offset]) {
                     refineUpperNext = true;
                 }
->>>>>>> 5fb53e9d
             }
 
             nextValues.emplace_back(value, next.second, refineLowerNext, refineUpperNext);
@@ -633,15 +581,8 @@
                 }
             }
 
-<<<<<<< HEAD
-        TRowRange range;
-        for (size_t j = 0; j < offset; ++j) {
-            builder.AddValue(prefix[j]);
-        }
-=======
             range.first = rowBuffer->Capture(builder.GetRow());
             builder.Reset();
->>>>>>> 5fb53e9d
 
             for (size_t j = 0; j < offset; ++j) {
                 builder.AddValue(prefix[j]);
@@ -662,9 +603,6 @@
             range.second = rowBuffer->Capture(builder.GetRow());
             builder.Reset();
             result->push_back(range);
-            if (resultMask != nullptr) {
-                resultMask->push_back(mask);
-            }
 
             continue;
         }
@@ -694,22 +632,12 @@
                 }
             }
 
-<<<<<<< HEAD
-        range.second = rowBuffer->Capture(builder.GetRow());
-        builder.Reset();
-        result->push_back(range);
-    }
-
-
-    prefix.emplace_back();
-=======
             range.first = rowBuffer->Capture(builder.GetRow());
             builder.Reset();
 
             for (size_t j = 0; j < offset; ++j) {
                 builder.AddValue(prefix[j]);
             }
->>>>>>> 5fb53e9d
 
             if (upperBoundRefined) {
                 for (size_t j = offset; j < upperBoundSize; ++j) {
@@ -726,24 +654,8 @@
             range.second = rowBuffer->Capture(builder.GetRow());
             builder.Reset();
             result->push_back(range);
-            if (resultMask != nullptr) {
-                resultMask->push_back(mask);
-            }
-        }
-
-<<<<<<< HEAD
-        prefix.back() = value;
-
-        GetRangesFromTrieWithinRangeImpl(
-            keyRange,
-            next.second,
-            result,
-            rowBuffer,
-            insertUndefined,
-            prefix,
-            refineLowerNext,
-            refineUpperNext);
-=======
+        }
+
         prefix.emplace_back();
 
         for (const auto& next : nextValues) {
@@ -752,9 +664,8 @@
             bool refineLowerNext = std::get<2>(next);
             bool refineUpperNext = std::get<3>(next);
             prefix.back() = value;
-            states.push_back(TState{trie, prefix, mask, refineLowerNext, refineUpperNext});
-        }
->>>>>>> 5fb53e9d
+            states.push_back(TState{trie, prefix, refineLowerNext, refineUpperNext});
+        }
     }
 }
 
@@ -762,28 +673,12 @@
     const TRowRange& keyRange,
     TKeyTriePtr trie,
     TRowBufferPtr rowBuffer,
-    bool insertUndefined)
+    bool insertUndefined,
+    ui64 rangeCountLimit)
 {
     TRowRanges result;
-<<<<<<< HEAD
-    GetRangesFromTrieWithinRangeImpl(keyRange, trie, &result, rowBuffer, insertUndefined);
+    GetRangesFromTrieWithinRangeImpl(keyRange, trie, &result, rowBuffer, insertUndefined, rangeCountLimit);
     return insertUndefined ? result : MergeOverlappingRanges(std::move(result));
-=======
-    GetRangesFromTrieWithinRangeImpl(keyRange, trie, &result, nullptr, rowBuffer);
-    return MergeOverlappingRanges(std::move(result));
-}
-
-std::pair<TRowRanges, std::vector<ui32>> GetExtendedRangesFromTrieWithinRange(
-    const TRowRange& keyRange,
-    TKeyTriePtr trie,
-    TRowBufferPtr rowBuffer,
-    ui64 rangeCountLimit)
-{
-    TRowRanges resultRanges;
-    std::vector<ui32> resultMasks;
-    GetRangesFromTrieWithinRangeImpl(keyRange, trie, &resultRanges, &resultMasks, rowBuffer, rangeCountLimit);
-    return std::make_pair(std::move(resultRanges), std::move(resultMasks));
->>>>>>> 5fb53e9d
 }
 
 Stroka ToString(TKeyTriePtr node) {
