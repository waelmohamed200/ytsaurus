--- conflicted
+++ resolved
@@ -186,7 +186,6 @@
     // Limit from LIMIT clause.
     i64 Limit;
 
-<<<<<<< HEAD
     TExecuteQueryCallback ExecuteCallback;
 
     TExecutionContext()
@@ -195,11 +194,7 @@
         Y_UNUSED(context);
         CHECK_STACK();
     }
-=======
     bool IsOrdered = false;
-
-    TExecuteQuery ExecuteCallback;
->>>>>>> ce6f042c
 
 };
 
