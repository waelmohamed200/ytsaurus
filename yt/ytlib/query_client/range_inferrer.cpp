#include "stdafx.h"

#include "private.h"
#include "range_inferrer.h"
#include "plan_helpers.h"
#include "key_trie.h"
#include "folding_profiler.h"

#include <yt/core/misc/ref_counted.h>
#include <yt/core/misc/variant.h>
#include <yt/core/misc/small_vector.h>

#include <yt/ytlib/new_table_client/row_buffer.h>
#include <yt/ytlib/new_table_client/schema.h>
#include <yt/ytlib/new_table_client/unversioned_row.h>

#include <cstdlib>

namespace NYT {
namespace NQueryClient {

using namespace NConcurrency;
using namespace NVersionedTableClient;

////////////////////////////////////////////////////////////////////////////////

static const auto& Logger = QueryClientLogger;

////////////////////////////////////////////////////////////////////////////////

namespace {

////////////////////////////////////////////////////////////////////////////////

using TDivisors = SmallVector<TUnversionedValue, 1>;

class TModuloRangeGenerator
{
public:
    explicit TModuloRangeGenerator(TUnversionedValue modulo)
        : Value_(modulo)
    {
        Modulo_ = (Value_.Type == EValueType::Uint64)
            ? modulo.Data.Uint64
            : std::abs(modulo.Data.Int64);
        Reset();
    }

    ui64 Count() const
    {
        return (Value_.Type == EValueType::Uint64)
            ? Modulo_
            : (Modulo_ * 2) - 1;
    }

    bool Finished() const
    {
        return Value_.Data.Uint64 == Modulo_;
    }

    TUnversionedValue Next()
    {
        YCHECK(!Finished());
        auto result = Value_;
        ++Value_.Data.Uint64;
        return result;
    }

    void Reset()
    {
        Value_.Data.Uint64 = (Value_.Type == EValueType::Uint64)
            ? 0
            : (-Modulo_ + 1);
    }
private:
    TUnversionedValue Value_;
    ui64 Modulo_;
};

template <class T>
class TQuotientEnumerationGenerator
{
public:
    TQuotientEnumerationGenerator(T lower, T upper, const SmallVector<T, 1>& divisors)
        : DivisorQueue_(CreateDivisorQueue(lower, divisors))
        , Estimate_(Estimate(lower, upper, divisors))
        , Lower_(lower)
        , Upper_(upper)
    {
        Reset();
    }

    void Reset()
    {
        CurrentQueue_ = DivisorQueue_;
        Current_ = Lower_;
        Delta_ = 0;
    }

    T Next()
    {
        YCHECK(!Finished());

        auto result = Current_;

        while (!CurrentQueue_.empty() && CurrentQueue_.top().first == Delta_) {
            auto top = CurrentQueue_.top();
            CurrentQueue_.pop();
            if (top.second + Delta_ >= Delta_ ) {
                CurrentQueue_.emplace(top.second + Delta_, top.second);
            }
        }

        if (!CurrentQueue_.empty()) {
            auto top = CurrentQueue_.top();
            if (top.first - Delta_ > static_cast<ui64>(Upper_ - Current_)) {
                while (!CurrentQueue_.empty()) {
                    CurrentQueue_.pop();
                }
            } else {
                Current_ += top.first - Delta_;
                Delta_ = top.first;
            }
        }

        return result;
    }

    bool Finished() const
    {
        return CurrentQueue_.empty();
    }

    ui64 Estimation() const
    {
        return Estimate_;
    }

private:
    using TPriorityQueue = std::priority_queue<
        std::pair<ui64, ui64>,
        std::vector<std::pair<ui64, ui64>>,
        std::greater<std::pair<ui64, ui64>>>;

    const TPriorityQueue DivisorQueue_;
    const ui64 Estimate_;
    const T Lower_;
    const T Upper_;

    TPriorityQueue CurrentQueue_;
    T Current_ = T();
    ui64 Delta_ = 0;

    static TPriorityQueue CreateDivisorQueue(T lower, const SmallVector<T, 1>& divisors)
    {
        TPriorityQueue queue;
        for (auto divisor : divisors) {
            ui64 step = lower >= 0 ? Abs(divisor) - (lower % divisor) : - (lower % divisor);
            queue.emplace(step, Abs(divisor));
        }
        return queue;
    }

    static ui64 Estimate(T lower, T upper, const SmallVector<T, 1>& divisors)
    {
        ui64 estimate = 1;
        for (auto divisor : divisors) {
            estimate += static_cast<ui64>(upper - lower) / Abs(divisor) + 1;
        }
        return std::min(estimate, static_cast<ui64>(upper - lower + 1));
    }

    static ui64 Abs(T value)
    {
        return value >= 0 ? value : -value;
    }
};

struct IGenerator
{
    virtual ~IGenerator() = default;

    virtual void Reset() = 0;
    virtual TUnversionedValue Next() = 0;

    virtual bool Finished() const = 0;
    virtual ui64 Estimation() const = 0;
};

template <class TGenerator, class TLift>
class TLiftedGenerator
    : public IGenerator
{
public:
    TLiftedGenerator(TGenerator underlying, TLift lift)
        : Underlying_(std::move(underlying))
        , Lift_(std::move(lift))
    { }

    virtual void Reset() override
    {
        Underlying_.Reset();
    }

    virtual TUnversionedValue Next() override
    {
        return Lift_(Underlying_.Next());
    }

    virtual bool Finished() const override
    {
        return Underlying_.Finished();
    }

    virtual ui64 Estimation() const override
    {
        return Underlying_.Estimation();
    }

private:
    TGenerator Underlying_;
    TLift Lift_;
};

template <class TPrimitive, class TLift, class TUnlift>
std::unique_ptr<IGenerator> CreateLiftedGenerator(
    TLift lift,
    TUnlift unlift,
    TUnversionedValue lower,
    TUnversionedValue upper,
    const TDivisors& divisors)
{
    auto unliftedDivisors = SmallVector<TPrimitive, 1>();
    for (const auto& divisor : divisors) {
        unliftedDivisors.push_back(unlift(divisor));
    }
    auto underlying = TQuotientEnumerationGenerator<TPrimitive>(
        unlift(lower),
        unlift(upper),
        unliftedDivisors);
    return std::make_unique<TLiftedGenerator<decltype(underlying), TLift>>(
        std::move(underlying),
        std::move(lift));
}

std::unique_ptr<IGenerator> CreateQuotientEnumerationGenerator(
    TUnversionedValue lower,
    TUnversionedValue upper,
    const TDivisors& divisors)
{
    std::unique_ptr<IGenerator> generator;
    switch (lower.Type) {
        case EValueType::Int64:
            generator = CreateLiftedGenerator<i64>(
                [] (i64 value) { return MakeUnversionedInt64Value(value); },
                [] (const TUnversionedValue& value) { return value.Data.Int64; },
                lower, upper, divisors);
            break;
        case EValueType::Uint64:
            generator = CreateLiftedGenerator<ui64>(
                [] (ui64 value) { return MakeUnversionedUint64Value(value); },
                [] (const TUnversionedValue& value) { return value.Data.Uint64; },
                lower, upper, divisors);
        default:
            break;
    }
    return generator;
}

// Extract ranges from a predicate and enrich them with computed column values.
class TRangeInferrerHeavy
    : public TRefCounted
{
public:
    TRangeInferrerHeavy(
        TConstExpressionPtr predicate,
        const TTableSchema& schema,
        const TKeyColumns& keyColumns,
        const TColumnEvaluatorCachePtr& evaluatorCache,
        const IFunctionRegistryPtr functionRegistry,
        ui64 rangeExpansionLimit,
        bool verboseLogging)
        : Schema_(schema)
        , KeyColumns_(keyColumns)
        , RangeExpansionLimit_(rangeExpansionLimit)
        , VerboseLogging_(verboseLogging)
    {
        Evaluator_ = evaluatorCache->Find(Schema_, KeyColumns_.size());
        yhash_set<Stroka> references;
        if (predicate) {
            Profile(predicate, schema, nullptr, nullptr, &references, functionRegistry);
        }

        ui32 mask = 0;
        for (int index = 0; index < KeyColumns_.size(); ++index) {
            auto column = Schema_.Columns()[index];
            if (column.Expression && references.find(column.Name) == references.end()) {
                mask |= 1 << index;
            }
        }

        // TODO(savrus): use enriched key columns here.
        KeyTrie_ = ExtractMultipleConstraints(
            predicate,
            KeyColumns_,
            Buffer_,
            functionRegistry);

        LOG_DEBUG_IF(
            VerboseLogging_,
            "Predicate %Qv defines key constraints %Qv",
            InferName(predicate),
            KeyTrie_);


        auto ranges = GetExtendedRangesFromTrieWithinRange(
            TRowRange(Buffer_->Capture(MinKey().Get()), Buffer_->Capture(MaxKey().Get())),
            KeyTrie_,
            Buffer_);
        YCHECK(ranges.first.size() == ranges.second.size());

        RangeExpansionLeft_ = (RangeExpansionLimit_ > ranges.first.size())
            ? RangeExpansionLimit_ - ranges.first.size()
            : 0;

        for (int index = 0; index < ranges.first.size(); ++index) {
            EnrichKeyRange(ranges.first[index], ranges.second[index] | mask, EnrichedRanges_);
        }
        EnrichedRanges_ = MergeOverlappingRanges(std::move(EnrichedRanges_));
    }

    virtual TRowRanges GetRangesWithinRange(const TRowRange& keyRange, TRowBufferPtr rowBuffer)
    {
        auto startIt = std::lower_bound(
            EnrichedRanges_.begin(),
            EnrichedRanges_.end(),
            keyRange,
            [] (const TRowRange& it, const TRowRange& value) {
                return it.second <= value.first;
            });

        std::vector<TRowRange> result;
        while (startIt < EnrichedRanges_.end() && startIt->first < keyRange.second) {
            auto lower = std::max(startIt->first, keyRange.first);
            auto upper = std::min(startIt->second, keyRange.second);
            result.emplace_back(rowBuffer->Capture(lower), rowBuffer->Capture(upper));
            ++startIt;
        }

        return result;
    }

private:
    const TTableSchema Schema_;
    TKeyColumns KeyColumns_;
    const ui64 RangeExpansionLimit_;
    const bool VerboseLogging_;

    TColumnEvaluatorPtr Evaluator_;
    TKeyTriePtr KeyTrie_ = TKeyTrie::Universal();

    // TODO(babenko): rename this
    const TRowBufferPtr Buffer_ = New<TRowBuffer>();

    ui64 RangeExpansionLeft_;
    std::vector<TRowRange> EnrichedRanges_;

<<<<<<< HEAD
    TKeyColumns BuildDepletedIdMapping(const yhash_set<Stroka>& references)
    {
        TKeyColumns depletedKeyColumns;
        SchemaToDepletedMapping_.resize(KeySize_ + 1, -1);

        auto addIndexToMapping = [&] (int index) {
            SchemaToDepletedMapping_[index] = DepletedToSchemaMapping_.size();
            DepletedToSchemaMapping_.push_back(index);
        };

        for (int index = 0; index < KeySize_; ++index) {
            auto column = Schema_.Columns()[index];
            if (!column.Expression || references.find(column.Name) != references.end()) {
                addIndexToMapping(index);
                depletedKeyColumns.push_back(column.Name);
            } else {
                ComputedColumnIndexes_.push_back(index);
            }
        }
        addIndexToMapping(KeySize_);

        return depletedKeyColumns;
    }

    int SchemaToDepletedIndex(int schemaIndex)
    {
        YCHECK(schemaIndex >= 0 && schemaIndex < SchemaToDepletedMapping_.size());
        return SchemaToDepletedMapping_[schemaIndex];
    }

    int DepletedToSchemaIndex(int depletedIndex)
    {
        YCHECK(depletedIndex >= 0 && depletedIndex < DepletedToSchemaMapping_.size());
        return DepletedToSchemaMapping_[depletedIndex];
    }

    bool IsUnboundedColumn(int depletedIndex, ui32 unboundedColumnMask)
    {
=======
    bool IsUnboundedColumn(int depletedIndex, ui32 unboundedColumnMask) {
>>>>>>> 4ffa0de8
        YCHECK(depletedIndex < sizeof(unboundedColumnMask) * 8);
        return unboundedColumnMask & (1 << depletedIndex);
    }

    TDivisors GetDivisors(int keyIndex, const std::vector<int>& referries)
    {
        auto name = Schema_.Columns()[keyIndex].Name;
        TUnversionedValue one;
        one.Id = 0;
        one.Type = Schema_.Columns()[keyIndex].Type;
        one.Data.Int64 = 1;

        std::function<TDivisors(TConstExpressionPtr expr)> getDivisors =
            [&] (TConstExpressionPtr expr)
        {
            if (auto referenceExpr = expr->As<TReferenceExpression>()) {
                return (referenceExpr->ColumnName == name) ? TDivisors{one} : TDivisors();
            } else if (auto functionExpr = expr->As<TFunctionExpression>()) {
                TDivisors result;
                for (const auto& argument : functionExpr->Arguments) {
                    const auto arg = getDivisors(argument);
                    result.append(arg.begin(), arg.end());
                }
                return result;
            } else if (auto unaryOp = expr->As<TUnaryOpExpression>()) {
                return getDivisors(unaryOp->Operand);
            } else if (auto binaryOp = expr->As<TBinaryOpExpression>()) {
                auto reference = binaryOp->Lhs->As<TReferenceExpression>();
                auto literal = binaryOp->Rhs->As<TLiteralExpression>();
                if (binaryOp->Opcode == EBinaryOp::Divide
                    && reference
                    && literal
                    && IsIntegralType(static_cast<TUnversionedValue>(literal->Value).Type)
                    && reference->ColumnName == name)
                {
                    TUnversionedValue value = literal->Value;
                    value.Id = 0;
                    return TDivisors{value};
                }
                auto lhs = getDivisors(binaryOp->Lhs);
                auto rhs = getDivisors(binaryOp->Rhs);
                lhs.append(rhs.begin(), rhs.end());
                return lhs;
            } else if (auto inOp = expr->As<TInOpExpression>()) {
                TDivisors result;
                for (const auto& argument : inOp->Arguments) {
                    const auto arg = getDivisors(argument);
                    result.append(arg.begin(), arg.end());
                }
                return result;
            } else if (expr->As<TLiteralExpression>()) {
                return TDivisors();
            } else {
                YUNREACHABLE();
            }
        };

        TDivisors result;
        for (int index : referries) {
            auto partial = getDivisors(Evaluator_->GetExpression(index));
            result.append(partial.begin(), partial.end());
        }
        std::sort(result.begin(), result.end());
        result.erase(std::unique(result.begin(), result.end()), result.end());
        return result;
    }

    bool IsUserColumn(int index, const std::pair<TRow, TRow>& range, ui32 unboundedColumnMask, int prefixSize)
    {
        return !(index >= prefixSize ||
            IsUnboundedColumn(index, unboundedColumnMask) ||
            IsSentinelType(range.first[index].Type) ||
            IsSentinelType(range.second[index].Type));
    }

    bool IsExactColumn(int index, const std::pair<TRow, TRow>& range, ui32 unboundedColumnMask, int prefixSize)
    {
        if (!Schema_.Columns()[index].Expression) {
            return false;
        }
        const auto& references = Evaluator_->GetReferenceIds(index);
        for (int referenceIndex : references) {
            if (!IsUserColumn(referenceIndex, range, unboundedColumnMask, prefixSize)) {
                return false;
            }
        }
        return true;
    }

    bool IsEnumerableColumn(int index, const std::pair<TRow, TRow>& range, ui32 unboundedColumnMask, int prefixSize)
    {
        return IsExactColumn(index, range, unboundedColumnMask, prefixSize + 1);
    }

    TNullable<TModuloRangeGenerator> GetModuloGeneratorForColumn(int index)
    {
        if (!Schema_.Columns()[index].Expression) {
            return Null;
        }
        auto expr = Evaluator_->GetExpression(index)->As<TBinaryOpExpression>();
        if (expr && expr->Opcode == EBinaryOp::Modulo) {
            if (auto literalExpr = expr->Rhs->As<TLiteralExpression>()) {
                TUnversionedValue value = literalExpr->Value;
                if (IsIntegralType(value.Type)) {
                    value.Id = index;
                    return TModuloRangeGenerator(value);
                }
            }
        }
        return Null;
    }

    int ExpandKey(TRow destination, TRow source, int size, ui32 unboundedColumnMask)
    {
        for (int index = 0; index < size; ++index) {
            if (!IsUnboundedColumn(index, unboundedColumnMask)) {
                if (index < source.GetCount()) {
                    destination[index] = source[index];
                } else {
                    return index;
                }
            }
        }
        return size;
    }

    TNullable<TUnversionedValue> TrimSentinel(TRow row)
    {
        TNullable<TUnversionedValue> result;
        for (int index = row.GetCount() - 1; index >= 0 && IsSentinelType(row[index].Type); --index) {
            result = row[index];
            row.SetCount(index);
        }
        return result;
    }

    void AppendSentinel(TRow row, TNullable<TUnversionedValue> sentinel)
    {
        if (sentinel) {
            row[row.GetCount()] = sentinel.Get();
            row.SetCount(row.GetCount() + 1);
        }
    }

    TRow Copy(TRow source, int size = std::numeric_limits<int>::max())
    {
        size = std::min(size, source.GetCount());
        auto row = TUnversionedRow::Allocate(Buffer_->GetPool(), size);
        for (int index = 0; index < size; ++index) {
            row[index] = source[index];
        }
        return row;
    }

    int GetMaxReferenceIndex(const std::vector<int>& columns)
    {
        int maxReferenceIndex = -1;
        for (int index : columns) {
            const auto& references = Evaluator_->GetReferenceIds(index);
            if (!references.empty() && references.back() > maxReferenceIndex) {
                maxReferenceIndex = references.back();
            }
        }
        return maxReferenceIndex;
    }

    void EnrichKeyRange(std::pair<TRow, TRow>& range, ui32 unboundedColumnMask, std::vector<std::pair<TRow, TRow>>& ranges)
    {
        auto lowerSentinel = TrimSentinel(range.first);
        auto upperSentinel = TrimSentinel(range.second);

        // Find the longest common prefix for depleted bounds.
        int prefixSize = 0;
        while (prefixSize < range.first.GetCount() &&
            prefixSize < range.second.GetCount() &&
            (range.first[prefixSize] == range.second[prefixSize] ||
                IsUnboundedColumn(prefixSize, unboundedColumnMask)))
        {
            ++prefixSize;
        }

        // Check if we need to iterate over a first column after the longest common prefix.
        bool canEnumerate =
            prefixSize < range.first.GetCount() &&
            prefixSize < range.second.GetCount() &&
            !IsUnboundedColumn(prefixSize, unboundedColumnMask) &&
            IsIntegralType(range.first[prefixSize].Type) &&
            IsIntegralType(range.second[prefixSize].Type);

        int shrinkSize = KeyColumns_.size();
        ui64 rangeCount = 1;
        std::vector<std::pair<int, TModuloRangeGenerator>> moduloComputedColumns;
        std::vector<int> exactlyComputedColumns;
        std::vector<int> enumerableColumns;
        std::vector<int> enumeratorDependentColumns;
        std::unique_ptr<IGenerator> enumeratorGenerator;

        // Add modulo computed column if we still fit into range expansion limit.
        auto addModuloColumn = [&] (int index, const TModuloRangeGenerator& generator) {
            auto count = generator.Count();
            if (count < RangeExpansionLeft_ && rangeCount * count < RangeExpansionLeft_) {
                rangeCount *= count;
                moduloComputedColumns.push_back(std::make_pair(index, generator));
                return true;
            }
            return false;
        };

        // For each column check that we can use existing value, copmpute it or generate.
        for (int index = 0; index < KeyColumns_.size(); ++index) {
            if (IsUserColumn(index, range, unboundedColumnMask, prefixSize)) {
                continue;
            } else if (IsExactColumn(index, range, unboundedColumnMask, prefixSize)) {
                exactlyComputedColumns.push_back(index);
                continue;
            } else if (canEnumerate && IsEnumerableColumn(index, range, unboundedColumnMask, prefixSize)) {
                if (index < prefixSize) {
                    enumerableColumns.push_back(index);
                } else {
                    enumeratorDependentColumns.push_back(index);
                }
                continue;
            } else if (auto generator = GetModuloGeneratorForColumn(index)) {
                if (addModuloColumn(index, generator.Get())) {
                    continue;
                }
            }
            shrinkSize = index;
            break;
        }

        // Shrink bounds up to the first column dependent on range iteration. Try to use modulo generators when appropriate.
        auto shrinkEnumerableColumns = [&] () {
            for (int index : enumerableColumns) {
                if (auto generator = GetModuloGeneratorForColumn(index)) {
                    if (addModuloColumn(index, generator.Get())) {
                        continue;
                    }
                }
                shrinkSize = index;
                break;
            }
            enumerableColumns.clear();
            std::sort(moduloComputedColumns.begin(), moduloComputedColumns.end(), [] (
                    const std::pair<int, TModuloRangeGenerator>& left,
                    const std::pair<int, TModuloRangeGenerator>& right)
                {
                    return left.first < right.first;
                });
            while (!exactlyComputedColumns.empty() && exactlyComputedColumns.back() >= shrinkSize) {
                exactlyComputedColumns.pop_back();
            }
            while (!moduloComputedColumns.empty() && moduloComputedColumns.back().first >= shrinkSize) {
                moduloComputedColumns.pop_back();
            }
        };

        // Check if we can use iteration.
        if (canEnumerate && !enumerableColumns.empty()) {
            auto generator = CreateQuotientEnumerationGenerator(
                range.first[prefixSize],
                range.second[prefixSize],
                GetDivisors(prefixSize, enumerableColumns));

            if (generator &&
                generator->Estimation() < RangeExpansionLeft_ &&
                rangeCount * generator->Estimation() < RangeExpansionLeft_)
            {
                rangeCount *= generator->Estimation();
                enumeratorGenerator = std::move(generator);
            } else {
                shrinkEnumerableColumns();
            }
        }

        // Update range expansion limit utilization.
        RangeExpansionLeft_ -= std::min(rangeCount, RangeExpansionLeft_);

        // Map depleted key onto enriched key.
        auto lowerRow = TUnversionedRow::Allocate(Buffer_->GetPool(), KeyColumns_.size() + 1);
        auto upperRow = TUnversionedRow::Allocate(Buffer_->GetPool(), KeyColumns_.size() + 1);
        int lowerSize = ExpandKey(lowerRow, range.first, KeyColumns_.size(), unboundedColumnMask);
        int upperSize = ExpandKey(upperRow, range.second, KeyColumns_.size(), unboundedColumnMask);
        bool isShrinked = shrinkSize < prefixSize;

        // Trim trailing modulo computed columns.
        while (!moduloComputedColumns.empty() &&
            (isShrinked || (lowerSize == upperSize && lowerSize == shrinkSize)) &&
            moduloComputedColumns.back().first == shrinkSize - 1)
        {
            if (lowerSize == upperSize && lowerSize == shrinkSize) {
                --lowerSize;
                --upperSize;
            }
            --shrinkSize;
            moduloComputedColumns.pop_back();
        }

        // Evaluate computed columns with exact value.
        for (int index : exactlyComputedColumns) {
            Evaluator_->EvaluateKey(lowerRow, Buffer_, index);
            upperRow[index] = lowerRow[index];
        }

        // Shrink bound and append sentinel.
        auto shrinkRow = [&] (TUnversionedRow& row, int size, TNullable<TUnversionedValue> shrinkSentinel, TNullable<TUnversionedValue> sentinel) {
            if (isShrinked) {
                row.SetCount(shrinkSize);
                AppendSentinel(row, shrinkSentinel);
            } else {
                row.SetCount(size);
                AppendSentinel(row, sentinel);
            }
        };

        // Add range to result.
        auto yieldRange = [&] (
            TUnversionedRow lowerRow,
            TUnversionedRow upperRow,
            TNullable<TUnversionedValue> lowerSentinel,
            TNullable<TUnversionedValue> upperSentinel)
        {
            shrinkRow(lowerRow, lowerSize, Null, lowerSentinel);
            shrinkRow(upperRow, upperSize, MakeUnversionedSentinelValue(EValueType::Max), upperSentinel);
            ranges.push_back(std::make_pair(lowerRow, upperRow));
        };

        // Evaluate specified columns.
        auto evaluateColumns = [&] (TUnversionedRow& row, const std::vector<int>& columns) {
            for (int index : columns) {
                Evaluator_->EvaluateKey(row, Buffer_, index);
            }
        };

        // Iterate over a range and generate corresponding bounds.
        auto generateEnumerableColumns = [&] (TUnversionedRow lowerRow, TUnversionedRow upperRow) {
            if (!enumeratorGenerator) {
                yieldRange(lowerRow, upperRow, lowerSentinel, upperSentinel);
            } else {
                auto& generator = *enumeratorGenerator;
                generator.Reset();
                YCHECK(generator.Next() == lowerRow[prefixSize]);
                evaluateColumns(lowerRow, enumerableColumns);
                evaluateColumns(lowerRow, enumeratorDependentColumns);
                auto left = lowerRow;
                auto right = Copy(left, prefixSize + 1);
                auto buffer = Copy(left, prefixSize + 1);
                auto leftSentinel = lowerSentinel;
                while (!generator.Finished()) {
                    auto step = generator.Next();
                    for (int index : enumerableColumns) {
                        right[index] = left[index];
                    }
                    right[prefixSize] = step;
                    yieldRange(Copy(left), Copy(right), leftSentinel, Null);
                    leftSentinel.Reset();
                    left = buffer;
                    left[prefixSize] = step;
                    evaluateColumns(left, enumerableColumns);
                }
                evaluateColumns(upperRow, enumerableColumns);
                evaluateColumns(upperRow, enumeratorDependentColumns);
                yieldRange(left, upperRow, Null, upperSentinel);
            }
        };

        // Multiply generators.
        if (moduloComputedColumns.empty()) {
            generateEnumerableColumns(lowerRow, upperRow);
        } else {
            auto yield = [&] () {
                generateEnumerableColumns(Copy(lowerRow), Copy(upperRow));
            };
            auto setValue = [&] (TUnversionedValue value) {
                lowerRow[value.Id] = value;
                upperRow[value.Id] = value;
            };

            for (auto& generator : moduloComputedColumns) {
                setValue(MakeUnversionedSentinelValue(EValueType::Null, generator.first));
            }
            yield();

            int generatorIndex = moduloComputedColumns.size() - 1;
            while (generatorIndex >= 0) {
                if (moduloComputedColumns[generatorIndex].second.Finished()) {
                    --generatorIndex;
                } else {
                    setValue(moduloComputedColumns[generatorIndex].second.Next());
                    while (generatorIndex + 1 < moduloComputedColumns.size()) {
                        ++generatorIndex;
                        moduloComputedColumns[generatorIndex].second.Reset();
                        setValue(MakeUnversionedSentinelValue(EValueType::Null, moduloComputedColumns[generatorIndex].first));
                    }
                    yield();
                }
            }
        }
    }
};

////////////////////////////////////////////////////////////////////////////////

TRangeInferrer CreateHeavyRangeInferrer(
    TConstExpressionPtr predicate,
    const TTableSchema& schema,
    const TKeyColumns& keyColumns,
    const TColumnEvaluatorCachePtr& evaluatorCache,
    const IFunctionRegistryPtr functionRegistry,
    ui64 rangeExpansionLimit,
    bool verboseLogging)
{
    auto heavyInferrer = New<TRangeInferrerHeavy>(
        predicate,
        schema,
        keyColumns,
        evaluatorCache,
        functionRegistry,
        rangeExpansionLimit,
        verboseLogging);

    return [MOVE(heavyInferrer)] (const TRowRange& keyRange, const TRowBufferPtr& rowBuffer) mutable {
        return heavyInferrer->GetRangesWithinRange(keyRange, rowBuffer);
    };
}

TRangeInferrer CreateLightRangeInferrer(
    TConstExpressionPtr predicate,
    const TKeyColumns& keyColumns,
    const IFunctionRegistryPtr functionRegistry,
    bool verboseLogging)
{
    auto keyTrieBuffer = New<TRowBuffer>();
    auto keyTrie = ExtractMultipleConstraints(
        predicate,
        keyColumns,
        keyTrieBuffer,
        functionRegistry);

    LOG_DEBUG_IF(
        verboseLogging,
        "Predicate %Qv defines key constraints %Qv",
        InferName(predicate),
        keyTrie);

    return [
        MOVE(keyTrieBuffer),
        MOVE(keyTrie)
    ] (const TRowRange& keyRange, const TRowBufferPtr& rowBuffer) {
        return GetRangesFromTrieWithinRange(keyRange, keyTrie, rowBuffer);
    };
}

////////////////////////////////////////////////////////////////////////////////

} // namespace

////////////////////////////////////////////////////////////////////////////////

TRangeInferrer CreateRangeInferrer(
    TConstExpressionPtr predicate,
    const TTableSchema& schema,
    const TKeyColumns& keyColumns,
    const TColumnEvaluatorCachePtr& evaluatorCache,
    const IFunctionRegistryPtr& functionRegistry,
    ui64 rangeExpansionLimit,
    bool verboseLogging)
{
    if (!predicate || !schema.HasComputedColumns()) {
        return CreateLightRangeInferrer(
            predicate,
            keyColumns,
            functionRegistry,
            verboseLogging);
    }

    return CreateHeavyRangeInferrer(
        predicate,
        schema,
        keyColumns,
        evaluatorCache,
        functionRegistry,
        rangeExpansionLimit,
        verboseLogging);
}

////////////////////////////////////////////////////////////////////////////////

} // namespace NQueryClient
} // namespace NYT
<|MERGE_RESOLUTION|>--- conflicted
+++ resolved
@@ -365,48 +365,8 @@
     ui64 RangeExpansionLeft_;
     std::vector<TRowRange> EnrichedRanges_;
 
-<<<<<<< HEAD
-    TKeyColumns BuildDepletedIdMapping(const yhash_set<Stroka>& references)
-    {
-        TKeyColumns depletedKeyColumns;
-        SchemaToDepletedMapping_.resize(KeySize_ + 1, -1);
-
-        auto addIndexToMapping = [&] (int index) {
-            SchemaToDepletedMapping_[index] = DepletedToSchemaMapping_.size();
-            DepletedToSchemaMapping_.push_back(index);
-        };
-
-        for (int index = 0; index < KeySize_; ++index) {
-            auto column = Schema_.Columns()[index];
-            if (!column.Expression || references.find(column.Name) != references.end()) {
-                addIndexToMapping(index);
-                depletedKeyColumns.push_back(column.Name);
-            } else {
-                ComputedColumnIndexes_.push_back(index);
-            }
-        }
-        addIndexToMapping(KeySize_);
-
-        return depletedKeyColumns;
-    }
-
-    int SchemaToDepletedIndex(int schemaIndex)
-    {
-        YCHECK(schemaIndex >= 0 && schemaIndex < SchemaToDepletedMapping_.size());
-        return SchemaToDepletedMapping_[schemaIndex];
-    }
-
-    int DepletedToSchemaIndex(int depletedIndex)
-    {
-        YCHECK(depletedIndex >= 0 && depletedIndex < DepletedToSchemaMapping_.size());
-        return DepletedToSchemaMapping_[depletedIndex];
-    }
-
     bool IsUnboundedColumn(int depletedIndex, ui32 unboundedColumnMask)
     {
-=======
-    bool IsUnboundedColumn(int depletedIndex, ui32 unboundedColumnMask) {
->>>>>>> 4ffa0de8
         YCHECK(depletedIndex < sizeof(unboundedColumnMask) * 8);
         return unboundedColumnMask & (1 << depletedIndex);
     }
