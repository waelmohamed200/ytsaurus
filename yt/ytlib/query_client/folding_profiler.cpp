--- conflicted
+++ resolved
@@ -180,8 +180,6 @@
         schema = groupClause->GetTableSchema();
     }
 
-<<<<<<< HEAD
-=======
     if (query->HavingClause) {
         Fold(static_cast<int>(EFoldingObjectType::HavingOp));
         codegenSource = MakeCodegenFilterOp(Profile(query->HavingClause, schema), std::move(codegenSource));
@@ -196,7 +194,6 @@
         codegenSource = MakeCodegenOrderOp(orderClause->OrderColumns, schema, std::move(codegenSource));
     }
 
->>>>>>> a26963c6
     if (auto projectClause = query->ProjectClause.Get()) {
         Fold(static_cast<int>(EFoldingObjectType::ProjectOp));
 
@@ -208,15 +205,6 @@
 
         codegenSource = MakeCodegenProjectOp(std::move(codegenProjectExprs), std::move(codegenSource));
         schema = query->ProjectClause->GetTableSchema();
-    }
-
-    if (auto orderClause = query->OrderClause.Get()) {
-        Fold(static_cast<int>(EFoldingObjectType::OrderOp));
-        for (const auto& column : orderClause->OrderColumns) {
-            Fold(column.c_str());
-        }
-
-        codegenSource = MakeCodegenOrderOp(orderClause->OrderColumns, schema, std::move(codegenSource));
     }
 
     return codegenSource;
