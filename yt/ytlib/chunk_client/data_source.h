#pragma once

#include "public.h"

#include <yt/ytlib/chunk_client/data_source.pb.h>
#include <yt/ytlib/table_client/schema.h>

#include <yt/core/misc/nullable.h>
#include <yt/core/misc/property.h>

#include <yt/core/ytree/public.h>
#include <yt/core/misc/enum.h>

namespace NYT {
namespace NChunkClient {

////////////////////////////////////////////////////////////////////////////////

DEFINE_ENUM(EDataSourceType,
    ((File)                 (0))
    ((UnversionedTable)     (1))
    ((VersionedTable)       (2))
);

class TDataSource
{
public:
    DEFINE_BYVAL_RO_PROPERTY(EDataSourceType, Type, EDataSourceType::UnversionedTable);
    DEFINE_BYVAL_RO_PROPERTY(TNullable<TString>, Path);
    DEFINE_BYREF_RO_PROPERTY(TNullable<NTableClient::TTableSchema>, Schema);
    DEFINE_BYREF_RO_PROPERTY(TNullable<std::vector<Stroka>>, Columns);
    DEFINE_BYVAL_RO_PROPERTY(NTransactionClient::TTimestamp, Timestamp, NTransactionClient::NullTimestamp);

    TDataSource() = default;

    TDataSource(
        EDataSourceType type,
        const TNullable<TString>& path,
        const TNullable<NTableClient::TTableSchema>& schema,
        const TNullable<std::vector<Stroka>>& columns,
        NTransactionClient::TTimestamp timestamp);

    friend void FromProto(TDataSource* dataSource, const NProto::TDataSource& protoDataSource);
};

TDataSource MakeVersionedDataSource(
    const TNullable<TString>& path,
    const NTableClient::TTableSchema& schema,
    const TNullable<std::vector<Stroka>>& columns,
    NTransactionClient::TTimestamp timestamp);

TDataSource MakeUnversionedDataSource(
<<<<<<< HEAD
    const TNullable<Stroka>& path,
    const TNullable<NTableClient::TTableSchema>& schema,
    const TNullable<std::vector<Stroka>>& columns);
=======
    const TNullable<TString>& path,
    const TNullable<NTableClient::TTableSchema>& schema);
>>>>>>> 4a72649d

TDataSource MakeFileDataSource(const TNullable<TString>& path);

void ToProto(NProto::TDataSource* protoDataSource, const TDataSource& dataSource);

////////////////////////////////////////////////////////////////////////////////

class TDataSourceDirectory
    : public TRefCounted
{
public:
    DEFINE_BYREF_RW_PROPERTY(std::vector<TDataSource>, DataSources);
};

DEFINE_REFCOUNTED_TYPE(TDataSourceDirectory)

void ToProto(
    NProto::TDataSourceDirectory* protoDataSourceDirectory,
    const TDataSourceDirectoryPtr& dataSourceDirectory);

void FromProto(
    TDataSourceDirectoryPtr* dataSourceDirectory,
    const NProto::TDataSourceDirectory& protoDataSourceDirectory);

////////////////////////////////////////////////////////////////////////////////

} // namespace NChunkClient
} // namespace NYT<|MERGE_RESOLUTION|>--- conflicted
+++ resolved
@@ -28,7 +28,7 @@
     DEFINE_BYVAL_RO_PROPERTY(EDataSourceType, Type, EDataSourceType::UnversionedTable);
     DEFINE_BYVAL_RO_PROPERTY(TNullable<TString>, Path);
     DEFINE_BYREF_RO_PROPERTY(TNullable<NTableClient::TTableSchema>, Schema);
-    DEFINE_BYREF_RO_PROPERTY(TNullable<std::vector<Stroka>>, Columns);
+    DEFINE_BYREF_RO_PROPERTY(TNullable<std::vector<TString>>, Columns);
     DEFINE_BYVAL_RO_PROPERTY(NTransactionClient::TTimestamp, Timestamp, NTransactionClient::NullTimestamp);
 
     TDataSource() = default;
@@ -37,7 +37,7 @@
         EDataSourceType type,
         const TNullable<TString>& path,
         const TNullable<NTableClient::TTableSchema>& schema,
-        const TNullable<std::vector<Stroka>>& columns,
+        const TNullable<std::vector<TString>>& columns,
         NTransactionClient::TTimestamp timestamp);
 
     friend void FromProto(TDataSource* dataSource, const NProto::TDataSource& protoDataSource);
@@ -46,18 +46,13 @@
 TDataSource MakeVersionedDataSource(
     const TNullable<TString>& path,
     const NTableClient::TTableSchema& schema,
-    const TNullable<std::vector<Stroka>>& columns,
+    const TNullable<std::vector<TString>>& columns,
     NTransactionClient::TTimestamp timestamp);
 
 TDataSource MakeUnversionedDataSource(
-<<<<<<< HEAD
-    const TNullable<Stroka>& path,
+    const TNullable<TString>& path,
     const TNullable<NTableClient::TTableSchema>& schema,
-    const TNullable<std::vector<Stroka>>& columns);
-=======
-    const TNullable<TString>& path,
-    const TNullable<NTableClient::TTableSchema>& schema);
->>>>>>> 4a72649d
+    const TNullable<std::vector<TString>>& columns);
 
 TDataSource MakeFileDataSource(const TNullable<TString>& path);
 
