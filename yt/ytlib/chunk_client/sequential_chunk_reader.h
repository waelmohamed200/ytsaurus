--- conflicted
+++ resolved
@@ -6,6 +6,7 @@
 
 #include "../misc/common.h"
 #include "../misc/enum.h"
+#include "../misc/cyclic_buffer.h"
 #include "../misc/thread_affinity.h"
 #include "../actions/future.h"
 
@@ -13,71 +14,6 @@
 
 ///////////////////////////////////////////////////////////////////////////////
 
-<<<<<<< HEAD
-=======
-// ToDo: move to misc
-// TODO: write doc
-//! Thread safe cyclic buffer
-template <class T>
-class TCyclicBuffer
-{
-public:
-    TCyclicBuffer(int size)
-        : Window(size)
-        , CyclicStart(0)
-        , WindowStart(0)
-    { }
-
-    T& operator[](int index)
-    {
-        TGuard<TSpinLock> guard(SpinLock);
-        YASSERT(WindowStart <= index);
-        YASSERT(index < WindowStart + static_cast<int>(Window.size()));
-
-        return Window[(CyclicStart + (index - WindowStart)) % static_cast<int>(Window.size())];
-    }
-
-    const T& operator[](int index) const
-    {
-        TGuard<TSpinLock> guard(SpinLock);
-        YASSERT(WindowStart <= index);
-        YASSERT(index < WindowStart + Window.ysize());
-
-        return Window[CyclicStart + (index - WindowStart)];
-    }
-
-    T& First()
-    {
-        return Window[CyclicStart];
-    }
-
-    const T& First() const
-    {
-        return Window[CyclicStart];
-    }
-
-    void Shift()
-    {
-        TGuard<TSpinLock> guard(SpinLock);
-        ++CyclicStart;
-        CyclicStart = CyclicStart % Window.size();
-        ++WindowStart;
-    }
-
-private:
-    autoarray<T> Window;
-
-    //! Current index of the first slot in #Window
-    int CyclicStart;
-
-    int WindowStart;
-
-    TSpinLock SpinLock;
-};
-
-///////////////////////////////////////////////////////////////////////////////
-
->>>>>>> 5b419ce6
 //! For a sequence of block indexes fetches and outputs these blocks in the given order.
 //! Prefetches and stores a configured number of blocks in its internal cyclic buffer.
 class TSequentialChunkReader
