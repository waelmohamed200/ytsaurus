--- conflicted
+++ resolved
@@ -1,4 +1,3 @@
-<<<<<<< HEAD
 SET( YT_SOURCE_FILES ${YT_SOURCE_FILES}
     ${CMAKE_SOURCE_DIR}/yt/ytlib/chunk_client/common.cpp
     ${CMAKE_SOURCE_DIR}/yt/ytlib/chunk_client/format.h
@@ -12,23 +11,7 @@
     ${CMAKE_SOURCE_DIR}/yt/ytlib/chunk_client/holder_channel_cache.cpp
     ${CMAKE_SOURCE_DIR}/yt/ytlib/chunk_client/reader_thread.cpp
     ${CMAKE_SOURCE_DIR}/yt/ytlib/chunk_client/writer_thread.cpp
-=======
-SET(YT_SOURCE_FILES
-    chunk.proto
-    common.cpp
-    format.h
-    async_writer.h
-    async_reader.h
-    remote_writer.cpp
-    remote_reader.cpp
-    file_writer.cpp
-    file_reader.cpp
-    sequential_reader.cpp
-    holder_channel_cache.cpp
-    reader_thread.cpp
-    writer_thread.cpp
-    retriable_reader.cpp
->>>>>>> 57be3630
+    ${CMAKE_SOURCE_DIR}/yt/ytlib/chunk_client/retriable_reader.cpp
 )
 
 PROTOC( ${CMAKE_SOURCE_DIR}/yt/ytlib/chunk_client/chunk.proto YT_SOURCE_FILES )