--- conflicted
+++ resolved
@@ -24,7 +24,6 @@
 
 #include <yt/core/logging/log.h>
 
-#include <yt/core/misc/common.h>
 #include <yt/core/misc/finally.h>
 
 #include <yt/core/ytree/yson_serializable.h>
@@ -310,15 +309,12 @@
         ChunkMeta_.extensions(),
         masterMetaTags);
 
-<<<<<<< HEAD
+    // Sanity check.
+    YCHECK(FindProtoExtension<TMiscExt>(masterChunkMeta.extensions()));
+
     auto channel = Client_->GetMasterChannelOrThrow(EMasterChannelKind::Leader, CellTag_);
     TObjectServiceProxy objectProxy(channel);
-    
-=======
-    // Sanity check.
-    YCHECK(FindProtoExtension<TMiscExt>(masterChunkMeta.extensions()));
-
->>>>>>> 73c22ab0
+
     auto req = TChunkYPathProxy::Confirm(FromObjectId(ChunkId_));
     GenerateMutationId(req);
     *req->mutable_chunk_info() = UnderlyingWriter_->GetChunkInfo();
