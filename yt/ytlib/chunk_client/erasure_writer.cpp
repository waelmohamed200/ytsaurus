#include "public.h"

#include "config.h"
#include "dispatcher.h"
#include "async_writer.h"
#include "chunk_meta_extensions.h"

#include <ytlib/actions/async_pipeline.h>
#include <ytlib/actions/parallel_awaiter.h>
#include <ytlib/actions/parallel_collector.h>

#include <ytlib/erasure/codec.h>

namespace NYT {
namespace NChunkClient {
namespace {

///////////////////////////////////////////////////////////////////////////////
// Helpers

// TODO(babenko): remove this when TValueOrError<void> becomes just TError
TFuture<TError> ConvertToTErrorFuture(TFuture<TValueOrError<void>> future)
{
    return future.Apply(BIND([](TValueOrError<void> error) -> TError {
        return error; 
    }));
}

// Split blocks into continuous groups of approximately equal sizes.
std::vector<std::vector<TSharedRef>> SplitBlocks(
    const std::vector<TSharedRef>& blocks,
    int groupCount)
{
    i64 totalSize = 0;
    FOREACH (const auto& block, blocks) {
        totalSize += block.Size();
    }

    std::vector<std::vector<TSharedRef>> groups(1);
    i64 currentSize = 0;
    FOREACH (const auto& block, blocks) {
        groups.back().push_back(block);
        currentSize += block.Size();
        // Current group is fulfilled if currentSize / currentGroupCount >= totalSize / groupCount
        while (currentSize * groupCount >= totalSize * groups.size() &&
               groups.size() < groupCount)
        {
            groups.push_back(std::vector<TSharedRef>());
        }
    }

    YCHECK(groups.size() == groupCount);

    return groups;
}

i64 RoundUp(i64 num, i64 mod)
{
    if (num % mod == 0) {
        return num;
    }
    return num + mod - (num % mod);
}

class TSlicer
{
public:
    explicit TSlicer(const std::vector<TSharedRef>& blocks)
        : Blocks_(blocks)
    { }

    TSharedRef GetSlice(i64 start, i64 end) const
    {
        YCHECK(start >= 0);
        YCHECK(start <= end);

        i64 pos = 0;
        auto result = TSharedRef::Allocate(end - start);

        i64 currentStart = 0;

        FOREACH (const auto& block, Blocks_) {
            i64 innerStart = std::max((i64)0, start - currentStart);
            i64 innerEnd = std::min((i64)block.Size(), end - currentStart);

            if (innerStart < innerEnd) {
                std::copy(
                    block.Begin() + innerStart,
                    block.Begin() + innerEnd,
                    result.Begin() + pos);
                pos += innerEnd - innerStart;
            }
            currentStart += block.Size();

            if (pos == result.Size() || currentStart >= end) {
                break;
            }
        }

        return result;
    }

private:
    std::vector<TSharedRef> Blocks_;

};

} // anonymous namespace

///////////////////////////////////////////////////////////////////////////////

class TErasureWriter
    : public IAsyncWriter
{
public:
    TErasureWriter(
        TErasureWriterConfigPtr config,
        NErasure::ICodec* codec,
        const std::vector<IAsyncWriterPtr>& writers)
            : Config_(config)
            , Codec_(codec)
            , Writers_(writers)
    {
        YCHECK(writers.size() == codec->GetTotalBlockCount());
        VERIFY_INVOKER_AFFINITY(TDispatcher::Get()->GetWriterInvoker(), WriterThread);
        VERIFY_INVOKER_AFFINITY(TDispatcher::Get()->GetErasureInvoker(), ErasureThread);
    }

    virtual void Open() override
    {
        FOREACH (auto writer, Writers_) {
            writer->Open();
        }
    }

    virtual bool TryWriteBlock(const TSharedRef& block) override
    {
        Blocks_.push_back(block);
        return true;
    }

    virtual TAsyncError GetReadyEvent() override
    {
        auto error = TAsyncErrorPromise();
        error.Set(TError());
        return error;
    }

    virtual const NChunkClient::NProto::TChunkInfo& GetChunkInfo() const override
    {
        YUNREACHABLE();
    }

    virtual const std::vector<int> GetWrittenIndexes() const override
    {
        YUNREACHABLE();
    }

    virtual TAsyncError AsyncClose(const NProto::TChunkMeta& chunkMeta) override;

private:
    void PrepareBlocks();

    void PrepareChunkMeta(const NProto::TChunkMeta& chunkMeta);

    TAsyncError WriteDataBlocks();
    
    TAsyncError EncodeAndWriteParityBlocks();

    TAsyncError WriteParityBlocks(int windowIndex);

    TAsyncError CloseParityWriters();

    TErasureWriterConfigPtr Config_;
    NErasure::ICodec* Codec_;

    std::vector<IAsyncWriterPtr> Writers_;
    std::vector<TSharedRef> Blocks_;
    
    // Information about blocks, necessary to write blocks
    // and encode parity parts
    std::vector<std::vector<TSharedRef>> Groups_;
    std::vector<TSlicer> Slicers_;
    i64 ParityDataSize_;
    int WindowCount_;
    
    // Chunk meta with information about block placement
    NChunkClient::NProto::TChunkMeta ChunkMeta_;

    // Parity blocks
    std::vector<std::vector<TSharedRef>> ParityBlocks_;

    // Promises to write window of parity blocks
    std::vector<TAsyncError> WriteFutures_;

    // Promises for generated window of parity blocks
    std::vector<TPromise<void>> WindowEncodedPromise_;

    DECLARE_THREAD_AFFINITY_SLOT(WriterThread);
    DECLARE_THREAD_AFFINITY_SLOT(ErasureThread);

};

///////////////////////////////////////////////////////////////////////////////

void TErasureWriter::PrepareBlocks()
{
    Groups_ = SplitBlocks(Blocks_, Codec_->GetDataBlockCount());
    
    // Calculate size of parity blocks and form slicers
    Slicers_.clear();
    ParityDataSize_ = 0;
    FOREACH (const auto& group, Groups_) {
        i64 size = 0;
        FOREACH (const auto& block, group) {
            size += block.Size();
        }
        ParityDataSize_ = std::max(ParityDataSize_, size);

        Slicers_.push_back(TSlicer(group));
    }

    // Calculate number of windows
    ParityDataSize_ = RoundUp(ParityDataSize_, Codec_->GetWordSize());
    
    WindowCount_ = ParityDataSize_ / Config_->ErasureWindowSize;
    if (ParityDataSize_ % Config_->ErasureWindowSize != 0) {
        WindowCount_ += 1;
    }


    ParityBlocks_.resize(WindowCount_);
    WindowEncodedPromise_.resize(WindowCount_);
    WriteFutures_.resize(WindowCount_);
}

void TErasureWriter::PrepareChunkMeta(const NProto::TChunkMeta& chunkMeta)
{
    int start = 0;
    NProto::TErasurePlacementExt placementExtension;
    FOREACH (const auto& group, Groups_) {
        NProto::TPartInfo info;
        info.set_start(start);
        FOREACH (const auto& block, group) {
            info.add_block_sizes(block.Size());
        }
        start += group.size();

        *placementExtension.add_part_infos() = info;
    }
    placementExtension.set_parity_part_count(Codec_->GetParityBlockCount());
    placementExtension.set_parity_block_count(WindowCount_);
    placementExtension.set_parity_block_size(Config_->ErasureWindowSize);
    placementExtension.set_parity_last_block_size(ParityDataSize_ - (Config_->ErasureWindowSize * (WindowCount_ - 1)));
    // TODO(ignat): add calculation of memory consumption
    placementExtension.set_repair_reader_memory_limit(0);
    
    ChunkMeta_ = chunkMeta;
    SetProtoExtension(ChunkMeta_.mutable_extensions(), placementExtension);
}

TAsyncError TErasureWriter::WriteDataBlocks()
{
    VERIFY_THREAD_AFFINITY(WriterThread);
    YCHECK(Groups_.size() <= Writers_.size());

    auto this_ = MakeStrong(this);
    auto parallelCollector = New<TParallelCollector<void>>();
    for (int index = 0; index < Groups_.size(); ++index) {
        const auto& group = Groups_[index];
        const auto& writer = Writers_[index];
        auto pipeline = StartAsyncPipeline(TDispatcher::Get()->GetWriterInvoker());
        FOREACH (const auto& block, group) {
            pipeline = pipeline->Add(BIND([this, this_, block, writer] () -> TAsyncError {
                writer->TryWriteBlock(block);
                return writer->GetReadyEvent();
            }));
        }
        pipeline = pipeline->Add(BIND(&IAsyncWriter::AsyncClose, writer, ChunkMeta_));
        parallelCollector->Collect(pipeline->Run());
    }
    return parallelCollector->Complete();
}
    
TAsyncError TErasureWriter::EncodeAndWriteParityBlocks()
{
    VERIFY_THREAD_AFFINITY(WriterThread);

    auto this_ = MakeStrong(this);
    auto pipeline = StartAsyncPipeline(TDispatcher::Get()->GetWriterInvoker());
    int windowIndex = 0;
    for (i64 begin = 0; begin < ParityDataSize_; begin += Config_->ErasureWindowSize) {
        WindowEncodedPromise_[windowIndex] = NewPromise<void>();

        i64 end = std::min(begin + Config_->ErasureWindowSize, ParityDataSize_);

        // Generate bytes from [begin, end) for parity blocks.
        std::vector<TSharedRef> slices;
        FOREACH (const auto& slicer, Slicers_) {
            slices.push_back(slicer.GetSlice(begin, end));
        }

        TDispatcher::Get()->GetErasureInvoker()->Invoke(BIND([this, this_, windowIndex, slices] () {
            VERIFY_THREAD_AFFINITY(ErasureThread);

            ParityBlocks_[windowIndex] = Codec_->Encode(slices);
            WindowEncodedPromise_[windowIndex].Set();
        }));

        pipeline = pipeline->Add(BIND(&TErasureWriter::WriteParityBlocks, this_, windowIndex));

        ++windowIndex;
    }
    pipeline->Add(BIND(&TErasureWriter::CloseParityWriters, this_));
    return ConvertToTErrorFuture(pipeline->Run());
}

TAsyncError TErasureWriter::WriteParityBlocks(int windowIndex)
{
    VERIFY_THREAD_AFFINITY(WriterThread);

    // Wait encoding to complete
    WindowEncodedPromise_[windowIndex].Get();

    // Get parity blocks of current window
    const std::vector<TSharedRef>& parityBlocks = ParityBlocks_[windowIndex];

    // Write blocks of current window in parallel manner
    auto collector = New<TParallelCollector<void>>();
    for (int i = 0; i < Codec_->GetParityBlockCount(); ++i) {
        auto& writer = Writers_[Codec_->GetDataBlockCount() + i];
        writer->TryWriteBlock(parityBlocks[i]);
        collector->Collect(writer->GetReadyEvent());
    }
    auto writeFuture = collector->Complete();
    return WriteFutures_[windowIndex] = writeFuture;
}

TAsyncError TErasureWriter::CloseParityWriters()
{
    VERIFY_THREAD_AFFINITY(WriterThread);

    auto collector = New<TParallelCollector<void>>();
    for (int i = 0; i < Codec_->GetParityBlockCount(); ++i) {
        auto& writer = Writers_[Codec_->GetDataBlockCount() + i];
        collector->Collect(writer->AsyncClose(ChunkMeta_));
    }
    return collector->Complete();
}

<<<<<<< HEAD
TAsyncError TErasureWriter::AsyncClose(const NProto::TChunkMeta& chunkMeta) 
=======
TAsyncError TErasureWriter::AsyncClose(const NProto::TChunkMeta& chunkMeta)
>>>>>>> 0e8086a5
{
    PrepareBlocks();
    PrepareChunkMeta(chunkMeta);
    
    // TODO(ignat): add writer invoker
    auto collector = New<TParallelCollector<void>>();
    collector->Collect(WriteDataBlocks());
    collector->Collect(EncodeAndWriteParityBlocks());
    return collector->Complete();
}

///////////////////////////////////////////////////////////////////////////////

IAsyncWriterPtr CreateErasureWriter(
    TErasureWriterConfigPtr config,
    NErasure::ICodec* codec,
    const std::vector<IAsyncWriterPtr>& writers)
{
    return New<TErasureWriter>(config, codec, writers);
}

///////////////////////////////////////////////////////////////////////////////

} // namespace NChunkClient
} // namespace NYT

<|MERGE_RESOLUTION|>--- conflicted
+++ resolved
@@ -348,11 +348,7 @@
     return collector->Complete();
 }
 
-<<<<<<< HEAD
-TAsyncError TErasureWriter::AsyncClose(const NProto::TChunkMeta& chunkMeta) 
-=======
 TAsyncError TErasureWriter::AsyncClose(const NProto::TChunkMeta& chunkMeta)
->>>>>>> 0e8086a5
 {
     PrepareBlocks();
     PrepareChunkMeta(chunkMeta);
