#include "public.h"

#include "config.h"
#include "dispatcher.h"
#include "async_writer.h"
#include "chunk_replica.h"
#include "chunk_meta_extensions.h"
#include "replication_writer.h"

#include <core/concurrency/scheduler.h>
#include <core/concurrency/parallel_awaiter.h>
#include <core/concurrency/parallel_collector.h>

#include <core/erasure/codec.h>

#include <ytlib/node_tracker_client/node_directory.h>

namespace NYT {
namespace NChunkClient {

using namespace NConcurrency;

///////////////////////////////////////////////////////////////////////////////

namespace {

///////////////////////////////////////////////////////////////////////////////
// Helpers

// Split blocks into continuous groups of approximately equal sizes.
std::vector<std::vector<TSharedRef>> SplitBlocks(
    const std::vector<TSharedRef>& blocks,
    int groupCount)
{
    i64 totalSize = 0;
    for (const auto& block : blocks) {
        totalSize += block.Size();
    }

    std::vector<std::vector<TSharedRef>> groups(1);
    i64 currentSize = 0;
    for (const auto& block : blocks) {
        groups.back().push_back(block);
        currentSize += block.Size();
        // Current group is fulfilled if currentSize / currentGroupCount >= totalSize / groupCount
        while (currentSize * groupCount >= totalSize * groups.size() &&
               groups.size() < groupCount)
        {
            groups.push_back(std::vector<TSharedRef>());
        }
    }

    YCHECK(groups.size() == groupCount);

    return groups;
}

i64 RoundUp(i64 num, i64 mod)
{
    if (num % mod == 0) {
        return num;
    }
    return num + mod - (num % mod);
}

class TSlicer
{
public:
    explicit TSlicer(const std::vector<TSharedRef>& blocks)
        : Blocks_(blocks)
    { }

    TSharedRef GetSlice(i64 start, i64 end) const
    {
        YCHECK(start >= 0);
        YCHECK(start <= end);

        TSharedRef result;

        i64 pos = 0;
        i64 resultSize = end - start;

        // We use lazy initialization.
        bool initialized = false;
        auto initialize = [&] () {
            if (!initialized) {
                struct TErasureWriterSliceTag { };
                result = TSharedRef::Allocate<TErasureWriterSliceTag>(resultSize);
                initialized = true;
            }
        };

        i64 currentStart = 0;

        for (auto block : Blocks_) {
            i64 innerStart = std::max((i64)0, start - currentStart);
            i64 innerEnd = std::min((i64)block.Size(), end - currentStart);

            if (innerStart < innerEnd) {
                auto slice = TRef(block.Begin() + innerStart, block.Begin() + innerEnd);

                if (resultSize == slice.Size()) {
                    return block.Slice(slice);
                }

                initialize();
                std::copy(slice.Begin(), slice.End(), result.Begin() + pos);

                pos += slice.Size();
            }
            currentStart += block.Size();

            if (pos == resultSize || currentStart >= end) {
                break;
            }
        }

        initialize();
        return result;
    }

private:

    // Mutable since we want to return subref of blocks.
    mutable std::vector<TSharedRef> Blocks_;
};

} // namespace

///////////////////////////////////////////////////////////////////////////////

class TErasureWriter
    : public IAsyncWriter
{
public:
    TErasureWriter(
        TErasureWriterConfigPtr config,
        NErasure::ICodec* codec,
        const std::vector<IAsyncWriterPtr>& writers)
            : Config_(config)
            , Codec_(codec)
            , Writers_(writers)
    {
        YCHECK(writers.size() == codec->GetTotalPartCount());
        VERIFY_INVOKER_AFFINITY(TDispatcher::Get()->GetWriterInvoker(), WriterThread);
        ChunkInfo_.set_disk_space(0);
    }

    virtual void Open() override
    {
        for (auto writer : Writers_) {
            writer->Open();
        }
    }

    virtual bool WriteBlock(const TSharedRef& block) override
    {
        Blocks_.push_back(block);
        return true;
    }

    virtual TAsyncError GetReadyEvent() override
    {
        auto error = TAsyncErrorPromise();
        error.Set(TError());
        return error;
    }

    virtual const NChunkClient::NProto::TChunkInfo& GetChunkInfo() const override
    {
        return ChunkInfo_;
    }

    virtual const std::vector<int> GetWrittenIndexes() const override
    {
        std::vector<int> result;
        result.reserve(Codec_->GetTotalPartCount());
        for (int i = 0; i < Codec_->GetTotalPartCount(); ++i) {
            result.push_back(i);
        }
        return result;
    }

    virtual TAsyncError AsyncClose(const NProto::TChunkMeta& chunkMeta) override;

private:
    void PrepareBlocks();

    void PrepareChunkMeta(const NProto::TChunkMeta& chunkMeta);

    TAsyncError WriteDataBlocks();

    TError EncodeAndWriteParityBlocks();

    TError WriteDataPart(IAsyncWriterPtr writer, const std::vector<TSharedRef>& blocks);

    TAsyncError WriteParityBlocks(const std::vector<TSharedRef>& blocks);

    TAsyncError CloseParityWriters();

    TAsyncError OnClosed(TError error);

    TErasureWriterConfigPtr Config_;
    NErasure::ICodec* Codec_;

    std::vector<IAsyncWriterPtr> Writers_;
    std::vector<TSharedRef> Blocks_;

    // Information about blocks, necessary to write blocks
    // and encode parity parts
    std::vector<std::vector<TSharedRef>> Groups_;
    std::vector<TSlicer> Slicers_;
    i64 ParityDataSize_;
    int WindowCount_;

    // Chunk meta with information about block placement
    NChunkClient::NProto::TChunkMeta ChunkMeta_;
    NChunkClient::NProto::TChunkInfo ChunkInfo_;

    DECLARE_THREAD_AFFINITY_SLOT(WriterThread);

};

///////////////////////////////////////////////////////////////////////////////

void TErasureWriter::PrepareBlocks()
{
    Groups_ = SplitBlocks(Blocks_, Codec_->GetDataPartCount());

    YCHECK(Slicers_.empty());

    // Calculate size of parity blocks and form slicers
    ParityDataSize_ = 0;
    for (const auto& group : Groups_) {
        i64 size = 0;
        i64 maxBlockSize = 0;
        for (const auto& block : group) {
            size += block.Size();
            maxBlockSize = std::max(maxBlockSize, (i64)block.Size());
        }
        ParityDataSize_ = std::max(ParityDataSize_, size);

        Slicers_.push_back(TSlicer(group));
    }

    // Calculate number of windows
    ParityDataSize_ = RoundUp(ParityDataSize_, Codec_->GetWordSize());

    WindowCount_ = ParityDataSize_ / Config_->ErasureWindowSize;
    if (ParityDataSize_ % Config_->ErasureWindowSize != 0) {
        WindowCount_ += 1;
    }
}

void TErasureWriter::PrepareChunkMeta(const NProto::TChunkMeta& chunkMeta)
{
    int start = 0;
    NProto::TErasurePlacementExt placementExt;
    for (const auto& group : Groups_) {
        auto* info = placementExt.add_part_infos();
        info->set_start(start);
        for (const auto& block : group) {
            info->add_block_sizes(block.Size());
        }
        start += group.size();
    }
    placementExt.set_parity_part_count(Codec_->GetParityPartCount());
    placementExt.set_parity_block_count(WindowCount_);
    placementExt.set_parity_block_size(Config_->ErasureWindowSize);
    placementExt.set_parity_last_block_size(ParityDataSize_ - (Config_->ErasureWindowSize * (WindowCount_ - 1)));

    ChunkMeta_ = chunkMeta;
    SetProtoExtension(ChunkMeta_.mutable_extensions(), placementExt);
}

TAsyncError TErasureWriter::WriteDataBlocks()
{
    VERIFY_THREAD_AFFINITY(WriterThread);
    YCHECK(Groups_.size() <= Writers_.size());

    auto this_ = MakeStrong(this);
    auto parallelCollector = New<TParallelCollector<void>>();
    for (int index = 0; index < Groups_.size(); ++index) {
        parallelCollector->Collect(BIND(
                &TErasureWriter::WriteDataPart,
                this_,
                Writers_[index],
                Groups_[index])
            .AsyncVia(TDispatcher::Get()->GetWriterInvoker())
            .Run());
    }
    return parallelCollector->Complete();
}

TError TErasureWriter::WriteDataPart(IAsyncWriterPtr writer, const std::vector<TSharedRef>& blocks)
{
    VERIFY_THREAD_AFFINITY(WriterThread);

    for (const auto& block : blocks) {
        if (!writer->WriteBlock(block)) {
            auto error = WaitFor(writer->GetReadyEvent());
            if (!error.IsOK())
                return error;
        }
    }

    return WaitFor(writer->AsyncClose(ChunkMeta_));
}

TError TErasureWriter::EncodeAndWriteParityBlocks()
{
    VERIFY_THREAD_AFFINITY(WriterThread);

    auto this_ = MakeStrong(this);
    for (i64 begin = 0; begin < ParityDataSize_; begin += Config_->ErasureWindowSize) {
        i64 end = std::min(begin + Config_->ErasureWindowSize, ParityDataSize_);

<<<<<<< HEAD
        TDispatcher::Get()->GetErasureInvoker()->Invoke(BIND([this, this_, windowIndex, begin, end] () {
=======
        auto parityBlocksPromise = NewPromise<std::vector<TSharedRef>>();

        TDispatcher::Get()->GetErasureInvoker()->Invoke(BIND([this, this_, begin, end, &parityBlocksPromise] () {
>>>>>>> 99d8a6aa
            // Generate bytes from [begin, end) for parity blocks.
            std::vector<TSharedRef> slices;
            for (const auto& slicer : Slicers_) {
                slices.push_back(slicer.GetSlice(begin, end));
            }

            parityBlocksPromise.Set(Codec_->Encode(slices));
        }));
        
        auto error = WaitFor(WriteParityBlocks(WaitFor(parityBlocksPromise.ToFuture())));
        if (!error.IsOK()) {
            return error;
        }
    }

    return WaitFor(CloseParityWriters());
}

TAsyncError TErasureWriter::WriteParityBlocks(const std::vector<TSharedRef>& blocks)
{
    VERIFY_THREAD_AFFINITY(WriterThread);

    // Write blocks of current window in parallel manner
    auto collector = New<TParallelCollector<void>>();
    for (int i = 0; i < Codec_->GetParityPartCount(); ++i) {
        auto& writer = Writers_[Codec_->GetDataPartCount() + i];
        writer->WriteBlock(blocks[i]);
        collector->Collect(writer->GetReadyEvent());
    }
    return collector->Complete();
}

TAsyncError TErasureWriter::CloseParityWriters()
{
    VERIFY_THREAD_AFFINITY(WriterThread);

    auto collector = New<TParallelCollector<void>>();
    for (int i = 0; i < Codec_->GetParityPartCount(); ++i) {
        auto& writer = Writers_[Codec_->GetDataPartCount() + i];
        collector->Collect(writer->AsyncClose(ChunkMeta_));
    }
    return collector->Complete();
}

TAsyncError TErasureWriter::AsyncClose(const NProto::TChunkMeta& chunkMeta)
{
    PrepareBlocks();
    PrepareChunkMeta(chunkMeta);

    auto this_ = MakeStrong(this);
    auto invoker = TDispatcher::Get()->GetWriterInvoker();
    auto collector = New<TParallelCollector<void>>();
    collector->Collect(
        BIND(&TErasureWriter::WriteDataBlocks, MakeStrong(this))
        .AsyncVia(invoker)
        .Run());
    collector->Collect(
        BIND(&TErasureWriter::EncodeAndWriteParityBlocks, MakeStrong(this))
        .AsyncVia(invoker)
        .Run());
    return collector->Complete().Apply(BIND(&TErasureWriter::OnClosed, MakeStrong(this)));
}


TAsyncError TErasureWriter::OnClosed(TError error)
{
    if (!error.IsOK()) {
        return MakeFuture(error);
    }

    i64 diskSpace = 0;
    for (auto writer : Writers_) {
        diskSpace += writer->GetChunkInfo().disk_space();
    }
    ChunkInfo_.set_disk_space(diskSpace);

    Slicers_.clear();
    Groups_.clear();
    Blocks_.clear();

    return MakeFuture(TError());
}

///////////////////////////////////////////////////////////////////////////////

IAsyncWriterPtr CreateErasureWriter(
    TErasureWriterConfigPtr config,
    NErasure::ICodec* codec,
    const std::vector<IAsyncWriterPtr>& writers)
{
    return New<TErasureWriter>(config, codec, writers);
}

///////////////////////////////////////////////////////////////////////////////

std::vector<IAsyncWriterPtr> CreateErasurePartWriters(
    TReplicationWriterConfigPtr config,
    const TChunkId& chunkId,
    NErasure::ICodec* codec,
    std::vector<NNodeTrackerClient::TNodeDescriptor> targets,
    EWriteSessionType sessionType)
{
    YCHECK(targets.size() == codec->GetTotalPartCount());

    std::vector<IAsyncWriterPtr> writers;
    for (int index = 0; index < codec->GetTotalPartCount(); ++index) {
        auto partId = ErasurePartIdFromChunkId(chunkId, index);
        std::vector<NNodeTrackerClient::TNodeDescriptor> partTargets(1, targets[index]);
        writers.push_back(CreateReplicationWriter(config, partId, partTargets, sessionType));
    }

    return writers;
}

///////////////////////////////////////////////////////////////////////////////

} // namespace NChunkClient
} // namespace NYT

<|MERGE_RESOLUTION|>--- conflicted
+++ resolved
@@ -315,13 +315,9 @@
     for (i64 begin = 0; begin < ParityDataSize_; begin += Config_->ErasureWindowSize) {
         i64 end = std::min(begin + Config_->ErasureWindowSize, ParityDataSize_);
 
-<<<<<<< HEAD
-        TDispatcher::Get()->GetErasureInvoker()->Invoke(BIND([this, this_, windowIndex, begin, end] () {
-=======
         auto parityBlocksPromise = NewPromise<std::vector<TSharedRef>>();
 
         TDispatcher::Get()->GetErasureInvoker()->Invoke(BIND([this, this_, begin, end, &parityBlocksPromise] () {
->>>>>>> 99d8a6aa
             // Generate bytes from [begin, end) for parity blocks.
             std::vector<TSharedRef> slices;
             for (const auto& slicer : Slicers_) {
