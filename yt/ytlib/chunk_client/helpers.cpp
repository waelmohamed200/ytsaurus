--- conflicted
+++ resolved
@@ -298,11 +298,7 @@
     TRemoteReaderOptionsPtr options,
     NApi::IClientPtr client,
     NNodeTrackerClient::TNodeDirectoryPtr nodeDirectory,
-<<<<<<< HEAD
-    const TNullable<NNodeTrackerClient::TNodeDescriptor>& localDescriptor,
-=======
     const TNodeDescriptor& localDescriptor,
->>>>>>> 996a7cd2
     IBlockCachePtr blockCache,
     IThroughputThrottlerPtr throttler)
 {
@@ -368,11 +364,11 @@
 }
 
 IChunkReaderPtr CreateRemoteReader(
-    TChunkId chunkId,
+    const TChunkId& chunkId,
     TReplicationReaderConfigPtr config,
     TRemoteReaderOptionsPtr options,
     NApi::IClientPtr client,
-    const TNullable<NNodeTrackerClient::TNodeDescriptor>& localDescriptor,
+    const NNodeTrackerClient::TNodeDescriptor& localDescriptor,
     IBlockCachePtr blockCache,
     NConcurrency::IThroughputThrottlerPtr throttler)
 {
