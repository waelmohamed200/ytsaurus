#include "helpers.h"
#include "private.h"
#include "config.h"
#include "chunk_slice.h"
#include "erasure_reader.h"
#include "replication_reader.h"

#include <yt/ytlib/api/client.h>

#include <yt/ytlib/chunk_client/chunk_replica.h>
#include <yt/ytlib/chunk_client/chunk_service_proxy.h>
#include <yt/ytlib/chunk_client/chunk_meta_extensions.h>
#include <yt/ytlib/chunk_client/chunk_spec.h>

#include <yt/ytlib/node_tracker_client/node_directory.h>

#include <yt/ytlib/object_client/object_service_proxy.h>
#include <yt/ytlib/object_client/helpers.h>

#include <yt/core/erasure/codec.h>

#include <yt/core/concurrency/scheduler.h>

#include <yt/core/compression/codec.h>

#include <yt/core/erasure/codec.h>

<<<<<<< HEAD
#include <yt/core/misc/address.h>
=======
#include <array>
>>>>>>> 3d1dbbb9

namespace NYT {
namespace NChunkClient {

using namespace NApi;
using namespace NRpc;
using namespace NConcurrency;
using namespace NObjectClient;
using namespace NErasure;
using namespace NNodeTrackerClient;
using namespace NProto;
using namespace NApi;

using NYT::FromProto;
<<<<<<< HEAD
using NYT::ToProto;
=======

////////////////////////////////////////////////////////////////////////////////

static const auto& Logger = ChunkClientLogger;
>>>>>>> 3d1dbbb9

////////////////////////////////////////////////////////////////////////////////

TChunkId CreateChunk(
    IClientPtr client,
    TCellTag cellTag,
    TMultiChunkWriterOptionsPtr options,
    const TTransactionId& transactionId,
    const TChunkListId& chunkListId,
    const NLogging::TLogger& logger)
{
    const auto& Logger = logger;

    LOG_DEBUG("Creating chunk (ReplicationFactor: %v, TransactionId: %v, ChunkListId: %v)",
        options->ReplicationFactor, 
        transactionId,
        chunkListId);

    auto chunkType = options->ErasureCodec == ECodec::None
        ? EObjectType::Chunk
        : EObjectType::ErasureChunk;

    auto channel = client->GetMasterChannelOrThrow(EMasterChannelKind::Leader, cellTag);
    TChunkServiceProxy proxy(channel);

    auto batchReq = proxy.ExecuteBatch();
    GenerateMutationId(batchReq);

    auto* req = batchReq->add_create_subrequests();
    ToProto(req->mutable_transaction_id(), transactionId);
    req->set_type(static_cast<int>(chunkType));
    req->set_account(options->Account);
    req->set_replication_factor(options->ReplicationFactor);
    req->set_movable(options->ChunksMovable);
    req->set_vital(options->ChunksVital);
    req->set_erasure_codec(static_cast<int>(options->ErasureCodec));
    if (chunkListId) {
        ToProto(req->mutable_chunk_list_id(), chunkListId);
    }

    auto batchRspOrError = WaitFor(batchReq->Invoke());
    THROW_ERROR_EXCEPTION_IF_FAILED(
        GetCumulativeError(batchRspOrError),
        "Error creating chunk");

    const auto& batchRsp = batchRspOrError.Value();
    const auto& rsp = batchRsp->create_subresponses(0);
    return FromProto<TChunkId>(rsp.chunk_id());
}

void ProcessFetchResponse(
    IClientPtr client,
    TChunkOwnerYPathProxy::TRspFetchPtr fetchResponse,
    TCellTag fetchCellTag,
    TNodeDirectoryPtr nodeDirectory,
    int maxChunksPerLocateRequest,
    const NLogging::TLogger& logger,
    std::vector<NProto::TChunkSpec>* chunkSpecs)
{
    const auto& Logger = logger;

    nodeDirectory->MergeFrom(fetchResponse->node_directory());

    yhash_map<TCellTag, std::vector<NProto::TChunkSpec*>> foreignChunkMap;
    for (auto& chunkSpec : *fetchResponse->mutable_chunks()) {
        auto chunkId = FromProto<TChunkId>(chunkSpec.chunk_id());
        auto chunkCellTag = CellTagFromId(chunkId);
        if (chunkCellTag != fetchCellTag) {
            foreignChunkMap[chunkCellTag].push_back(&chunkSpec);
        }
    }

    for (const auto& pair : foreignChunkMap) {
        auto foreignCellTag = pair.first;
        auto& foreignChunkSpecs = pair.second;

        auto channel = client->GetMasterChannelOrThrow(EMasterChannelKind::LeaderOrFollower, foreignCellTag);
        TChunkServiceProxy proxy(channel);

        for (int beginIndex = 0; beginIndex < foreignChunkSpecs.size(); beginIndex += maxChunksPerLocateRequest) {
            int endIndex = std::min(
                beginIndex + maxChunksPerLocateRequest,
                static_cast<int>(foreignChunkSpecs.size()));

            auto req = proxy.LocateChunks();
            for (int index = beginIndex; index < endIndex; ++index) {
                req->add_chunk_ids()->CopyFrom(foreignChunkSpecs[index]->chunk_id());
            }

            LOG_DEBUG("Locating foreign chunks (CellTag: %v, ChunkCount: %v)",
                foreignCellTag,
                req->chunk_ids_size());

            auto rspOrError = WaitFor(req->Invoke());
            THROW_ERROR_EXCEPTION_IF_FAILED(rspOrError, "Error locating foreign chunks at cell %v",
                foreignCellTag);
            const auto& rsp = rspOrError.Value();

            nodeDirectory->MergeFrom(rsp->node_directory());

            for (int index = beginIndex; index < endIndex; ++index) {
                int rspIndex = index - beginIndex;
                auto expectedChunkId = FromProto<TChunkId>(foreignChunkSpecs[index]->chunk_id());
                auto actualChunkId = rspIndex < rsp->chunks_size()
                    ? FromProto<TChunkId>(rsp->chunks(rspIndex).chunk_id())
                    : NullChunkId;
                if (expectedChunkId != actualChunkId) {
                    THROW_ERROR_EXCEPTION(
                        NChunkClient::EErrorCode::NoSuchChunk,
                        "No such chunk %v",
                        expectedChunkId);
                }
                foreignChunkSpecs[index]->mutable_replicas()->Swap(rsp->mutable_chunks(rspIndex)->mutable_replicas());
            }
        }
    }

    for (auto& chunkSpec : *fetchResponse->mutable_chunks()) {
        chunkSpecs->push_back(NProto::TChunkSpec());
        chunkSpecs->back().Swap(&chunkSpec);
    }
}

TChunkReplicaList AllocateWriteTargets(
    NApi::IClientPtr client,
    const TChunkId& chunkId,
    int desiredTargetCount,
    int minTargetCount,
    TNullable<int> replicationFactorOverride,
    bool preferLocalHost,
    const std::vector<Stroka>& forbiddenAddresses,
    TNodeDirectoryPtr nodeDirectory,
    const NLogging::TLogger& logger)
{
    const auto& Logger = logger;

    LOG_DEBUG(
        "Allocating write targets "
        "(ChunkId: %v, DesiredTargetCount: %v, MinTargetCount: %v, PreferLocalHost: %v, "
        "ForbiddenAddresses: [%v])",
        chunkId,
        desiredTargetCount,
        minTargetCount,
        preferLocalHost,
        forbiddenAddresses);

    auto channel = client->GetMasterChannelOrThrow(EMasterChannelKind::Leader, CellTagFromId(chunkId));
    TChunkServiceProxy proxy(channel);

    auto batchReq = proxy.AllocateWriteTargets();
    auto* req = batchReq->add_subrequests();
    req->set_desired_target_count(desiredTargetCount);
    req->set_min_target_count(minTargetCount);
    if (replicationFactorOverride) {
        req->set_replication_factor_override(*replicationFactorOverride);
    }
    if (preferLocalHost) {
        req->set_preferred_host_name(TAddressResolver::Get()->GetLocalHostName());
    }
    ToProto(req->mutable_forbidden_addresses(), forbiddenAddresses);
    ToProto(req->mutable_chunk_id(), chunkId);

    auto batchRspOrError = WaitFor(batchReq->Invoke());
    THROW_ERROR_EXCEPTION_IF_FAILED(
        batchRspOrError,
        NChunkClient::EErrorCode::MasterCommunicationFailed,
        "Error allocating targets for chunk %v",
        chunkId);
    const auto& batchRsp = batchRspOrError.Value();

    nodeDirectory->MergeFrom(batchRsp->node_directory());

    auto& rsp = batchRsp->subresponses(0);
    auto replicas = FromProto<TChunkReplicaList>(rsp.replicas());
    if (replicas.empty()) {
        THROW_ERROR_EXCEPTION(
            NChunkClient::EErrorCode::MasterCommunicationFailed,
            "Not enough data nodes available to write chunk %v",
            chunkId);
    }

    LOG_DEBUG("Write targets allocated (ChunkId: %v, Targets: %v)",
        chunkId,
        MakeFormattableRange(replicas, TChunkReplicaAddressFormatter(nodeDirectory)));

    return replicas;
}

TError GetCumulativeError(const TChunkServiceProxy::TErrorOrRspExecuteBatchPtr& batchRspOrError)
{
    if (!batchRspOrError.IsOK()) {
        return batchRspOrError;
    }

    const auto& batchRsp = batchRspOrError.Value();
    TError cumulativeError("Error executing chunk operations");

    auto processSubresponses = [&] (const auto& subresponses) {
        for (const auto& subresponse : subresponses) {
            if (subresponse.has_error()) {
                cumulativeError.InnerErrors().push_back(FromProto<TError>(subresponse.error()));
            }
        }
    };
    processSubresponses(batchRsp->create_subresponses());
    processSubresponses(batchRsp->confirm_subresponses());
    processSubresponses(batchRsp->seal_subresponses());

    return cumulativeError.InnerErrors().empty() ? TError() : cumulativeError;
}

////////////////////////////////////////////////////////////////////////////////

i64 GetChunkReaderMemoryEstimate(const TChunkSpec& chunkSpec, TMultiChunkReaderConfigPtr config)
{
    // Misc may be cleared out by the scheduler (e.g. for partition chunks).
    auto miscExt = FindProtoExtension<TMiscExt>(chunkSpec.chunk_meta().extensions());
    if (miscExt) {
        i64 currentSize;
        GetStatistics(chunkSpec, &currentSize);

        // Block used by upper level chunk reader.
        i64 chunkBufferSize = ChunkReaderMemorySize + miscExt->max_block_size();

        if (currentSize > miscExt->max_block_size()) {
            chunkBufferSize += config->WindowSize + config->GroupSize;
        }
        return chunkBufferSize;
    } else {
        return ChunkReaderMemorySize + 
            config->WindowSize + 
            config->GroupSize + 
            DefaultMaxBlockSize;
    }
}

IChunkReaderPtr CreateRemoteReader(
    const TChunkSpec& chunkSpec,
    TReplicationReaderConfigPtr config,
    TRemoteReaderOptionsPtr options,
    NApi::IClientPtr client,
    NNodeTrackerClient::TNodeDirectoryPtr nodeDirectory,
    const TNullable<TNodeDescriptor>& localDescriptor,
    IBlockCachePtr blockCache,
    IThroughputThrottlerPtr throttler)
{
<<<<<<< HEAD
    auto chunkId = NYT::FromProto<TChunkId>(chunkSpec.chunk_id());
    auto replicas = NYT::FromProto<TChunkReplicaList>(chunkSpec.replicas());

    const auto& Logger = ChunkClientLogger;
    LOG_DEBUG("Creating remote reader (ChunkId: %v)", chunkId);
=======
    auto chunkId = FromProto<TChunkId>(chunkSpec.chunk_id());
    auto replicas = FromProto<TChunkReplicaList>(chunkSpec.replicas());
>>>>>>> 3d1dbbb9

    if (IsErasureChunkId(chunkId)) {
        auto erasureCodecId = ECodec(chunkSpec.erasure_codec());
        LOG_DEBUG("Creating erasure remote reader (ChunkId: %v, Codec: %v)",
            chunkId,
            erasureCodecId);

        std::array<TNodeId, MaxTotalPartCount> partIndexToNodeId;
        std::fill(partIndexToNodeId.begin(), partIndexToNodeId.end(), InvalidNodeId);
        for (auto replica : replicas) {
            partIndexToNodeId[replica.GetIndex()] = replica.GetNodeId();
        }

        auto* erasureCodec = GetCodec(erasureCodecId);
        auto dataPartCount = erasureCodec->GetDataPartCount();

        std::vector<IChunkReaderPtr> readers;
        readers.reserve(dataPartCount);

        for (int index = 0; index < dataPartCount; ++index) {
            TChunkReplicaList partReplicas;
            auto nodeId = partIndexToNodeId[index];
            if (nodeId != InvalidNodeId) {
                partReplicas.push_back(TChunkReplica(nodeId, index));
            }

            auto partId = ErasurePartIdFromChunkId(chunkId, index);

            auto reader = CreateReplicationReader(
                config,
                options,
                client,
                nodeDirectory,
                localDescriptor,
                partId,
                partReplicas,
                blockCache,
                throttler);
            readers.push_back(reader);
        }

        return CreateNonRepairingErasureReader(readers);
    } else {
        LOG_DEBUG("Creating regular remote reader (ChunkId: %v)",
            chunkId);

        return CreateReplicationReader(
            config,
            options,
            client,
            nodeDirectory,
            localDescriptor,
            chunkId,
            replicas,
            blockCache,
            throttler);
    }
}

////////////////////////////////////////////////////////////////////////////////

} // namespace NChunkClient
} // namespace NYT<|MERGE_RESOLUTION|>--- conflicted
+++ resolved
@@ -25,11 +25,9 @@
 
 #include <yt/core/erasure/codec.h>
 
-<<<<<<< HEAD
 #include <yt/core/misc/address.h>
-=======
+
 #include <array>
->>>>>>> 3d1dbbb9
 
 namespace NYT {
 namespace NChunkClient {
@@ -44,14 +42,11 @@
 using namespace NApi;
 
 using NYT::FromProto;
-<<<<<<< HEAD
 using NYT::ToProto;
-=======
 
 ////////////////////////////////////////////////////////////////////////////////
 
 static const auto& Logger = ChunkClientLogger;
->>>>>>> 3d1dbbb9
 
 ////////////////////////////////////////////////////////////////////////////////
 
@@ -298,16 +293,8 @@
     IBlockCachePtr blockCache,
     IThroughputThrottlerPtr throttler)
 {
-<<<<<<< HEAD
     auto chunkId = NYT::FromProto<TChunkId>(chunkSpec.chunk_id());
     auto replicas = NYT::FromProto<TChunkReplicaList>(chunkSpec.replicas());
-
-    const auto& Logger = ChunkClientLogger;
-    LOG_DEBUG("Creating remote reader (ChunkId: %v)", chunkId);
-=======
-    auto chunkId = FromProto<TChunkId>(chunkSpec.chunk_id());
-    auto replicas = FromProto<TChunkReplicaList>(chunkSpec.replicas());
->>>>>>> 3d1dbbb9
 
     if (IsErasureChunkId(chunkId)) {
         auto erasureCodecId = ECodec(chunkSpec.erasure_codec());
