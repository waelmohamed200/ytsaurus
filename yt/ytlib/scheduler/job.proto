package NYT.NScheduler.NProto;

import "yt/ytlib/node_tracker_client/node.proto";
import "yt/ytlib/job_tracker_client/job.proto";
import "yt/ytlib/chunk_client/chunk.proto";
import "yt/ytlib/chunk_client/input_chunk.proto";
import "yt/ytlib/table_client/table_ypath.proto";
import "yt/ytlib/table_client/table_chunk_meta.proto";
import "yt/ytlib/file_client/file_ypath.proto";
import "yt/ytlib/misc/error.proto";
import "yt/ytlib/misc/guid.proto";

////////////////////////////////////////////////////////////////////////////////

// Describes a part of input table(s) to be processed by a job.
message TTableInputSpec
{
    // Chunks comprising the input.
    repeated NYT.NChunkClient.NProto.TInputChunk chunks = 1;
}

// Defines how to store output from a job into a table.
message TTableOutputSpec
{
    // The chunk list where output chunks must be placed.
    required NYT.NProto.TGuid chunk_list_id = 2;

    // YSON-serialized writer options obtained from table attributes.
    required string table_writer_options = 6;
}

// Describes a job submitted by a scheduler.
message TSchedulerJobSpecExt
{
    extend NJobTrackerClient.NProto.TJobSpec
    {
        optional TSchedulerJobSpecExt scheduler_job_spec_ext = 100;
    }

    // Configuration for IO during job execution.
    required bytes io_config = 1;

    // The transaction used for writing output chunks.
    required NYT.NProto.TGuid output_transaction_id = 2;

    // Job input.
    repeated TTableInputSpec input_specs = 3;

    // Job output.
    repeated TTableOutputSpec output_specs = 4;

    // Maps node ids to descriptors for input chunks.
    required NNodeTrackerClient.NProto.TNodeDirectory node_directory = 5;

    // Total input uncompressed data size estimate.
    optional int64 input_uncompressed_data_size = 6 [default = 0];

    // Total input row count estimate.
    optional int64 input_row_count = 7 [default = 0];

    required int64 lfalloc_buffer_size = 8;

    // True if data_size and row_count are approximate (e.g. restarted sort jobs).
    optional bool is_approximate = 9 [default = false];
}

message TSchedulerJobResultExt
{
    extend NJobTrackerClient.NProto.TJobResult
    {
        optional TSchedulerJobResultExt scheduler_job_result_ext = 100;
    }

    // Provides node id to descriptor mapping for |chunks|.
    optional NYT.NNodeTrackerClient.NProto.TNodeDirectory node_directory = 2;

<<<<<<< HEAD
    // List of output chunks produced by the job.
    // NB: Only filled when neccessary.
    repeated NYT.NChunkClient.NProto.TInputChunk chunks = 3;
=======
    optional NYT.NProto.TGuid stderr_chunk_id = 3;

    extensions 100 to max;
}
>>>>>>> 2de3ab87

    // List of input chunks the job was unable to read.
    repeated NYT.NProto.TGuid failed_chunk_ids = 4;
}

////////////////////////////////////////////////////////////////////////////////

message TRegularFileDescriptor
{
    required NYT.NFileClient.NProto.TRspFetchFile file = 1;
}

message TTableFileDescriptor
{
    required NYT.NTableClient.NProto.TRspFetch table = 1;
    required bytes format = 2;
    required string file_name = 3;
}

// Specification for starting user code during a job.
message TUserJobSpec
{
    // Additional files to be placed into the sandbox.
    repeated TRegularFileDescriptor regular_files = 1;

    // Additional tables to be placed into the sandbox.
    repeated TTableFileDescriptor table_files = 6;

    // The user command to be executed.
    required string shell_command = 2;

    // Input format description (in YSON).
    required string input_format = 3;

    // Output format description (in YSON).
    required string output_format = 4;

    // Environment strings (K=V format) for starting user process.
    repeated string environment = 5;

    // Hard memory limit for user process, in bytes.
    required int64 memory_limit = 7;

    // Memory size reserved at job launch, in bytes.
    required int64 memory_reserve = 9;

    // Transaction for creating stderr chunks.
    // If not set then no stderrs are captured.
    optional NYT.NProto.TGuid stderr_transaction_id = 8;

    optional bool use_yamr_descriptors = 10 [default = false];

    required int64 max_stderr_size = 11;
}

// User code result.
message TUserJobResult
{
    // Used for reordering chunks from operations that produce sorted output.
    repeated NTableClient.NProto.TBoundaryKeysExt output_boundary_keys = 2;
}

////////////////////////////////////////////////////////////////////////////////

// Map jobs.
/*
 * Conceptually map is the simplest operation.
 * Input consists of a number of tables (or parts thereof).
 * These tables are merged together into a sequence of rows,
 * sequence is split into fragments and these fragments
 * are fed to jobs. Each job runs a given shell command.
 * The outputs of jobs are collected thus forming a number
 * of output tables.
 *
 * The input spec should contain TMapJobSpecExt.
 * The result must contain TMapJobResultExt.
 */

message TMapJobSpecExt
{
    extend NJobTrackerClient.NProto.TJobSpec
    {
        optional TMapJobSpecExt map_job_spec_ext = 101;
    }

    required TUserJobSpec mapper_spec = 1;
}

message TMapJobResultExt
{
    extend NJobTrackerClient.NProto.TJobResult
    {
        optional TMapJobResultExt map_job_result_ext = 101;
    }

    required TUserJobResult mapper_result = 1;
}

////////////////////////////////////////////////////////////////////////////////

// Merge jobs.
/*
 * A merge job takes a number of chunks sequences (each containing sorted data)
 * and merges them. The result is split into chunks again.
 *
 * The input spec should contain TMergeJobSpecExt.
 *
 */

message TMergeJobSpecExt
{
    extend NJobTrackerClient.NProto.TJobSpec
    {
        optional TMergeJobSpecExt merge_job_spec_ext = 102;
    }

    // For EJobType::SortedMerge, contains columns used for comparison.
    repeated string key_columns = 1;
}

////////////////////////////////////////////////////////////////////////////////

// Partition jobs.
/*
 * A partition jobs read the input and scatters the rows into buckets depending
 * on their keys. When a bucket becomes full, it is written as a block.
 * Output blocks are marked with |partition_tag| to enable subsequently
 * started sort jobs to fetch appropriate portions of data.
 *
 * The input spec should contain TPartitionJobSpecExt.
 * The result must contain TPartitionJobResultExt.
 *
 */

message TPartitionJobSpecExt
{
    extend NJobTrackerClient.NProto.TJobSpec
    {
        optional TPartitionJobSpecExt partition_job_spec_ext = 103;
    }

    // Number of partitions.
    required int32 partition_count = 1;

    // If empty then THashPartitioner is used.
    // Otherwise TOrderedPartitioner is used.
    repeated NYT.NChunkClient.NProto.TKey partition_keys = 2;

    repeated string key_columns = 3;

    optional TUserJobSpec mapper_spec = 4;
}

message TPartitionJobResultExt
{
    extend NJobTrackerClient.NProto.TJobResult
    {
        optional TPartitionJobResultExt partition_job_result_ext = 102;
    }

    repeated NYT.NChunkClient.NProto.TInputChunk chunks = 1;
    optional TUserJobResult mapper_result = 2;
}

////////////////////////////////////////////////////////////////////////////////

// Sort jobs.
/*
 * A sort job reads the input chunks, sorts the rows, and then flushes
 * the rows into a sequence of output chunks.
 *
 * The input spec should contain TSortJobSpecExt.
 *
 */
message TSortJobSpecExt
{
    extend NJobTrackerClient.NProto.TJobSpec
    {
        optional TSortJobSpecExt sort_job_spec_ext = 104;
    }

    repeated string key_columns = 5;
}

message TSortJobResultExt
{
    extend  NJobTrackerClient.NProto.TJobResult
    {
        optional TSortJobResultExt sort_job_result_ext = 103;
    }

    repeated NYT.NChunkClient.NProto.TInputChunk chunks = 1;
}

////////////////////////////////////////////////////////////////////////////////

// Reduce jobs.
/*
 * "Everthing is either a sort or a merge. Reduce is the latter." (c) Pavel Sushin
 *
 * The input spec should contain TReduceJobSpecExt.
 * The result must contain TReduceJobResultExt.
 *
 */

message TReduceJobSpecExt
{
    extend NJobTrackerClient.NProto.TJobSpec
    {
        optional TReduceJobSpecExt reduce_job_spec_ext = 105;
    }

    repeated string key_columns = 1;
    required TUserJobSpec reducer_spec = 2;
}

message TReduceJobResultExt
{
    extend NJobTrackerClient.NProto.TJobResult
    {
        optional TReduceJobResultExt reduce_job_result_ext = 104;
    }

    required TUserJobResult reducer_result = 2;
}

////////////////////////////////////////////////////////////////////////////////<|MERGE_RESOLUTION|>--- conflicted
+++ resolved
@@ -74,19 +74,14 @@
     // Provides node id to descriptor mapping for |chunks|.
     optional NYT.NNodeTrackerClient.NProto.TNodeDirectory node_directory = 2;
 
-<<<<<<< HEAD
     // List of output chunks produced by the job.
     // NB: Only filled when neccessary.
     repeated NYT.NChunkClient.NProto.TInputChunk chunks = 3;
-=======
-    optional NYT.NProto.TGuid stderr_chunk_id = 3;
-
-    extensions 100 to max;
-}
->>>>>>> 2de3ab87
+
+    optional NYT.NProto.TGuid stderr_chunk_id = 4;
 
     // List of input chunks the job was unable to read.
-    repeated NYT.NProto.TGuid failed_chunk_ids = 4;
+    repeated NYT.NProto.TGuid failed_chunk_ids = 5;
 }
 
 ////////////////////////////////////////////////////////////////////////////////
