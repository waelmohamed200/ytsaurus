#include "stdafx.h"
#include "scheduler_channel.h"

#include <ytlib/rpc/roaming_channel.h>
#include <ytlib/cypress/cypress_service_proxy.h>
#include <ytlib/ytree/ypath_proxy.h>
#include <ytlib/ytree/serialize.h>

namespace NYT {
namespace NScheduler {

using namespace NRpc;
using namespace NCypress;
using namespace NYTree;

////////////////////////////////////////////////////////////////////////////////

namespace {

TValueOrError<IChannel::TPtr> OnSchedulerAddressFound(TYPathProxy::TRspGet::TPtr rsp)
{
    if (!rsp->IsOK()) {
        return rsp->GetError();
    }

    auto address = DeserializeFromYson<Stroka>(rsp->value());
    return CreateBusChannel(address);
}

} // namespace <anonymous>

IChannel::TPtr CreateSchedulerChannel(
    TNullable<TDuration> defaultTimeout,
    IChannel::TPtr masterChannel)
{
    return CreateRoamingChannel(
        defaultTimeout,
        BIND([=] () -> TFuture< TValueOrError<IChannel::TPtr> > {
            TCypressServiceProxy proxy(masterChannel);
<<<<<<< HEAD
            auto req = TYPathProxy::Get("//sys/scheduler/runtime/@address");
            return proxy.Execute(req)->Apply(BIND(&OnSchedulerAddressFound));
=======
            auto req = TYPathProxy::Get("//sys/scheduler/runtime@address");
            return proxy.Execute(req).Apply(BIND(&OnSchedulerAddressFound));
>>>>>>> 60aba69a
        }));

}

////////////////////////////////////////////////////////////////////////////////

} // namespace NScheduler
} // namespace NYT<|MERGE_RESOLUTION|>--- conflicted
+++ resolved
@@ -37,13 +37,8 @@
         defaultTimeout,
         BIND([=] () -> TFuture< TValueOrError<IChannel::TPtr> > {
             TCypressServiceProxy proxy(masterChannel);
-<<<<<<< HEAD
             auto req = TYPathProxy::Get("//sys/scheduler/runtime/@address");
-            return proxy.Execute(req)->Apply(BIND(&OnSchedulerAddressFound));
-=======
-            auto req = TYPathProxy::Get("//sys/scheduler/runtime@address");
             return proxy.Execute(req).Apply(BIND(&OnSchedulerAddressFound));
->>>>>>> 60aba69a
         }));
 
 }
