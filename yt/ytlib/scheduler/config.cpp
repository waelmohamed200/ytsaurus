--- conflicted
+++ resolved
@@ -948,10 +948,7 @@
     RegisterParameter("pool_trees", PoolTrees)
         .Default();
     RegisterParameter("max_concurrent_schedule_job_calls", MaxConcurrentControllerScheduleJobCalls)
-<<<<<<< HEAD
-=======
         .Alias("max_concurrent_controller_schedule_job_calls")
->>>>>>> 35316bef
         .Default();
 }
 
