#pragma once

#include "public.h"
#include "helpers.h"
#include "job_resources.h"

#include <yt/ytlib/api/config.h>

#include <yt/ytlib/formats/format.h>
#include <yt/ytlib/formats/config.h>

#include <yt/ytlib/table_client/config.h>
#include <yt/ytlib/table_client/helpers.h>

#include <yt/ytlib/security_client/public.h>

#include <yt/ytlib/ypath/rich.h>

#include <yt/core/rpc/config.h>

#include <yt/core/ytree/fluent.h>
#include <yt/core/ytree/yson_serializable.h>

#include <yt/core/misc/boolean_formula.h>

#include <yt/core/misc/phoenix.h>

namespace NYT {
namespace NScheduler {

////////////////////////////////////////////////////////////////////////////////

// Ratio of MaxWeight and MinWeight shouldn't lose precision.
const double MinSchedulableWeight = sqrt(std::numeric_limits<double>::epsilon());
const double MaxSchedulableWeight = 1.0 / MinSchedulableWeight;

////////////////////////////////////////////////////////////////////////////////

class TSupportsSchedulingTagsConfig
    : public virtual NYTree::TYsonSerializable
{
public:
    TBooleanFormula SchedulingTagFilter;

    TSupportsSchedulingTagsConfig();
};

DEFINE_REFCOUNTED_TYPE(TSupportsSchedulingTagsConfig)

////////////////////////////////////////////////////////////////////////////////

class TResourceLimitsConfig
    : public NYTree::TYsonSerializable
{
public:
    TNullable<int> UserSlots;
    TNullable<double> Cpu;
    TNullable<int> Network;
    TNullable<i64> Memory;

    TResourceLimitsConfig();
};

DEFINE_REFCOUNTED_TYPE(TResourceLimitsConfig)

class TSchedulableConfig
    : public TSupportsSchedulingTagsConfig
{
public:
    TNullable<double> Weight;

    // Specifies resource limits in terms of a share of all cluster resources.
    TNullable<double> MaxShareRatio;
    // Specifies resource limits in absolute values.
    TResourceLimitsConfigPtr ResourceLimits;

    // Specifies guaranteed resources in terms of a share of all cluster resources.
    TNullable<double> MinShareRatio;
    // Specifies guaranteed resources in absolute values.
    TResourceLimitsConfigPtr MinShareResources;

    // The following settings override scheduler configuration.
    TNullable<TDuration> MinSharePreemptionTimeout;
    TNullable<TDuration> FairSharePreemptionTimeout;
    TNullable<double> FairShareStarvationTolerance;

    TNullable<TDuration> MinSharePreemptionTimeoutLimit;
    TNullable<TDuration> FairSharePreemptionTimeoutLimit;
    TNullable<double> FairShareStarvationToleranceLimit;

    TNullable<bool> AllowAggressiveStarvationPreemption;

    TSchedulableConfig();
};

class TExtendedSchedulableConfig
    : public TSchedulableConfig
{
public:
    TNullable<TString> Pool;

    TExtendedSchedulableConfig();
};

DEFINE_REFCOUNTED_TYPE(TExtendedSchedulableConfig)

////////////////////////////////////////////////////////////////////////////////

class TPoolConfig
    : public TSchedulableConfig
{
public:
    ESchedulingMode Mode;

    TNullable<int> MaxRunningOperationCount;
    TNullable<int> MaxOperationCount;

    std::vector<EFifoSortParameter> FifoSortParameters;

    bool EnableAggressiveStarvation;

    bool ForbidImmediateOperations;

    TPoolConfig();

    void Validate();
};

DEFINE_REFCOUNTED_TYPE(TPoolConfig)

////////////////////////////////////////////////////////////////////////////////

class TStrategyOperationSpec
    : public TSchedulableConfig
    , public virtual NPhoenix::TDynamicTag
{
public:
    TNullable<TString> Pool;

    //! This options have higher priority than Pool and other options
    //! defined in this class.
<<<<<<< HEAD
    THashMap<TString, TExtendedSchedulableConfigPtr> FairShareOptionsPerPoolTree;
=======
    yhash<TString, TExtendedSchedulableConfigPtr> SchedulingOptionsPerPoolTree;
>>>>>>> 3a318751

    //! Pool trees to schedule operation in.
    //! Operation will be scheduled in default tree (if any) if this parameter
    //! is not specified.
    THashSet<TString> PoolTrees;

    TStrategyOperationSpec();

private:
    DECLARE_DYNAMIC_PHOENIX_TYPE(TStrategyOperationSpec, 0x22fc73fa);
};

DEFINE_REFCOUNTED_TYPE(TStrategyOperationSpec);

////////////////////////////////////////////////////////////////////////////////

class TJobIOConfig
    : public NYTree::TYsonSerializable
{
public:
    NTableClient::TTableReaderConfigPtr TableReader;
    NTableClient::TTableWriterConfigPtr TableWriter;

    NFormats::TControlAttributesConfigPtr ControlAttributes;

    NApi::TFileWriterConfigPtr ErrorFileWriter;

    i64 BufferRowCount;

    int PipeIOPoolSize;

    class TTestingOptions
        : public TYsonSerializable
    {
    public:
        TDuration PipeDelay;

        TTestingOptions()
        {
            RegisterParameter("pipe_delay", PipeDelay)
                .Default(TDuration::Zero());
        }
    };

    TIntrusivePtr<TTestingOptions> Testing;

    TJobIOConfig();
};

DEFINE_REFCOUNTED_TYPE(TJobIOConfig)
DEFINE_REFCOUNTED_TYPE(TJobIOConfig::TTestingOptions)

////////////////////////////////////////////////////////////////////////////////

DEFINE_ENUM(EDelayInsideOperationCommitStage,
    (Stage1)
    (Stage2)
    (Stage3)
    (Stage4)
    (Stage5)
    (Stage6)
    (Stage7)
);

DEFINE_ENUM(EControllerFailureType,
    (None)
    (AssertionFailureInPrepare)
    (ExceptionThrownInOnJobCompleted)
)

class TTestingOperationOptions
    : public NYTree::TYsonSerializable
{
public:
    TNullable<TDuration> SchedulingDelay;
    ESchedulingDelayType SchedulingDelayType;

    TNullable<TDuration> DelayInsideOperationCommit;
    TNullable<EDelayInsideOperationCommitStage> DelayInsideOperationCommitStage;

    TNullable<TDuration> DelayInsideRevive;

    TNullable<TDuration> DelayInsideSuspend;

    //! Intentionally fails the operation controller. Used only for testing purposes.
    EControllerFailureType ControllerFailure;

    bool FailGetJobSpec;

    EOperationCypressStorageMode CypressStorageMode;

    TTestingOperationOptions();
};

DEFINE_REFCOUNTED_TYPE(TTestingOperationOptions)

////////////////////////////////////////////////////////////////////////////////

class TAutoMergeConfig
    : public NYTree::TYsonSerializable
{
public:
    TJobIOConfigPtr JobIO;

    TNullable<i64> MaxIntermediateChunkCount;
    TNullable<i64> ChunkCountPerMergeJob;
    i64 ChunkSizeThreshold;
    EAutoMergeMode Mode;

    TAutoMergeConfig();
};

DEFINE_REFCOUNTED_TYPE(TAutoMergeConfig)

////////////////////////////////////////////////////////////////////////////////

class TOperationSpecBase
    : public TStrategyOperationSpec
{
public:
    //! Account holding intermediate data produces by the operation.
    TString IntermediateDataAccount;

    //! Codec used for compressing intermediate output during shuffle.
    NCompression::ECodec IntermediateCompressionCodec;

    //! Replication factor for intermediate data.
    int IntermediateDataReplicationFactor;

    TString IntermediateDataMediumName;

    //! Acl used for intermediate tables and stderrs.
    NYTree::IListNodePtr IntermediateDataAcl;

    //! Account for job nodes and operation files (stderrs and input contexts of failed jobs).
    TString JobNodeAccount;

    //! What to do during initialization if some chunks are unavailable.
    EUnavailableChunkAction UnavailableChunkStrategy;

    //! What to do during operation progress when some chunks get unavailable.
    EUnavailableChunkAction UnavailableChunkTactics;

    i64 MaxDataWeightPerJob;

    //! Once this limit is reached the operation fails.
    int MaxFailedJobCount;

    //! Maximum number of saved stderr per job type.
    int MaxStderrCount;

    TNullable<i64> JobProxyMemoryOvercommitLimit;

    TDuration JobProxyRefCountedTrackerLogPeriod;

    TNullable<TString> Title;

    //! Limit on operation execution time.
    TNullable<TDuration> TimeLimit;

    TTestingOperationOptionsPtr TestingOperationOptions;

    //! Users that can change operation parameters, e.g abort or suspend it.
    std::vector<TString> Owners;

    //! A storage keeping YSON map that is hidden under ACL in Cypress. It will be exported
    //! to all user jobs via environment variables.
    NYTree::IMapNodePtr SecureVault;

    //! If candidate exec nodes are not found for more than timeout time then operation will be failed.
    TDuration AvailableNodesMissingTimeout;

    //! Suspend operation in case of jobs failed due to account limit exceeded.
    bool SuspendOperationIfAccountLimitExceeded;

    //! Generic map to turn on/off different experimental options.
    NYTree::IMapNodePtr NightlyOptions;

    //! If total input data weight of operation is less, we disable locality timeouts.
    //! Also disables partitioned data balancing for small operations.
    i64 MinLocalityInputDataWeight;

    TAutoMergeConfigPtr AutoMerge;

    //! This field is not used in scheduler any more, but specified in order
    //! to not appear in unrecognized spec.
    NYTree::IMapNodePtr StartedBy;

    // TODO(max42): make this field per-task.
    TLogDigestConfigPtr JobProxyMemoryDigest;

    //! If set to true, any aborted/failed job will result in operation fail.
    bool FailOnJobRestart;

    bool EnableJobSplitting;

    TOperationSpecBase();

private:
    DECLARE_DYNAMIC_PHOENIX_TYPE(TOperationSpecBase, 0xf0494353);
};


DEFINE_REFCOUNTED_TYPE(TOperationSpecBase);

////////////////////////////////////////////////////////////////////////////////

class TUserJobSpec
    : public NYTree::TYsonSerializable
{
public:
    TString Command;

    TString TaskTitle;

    std::vector<NYPath::TRichYPath> FilePaths;
    std::vector<NYPath::TRichYPath> LayerPaths;

    TNullable<NFormats::TFormat> Format;
    TNullable<NFormats::TFormat> InputFormat;
    TNullable<NFormats::TFormat> OutputFormat;

    TNullable<bool> EnableInputTableIndex;

    THashMap<TString, TString> Environment;

    double CpuLimit;
    TNullable<TDuration> JobTimeLimit;
    i64 MemoryLimit;
    double UserJobMemoryDigestDefaultValue;
    double UserJobMemoryDigestLowerBound;

    bool IncludeMemoryMappedFiles;

    bool UseYamrDescriptors;
    bool CheckInputFullyConsumed;

    i64 MaxStderrSize;

    i64 CustomStatisticsCountLimit;

    TNullable<i64> TmpfsSize;
    TNullable<TString> TmpfsPath;

    TNullable<i64> DiskSpaceLimit;
    TNullable<i64> InodeLimit;

    bool CopyFiles;

    //! Flag showing that user code is guaranteed to be deterministic.
    bool Deterministic;

    TUserJobSpec();

    void InitEnableInputTableIndex(int inputTableCount, TJobIOConfigPtr jobIOConfig);
};

DEFINE_REFCOUNTED_TYPE(TUserJobSpec)

////////////////////////////////////////////////////////////////////////////////

class TVanillaTaskSpec
    : public TUserJobSpec
{
public:
    //! Number of jobs that will be run in this task. This field is mandatory.
    int JobCount;

    TJobIOConfigPtr JobIO;

    TVanillaTaskSpec();
};

DEFINE_REFCOUNTED_TYPE(TVanillaTaskSpec)

////////////////////////////////////////////////////////////////////////////////

class TInputlyQueryableSpec
    : public virtual NYTree::TYsonSerializable
{
public:
    TNullable<TString> InputQuery;
    TNullable<NTableClient::TTableSchema> InputSchema;

    TInputlyQueryableSpec();
};

DEFINE_REFCOUNTED_TYPE(TInputlyQueryableSpec)

////////////////////////////////////////////////////////////////////////////////

class TOperationWithUserJobSpec
    : public virtual NYTree::TYsonSerializable
{
public:
    TNullable<NYPath::TRichYPath> StderrTablePath;
    NTableClient::TBlobTableWriterConfigPtr StderrTableWriterConfig;

    TNullable<NYPath::TRichYPath> CoreTablePath;
    NTableClient::TBlobTableWriterConfigPtr CoreTableWriterConfig;

    TOperationWithUserJobSpec();
};

DEFINE_REFCOUNTED_TYPE(TOperationWithUserJobSpec)

////////////////////////////////////////////////////////////////////////////////

class TSimpleOperationSpecBase
    : public TOperationSpecBase
{
public:
    //! During sorted merge the scheduler tries to ensure that large connected
    //! groups of chunks are partitioned into tasks of this or smaller size.
    //! This number, however, is merely an estimate, i.e. some tasks may still
    //! be larger.
    TNullable<i64> DataWeightPerJob;

    TNullable<int> JobCount;
    TNullable<int> MaxJobCount;

    TDuration LocalityTimeout;
    TJobIOConfigPtr JobIO;

    TSimpleOperationSpecBase();

private:
    DECLARE_DYNAMIC_PHOENIX_TYPE(TSimpleOperationSpecBase, 0x7819ae12);
};


DEFINE_REFCOUNTED_TYPE(TSimpleOperationSpecBase);

////////////////////////////////////////////////////////////////////////////////

class TUnorderedOperationSpecBase
    : public TSimpleOperationSpecBase
    , public TInputlyQueryableSpec
{
public:
    std::vector<NYPath::TRichYPath> InputTablePaths;

    TUnorderedOperationSpecBase();

private:
    DECLARE_DYNAMIC_PHOENIX_TYPE(TUnorderedOperationSpecBase, 0x79aafe77);
};


DEFINE_REFCOUNTED_TYPE(TUnorderedOperationSpecBase);

////////////////////////////////////////////////////////////////////////////////

class TMapOperationSpec
    : public TUnorderedOperationSpecBase
    , public TOperationWithUserJobSpec
{
public:
    TUserJobSpecPtr Mapper;
    std::vector<NYPath::TRichYPath> OutputTablePaths;
    bool Ordered;

    TMapOperationSpec();

private:
    DECLARE_DYNAMIC_PHOENIX_TYPE(TMapOperationSpec, 0x4aa00f9d);
};


DEFINE_REFCOUNTED_TYPE(TMapOperationSpec);

////////////////////////////////////////////////////////////////////////////////

class TUnorderedMergeOperationSpec
    : public TUnorderedOperationSpecBase
{
public:
    NYPath::TRichYPath OutputTablePath;
    bool CombineChunks;
    bool ForceTransform;
    ESchemaInferenceMode SchemaInferenceMode;

    TUnorderedMergeOperationSpec();

private:
    DECLARE_DYNAMIC_PHOENIX_TYPE(TUnorderedMergeOperationSpec, 0x969d7fbc);
};


DEFINE_REFCOUNTED_TYPE(TUnorderedMergeOperationSpec);

////////////////////////////////////////////////////////////////////////////////

DEFINE_ENUM(EMergeMode,
    (Sorted)
    (Ordered)
    (Unordered)
);

class TMergeOperationSpec
    : public TSimpleOperationSpecBase
{
public:
    std::vector<NYPath::TRichYPath> InputTablePaths;
    NYPath::TRichYPath OutputTablePath;
    EMergeMode Mode;
    bool CombineChunks;
    bool ForceTransform;
    NTableClient::TKeyColumns MergeBy;

    ESchemaInferenceMode SchemaInferenceMode;

    TMergeOperationSpec();

private:
    DECLARE_DYNAMIC_PHOENIX_TYPE(TMergeOperationSpec, 0x646bd8cb);
};


DEFINE_REFCOUNTED_TYPE(TMergeOperationSpec);

class TOrderedMergeOperationSpec
    : public TMergeOperationSpec
    , public TInputlyQueryableSpec
{
private:
    DECLARE_DYNAMIC_PHOENIX_TYPE(TOrderedMergeOperationSpec, 0xff44f136);
};


DEFINE_REFCOUNTED_TYPE(TOrderedMergeOperationSpec);

class TSortedMergeOperationSpec
    : public TMergeOperationSpec
{
private:
    DECLARE_DYNAMIC_PHOENIX_TYPE(TSortedMergeOperationSpec, 0x213a54d6);
};


DEFINE_REFCOUNTED_TYPE(TSortedMergeOperationSpec);

////////////////////////////////////////////////////////////////////////////////

class TEraseOperationSpec
    : public TSimpleOperationSpecBase
{
public:
    NYPath::TRichYPath TablePath;
    bool CombineChunks;
    ESchemaInferenceMode SchemaInferenceMode;

    TEraseOperationSpec();

private:
    DECLARE_DYNAMIC_PHOENIX_TYPE(TEraseOperationSpec, 0xbaec2ff5);
};


DEFINE_REFCOUNTED_TYPE(TEraseOperationSpec)

////////////////////////////////////////////////////////////////////////////////

class TReduceOperationSpecBase
    : public TSimpleOperationSpecBase
    , public TOperationWithUserJobSpec
{
public:
    TUserJobSpecPtr Reducer;
    std::vector<NYPath::TRichYPath> InputTablePaths;
    std::vector<NYPath::TRichYPath> OutputTablePaths;
    NTableClient::TKeyColumns JoinBy;

    bool ConsiderOnlyPrimarySize;

    TReduceOperationSpecBase();

private:
    DECLARE_DYNAMIC_PHOENIX_TYPE(TReduceOperationSpecBase, 0x7353c0af);
};


DEFINE_REFCOUNTED_TYPE(TReduceOperationSpecBase);

////////////////////////////////////////////////////////////////////////////////

class TReduceOperationSpec
    : public TReduceOperationSpecBase
{
public:
    NTableClient::TKeyColumns ReduceBy;
    NTableClient::TKeyColumns SortBy;

    std::vector<NTableClient::TOwningKey> PivotKeys;

    TReduceOperationSpec();

private:
    DECLARE_DYNAMIC_PHOENIX_TYPE(TReduceOperationSpec, 0xd90a9ede);
};


DEFINE_REFCOUNTED_TYPE(TReduceOperationSpec);

////////////////////////////////////////////////////////////////////////////////

class TJoinReduceOperationSpec
    : public TReduceOperationSpecBase
{
public:
    TJoinReduceOperationSpec();

private:
    DECLARE_DYNAMIC_PHOENIX_TYPE(TJoinReduceOperationSpec, 0x788fac27);
};


DEFINE_REFCOUNTED_TYPE(TJoinReduceOperationSpec);

////////////////////////////////////////////////////////////////////////////////

class TSortOperationSpecBase
    : public TOperationSpecBase
{
public:
    std::vector<NYPath::TRichYPath> InputTablePaths;

    //! Amount of (uncompressed) data to be distributed to one partition.
    //! It used only to determine partition count.
    TNullable<i64> PartitionDataWeight;
    TNullable<int> PartitionCount;

    //! Amount of (uncompressed) data to be given to a single partition job.
    //! It used only to determine partition job count.
    TNullable<i64> DataWeightPerPartitionJob;
    TNullable<int> PartitionJobCount;

    //! Data size per shuffle job.
    i64 DataWeightPerShuffleJob;

    //! The expected ratio of data size after partitioning to data size before partitioning.
    //! For sort operations, this is always 1.0.
    double MapSelectivityFactor;

    double ShuffleStartThreshold;
    double MergeStartThreshold;

    TDuration SimpleSortLocalityTimeout;
    TDuration SimpleMergeLocalityTimeout;

    TDuration PartitionLocalityTimeout;
    TDuration SortLocalityTimeout;
    TDuration SortAssignmentTimeout;
    TDuration MergeLocalityTimeout;

    TJobIOConfigPtr PartitionJobIO;
    // Also works for ReduceCombiner if present.
    TJobIOConfigPtr SortJobIO;
    TJobIOConfigPtr MergeJobIO;

    int ShuffleNetworkLimit;

    std::vector<TString> SortBy;

    //! If |true| then the scheduler attempts to distribute partition jobs evenly
    //! (w.r.t. the uncompressed input data size) across the cluster to balance IO
    //! load during the subsequent shuffle stage.
    bool EnablePartitionedDataBalancing;

    //! When #EnablePartitionedDataBalancing is |true| the scheduler tries to maintain the following
    //! invariant regarding |DataWeight(i)| assigned to each node |i|:
    //! |max_i DataWeight(i) <= avg_i DataWeight(i) + DataWeightPerJob * PartitionedDataBalancingTolerance|
    double PartitionedDataBalancingTolerance;

    //! If |true| then unavailable intermediate chunks are regenerated by restarted jobs.
    //! Otherwise operation waits for them to become available again (or fails, according to
    //! unavailable chunk tactics).
    bool EnableIntermediateOutputRecalculation;

    TNullable<i64> DataWeightPerSortedJob;

    TSortOperationSpecBase();

private:
    DECLARE_DYNAMIC_PHOENIX_TYPE(TSortOperationSpecBase, 0xdd19ecde);
};


DEFINE_REFCOUNTED_TYPE(TSortOperationSpecBase);

////////////////////////////////////////////////////////////////////////////////

class TSortOperationSpec
    : public TSortOperationSpecBase
{
public:
    NYPath::TRichYPath OutputTablePath;

    // Desired number of samples per partition.
    int SamplesPerPartition;

    ESchemaInferenceMode SchemaInferenceMode;

    TSortOperationSpec();

private:
    DECLARE_DYNAMIC_PHOENIX_TYPE(TSortOperationSpec, 0xa6709f80);
};


DEFINE_REFCOUNTED_TYPE(TSortOperationSpec);

////////////////////////////////////////////////////////////////////////////////

class TMapReduceOperationSpec
    : public TSortOperationSpecBase
    , public TInputlyQueryableSpec
    , public TOperationWithUserJobSpec
{
public:
    std::vector<NYPath::TRichYPath> OutputTablePaths;

    std::vector<TString> ReduceBy;

    TUserJobSpecPtr Mapper;
    TUserJobSpecPtr ReduceCombiner;
    TUserJobSpecPtr Reducer;

    bool ForceReduceCombiners;

    // First `MapperOutputTableCount` tables will be constructed from
    // mapper's output to file handlers #4, #7, ...
    int MapperOutputTableCount;

    TMapReduceOperationSpec();

private:
    DECLARE_DYNAMIC_PHOENIX_TYPE(TMapReduceOperationSpec, 0x99837bbc);
};


DEFINE_REFCOUNTED_TYPE(TMapReduceOperationSpec);

////////////////////////////////////////////////////////////////////////////////

class TRemoteCopyOperationSpec
    : public TSimpleOperationSpecBase
{
public:
    TNullable<TString> ClusterName;
    TNullable<TString> NetworkName;
    TNullable<NApi::TNativeConnectionConfigPtr> ClusterConnection;
    std::vector<NYPath::TRichYPath> InputTablePaths;
    NYPath::TRichYPath OutputTablePath;
    int MaxChunkCountPerJob;
    bool CopyAttributes;
    TNullable<std::vector<TString>> AttributeKeys;

    // Specifies how many chunks to read/write concurrently.
    int Concurrency;

    // Specifies buffer size for blocks of one chunk.
    // At least one block will be read so this buffer size can be violated
    // if block is bigger than this value.
    i64 BlockBufferSize;

    ESchemaInferenceMode SchemaInferenceMode;

    TRemoteCopyOperationSpec();

private:
    DECLARE_DYNAMIC_PHOENIX_TYPE(TRemoteCopyOperationSpec, 0x3c0ce9c0);
};

DEFINE_REFCOUNTED_TYPE(TRemoteCopyOperationSpec)

////////////////////////////////////////////////////////////////////////////////

class TVanillaOperationSpec
    : public TOperationSpecBase
    , public TOperationWithUserJobSpec
{
public:
    //! Map consisting of pairs <task_name, task_spec>.
    yhash<TString, TVanillaTaskSpecPtr> Tasks;

    TVanillaOperationSpec();

private:
    DECLARE_DYNAMIC_PHOENIX_TYPE(TVanillaOperationSpec, 0x001004fe);
};

DEFINE_REFCOUNTED_TYPE(TVanillaOperationSpec)

////////////////////////////////////////////////////////////////////////////////

class TOperationStrategyRuntimeParams
    : public NYTree::TYsonSerializable
{
public:
    double Weight;

    TResourceLimitsConfigPtr ResourceLimits;

    TOperationStrategyRuntimeParams();
};

DEFINE_REFCOUNTED_TYPE(TOperationStrategyRuntimeParams)

class TOperationRuntimeParams
    : public TOperationStrategyRuntimeParams
{
public:
    std::vector<TString> Owners;

    TOperationRuntimeParams();
};

DEFINE_REFCOUNTED_TYPE(TOperationRuntimeParams)

////////////////////////////////////////////////////////////////////////////////

class TSchedulerConnectionConfig
    : public NRpc::TRetryingChannelConfig
{
public:
    //! Timeout for RPC requests to schedulers.
    TDuration RpcTimeout;

    TSchedulerConnectionConfig();
};

DEFINE_REFCOUNTED_TYPE(TSchedulerConnectionConfig)

////////////////////////////////////////////////////////////////////////////////

} // namespace NScheduler
} // namespace NYT<|MERGE_RESOLUTION|>--- conflicted
+++ resolved
@@ -139,11 +139,7 @@
 
     //! This options have higher priority than Pool and other options
     //! defined in this class.
-<<<<<<< HEAD
-    THashMap<TString, TExtendedSchedulableConfigPtr> FairShareOptionsPerPoolTree;
-=======
-    yhash<TString, TExtendedSchedulableConfigPtr> SchedulingOptionsPerPoolTree;
->>>>>>> 3a318751
+    THashMap<TString, TExtendedSchedulableConfigPtr> SchedulingOptionsPerPoolTree;
 
     //! Pool trees to schedule operation in.
     //! Operation will be scheduled in default tree (if any) if this parameter
@@ -828,7 +824,7 @@
 {
 public:
     //! Map consisting of pairs <task_name, task_spec>.
-    yhash<TString, TVanillaTaskSpecPtr> Tasks;
+    THashMap<TString, TVanillaTaskSpecPtr> Tasks;
 
     TVanillaOperationSpec();
 
