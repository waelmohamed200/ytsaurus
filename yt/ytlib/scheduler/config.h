--- conflicted
+++ resolved
@@ -12,8 +12,6 @@
 
 #include <ytlib/node_tracker_client/public.h>
 
-<<<<<<< HEAD
-=======
 #include <server/security_server/acl.h>
 
 #include <core/formats/format.h>
@@ -24,7 +22,6 @@
 #include <core/ytree/fluent.h>
 #include <core/ytree/yson_serializable.h>
 
->>>>>>> 46afbc3a
 namespace NYT {
 namespace NScheduler {
 
@@ -123,7 +120,7 @@
 
         RegisterParameter("title", Title)
             .Default(Null);
-        
+
         RegisterParameter("scheduling_tag", SchedulingTag)
             .Default(Null);
 
