#pragma once

#include "public.h"
#include "helpers.h"

#include <yt/ytlib/api/config.h>

#include <yt/ytlib/formats/format.h>
#include <yt/ytlib/formats/config.h>

#include <yt/ytlib/table_client/config.h>
#include <yt/ytlib/table_client/helpers.h>

#include <yt/ytlib/security_client/public.h>

#include <yt/ytlib/ypath/rich.h>

#include <yt/core/rpc/config.h>
#include <yt/core/rpc/retrying_channel.h>

#include <yt/core/ytree/ephemeral_node_factory.h>
#include <yt/core/ytree/fluent.h>
#include <yt/core/ytree/yson_serializable.h>

namespace NYT {
namespace NScheduler {

////////////////////////////////////////////////////////////////////////////////

// Ratio of MaxWeight and MinWeight shouldn't lose precision.
const double MinSchedulableWeight = sqrt(std::numeric_limits<double>::epsilon());
const double MaxSchedulableWeight = 1.0 / MinSchedulableWeight;

////////////////////////////////////////////////////////////////////////////////

class TJobIOConfig
    : public NYTree::TYsonSerializable
{
public:
    NTableClient::TTableReaderConfigPtr TableReader;
    NTableClient::TTableWriterConfigPtr TableWriter;

    NFormats::TControlAttributesConfigPtr ControlAttributes;

    NApi::TFileWriterConfigPtr ErrorFileWriter;

    i64 BufferRowCount;

    int PipeIOPoolSize;

    TJobIOConfig()
    {
        RegisterParameter("table_reader", TableReader)
            .DefaultNew();
        RegisterParameter("table_writer", TableWriter)
            .DefaultNew();

        RegisterParameter("control_attributes", ControlAttributes)
            .DefaultNew();

        RegisterParameter("error_file_writer", ErrorFileWriter)
            .DefaultNew();

        RegisterParameter("buffer_row_count", BufferRowCount)
            .Default((i64) 10000)
            .GreaterThan(0);

        RegisterParameter("pipe_io_pool_size", PipeIOPoolSize)
            .Default(1)
            .GreaterThan(0);

        RegisterInitializer([&] () {
            ErrorFileWriter->UploadReplicationFactor = 1;
        });
    }
};

////////////////////////////////////////////////////////////////////////////////

class TTestingOperationOptions
    : public NYTree::TYsonSerializable
{
public:
    TDuration SchedulingDelay;

    TTestingOperationOptions()
    {
        RegisterParameter("scheduling_delay", SchedulingDelay)
            .Default(TDuration::Seconds(0));
    };
};

DEFINE_REFCOUNTED_TYPE(TTestingOperationOptions);

////////////////////////////////////////////////////////////////////////////////

class TOperationSpecBase
    : public virtual NYTree::TYsonSerializable
{
public:
    //! Account holding intermediate data produces by the operation.
    Stroka IntermediateDataAccount;

    //! Codec used for compressing intermediate output during shuffle.
    NCompression::ECodec IntermediateCompressionCodec;

    //! Acl used for intermediate tables and stderrs.
    NYTree::INodePtr IntermediateDataAcl;

    //! Account for job nodes and operation files (stderrs and input contexts of failed jobs).
    Stroka JobNodeAccount;

    //! What to do during initialization if some chunks are unavailable.
    EUnavailableChunkAction UnavailableChunkStrategy;

    //! What to do during operation progress when some chunks get unavailable.
    EUnavailableChunkAction UnavailableChunkTactics;

    i64 MaxDataSizePerJob;

    //! Once this limit is reached the operation fails.
    int MaxFailedJobCount;

    //! Maximum number of saved stderr per job type.
    int MaxStderrCount;

    TNullable<i64> JobProxyMemoryOvercommitLimit;

    TDuration JobProxyRefCountedTrackerLogPeriod;

    bool EnableSortVerification;

    TNullable<Stroka> Title;

    TNullable<Stroka> SchedulingTag;

    //! Limit on operation execution time.
    TNullable<TDuration> TimeLimit;

    bool CheckMultichunkFiles;

    TTestingOperationOptionsPtr TestingOperationOptions;

    //! Users that can change operation parameters, e.g abort or suspend it.
    std::vector<Stroka> Owners;

    //! A storage keeping YSON map that is hidden under ACL in Cypress. It will be exported
    //! to all user jobs via environment variables.
    NYTree::IMapNodePtr SecureVault;

    TOperationSpecBase()
    {
        RegisterParameter("intermediate_data_account", IntermediateDataAccount)
            .Default("intermediate");
        RegisterParameter("intermediate_compression_codec", IntermediateCompressionCodec)
            .Default(NCompression::ECodec::Lz4);
        RegisterParameter("intermediate_data_acl", IntermediateDataAcl)
            .Default(NYTree::BuildYsonNodeFluently()
                .BeginList()
                    .Item().BeginMap()
                        .Item("action").Value("allow")
                        .Item("subjects").BeginList()
                            .Item().Value("everyone")
                        .EndList()
                        .Item("permissions").BeginList()
                            .Item().Value("read")
                        .EndList()
                    .EndMap()
                .EndList());

        RegisterParameter("job_node_account", JobNodeAccount)
            .Default(NSecurityClient::TmpAccountName);

        RegisterParameter("unavailable_chunk_strategy", UnavailableChunkStrategy)
            .Default(EUnavailableChunkAction::Wait);
        RegisterParameter("unavailable_chunk_tactics", UnavailableChunkTactics)
            .Default(EUnavailableChunkAction::Wait);

        RegisterParameter("max_data_size_per_job", MaxDataSizePerJob)
            .Default((i64) 200 * 1024 * 1024 * 1024)
            .GreaterThan(0);

        RegisterParameter("max_failed_job_count", MaxFailedJobCount)
            .Default(100)
            .GreaterThanOrEqual(0)
            .LessThanOrEqual(10000);
        RegisterParameter("max_stderr_count", MaxStderrCount)
            .Default(100)
            .GreaterThanOrEqual(0)
            .LessThanOrEqual(100);

        RegisterParameter("job_proxy_memory_overcommit_limit", JobProxyMemoryOvercommitLimit)
            .Default()
            .GreaterThanOrEqual(0);

        RegisterParameter("job_proxy_ref_counted_tracker_log_period", JobProxyRefCountedTrackerLogPeriod)
            .Default(TDuration::Seconds(5));

        RegisterParameter("enable_sort_verification", EnableSortVerification)
            .Default(true);

        RegisterParameter("title", Title)
            .Default();

        RegisterParameter("scheduling_tag", SchedulingTag)
            .Default();

        RegisterParameter("check_multichunk_files", CheckMultichunkFiles)
            .Default(true);

        RegisterParameter("time_limit", TimeLimit)
            .Default();

        RegisterParameter("testing", TestingOperationOptions)
            .Default();

        RegisterParameter("owners", Owners)
            .Default();

        RegisterParameter("secure_vault", SecureVault)
            .Default();

        RegisterValidator([&] () {
            if (UnavailableChunkStrategy == EUnavailableChunkAction::Wait &&
                UnavailableChunkTactics == EUnavailableChunkAction::Skip)
            {
                THROW_ERROR_EXCEPTION("Your tactics conflicts with your strategy, Luke!");
            }
        });

        RegisterValidator([&] () {
            if (SecureVault) {
                for (const auto& name : SecureVault->GetKeys()) {
                    ValidateEnvironmentVariableName(name);
                }
            }
        });

        // XXX(ignat): it seems that GetOptions is not used for this config.
        // Should we delete this line?
        SetKeepOptions(true);
    }
};

////////////////////////////////////////////////////////////////////////////////

class TUserJobSpec
    : public NYTree::TYsonSerializable
{
public:
    Stroka Command;

    std::vector<NYPath::TRichYPath> FilePaths;

    TNullable<NFormats::TFormat> Format;
    TNullable<NFormats::TFormat> InputFormat;
    TNullable<NFormats::TFormat> OutputFormat;

    TNullable<bool> EnableInputTableIndex;

    yhash_map<Stroka, Stroka> Environment;

    int CpuLimit;
    TNullable<TDuration> JobTimeLimit;
    i64 MemoryLimit;
    double MemoryReserveFactor;

    bool IncludeMemoryMappedFiles;

    int IopsThreshold;

    bool UseYamrDescriptors;
    bool CheckInputFullyConsumed;
    bool EnableCoreDump;

    i64 MaxStderrSize;

    i64 CustomStatisticsCountLimit;

    TNullable<i64> TmpfsSize;
    TNullable<Stroka> TmpfsPath;

    bool CopyFiles;

    TUserJobSpec()
    {
        RegisterParameter("command", Command)
            .NonEmpty();
        RegisterParameter("file_paths", FilePaths)
            .Default();
        RegisterParameter("format", Format)
            .Default();
        RegisterParameter("input_format", InputFormat)
            .Default();
        RegisterParameter("output_format", OutputFormat)
            .Default();
        RegisterParameter("enable_input_table_index", EnableInputTableIndex)
            .Default();
        RegisterParameter("environment", Environment)
            .Default();
        RegisterParameter("cpu_limit", CpuLimit)
            .Default(1);
        RegisterParameter("job_time_limit", JobTimeLimit)
            .Default()
            .GreaterThanOrEqual(TDuration::Seconds(1));
        RegisterParameter("memory_limit", MemoryLimit)
            .Default((i64) 512 * 1024 * 1024)
            .GreaterThan(0);
        RegisterParameter("memory_reserve_factor", MemoryReserveFactor)
            .Default(0.5)
            .GreaterThan(0.)
            .LessThanOrEqual(1.);
        RegisterParameter("include_memory_mapped_files", IncludeMemoryMappedFiles)
            .Default(true);
        RegisterParameter("iops_threshold", IopsThreshold)
            .Default(3)
            .GreaterThan(0)
            .LessThanOrEqual(100);
        RegisterParameter("use_yamr_descriptors", UseYamrDescriptors)
            .Default(false);
        RegisterParameter("check_input_fully_consumed", CheckInputFullyConsumed)
            .Default(false);
        RegisterParameter("enable_core_dump", EnableCoreDump)
            .Default(false);
        RegisterParameter("max_stderr_size", MaxStderrSize)
            .Default((i64)5 * 1024 * 1024) // 5MB
            .GreaterThan(0)
            .LessThanOrEqual((i64)1024 * 1024 * 1024);
        RegisterParameter("custom_statistics_count_limit", CustomStatisticsCountLimit)
            .Default(128)
            .GreaterThan(0)
            .LessThanOrEqual(1024);
        RegisterParameter("tmpfs_size", TmpfsSize)
            .Default(Null)
            .GreaterThan(0);
        RegisterParameter("tmpfs_path", TmpfsPath)
            .Default(Null);
        RegisterParameter("copy_files", CopyFiles)
            .Default(false);

        RegisterValidator([&] () {
            if (TmpfsSize && *TmpfsSize > MemoryLimit) {
                THROW_ERROR_EXCEPTION("Size of tmpfs must be less than or equal to memory limit")
                    << TErrorAttribute("tmpfs_size", *TmpfsSize)
                    << TErrorAttribute("memory_limit", MemoryLimit);
            }
            // Memory reserve should greater than or equal to tmpfs_size (see YT-5518 for more details).
            if (TmpfsPath) {
                i64 tmpfsSize = TmpfsSize ? *TmpfsSize : MemoryLimit;
                MemoryReserveFactor = std::min(1.0, std::max(MemoryReserveFactor, double(tmpfsSize) / MemoryLimit));
            }
<<<<<<< HEAD
=======
        });

        RegisterValidator([&] () {
            for (const auto& pair : Environment) {
                ValidateEnvironmentVariableName(pair.first);
            }
>>>>>>> 1e12e2b0
        });
    }

    void InitEnableInputTableIndex(int inputTableCount, TJobIOConfigPtr jobIOConfig)
    {
        if (!EnableInputTableIndex) {
            EnableInputTableIndex = (inputTableCount != 1);
        }

        jobIOConfig->ControlAttributes->EnableTableIndex = *EnableInputTableIndex;
    }
};

////////////////////////////////////////////////////////////////////////////////

class TInputlyQueryableSpec
    : public virtual NYTree::TYsonSerializable
{
public:
    TNullable<Stroka> InputQuery;
    TNullable<NTableClient::TTableSchema> InputSchema;

    TInputlyQueryableSpec()
    {
        RegisterParameter("input_query", InputQuery)
            .Default();
        RegisterParameter("input_schema", InputSchema)
            .Default();

        RegisterValidator([&] () {
            if (InputQuery && !InputSchema) {
                THROW_ERROR_EXCEPTION("Expected to see \"input_schema\" in operation spec");
            }
        });
    }
};

////////////////////////////////////////////////////////////////////////////////

class TSimpleOperationSpecBase
    : public TOperationSpecBase
{
public:
    //! During sorted merge the scheduler tries to ensure that large connected
    //! groups of chunks are partitioned into tasks of this or smaller size.
    //! This number, however, is merely an estimate, i.e. some tasks may still
    //! be larger.
    i64 DataSizePerJob;

    TNullable<int> JobCount;
    TNullable<int> MaxJobCount;

    TDuration LocalityTimeout;
    TJobIOConfigPtr JobIO;

    // Operations inherited from this class produce the only kind
    // of jobs. This option corresponds to jobs of this kind.
    TLogDigestConfigPtr JobProxyMemoryDigest;

    TSimpleOperationSpecBase()
    {
        RegisterParameter("data_size_per_job", DataSizePerJob)
            .Default((i64) 256 * 1024 * 1024)
            .GreaterThan(0);
        RegisterParameter("job_count", JobCount)
            .Default()
            .GreaterThan(0);
        RegisterParameter("max_job_count", MaxJobCount)
            .Default()
            .GreaterThan(0);
        RegisterParameter("locality_timeout", LocalityTimeout)
            .Default(TDuration::Seconds(5));
        RegisterParameter("job_io", JobIO)
            .DefaultNew();

        RegisterParameter("job_proxy_memory_digest", JobProxyMemoryDigest)
            .Default(New<TLogDigestConfig>(0.5, 2.0, 1.0));
    }
};

////////////////////////////////////////////////////////////////////////////////

class TUnorderedOperationSpecBase
    : public TSimpleOperationSpecBase
    , public TInputlyQueryableSpec
{
public:
    std::vector<NYPath::TRichYPath> InputTablePaths;

    TUnorderedOperationSpecBase()
    {
        RegisterParameter("input_table_paths", InputTablePaths)
            .NonEmpty();

        RegisterInitializer([&] () {
            JobIO->TableReader->MaxBufferSize = (i64) 256 * 1024 * 1024;
        });
    }

    virtual void OnLoaded() override
    {
        TSimpleOperationSpecBase::OnLoaded();

        InputTablePaths = NYT::NYPath::Normalize(InputTablePaths);
    }
};

////////////////////////////////////////////////////////////////////////////////

class TMapOperationSpec
    : public TUnorderedOperationSpecBase
{
public:
    TUserJobSpecPtr Mapper;
    std::vector<NYPath::TRichYPath> OutputTablePaths;
    bool Ordered;

    TMapOperationSpec()
    {
        RegisterParameter("mapper", Mapper)
            .DefaultNew();
        RegisterParameter("output_table_paths", OutputTablePaths)
            .NonEmpty();
        RegisterParameter("ordered", Ordered)
            .Default(false);

        RegisterInitializer([&] () {
            DataSizePerJob = (i64) 128 * 1024 * 1024;
        });
    }

    virtual void OnLoaded() override
    {
        TUnorderedOperationSpecBase::OnLoaded();

        OutputTablePaths = NYT::NYPath::Normalize(OutputTablePaths);

        Mapper->InitEnableInputTableIndex(InputTablePaths.size(), JobIO);
    }
};

////////////////////////////////////////////////////////////////////////////////

class TUnorderedMergeOperationSpec
    : public TUnorderedOperationSpecBase
{
public:
    NYPath::TRichYPath OutputTablePath;
    bool CombineChunks;
    bool ForceTransform;
    ESchemaInferenceMode SchemaInferenceMode;

    TUnorderedMergeOperationSpec()
    {
        RegisterParameter("output_table_path", OutputTablePath);
        RegisterParameter("combine_chunks", CombineChunks)
            .Default(false);
        RegisterParameter("force_transform", ForceTransform)
            .Default(false);
        RegisterParameter("schema_inference_mode", SchemaInferenceMode)
            .Default(ESchemaInferenceMode::Auto);
    }

    virtual void OnLoaded() override
    {
        TUnorderedOperationSpecBase::OnLoaded();

        OutputTablePath = OutputTablePath.Normalize();
    }
};

////////////////////////////////////////////////////////////////////////////////

DEFINE_ENUM(EMergeMode,
    (Sorted)
    (Ordered)
    (Unordered)
);

class TMergeOperationSpec
    : public TSimpleOperationSpecBase
{
public:
    std::vector<NYPath::TRichYPath> InputTablePaths;
    NYPath::TRichYPath OutputTablePath;
    EMergeMode Mode;
    bool CombineChunks;
    bool ForceTransform;
    NTableClient::TKeyColumns MergeBy;

    ESchemaInferenceMode SchemaInferenceMode;

    TMergeOperationSpec()
    {
        RegisterParameter("input_table_paths", InputTablePaths)
            .NonEmpty();
        RegisterParameter("output_table_path", OutputTablePath);
        RegisterParameter("mode", Mode)
            .Default(EMergeMode::Unordered);
        RegisterParameter("combine_chunks", CombineChunks)
            .Default(false);
        RegisterParameter("force_transform", ForceTransform)
            .Default(false);
        RegisterParameter("merge_by", MergeBy)
            .Default();
        RegisterParameter("schema_inference_mode", SchemaInferenceMode)
            .Default(ESchemaInferenceMode::Auto);
    }

    virtual void OnLoaded() override
    {
        TSimpleOperationSpecBase::OnLoaded();

        InputTablePaths = NYT::NYPath::Normalize(InputTablePaths);
        OutputTablePath = OutputTablePath.Normalize();
    }
};

class TOrderedMergeOperationSpec
    : public TMergeOperationSpec
    , public TInputlyQueryableSpec
{ };

class TSortedMergeOperationSpec
    : public TMergeOperationSpec
{ };

////////////////////////////////////////////////////////////////////////////////

class TEraseOperationSpec
    : public TSimpleOperationSpecBase
{
public:
    NYPath::TRichYPath TablePath;
    bool CombineChunks;
    ESchemaInferenceMode SchemaInferenceMode;

    TEraseOperationSpec()
    {
        RegisterParameter("table_path", TablePath);
        RegisterParameter("combine_chunks", CombineChunks)
            .Default(false);
        RegisterParameter("schema_inference_mode", SchemaInferenceMode)
            .Default(ESchemaInferenceMode::Auto);
    }

    virtual void OnLoaded() override
    {
        TSimpleOperationSpecBase::OnLoaded();

        TablePath = TablePath.Normalize();
    }
};

////////////////////////////////////////////////////////////////////////////////

class TReduceOperationSpecBase
    : public TSimpleOperationSpecBase
{
public:
    TUserJobSpecPtr Reducer;
    std::vector<NYPath::TRichYPath> InputTablePaths;
    std::vector<NYPath::TRichYPath> OutputTablePaths;
    NTableClient::TKeyColumns JoinBy;

    TReduceOperationSpecBase()
    {
        RegisterParameter("reducer", Reducer)
            .DefaultNew();
        RegisterParameter("input_table_paths", InputTablePaths)
            .NonEmpty();
        RegisterParameter("output_table_paths", OutputTablePaths)
            .NonEmpty();

        RegisterValidator([&] () {
            if (!JoinBy.empty()) {
                NTableClient::ValidateKeyColumns(JoinBy);
            }
        });

        RegisterInitializer([&] () {
            DataSizePerJob = (i64) 128 * 1024 * 1024;
        });
    }

    virtual void OnLoaded() override
    {
        TSimpleOperationSpecBase::OnLoaded();

        InputTablePaths = NYT::NYPath::Normalize(InputTablePaths);
        OutputTablePaths = NYT::NYPath::Normalize(OutputTablePaths);

        Reducer->InitEnableInputTableIndex(InputTablePaths.size(), JobIO);
    }
};

////////////////////////////////////////////////////////////////////////////////

class TReduceOperationSpec
    : public TReduceOperationSpecBase
{
public:
    NTableClient::TKeyColumns ReduceBy;
    NTableClient::TKeyColumns SortBy;

    TReduceOperationSpec()
    {
        RegisterParameter("join_by", JoinBy)
            .Default();
        RegisterParameter("reduce_by", ReduceBy)
            .NonEmpty();
        RegisterParameter("sort_by", SortBy)
            .Default();

        RegisterValidator([&] () {
            if (!ReduceBy.empty()) {
                NTableClient::ValidateKeyColumns(ReduceBy);
            }

            if (!SortBy.empty()) {
                NTableClient::ValidateKeyColumns(SortBy);
            }
        });
    }
};

////////////////////////////////////////////////////////////////////////////////

class TJoinReduceOperationSpec
    : public TReduceOperationSpecBase
{
public:
    TJoinReduceOperationSpec()
    {
        RegisterParameter("join_by", JoinBy)
            .NonEmpty();
    }

    virtual void OnLoaded() override
    {
        TReduceOperationSpecBase::OnLoaded();
        bool hasPrimary = false;
        for (const auto& path: InputTablePaths) {
            hasPrimary |= path.GetPrimary();
        }
        if (hasPrimary) {
            for (auto& path: InputTablePaths) {
                path.Attributes().Set("foreign", !path.GetPrimary());
                path.Attributes().Remove("primary");
            }
        }
    }
};

////////////////////////////////////////////////////////////////////////////////

class TSortOperationSpecBase
    : public TOperationSpecBase
{
public:
    std::vector<NYPath::TRichYPath> InputTablePaths;

    //! Amount of (uncompressed) data to be distributed to one partition.
    //! It used only to determine partition count.
    TNullable<i64> PartitionDataSize;
    TNullable<int> PartitionCount;

    //! Amount of (uncompressed) data to be given to a single partition job.
    //! It used only to determine partition job count.
    TNullable<i64> DataSizePerPartitionJob;
    TNullable<int> PartitionJobCount;

    //! Data size per sort job.
    i64 DataSizePerSortJob;

    //! The expected ratio of data size after partitioning to data size before partitioning.
    //! For sort operations, this is always 1.0.
    double MapSelectivityFactor;

    double ShuffleStartThreshold;
    double MergeStartThreshold;

    TDuration SimpleSortLocalityTimeout;
    TDuration SimpleMergeLocalityTimeout;

    TDuration PartitionLocalityTimeout;
    TDuration SortLocalityTimeout;
    TDuration SortAssignmentTimeout;
    TDuration MergeLocalityTimeout;

    TJobIOConfigPtr PartitionJobIO;
    // Also works for ReduceCombiner if present.
    TJobIOConfigPtr SortJobIO;
    TJobIOConfigPtr MergeJobIO;

    int ShuffleNetworkLimit;

    std::vector<Stroka> SortBy;

    //! If |true| then the scheduler attempts to distribute partition jobs evenly
    //! (w.r.t. the uncompressed input data size) across the cluster to balance IO
    //! load during the subsequent shuffle stage.
    bool EnablePartitionedDataBalancing;

    //! When #EnablePartitionedDataBalancing is |true| the scheduler tries to maintain the following
    //! invariant regarding (uncompressed) |DataSize(i)| assigned to each node |i|:
    //! |max_i DataSize(i) <= avg_i DataSize(i) + DataSizePerJob * PartitionedDataBalancingTolerance|
    double PartitionedDataBalancingTolerance;

    // For all kinds of sort jobs: simple_sort, intermediate_sort, final_sort.
    TLogDigestConfigPtr SortJobProxyMemoryDigest;
    // For partition and partition_map jobs.
    TLogDigestConfigPtr PartitionJobProxyMemoryDigest;

    TSortOperationSpecBase()
    {
        RegisterParameter("input_table_paths", InputTablePaths)
            .NonEmpty();
        RegisterParameter("partition_count", PartitionCount)
            .Default()
            .GreaterThan(0);
        RegisterParameter("partition_data_size", PartitionDataSize)
            .Default()
            .GreaterThan(0);
        RegisterParameter("data_size_per_sort_job", DataSizePerSortJob)
            .Default((i64)2 * 1024 * 1024 * 1024)
            .GreaterThan(0);
        RegisterParameter("shuffle_start_threshold", ShuffleStartThreshold)
            .Default(0.75)
            .InRange(0.0, 1.0);
        RegisterParameter("merge_start_threshold", MergeStartThreshold)
            .Default(0.9)
            .InRange(0.0, 1.0);
        RegisterParameter("sort_locality_timeout", SortLocalityTimeout)
            .Default(TDuration::Minutes(1));
        RegisterParameter("sort_assignment_timeout", SortAssignmentTimeout)
            .Default(TDuration::Seconds(5));
        RegisterParameter("shuffle_network_limit", ShuffleNetworkLimit)
            .Default(0);
        RegisterParameter("sort_by", SortBy)
            .NonEmpty();
        RegisterParameter("enable_partitioned_data_balancing", EnablePartitionedDataBalancing)
            .Default(true);
        RegisterParameter("partitioned_data_balancing_tolerance", PartitionedDataBalancingTolerance)
            .Default(3.0);

        RegisterParameter("sort_job_proxy_memory_digest", SortJobProxyMemoryDigest)
            .Default(New<TLogDigestConfig>(0.5, 1.0, 1.0));
        RegisterParameter("partition_job_proxy_memory_digest", PartitionJobProxyMemoryDigest)
            .Default(New<TLogDigestConfig>(0.5, 2.0, 1.0));

        RegisterValidator([&] () {
            NTableClient::ValidateKeyColumns(SortBy);
        });
    }

    virtual void OnLoaded() override
    {
        TOperationSpecBase::OnLoaded();

        InputTablePaths = NYT::NYPath::Normalize(InputTablePaths);
    }
};

////////////////////////////////////////////////////////////////////////////////

class TSortOperationSpec
    : public TSortOperationSpecBase
{
public:
    NYPath::TRichYPath OutputTablePath;

    // Desired number of samples per partition.
    int SamplesPerPartition;

    // For sorted_merge and unordered_merge jobs.
    TLogDigestConfigPtr MergeJobProxyMemoryDigest;

    ESchemaInferenceMode SchemaInferenceMode;

    TSortOperationSpec()
    {
        RegisterParameter("output_table_path", OutputTablePath);
        RegisterParameter("samples_per_partition", SamplesPerPartition)
            .Default(1000)
            .GreaterThan(1);
        RegisterParameter("partition_job_io", PartitionJobIO)
            .DefaultNew();
        RegisterParameter("sort_job_io", SortJobIO)
            .DefaultNew();
        RegisterParameter("merge_job_io", MergeJobIO)
            .DefaultNew();

        // Provide custom names for shared settings.
        RegisterParameter("partition_job_count", PartitionJobCount)
            .Default()
            .GreaterThan(0);
        RegisterParameter("data_size_per_partition_job", DataSizePerPartitionJob)
            .Default()
            .GreaterThan(0);
        RegisterParameter("simple_sort_locality_timeout", SimpleSortLocalityTimeout)
            .Default(TDuration::Seconds(5));
        RegisterParameter("simple_merge_locality_timeout", SimpleMergeLocalityTimeout)
            .Default(TDuration::Seconds(5));
        RegisterParameter("partition_locality_timeout", PartitionLocalityTimeout)
            .Default(TDuration::Seconds(5));
        RegisterParameter("merge_locality_timeout", MergeLocalityTimeout)
            .Default(TDuration::Minutes(1));

        RegisterParameter("merge_job_proxy_memory_digest", MergeJobProxyMemoryDigest)
            .Default(New<TLogDigestConfig>(0.5, 2.0, 1.0));
        RegisterParameter("schema_inference_mode", SchemaInferenceMode)
            .Default(ESchemaInferenceMode::Auto);

        RegisterInitializer([&] () {
            PartitionJobIO->TableReader->MaxBufferSize = (i64) 1024 * 1024 * 1024;
            PartitionJobIO->TableWriter->MaxBufferSize = (i64) 2 * 1024 * 1024 * 1024; // 2 GB

            SortJobIO->TableReader->MaxBufferSize = (i64) 1024 * 1024 * 1024;

            MapSelectivityFactor = 1.0;
        });
    }

    virtual void OnLoaded() override
    {
        TSortOperationSpecBase::OnLoaded();

        OutputTablePath = OutputTablePath.Normalize();
    }
};

////////////////////////////////////////////////////////////////////////////////

class TMapReduceOperationSpec
    : public TSortOperationSpecBase
    , public TInputlyQueryableSpec
{
public:
    std::vector<NYPath::TRichYPath> OutputTablePaths;

    std::vector<Stroka> ReduceBy;

    TUserJobSpecPtr Mapper;
    TUserJobSpecPtr ReduceCombiner;
    TUserJobSpecPtr Reducer;

    // For sorted_reduce jobs.
    TLogDigestConfigPtr SortedReduceJobProxyMemoryDigest;
    // For partition_reduce jobs.
    TLogDigestConfigPtr PartitionReduceJobProxyMemoryDigest;
    // For reduce_combiner jobs.
    TLogDigestConfigPtr ReduceCombinerJobProxyMemoryDigest;

    TMapReduceOperationSpec()
    {
        RegisterParameter("output_table_paths", OutputTablePaths)
            .NonEmpty();
        RegisterParameter("reduce_by", ReduceBy)
            .Default();
        // Mapper can be absent -- leave it Null by default.
        RegisterParameter("mapper", Mapper)
            .Default();
        // ReduceCombiner can be absent -- leave it Null by default.
        RegisterParameter("reduce_combiner", ReduceCombiner)
            .Default();
        RegisterParameter("reducer", Reducer)
            .DefaultNew();
        RegisterParameter("map_job_io", PartitionJobIO)
            .DefaultNew();
        RegisterParameter("sort_job_io", SortJobIO)
            .DefaultNew();
        RegisterParameter("reduce_job_io", MergeJobIO)
            .DefaultNew();

        // Provide custom names for shared settings.
        RegisterParameter("map_job_count", PartitionJobCount)
            .Default()
            .GreaterThan(0);
        RegisterParameter("data_size_per_map_job", DataSizePerPartitionJob)
            .Default()
            .GreaterThan(0);
        RegisterParameter("map_locality_timeout", PartitionLocalityTimeout)
            .Default(TDuration::Seconds(5));
        RegisterParameter("reduce_locality_timeout", MergeLocalityTimeout)
            .Default(TDuration::Minutes(1));
        RegisterParameter("map_selectivity_factor", MapSelectivityFactor)
            .Default(1.0)
            .GreaterThan(0);

        RegisterParameter("sorted_reduce_job_proxy_memory_digest", SortedReduceJobProxyMemoryDigest)
            .Default(New<TLogDigestConfig>(0.5, 2.0, 1.0));
        RegisterParameter("partition_reduce_job_proxy_memory_digest", PartitionReduceJobProxyMemoryDigest)
            .Default(New<TLogDigestConfig>(0.5, 1.0, 1.0));
        RegisterParameter("reduce_combiner_job_proxy_memory_digest", ReduceCombinerJobProxyMemoryDigest)
            .Default(New<TLogDigestConfig>(0.5, 1.0, 1.0));

        // The following settings are inherited from base but make no sense for map-reduce:
        //   SimpleSortLocalityTimeout
        //   SimpleMergeLocalityTimeout
        //   MapSelectivityFactor

        RegisterInitializer([&] () {
            PartitionJobIO->TableReader->MaxBufferSize = (i64) 256 * 1024 * 1024;
            PartitionJobIO->TableWriter->MaxBufferSize = (i64) 2 * 1024 * 1024 * 1024; // 2 GBs

            SortJobIO->TableReader->MaxBufferSize = (i64) 1024 * 1024 * 1024;
        });

        RegisterValidator([&] () {
            auto throwError = [] (NTableClient::EControlAttribute attribute, const Stroka& jobType) {
                THROW_ERROR_EXCEPTION(
                    "%Qlv contol attribute is not supported by %v jobs in map-reduce operation",
                    attribute,
                    jobType);
            };
            auto validateControlAttributes = [&] (const NFormats::TControlAttributesConfigPtr& attributes, const Stroka& jobType) {
                if (attributes->EnableTableIndex) {
                    throwError(NTableClient::EControlAttribute::TableIndex, jobType);
                }
                if (attributes->EnableRowIndex) {
                    throwError(NTableClient::EControlAttribute::RowIndex, jobType);
                }
                if (attributes->EnableRangeIndex) {
                    throwError(NTableClient::EControlAttribute::RangeIndex, jobType);
                }
            };
            validateControlAttributes(MergeJobIO->ControlAttributes, "reduce");
            validateControlAttributes(SortJobIO->ControlAttributes, "reduce_combiner");

            if (!ReduceBy.empty()) {
                NTableClient::ValidateKeyColumns(ReduceBy);
            }
        });
    }

    virtual void OnLoaded() override
    {
        TSortOperationSpecBase::OnLoaded();

        if (ReduceBy.empty()) {
            ReduceBy = SortBy;
        }

        OutputTablePaths = NYT::NYPath::Normalize(OutputTablePaths);

        if (Mapper) {
            Mapper->InitEnableInputTableIndex(InputTablePaths.size(), PartitionJobIO);
        }
        Reducer->InitEnableInputTableIndex(1, MergeJobIO);
    }
};

////////////////////////////////////////////////////////////////////////////////

class TRemoteCopyOperationSpec
    : public TOperationSpecBase
{
public:
    TNullable<Stroka> ClusterName;
    TNullable<Stroka> NetworkName;
    TNullable<NApi::TConnectionConfigPtr> ClusterConnection;
    std::vector<NYPath::TRichYPath> InputTablePaths;
    NYPath::TRichYPath OutputTablePath;
    TNullable<int> JobCount;
    TNullable<int> MaxJobCount;
    i64 DataSizePerJob;
    TJobIOConfigPtr JobIO;
    int MaxChunkCountPerJob;
    bool CopyAttributes;
    TNullable<std::vector<Stroka>> AttributeKeys;

    ESchemaInferenceMode SchemaInferenceMode;

    // For remote_copy jobs.
    TLogDigestConfigPtr JobProxyMemoryDigest;

    TRemoteCopyOperationSpec()
    {
        RegisterParameter("cluster_name", ClusterName)
            .Default();
        RegisterParameter("input_table_paths", InputTablePaths)
            .NonEmpty();
        RegisterParameter("output_table_path", OutputTablePath);
        RegisterParameter("job_count", JobCount)
            .Default()
            .GreaterThan(0);
        RegisterParameter("max_job_count", MaxJobCount)
            .Default()
            .GreaterThan(0);
        RegisterParameter("data_size_per_job", DataSizePerJob)
            .Default((i64) 1024 * 1024 * 1024)
            .GreaterThan(0);
        RegisterParameter("job_io", JobIO)
            .DefaultNew();
        RegisterParameter("network_name", NetworkName)
            .Default();
        RegisterParameter("cluster_connection", ClusterConnection)
            .Default();
        RegisterParameter("max_chunk_count_per_job", MaxChunkCountPerJob)
            .Default(100);
        RegisterParameter("copy_attributes", CopyAttributes)
            .Default(false);
        RegisterParameter("attribute_keys", AttributeKeys)
            .Default();
        RegisterParameter("job_proxy_memory_digest", JobProxyMemoryDigest)
            .Default(New<TLogDigestConfig>(0.5, 2.0, 1.0));
        RegisterParameter("schema_inference_mode", SchemaInferenceMode)
            .Default(ESchemaInferenceMode::Auto);
    }

    virtual void OnLoaded() override
    {
        TOperationSpecBase::OnLoaded();

        InputTablePaths = NYPath::Normalize(InputTablePaths);
        OutputTablePath = OutputTablePath.Normalize();

        if (!ClusterName && !ClusterConnection) {
            THROW_ERROR_EXCEPTION("Neither cluster name nor cluster connection specified.");
        }
    }
};

////////////////////////////////////////////////////////////////////////////////

class TResourceLimitsConfig
    : public NYTree::TYsonSerializable
{
public:
    TNullable<int> UserSlots;
    TNullable<int> Cpu;
    TNullable<int> Network;
    TNullable<i64> Memory;

    TResourceLimitsConfig()
    {
        RegisterParameter("user_slots", UserSlots)
            .Default()
            .GreaterThanOrEqual(0);
        RegisterParameter("cpu", Cpu)
            .Default()
            .GreaterThanOrEqual(0);
        RegisterParameter("network", Network)
            .Default()
            .GreaterThanOrEqual(0);
        RegisterParameter("memory", Memory)
            .Default()
            .GreaterThanOrEqual(0);
    }
};

class TSchedulableConfig
    : public NYTree::TYsonSerializable
{
public:
    double Weight;

    // Specifies resource limits in terms of a share of all cluster resources.
    double MaxShareRatio;
    // Specifies resource limits in absolute values.
    TResourceLimitsConfigPtr ResourceLimits;

    // Specifies guaranteed resources in terms of a share of all cluster resources.
    double MinShareRatio;
    // Specifies guaranteed resources in absolute values.
    TResourceLimitsConfigPtr MinShareResources;

    TNullable<Stroka> SchedulingTag;

    // The following settings override scheduler configuration.
    TNullable<TDuration> MinSharePreemptionTimeout;
    TNullable<TDuration> FairSharePreemptionTimeout;
    TNullable<double> FairShareStarvationTolerance;

    TNullable<TDuration> MinSharePreemptionTimeoutLimit;
    TNullable<TDuration> FairSharePreemptionTimeoutLimit;
    TNullable<double> FairShareStarvationToleranceLimit;

    TSchedulableConfig()
    {
        RegisterParameter("weight", Weight)
            .Default(1.0)
            .InRange(MinSchedulableWeight, MaxSchedulableWeight);

        RegisterParameter("max_share_ratio", MaxShareRatio)
            .Default(1.0)
            .InRange(0.0, 1.0);
        RegisterParameter("resource_limits", ResourceLimits)
            .DefaultNew();

        RegisterParameter("min_share_ratio", MinShareRatio)
            .Default(0.0)
            .InRange(0.0, 1.0);
        RegisterParameter("min_share_resources", MinShareResources)
            .DefaultNew();

        RegisterParameter("scheduling_tag", SchedulingTag)
            .Default();

        RegisterParameter("min_share_preemption_timeout", MinSharePreemptionTimeout)
            .Default();
        RegisterParameter("fair_share_preemption_timeout", FairSharePreemptionTimeout)
            .Default();
        RegisterParameter("fair_share_starvation_tolerance", FairShareStarvationTolerance)
            .InRange(0.0, 1.0)
            .Default();

        RegisterParameter("min_share_preemption_timeout_limit", MinSharePreemptionTimeoutLimit)
            .Default();
        RegisterParameter("fair_share_preemption_timeout_limit", FairSharePreemptionTimeoutLimit)
            .Default();
        RegisterParameter("fair_share_starvation_tolerance_limit", FairShareStarvationToleranceLimit)
            .InRange(0.0, 1.0)
            .Default();
    }
};

class TPoolConfig
    : public TSchedulableConfig
{
public:
    ESchedulingMode Mode;

    TNullable<int> MaxRunningOperationCount;
    TNullable<int> MaxOperationCount;

    std::vector<EFifoSortParameter> FifoSortParameters;

    bool EnableAggressiveStarvation;

    TPoolConfig()
    {
        RegisterParameter("mode", Mode)
            .Default(ESchedulingMode::FairShare);

        RegisterParameter("max_running_operation_count", MaxRunningOperationCount)
            .Alias("max_running_operations")
            .Default();

        RegisterParameter("max_operation_count", MaxOperationCount)
            .Alias("max_operations")
            .Default();

        RegisterParameter("fifo_sort_parameters", FifoSortParameters)
            .Default({EFifoSortParameter::Weight, EFifoSortParameter::StartTime})
            .NonEmpty();

        RegisterParameter("enable_aggressive_starvation", EnableAggressiveStarvation)
            .Alias("aggressive_starvation_enabled")
            .Default(false);
    }
};

////////////////////////////////////////////////////////////////////

class TStrategyOperationSpec
    : public TSchedulableConfig
{
public:
    TNullable<Stroka> Pool;

    TStrategyOperationSpec()
    {
        RegisterParameter("pool", Pool)
            .Default()
            .NonEmpty();
    }
};

////////////////////////////////////////////////////////////////////

class TOperationRuntimeParams
    : public NYTree::TYsonSerializable
{
public:
    double Weight;

    TOperationRuntimeParams()
    {
        RegisterParameter("weight", Weight)
            .Default(1.0)
            .InRange(MinSchedulableWeight, MaxSchedulableWeight);
    }
};

////////////////////////////////////////////////////////////////////

class TSchedulerConnectionConfig
    : public NRpc::TRetryingChannelConfig
{
public:
    //! Timeout for RPC requests to schedulers.
    TDuration RpcTimeout;

    TSchedulerConnectionConfig()
    {
        RegisterParameter("rpc_timeout", RpcTimeout)
            .Default(TDuration::Seconds(60));
    }
};

DEFINE_REFCOUNTED_TYPE(TSchedulerConnectionConfig)

////////////////////////////////////////////////////////////////////

} // namespace NScheduler
} // namespace NYT<|MERGE_RESOLUTION|>--- conflicted
+++ resolved
@@ -349,15 +349,12 @@
                 i64 tmpfsSize = TmpfsSize ? *TmpfsSize : MemoryLimit;
                 MemoryReserveFactor = std::min(1.0, std::max(MemoryReserveFactor, double(tmpfsSize) / MemoryLimit));
             }
-<<<<<<< HEAD
-=======
         });
 
         RegisterValidator([&] () {
             for (const auto& pair : Environment) {
                 ValidateEnvironmentVariableName(pair.first);
             }
->>>>>>> 1e12e2b0
         });
     }
 
