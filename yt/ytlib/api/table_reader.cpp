#include "table_reader.h"
#include "private.h"
#include "transaction.h"
#include "native_connection.h"

#include <yt/ytlib/chunk_client/chunk_meta_extensions.h>
#include <yt/ytlib/chunk_client/chunk_replica.h>
#include <yt/ytlib/chunk_client/chunk_spec.h>
#include <yt/ytlib/chunk_client/data_source.h>
#include <yt/ytlib/chunk_client/dispatcher.h>
#include <yt/ytlib/chunk_client/multi_reader_base.h>
#include <yt/ytlib/chunk_client/helpers.h>

#include <yt/ytlib/cypress_client/rpc_helpers.h>

#include <yt/ytlib/node_tracker_client/node_directory.h>

#include <yt/ytlib/object_client/object_service_proxy.h>
#include <yt/ytlib/object_client/helpers.h>

#include <yt/ytlib/table_client/blob_table_writer.h>
#include <yt/ytlib/table_client/chunk_meta_extensions.h>
#include <yt/ytlib/table_client/helpers.h>
#include <yt/ytlib/table_client/name_table.h>
#include <yt/ytlib/table_client/schemaless_chunk_reader.h>
#include <yt/ytlib/table_client/table_ypath_proxy.h>

#include <yt/ytlib/transaction_client/helpers.h>
#include <yt/ytlib/transaction_client/transaction_listener.h>

#include <yt/ytlib/ypath/rich.h>

#include <yt/core/concurrency/scheduler.h>
#include <yt/core/concurrency/throughput_throttler.h>
#include <yt/core/concurrency/async_stream.h>

#include <yt/core/misc/protobuf_helpers.h>
#include <yt/core/misc/range.h>

#include <yt/core/rpc/public.h>

#include <yt/core/ytree/ypath_proxy.h>

namespace NYT {
namespace NApi {

using namespace NChunkClient;
using namespace NChunkClient::NProto;
using namespace NConcurrency;
using namespace NCypressClient;
using namespace NNodeTrackerClient;
using namespace NObjectClient;
using namespace NTableClient;
using namespace NApi;
using namespace NTransactionClient;
using namespace NYPath;
using namespace NYTree;
using namespace NYson;
using namespace NRpc;

using NChunkClient::TDataSliceDescriptor;
using NYT::TRange;

////////////////////////////////////////////////////////////////////////////////

class TSchemalessTableReader
    : public ISchemalessMultiChunkReader
    , public TTransactionListener
{
public:
    TSchemalessTableReader(
        TTableReaderConfigPtr config,
        // TODO(ignat): Unused?
        TRemoteReaderOptionsPtr options,
        INativeClientPtr client,
        ITransactionPtr transaction,
        const TRichYPath& richPath,
        TNameTablePtr nameTable,
        const TColumnFilter& columnFilter,
        bool unordered,
        IThroughputThrottlerPtr throttler);

    virtual bool Read(std::vector<TUnversionedRow>* rows) override;
    virtual TFuture<void> GetReadyEvent() override;

    virtual i64 GetTableRowIndex() const override;
    virtual const TNameTablePtr& GetNameTable() const override;
    virtual i64 GetTotalRowCount() const override;

    virtual TKeyColumns GetKeyColumns() const override;

    // not actually used
    virtual i64 GetSessionRowIndex() const override;
    virtual bool IsFetchingCompleted() const override;
    virtual NChunkClient::NProto::TDataStatistics GetDataStatistics() const override;
    virtual std::vector<TChunkId> GetFailedChunkIds() const override;
    virtual TInterruptDescriptor GetInterruptDescriptor(
        const TRange<TUnversionedRow>& unreadRows) const override;
    virtual void Interrupt() override;

private:
    const TTableReaderConfigPtr Config_;
    const TRemoteReaderOptionsPtr Options_;
    const INativeClientPtr Client_;
    const ITransactionPtr Transaction_;
    const TRichYPath RichPath_;
    const TNameTablePtr NameTable_;
    const TColumnFilter ColumnFilter_;
    const bool Unordered_;
    const IThroughputThrottlerPtr Throttler_;

    const TTransactionId TransactionId_;
    const TReadSessionId ReadSessionId_;

    TFuture<void> ReadyEvent_;

    ISchemalessMultiChunkReaderPtr UnderlyingReader_;

    NLogging::TLogger Logger = ApiLogger;

    void DoOpen();
    void CheckUnavailableChunks(std::vector<TChunkSpec>* chunkSpecs) const;
};

////////////////////////////////////////////////////////////////////////////////

TSchemalessTableReader::TSchemalessTableReader(
    TTableReaderConfigPtr config,
    TRemoteReaderOptionsPtr options,
    INativeClientPtr client,
    ITransactionPtr transaction,
    const TRichYPath& richPath,
    TNameTablePtr nameTable,
    const TColumnFilter& columnFilter,
    bool unordered,
    IThroughputThrottlerPtr throttler)
    : Config_(CloneYsonSerializable(std::move(config)))
    , Options_(std::move(options))
    , Client_(std::move(client))
    , Transaction_(std::move(transaction))
    , RichPath_(richPath)
    , NameTable_(std::move(nameTable))
    , ColumnFilter_(columnFilter)
    , Unordered_(unordered)
    , Throttler_(std::move(throttler))
    , TransactionId_(Transaction_ ? Transaction_->GetId() : NullTransactionId)
    , ReadSessionId_(TReadSessionId::Create())
{
    YCHECK(Config_);
    YCHECK(Client_);

    Config_->WorkloadDescriptor.Annotations.push_back(Format("TablePath: %v", RichPath_.GetPath()));

    Logger.AddTag("Path: %v, TransactionId: %v, ReadSessionId: %v",
        RichPath_.GetPath(),
        TransactionId_,
        ReadSessionId_);

    ReadyEvent_ = BIND(&TSchemalessTableReader::DoOpen, MakeStrong(this))
        .AsyncVia(NChunkClient::TDispatcher::Get()->GetReaderInvoker())
        .Run();
}

void TSchemalessTableReader::DoOpen()
{
    const auto& path = RichPath_.GetPath();

    LOG_INFO("Opening table reader");

    TUserObject userObject;
    userObject.Path = path;

    GetUserObjectBasicAttributes(
        Client_,
        TMutableRange<TUserObject>(&userObject, 1),
        Transaction_ ? Transaction_->GetId() : NullTransactionId,
        Logger,
        EPermission::Read,
        Config_->SuppressAccessTracking);

    const auto& objectId = userObject.ObjectId;
    const auto tableCellTag = userObject.CellTag;

    auto objectIdPath = FromObjectId(objectId);

    if (userObject.Type != EObjectType::Table) {
        THROW_ERROR_EXCEPTION("Invalid type of %v: expected %Qlv, actual %Qlv",
            path,
            EObjectType::Table,
            userObject.Type);
    }

    int chunkCount;
    bool dynamic;
    TTableSchema schema;
    auto timestamp = RichPath_.GetTimestamp();

    {
        LOG_INFO("Requesting table schema");

        auto channel = Client_->GetMasterChannelOrThrow(EMasterChannelKind::Follower);
        TObjectServiceProxy proxy(channel);

        auto req = TYPathProxy::Get(objectIdPath + "/@");
        SetTransactionId(req, Transaction_);
        SetSuppressAccessTracking(req, Config_->SuppressAccessTracking);
        std::vector<TString> attributeKeys{
            "chunk_count",
            "dynamic",
            "retained_timestamp",
            "schema",
            "unflushed_timestamp"
        };
        ToProto(req->mutable_attributes()->mutable_keys(), attributeKeys);

        auto rspOrError = WaitFor(proxy.Execute(req));
        THROW_ERROR_EXCEPTION_IF_FAILED(rspOrError, "Error getting table schema %v",
            path);

        const auto& rsp = rspOrError.Value();
        auto attributes = ConvertToAttributes(TYsonString(rsp->value()));

        chunkCount = attributes->Get<int>("chunk_count");
        dynamic = attributes->Get<bool>("dynamic");
        schema = attributes->Get<TTableSchema>("schema");

        // Validate that timestamp is correct.
        ValidateDynamicTableTimestamp(RichPath_, dynamic, schema, *attributes);
    }

    auto nodeDirectory = New<TNodeDirectory>();
    std::vector<TChunkSpec> chunkSpecs;

    {
        LOG_INFO("Fetching table chunks");

        FetchChunkSpecs(
            Client_,
            nodeDirectory,
            tableCellTag,
            RichPath_,
            objectId,
            RichPath_.GetRanges(),
            chunkCount,
            Config_->MaxChunksPerFetch,
            Config_->MaxChunksPerLocateRequest,
            [&] (TChunkOwnerYPathProxy::TReqFetchPtr req) {
                req->set_fetch_all_meta_extensions(false);
                req->add_extension_tags(TProtoExtensionTag<NChunkClient::NProto::TMiscExt>::Value);
                req->add_extension_tags(TProtoExtensionTag<NTableClient::NProto::TBoundaryKeysExt>::Value);
                req->set_fetch_parity_replicas(Config_->EnableAutoRepair);
                SetTransactionId(req, Transaction_);
                SetSuppressAccessTracking(req, Config_->SuppressAccessTracking);
            },
            Logger,
            &chunkSpecs);

        CheckUnavailableChunks(&chunkSpecs);
    }

    auto options = New<NTableClient::TTableReaderOptions>();
    options->EnableTableIndex = true;
    options->EnableRangeIndex = true;
    options->EnableRowIndex = true;

    auto dataSourceDirectory = New<NChunkClient::TDataSourceDirectory>();
    if (dynamic && schema.IsSorted()) {
        dataSourceDirectory->DataSources().push_back(MakeVersionedDataSource(
            path,
            schema,
            RichPath_.GetColumns(),
            timestamp.Get(AsyncLastCommittedTimestamp)));

        auto dataSliceDescriptor = TDataSliceDescriptor(std::move(chunkSpecs));

        UnderlyingReader_ = CreateSchemalessMergingMultiChunkReader(
            Config_,
            options,
            Client_,
            // HTTP proxy doesn't have a node descriptor.
            TNodeDescriptor(),
            Client_->GetNativeConnection()->GetBlockCache(),
            nodeDirectory,
            dataSourceDirectory,
            dataSliceDescriptor,
            NameTable_,
            ReadSessionId_,
            ColumnFilter_,
            Throttler_);
    } else {
        dataSourceDirectory->DataSources().push_back(MakeUnversionedDataSource(
            path,
            schema,
            RichPath_.GetColumns()));

        std::vector<TDataSliceDescriptor> dataSliceDescriptors;
        for (auto& chunkSpec : chunkSpecs) {
            dataSliceDescriptors.push_back(TDataSliceDescriptor(chunkSpec));
        }

        auto factory = Unordered_
            ? CreateSchemalessParallelMultiReader
            : CreateSchemalessSequentialMultiReader;
        UnderlyingReader_ = factory(
            Config_,
            options,
            Client_,
            // HTTP proxy doesn't have a node descriptor.
            TNodeDescriptor(),
            Client_->GetNativeConnection()->GetBlockCache(),
            nodeDirectory,
            dataSourceDirectory,
            std::move(dataSliceDescriptors),
            NameTable_,
            ReadSessionId_,
            ColumnFilter_,
            schema.GetKeyColumns(),
<<<<<<< HEAD
            /* partitionTag */ Null,
            /* trafficMeter */ nullptr,
            NConcurrency::GetUnlimitedThrottler());
=======
            Null,
            Throttler_);
>>>>>>> d9dd7259
    }

    WaitFor(UnderlyingReader_->GetReadyEvent())
        .ThrowOnError();

    if (Transaction_) {
        ListenTransaction(Transaction_);
    }

    LOG_INFO("Table reader opened");
}

bool TSchemalessTableReader::Read(std::vector<TUnversionedRow> *rows)
{
    rows->clear();

    if (IsAborted()) {
        return true;
    }

    if (!ReadyEvent_.IsSet() || !ReadyEvent_.Get().IsOK()) {
        return true;
    }

    YCHECK(UnderlyingReader_);
    return UnderlyingReader_->Read(rows);
}

TFuture<void> TSchemalessTableReader::GetReadyEvent()
{
    if (!ReadyEvent_.IsSet() || !ReadyEvent_.Get().IsOK()) {
        return ReadyEvent_;
    }

    if (IsAborted()) {
        return MakeFuture(TError("Transaction %v aborted",
            TransactionId_));
    }

    YCHECK(UnderlyingReader_);
    return UnderlyingReader_->GetReadyEvent();
}

i64 TSchemalessTableReader::GetTableRowIndex() const
{
    YCHECK(UnderlyingReader_);
    return UnderlyingReader_->GetTableRowIndex();
}

i64 TSchemalessTableReader::GetTotalRowCount() const
{
    YCHECK(UnderlyingReader_);
    return UnderlyingReader_->GetTotalRowCount();
}

const TNameTablePtr& TSchemalessTableReader::GetNameTable() const
{
    YCHECK(UnderlyingReader_);
    return UnderlyingReader_->GetNameTable();
}

TKeyColumns TSchemalessTableReader::GetKeyColumns() const
{
    YCHECK(UnderlyingReader_);
    return UnderlyingReader_->GetKeyColumns();
}

i64 TSchemalessTableReader::GetSessionRowIndex() const
{
    YCHECK(UnderlyingReader_);
    return UnderlyingReader_->GetSessionRowIndex();
}

bool TSchemalessTableReader::IsFetchingCompleted() const
{
    YCHECK(UnderlyingReader_);
    return UnderlyingReader_->IsFetchingCompleted();
}

NChunkClient::NProto::TDataStatistics TSchemalessTableReader::GetDataStatistics() const
{
    YCHECK(UnderlyingReader_);
    return UnderlyingReader_->GetDataStatistics();
}

std::vector<TChunkId> TSchemalessTableReader::GetFailedChunkIds() const
{
    YCHECK(UnderlyingReader_);
    return UnderlyingReader_->GetFailedChunkIds();
}

TInterruptDescriptor TSchemalessTableReader::GetInterruptDescriptor(
    const TRange<TUnversionedRow>& unreadRows) const
{
    Y_UNREACHABLE();
}

void TSchemalessTableReader::Interrupt()
{
    Y_UNREACHABLE();
}

void TSchemalessTableReader::CheckUnavailableChunks(std::vector<TChunkSpec>* chunkSpecs) const
{
    std::vector<TChunkSpec> availableChunkSpecs;

    for (auto& chunkSpec : *chunkSpecs) {
        if (!IsUnavailable(chunkSpec)) {
            availableChunkSpecs.push_back(std::move(chunkSpec));
            continue;
        }

        auto chunkId = NYT::FromProto<TChunkId>(chunkSpec.chunk_id());
        auto throwUnavailable = [&] () {
            THROW_ERROR_EXCEPTION(NChunkClient::EErrorCode::ChunkUnavailable, "Chunk %v is unavailable", chunkId);
        };

        switch (Config_->UnavailableChunkStrategy) {
            case EUnavailableChunkStrategy::ThrowError:
                throwUnavailable();
                break;

            case EUnavailableChunkStrategy::Restore:
                if (IsErasureChunkId(chunkId)) {
                    availableChunkSpecs.push_back(std::move(chunkSpec));
                } else {
                    throwUnavailable();
                }
                break;

            case EUnavailableChunkStrategy::Skip:
                // Just skip this chunk.
                break;

            default:
                Y_UNREACHABLE();
        };
    }

    *chunkSpecs = std::move(availableChunkSpecs);
}

////////////////////////////////////////////////////////////////////////////////

TFuture<ISchemalessMultiChunkReaderPtr> CreateTableReader(
    INativeClientPtr client,
    const NYPath::TRichYPath& path,
    const TTableReaderOptions& options,
    TNameTablePtr nameTable,
    const TColumnFilter& columnFilter,
    NConcurrency::IThroughputThrottlerPtr throttler)
{
    ITransactionPtr transaction;

    if (options.TransactionId) {
        TTransactionAttachOptions transactionOptions;
        transactionOptions.Ping = options.Ping;
        transactionOptions.PingAncestors = options.PingAncestors;
        transaction = client->AttachTransaction(options.TransactionId, transactionOptions);
    }

    auto reader = New<TSchemalessTableReader>(
        options.Config ? options.Config : New<TTableReaderConfig>(),
        New<TRemoteReaderOptions>(),
        client,
        transaction,
        path,
        nameTable,
        columnFilter,
        options.Unordered,
        throttler);

    return reader->GetReadyEvent().Apply(BIND([=] () -> ISchemalessMultiChunkReaderPtr {
        return reader;
    }));
}

////////////////////////////////////////////////////////////////////////////////

DEFINE_ENUM(EColumnType,
    ((PartIndex) (0))
    ((Data) (1))
);

class TBlobTableReader
    : public IAsyncZeroCopyInputStream
{
public:
    TBlobTableReader(
        ISchemalessChunkReaderPtr reader,
        const TNullable<TString>& partIndexColumnName,
        const TNullable<TString>& dataColumnName,
        i64 startPartIndex,
        const TNullable<i64>& offset,
        const TNullable<i64>& partSize)
        : Reader_(std::move(reader))
        , PartIndexColumnName_(partIndexColumnName ? *partIndexColumnName : TBlobTableSchema::PartIndexColumn)
        , DataColumnName_(dataColumnName ? *dataColumnName : TBlobTableSchema::DataColumn)
        , Offset_(offset.Get(0))
        , PartSize_(partSize)
        , PreviousPartSize_(partSize)
        , NextPartIndex_(startPartIndex)
    {
        Rows_.reserve(1);
        ColumnIndex_[EColumnType::PartIndex] = Reader_->GetNameTable()->GetIdOrRegisterName(PartIndexColumnName_);
        ColumnIndex_[EColumnType::Data] = Reader_->GetNameTable()->GetIdOrRegisterName(DataColumnName_);
    }

    virtual TFuture<TSharedRef> Read() override
    {
        if (Index_ == Rows_.size()) {
            Index_ = 0;
            bool result = Reader_->Read(&Rows_);
            if (result && Rows_.empty()) {
                return Reader_->GetReadyEvent().Apply(BIND([this, this_ = MakeStrong(this)] () {
                    Reader_->Read(&Rows_);
                    return ProcessRow();
                }));
            }
        }
        return MakeFuture(ProcessRow());
    }

private:
    const ISchemalessChunkReaderPtr Reader_;
    const TString PartIndexColumnName_;
    const TString DataColumnName_;

    i64 Offset_;
    TNullable<i64> PartSize_;
    TNullable<i64> PreviousPartSize_;

    std::vector<TUnversionedRow> Rows_;
    size_t Index_ = 0;
    size_t NextPartIndex_;

    TEnumIndexedVector<TNullable<size_t>, EColumnType> ColumnIndex_;

    TSharedRef ProcessRow()
    {
        if (Rows_.empty()) {
            return TSharedRef();
        }

        auto row = Rows_[Index_++];
        auto value = GetDataAndValidateRow(row);

        auto holder = MakeHolder(Reader_);
        auto result = TSharedRef(value.Data.String, value.Length, std::move(holder));
        if (Offset_ > 0) {
            if (Offset_ > result.Size()) {
                THROW_ERROR_EXCEPTION("Offset is out of bounds")
                    << TErrorAttribute("offset", Offset_)
                    << TErrorAttribute("part_size", result.Size())
                    << TErrorAttribute("part_index", NextPartIndex_ - 1);
            }
            result = result.Slice(result.Begin() + Offset_, result.End());
            Offset_ = 0;
        }
        return result;
    }

    TUnversionedValue GetAndValidateValue(
        TUnversionedRow row,
        const TString& name,
        EColumnType columnType,
        EValueType expectedType)
    {
        auto columnIndex = ColumnIndex_[columnType];
        if (!columnIndex) {
            THROW_ERROR_EXCEPTION("Column %Qv not found", name);
        }

        TUnversionedValue columnValue;
        bool found = false;
        // NB: It is impossible to determine column index fast in schemaless reader.
        for (const auto& value : row) {
            if (value.Id == *columnIndex) {
                columnValue = value;
                found = true;
                break;
            }
        }

        if (!found) {
            THROW_ERROR_EXCEPTION("Column %Qv not found", name);
        }

        if (columnValue.Type != expectedType) {
            THROW_ERROR_EXCEPTION("Column %Qv must be of type %Qlv but has type %Qlv",
                name,
                expectedType,
                columnValue.Type);
        }

        return columnValue;
    }

    TUnversionedValue GetDataAndValidateRow(TUnversionedRow row)
    {
        auto partIndexValue = GetAndValidateValue(row, PartIndexColumnName_, EColumnType::PartIndex, EValueType::Int64);
        auto partIndex = partIndexValue.Data.Int64;

        if (partIndex != NextPartIndex_) {
            THROW_ERROR_EXCEPTION("Values of column %Qv must be consecutive but values %v and %v violate this property",
                PartIndexColumnName_,
                NextPartIndex_,
                partIndex);
        }

        NextPartIndex_ = partIndex + 1;

        auto value = GetAndValidateValue(row, DataColumnName_, EColumnType::Data, EValueType::String);

        auto isPreviousPartWrong = PartSize_ && PreviousPartSize_.Get() != PartSize_.Get();
        auto isCurrentPartWrong = PartSize_ && value.Length > PartSize_.Get();
        if (isPreviousPartWrong || isCurrentPartWrong) {
            i64 actualSize;
            i64 wrongPartIndex;
            if (isPreviousPartWrong) {
                actualSize = PreviousPartSize_.Get();
                wrongPartIndex = partIndex - 1;
            } else {
                actualSize = value.Length;
                wrongPartIndex = partIndex;
            }

            THROW_ERROR_EXCEPTION("Inconsistent part size")
                << TErrorAttribute("expected_size", PartSize_.Get())
                << TErrorAttribute("actual_size", actualSize)
                << TErrorAttribute("part_index", wrongPartIndex);
        }
        PreviousPartSize_ = value.Length;
        return value;
    }
};

IAsyncZeroCopyInputStreamPtr CreateBlobTableReader(
    ISchemalessChunkReaderPtr reader,
    const TNullable<TString>& partIndexColumnName,
    const TNullable<TString>& dataColumnName,
    i64 startPartIndex,
    const TNullable<i64>& offset,
    const TNullable<i64>& partSize)
{
    return New<TBlobTableReader>(
        std::move(reader),
        partIndexColumnName,
        dataColumnName,
        startPartIndex,
        offset,
        partSize);
}

////////////////////////////////////////////////////////////////////////////////

} // namespace NApi
} // namespace NYT
<|MERGE_RESOLUTION|>--- conflicted
+++ resolved
@@ -286,6 +286,7 @@
             NameTable_,
             ReadSessionId_,
             ColumnFilter_,
+            /* trafficMeter */ nullptr,
             Throttler_);
     } else {
         dataSourceDirectory->DataSources().push_back(MakeUnversionedDataSource(
@@ -315,14 +316,9 @@
             ReadSessionId_,
             ColumnFilter_,
             schema.GetKeyColumns(),
-<<<<<<< HEAD
             /* partitionTag */ Null,
             /* trafficMeter */ nullptr,
-            NConcurrency::GetUnlimitedThrottler());
-=======
-            Null,
             Throttler_);
->>>>>>> d9dd7259
     }
 
     WaitFor(UnderlyingReader_->GetReadyEvent())
