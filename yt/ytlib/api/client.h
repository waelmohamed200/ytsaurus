--- conflicted
+++ resolved
@@ -812,11 +812,7 @@
     int SchedulerJobCount = -1;
     int ArchiveJobCount = -1;
 
-<<<<<<< HEAD
     THashMap<TString, i64> AddressCounts;
-=======
-    yhash<TString, i64> AddressCounts;
->>>>>>> 9b862b45
     TEnumIndexedVector<i64, NJobTrackerClient::EJobState> StateCounts;
     TEnumIndexedVector<i64, NJobTrackerClient::EJobType> TypeCounts;
 };
