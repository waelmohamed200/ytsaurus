#pragma once

#include "public.h"
#include "connection.h"

#include <yt/ytlib/chunk_client/config.h>

#include <yt/ytlib/cypress_client/public.h>

#include <yt/ytlib/job_tracker_client/public.h>

#include <yt/ytlib/object_client/public.h>

#include <yt/ytlib/query_client/public.h>
#include <yt/ytlib/query_client/query_statistics.h>

#include <yt/ytlib/scheduler/public.h>

#include <yt/ytlib/security_client/public.h>

#include <yt/ytlib/table_client/config.h>
#include <yt/ytlib/table_client/row_base.h>
#include <yt/ytlib/table_client/schema.h>

#include <yt/ytlib/tablet_client/public.h>

#include <yt/ytlib/chunk_client/public.h>
#include <yt/ytlib/chunk_client/read_limit.h>

#include <yt/ytlib/transaction_client/public.h>

#include <yt/ytlib/ypath/public.h>

#include <yt/ytlib/hive/timestamp_map.h>

#include <yt/core/actions/future.h>

#include <yt/core/concurrency/public.h>

#include <yt/core/misc/error.h>
#include <yt/core/misc/nullable.h>

#include <yt/core/ytree/yson_serializable.h>

#include <yt/core/rpc/public.h>

#include <yt/core/ytree/permission.h>

#include <yt/core/yson/string.h>

#include <yt/core/misc/enum.h>

namespace NYT {
namespace NApi {

////////////////////////////////////////////////////////////////////////////////

struct TUserWorkloadDescriptor
{
    EUserWorkloadCategory Category = EUserWorkloadCategory::Interactive;
    int Band = 0;

    operator TWorkloadDescriptor() const;
};

void Serialize(const TUserWorkloadDescriptor& workloadDescriptor, NYson::IYsonConsumer* consumer);
void Deserialize(TUserWorkloadDescriptor& workloadDescriptor, NYTree::INodePtr node);

////////////////////////////////////////////////////////////////////////////////

struct TTimeoutOptions
{
    TNullable<TDuration> Timeout;
};

struct TTabletRangeOptions
{
    TNullable<int> FirstTabletIndex;
    TNullable<int> LastTabletIndex;
};

struct TTransactionalOptions
{
    //! Ignored when queried via transaction.
    NObjectClient::TTransactionId TransactionId;
    bool Ping = false;
    bool PingAncestors = false;
    bool Sticky = false;
};

struct TSuppressableAccessTrackingOptions
{
    bool SuppressAccessTracking = false;
    bool SuppressModificationTracking = false;
};

struct TMutatingOptions
{
    NRpc::TMutationId MutationId;
    bool Retry = false;

    NRpc::TMutationId GetOrGenerateMutationId() const;
};

struct TMasterReadOptions
{
    EMasterChannelKind ReadFrom = EMasterChannelKind::Follower;
    TDuration ExpireAfterSuccessfulUpdateTime = TDuration::Seconds(15);
    TDuration ExpireAfterFailedUpdateTime = TDuration::Seconds(15);
    int CacheStickyGroupSize = 1;
};

struct TPrerequisiteRevisionConfig
    : public NYTree::TYsonSerializable
{
    NYTree::TYPath Path;
    NTransactionClient::TTransactionId TransactionId;
    i64 Revision;

    TPrerequisiteRevisionConfig()
    {
        RegisterParameter("path", Path);
        RegisterParameter("transaction_id", TransactionId);
        RegisterParameter("revision", Revision);
    }
};

DEFINE_REFCOUNTED_TYPE(TPrerequisiteRevisionConfig)

struct TPrerequisiteOptions
{
    std::vector<NTransactionClient::TTransactionId> PrerequisiteTransactionIds;
    std::vector<TPrerequisiteRevisionConfigPtr> PrerequisiteRevisions;
};

struct TMountTableOptions
    : public TTimeoutOptions
    , public TMutatingOptions
    , public TTabletRangeOptions
{
    NTabletClient::TTabletCellId CellId = NTabletClient::NullTabletCellId;
    bool Freeze = false;
};

struct TUnmountTableOptions
    : public TTimeoutOptions
    , public TMutatingOptions
    , public TTabletRangeOptions
{
    bool Force = false;
};

struct TRemountTableOptions
    : public TTimeoutOptions
    , public TMutatingOptions
    , public TTabletRangeOptions
{ };

struct TFreezeTableOptions
    : public TTimeoutOptions
    , public TMutatingOptions
    , public TTabletRangeOptions
{ };

struct TUnfreezeTableOptions
    : public TTimeoutOptions
    , public TMutatingOptions
    , public TTabletRangeOptions
{ };

struct TReshardTableOptions
    : public TTimeoutOptions
    , public TMutatingOptions
    , public TTabletRangeOptions
{ };

struct TAlterTableOptions
    : public TTimeoutOptions
    , public TMutatingOptions
    , public TTransactionalOptions
{
    TNullable<NTableClient::TTableSchema> Schema;
    TNullable<bool> Dynamic;
    TNullable<NTabletClient::TTableReplicaId> UpstreamReplicaId;
};

struct TTrimTableOptions
    : public TTimeoutOptions
{ };

struct TAlterTableReplicaOptions
    : public TTimeoutOptions
{
    TNullable<bool> Enabled;
    TNullable<NTabletClient::ETableReplicaMode> Mode;
};

struct TGetInSyncReplicasOptions
    : public TTimeoutOptions
{
    NTransactionClient::TTimestamp Timestamp = NTransactionClient::NullTimestamp;
};

struct TGetTabletsInfoOptions
    : public TTimeoutOptions
{ };

struct TTabletInfo
{
    i64 TotalRowCount = 0;
    i64 TrimmedRowCount = 0;
};

struct TAddMemberOptions
    : public TTimeoutOptions
    , public TMutatingOptions
{ };

struct TRemoveMemberOptions
    : public TTimeoutOptions
    , public TMutatingOptions
{ };

struct TCheckPermissionOptions
    : public TTimeoutOptions
    , public TMasterReadOptions
    , public TTransactionalOptions
    , public TPrerequisiteOptions
{ };

struct TCheckPermissionResult
{
    TError ToError(const TString& user, NYTree::EPermission permission) const;

    NSecurityClient::ESecurityAction Action;
    NObjectClient::TObjectId ObjectId;
    TNullable<TString> ObjectName;
    NSecurityClient::TSubjectId SubjectId;
    TNullable<TString> SubjectName;
};

// TODO(lukyan): Use TTransactionalOptions as base class
struct TTransactionStartOptions
    : public TMutatingOptions
    , public TPrerequisiteOptions
{
    TNullable<TDuration> Timeout;

    //! If not null then the transaction must use this externally provided id.
    //! Only applicable to tablet transactions.
    NTransactionClient::TTransactionId Id;

    NTransactionClient::TTransactionId ParentId;

    bool AutoAbort = true;
    bool Sticky = false;

    TNullable<TDuration> PingPeriod;
    bool Ping = true;
    bool PingAncestors = true;

    std::shared_ptr<const NYTree::IAttributeDictionary> Attributes;

    NTransactionClient::EAtomicity Atomicity = NTransactionClient::EAtomicity::Full;
    NTransactionClient::EDurability Durability = NTransactionClient::EDurability::Sync;

    //! If not null then the transaction must use this externally provided start timestamp.
    //! Only applicable to tablet transactions.
    NTransactionClient::TTimestamp StartTimestamp = NTransactionClient::NullTimestamp;
};

struct TTransactionAttachOptions
{
    bool AutoAbort = false;
    bool Sticky = false;
    TNullable<TDuration> PingPeriod;
    bool Ping = true;
    bool PingAncestors = false;
};

struct TTransactionCommitOptions
    : public TMutatingOptions
    , public TPrerequisiteOptions
    , public TTransactionalOptions
{
    //! If not null, then this particular cell will be the coordinator.
    NObjectClient::TCellId CoordinatorCellId;

    //! If not #InvalidCellTag, a random participant from the given cell will be the coordinator.
    NObjectClient::TCellTag CoordinatorCellTag = NObjectClient::InvalidCellTag;

    //! If |true| then two-phase-commit protocol is executed regardless of the number of participants.
    bool Force2PC = false;

    //! For 2PC, controls is success is reported eagerly or lazyly.
    ETransactionCoordinatorCommitMode CoordinatorCommitMode = ETransactionCoordinatorCommitMode::Eager;

    //! If |true| then all participants will use the commit timestamp provided by the coordinator.
    //! If |false| then the participants will use individual commit timestamps based on their cell tag.
    bool InheritCommitTimestamp = true;
};

struct TTransactionCommitResult
{
    //! Empty for non-atomic transactions (timestamps are fake).
    //! Empty for empty tablet transactions (since the commit is essentially no-op).
    //! May contain multiple items for cross-cluster commit.
    NHiveClient::TTimestampMap CommitTimestamps;
};

struct TTransactionAbortOptions
    : public TMutatingOptions
    , public TPrerequisiteOptions
    , public TTransactionalOptions
{
    bool Force = false;
};

struct TTabletReadOptions
    : public TTimeoutOptions
{
    NHydra::EPeerKind ReadFrom = NHydra::EPeerKind::Leader;
    TNullable<TDuration> BackupRequestDelay;
    //! Ignored when queried via transaction.
    NTransactionClient::TTimestamp Timestamp = NTransactionClient::SyncLastCommittedTimestamp;
};

struct TLookupRowsOptionsBase
    : public TTabletReadOptions
{
    NTableClient::TColumnFilter ColumnFilter;
    bool KeepMissingRows = false;
};

struct TLookupRowsOptions
    : public TLookupRowsOptionsBase
{ };

struct TVersionedLookupRowsOptions
    : public TLookupRowsOptionsBase
{
    NTableClient::TRetentionConfigPtr RetentionConfig;
};

struct TSelectRowsOptions
    : public TTabletReadOptions
{
    //! If null then connection defaults are used.
    TNullable<i64> InputRowLimit;
    //! If null then connection defaults are used.
    TNullable<i64> OutputRowLimit;
    //! Limits range expanding.
    ui64 RangeExpansionLimit = 200000;
    //! If |true| then incomplete result would lead to a failure.
    bool FailOnIncompleteResult = true;
    //! If |true| then logging is more verbose.
    bool VerboseLogging = false;
    //! Limits maximum parallel subqueries.
    int MaxSubqueries = std::numeric_limits<int>::max();
    //! Enables generated code caching.
    bool EnableCodeCache = true;
    //! Used to prioritize requests.
    TUserWorkloadDescriptor WorkloadDescriptor;
    //! Combine independent joins in one.
    bool UseMultijoin = true;
    //! Allow queries without any condition on key columns.
    bool AllowFullScan = true;
    //! Allow queries with join condition which implies foreign query with IN operator.
    bool AllowJoinWithoutIndex = false;
};

struct TGetNodeOptions
    : public TTimeoutOptions
    , public TTransactionalOptions
    , public TMasterReadOptions
    , public TSuppressableAccessTrackingOptions
    , public TPrerequisiteOptions
{
    // XXX(sandello): This one is used only in ProfileManager to pass `from_time`.
    std::shared_ptr<const NYTree::IAttributeDictionary> Options;
    TNullable<std::vector<TString>> Attributes;
    TNullable<i64> MaxSize;
};

struct TSetNodeOptions
    : public TTimeoutOptions
    , public TTransactionalOptions
    , public TMutatingOptions
    , public TPrerequisiteOptions
{
    bool Recursive = false;
};

struct TRemoveNodeOptions
    : public TTimeoutOptions
    , public TTransactionalOptions
    , public TMutatingOptions
    , public TPrerequisiteOptions
{
    bool Recursive = true;
    bool Force = false;
};

struct TListNodeOptions
    : public TTimeoutOptions
    , public TTransactionalOptions
    , public TMasterReadOptions
    , public TSuppressableAccessTrackingOptions
    , public TPrerequisiteOptions
{
    TNullable<std::vector<TString>> Attributes;
    TNullable<i64> MaxSize;
};

struct TCreateObjectOptions
    : public TTimeoutOptions
    , public TMutatingOptions
    , public TPrerequisiteOptions
{
    std::shared_ptr<const NYTree::IAttributeDictionary> Attributes;
};

struct TCreateNodeOptions
    : public TCreateObjectOptions
    , public TTransactionalOptions
{
    bool Recursive = false;
    bool IgnoreExisting = false;
    bool Force = false;
};

struct TLockNodeOptions
    : public TTimeoutOptions
    , public TTransactionalOptions
    , public TMutatingOptions
    , public TPrerequisiteOptions
{
    bool Waitable = false;
    TNullable<TString> ChildKey;
    TNullable<TString> AttributeKey;
};

struct TLockNodeResult
{
    NCypressClient::TLockId LockId;
    NCypressClient::TNodeId NodeId;
};

struct TCopyNodeOptions
    : public TTimeoutOptions
    , public TTransactionalOptions
    , public TMutatingOptions
    , public TPrerequisiteOptions
{
    bool Recursive = false;
    bool Force = false;
    bool PreserveAccount = false;
    bool PreserveExpirationTime = false;
    bool PreserveCreationTime = false;
    NObjectClient::TTransactionId SourceTransactionId;
};

struct TMoveNodeOptions
    : public TTimeoutOptions
    , public TTransactionalOptions
    , public TMutatingOptions
    , public TPrerequisiteOptions
{
    bool Recursive = false;
    bool Force = false;
    bool PreserveAccount = false;
    bool PreserveExpirationTime = false;
};

struct TLinkNodeOptions
    : public TTimeoutOptions
    , public TTransactionalOptions
    , public TMutatingOptions
    , public TPrerequisiteOptions
{
    //! Attributes of a newly created link node.
    std::shared_ptr<const NYTree::IAttributeDictionary> Attributes;
    bool Recursive = false;
    bool IgnoreExisting = false;
    bool Force = false;
};

struct TConcatenateNodesOptions
    : public TTimeoutOptions
    , public TTransactionalOptions
    , public TMutatingOptions
{
    bool Append = false;
};

struct TNodeExistsOptions
    : public TTimeoutOptions
    , public TMasterReadOptions
    , public TTransactionalOptions
    , public TSuppressableAccessTrackingOptions
    , public TPrerequisiteOptions
{ };

struct TFileReaderOptions
    : public TTransactionalOptions
    , public TSuppressableAccessTrackingOptions
{
    TNullable<i64> Offset;
    TNullable<i64> Length;
    TFileReaderConfigPtr Config;
};

struct TFileWriterOptions
    : public TTransactionalOptions
    , public TPrerequisiteOptions
{
    bool Append = true;
    bool ComputeMD5 = false;
    TNullable<NCompression::ECodec> CompressionCodec;
    TNullable<NErasure::ECodec> ErasureCodec;
    TFileWriterConfigPtr Config;
};

struct TGetFileFromCacheOptions
    : public TTimeoutOptions
    , public TTransactionalOptions
    , public TMasterReadOptions
{
    NYPath::TYPath CachePath;
};

struct TPutFileToCacheOptions
    : public TTimeoutOptions
    , public TTransactionalOptions
    , public TMasterReadOptions
    , public TMutatingOptions
    , public TPrerequisiteOptions
{
    NYPath::TYPath CachePath;
};

struct TJournalReaderOptions
    : public TTransactionalOptions
    , public TSuppressableAccessTrackingOptions
{
    TNullable<i64> FirstRowIndex;
    TNullable<i64> RowCount;
    TJournalReaderConfigPtr Config;
};

struct TJournalWriterOptions
    : public TTransactionalOptions
    , public TPrerequisiteOptions
{
    TJournalWriterConfigPtr Config;
    bool EnableMultiplexing = true;
};

struct TTableReaderOptions
    : public TTransactionalOptions
{
    bool Unordered = false;
    NTableClient::TTableReaderConfigPtr Config;
};

struct TTableWriterOptions
    : public TTransactionalOptions
{
    NTableClient::TTableWriterConfigPtr Config;
};

struct TLocateSkynetShareOptions
    : public TTimeoutOptions
{
    NChunkClient::TFetchChunkSpecConfigPtr Config;
};

struct TStartOperationOptions
    : public TTimeoutOptions
    , public TTransactionalOptions
    , public TMutatingOptions
{ };

struct TAbortOperationOptions
    : public TTimeoutOptions
{
    TNullable<TString> AbortMessage;
};

struct TSuspendOperationOptions
    : public TTimeoutOptions
{
    bool AbortRunningJobs = false;
};

struct TResumeOperationOptions
    : public TTimeoutOptions
{ };

struct TCompleteOperationOptions
    : public TTimeoutOptions
{ };

struct TSchedulingOptions
    : public NYTree::TYsonSerializable
{
    TNullable<double> Weight;
    NScheduler::TResourceLimitsConfigPtr ResourceLimits;

    TSchedulingOptions();
};

DEFINE_REFCOUNTED_TYPE(TSchedulingOptions)

struct TUpdateOperationParametersOptions
    : public TTimeoutOptions
{
    TNullable<std::vector<TString>> Owners;
    THashMap<TString, TSchedulingOptionsPtr> SchedulingOptionsPerPoolTree;
};

struct TDumpJobContextOptions
    : public TTimeoutOptions
{ };

struct TGetJobInputOptions
    : public TTimeoutOptions
{ };

struct TGetJobStderrOptions
    : public TTimeoutOptions
{ };

DEFINE_ENUM(EOperationSortDirection,
    ((None)   (0))
    ((Past)   (1))
    ((Future) (2))
);

struct TListOperationsOptions
    : public TTimeoutOptions
    , public TMasterReadOptions
{
    TNullable<TInstant> FromTime;
    TNullable<TInstant> ToTime;
    TNullable<TInstant> CursorTime;
    EOperationSortDirection CursorDirection = EOperationSortDirection::Past;
    TNullable<TString> UserFilter;
    TNullable<NScheduler::EOperationState> StateFilter;
    TNullable<NScheduler::EOperationType> TypeFilter;
    TNullable<TString> SubstrFilter;
    TNullable<TString> Pool;
    TNullable<bool> WithFailedJobs;
    bool IncludeArchive = false;
    bool IncludeCounters = true;
    ui64 Limit = 100;

    // TODO(ignat): Remove this mode when UI migrate to list_operations without enabled UI mode.
    // See st/YTFRONT-1360.
    bool EnableUIMode = false;

    TListOperationsOptions()
    {
        ReadFrom = EMasterChannelKind::Cache;
    }
};

DEFINE_ENUM(EJobSortField,
    ((None)       (0))
    ((Type)       (1))
    ((State)      (2))
    ((StartTime)  (3))
    ((FinishTime) (4))
    ((Address)    (5))
    ((Duration)   (6))
    ((Progress)   (7))
    ((Id)         (8))
);

DEFINE_ENUM(EJobSortDirection,
    ((Ascending)  (0))
    ((Descending) (1))
);

DEFINE_ENUM(EDataSource,
    ((Archive) (0))
    ((Runtime) (1))
    ((Auto)    (2))
    // Should be used only in tests.
    ((Manual)  (3))
);

struct TListJobsOptions
    : public TTimeoutOptions
    , public TMasterReadOptions
{
    TNullable<NJobTrackerClient::EJobType> Type;
    TNullable<NJobTrackerClient::EJobState> State;
    TNullable<TString> Address;
    TNullable<bool> WithStderr;

    EJobSortField SortField = EJobSortField::None;
    EJobSortDirection SortOrder = EJobSortDirection::Ascending;

    i64 Limit = 1000;
    i64 Offset = 0;

    bool IncludeCypress = false;
    bool IncludeScheduler = false;
    bool IncludeArchive = false;

    EDataSource DataSource = EDataSource::Auto;

    TDuration RunningJobsLookbehindPeriod = TDuration::Minutes(1);

    TListJobsOptions()
    {
        ReadFrom = EMasterChannelKind::Cache;
    }
};

struct TStraceJobOptions
    : public TTimeoutOptions
{ };

struct TSignalJobOptions
    : public TTimeoutOptions
{ };

struct TAbandonJobOptions
    : public TTimeoutOptions
{ };

struct TPollJobShellOptions
    : public TTimeoutOptions
{ };

struct TAbortJobOptions
    : public TTimeoutOptions
{
    TNullable<TDuration> InterruptTimeout;
};

struct TGetOperationOptions
    : public TTimeoutOptions
    , public TMasterReadOptions
{
<<<<<<< HEAD
    TNullable<THashSet<TString>> Attributes;
=======
    TNullable<yhash_set<TString>> Attributes;
    bool IncludeScheduler = false;
>>>>>>> 17800c41

    TGetOperationOptions()
    { }
};

struct TGetJobOptions
    : public TTimeoutOptions
{
    // TODO(sandello): Support attributes filter.
};

struct TSelectRowsResult
{
    IUnversionedRowsetPtr Rowset;
    NQueryClient::TQueryStatistics Statistics;
};

struct TGetClusterMetaOptions
    : public TTimeoutOptions
    , public TMasterReadOptions
{
    bool PopulateNodeDirectory = false;
    bool PopulateClusterDirectory = false;
    bool PopulateMediumDirectory = false;
};

struct TClusterMeta
{
    std::shared_ptr<NNodeTrackerClient::NProto::TNodeDirectory> NodeDirectory;
    std::shared_ptr<NHiveClient::NProto::TClusterDirectory> ClusterDirectory;
    std::shared_ptr<NChunkClient::NProto::TMediumDirectory> MediumDirectory;
};

struct TOperation
{
    NScheduler::TOperationId OperationId;
    NScheduler::EOperationType OperationType;
    NScheduler::EOperationState OperationState;
    TNullable<TString> Pool;
    TString AuthenticatedUser;
    NYson::TYsonString BriefProgress;
    NYson::TYsonString BriefSpec;
    TInstant StartTime;
    TNullable<TInstant> FinishTime;
    TNullable<bool> Suspended;
    TNullable<double> Weight;
};

struct TListOperationsResult
{
    std::vector<TOperation> Operations;
    TNullable<THashMap<TString, i64>> PoolCounts;
    TNullable<THashMap<TString, i64>> UserCounts;
    TNullable<TEnumIndexedVector<i64, NScheduler::EOperationState>> StateCounts;
    TNullable<TEnumIndexedVector<i64, NScheduler::EOperationType>> TypeCounts;
    TNullable<i64> FailedJobsCount;
    bool Incomplete = false;
};

struct TJob
{
    NJobTrackerClient::TJobId Id;
    NJobTrackerClient::EJobType Type;
    NJobTrackerClient::EJobState State;
    TInstant StartTime;
    TNullable<TInstant> FinishTime;
    TString Address;
    TNullable<double> Progress;
    TNullable<ui64> StderrSize;
    NYson::TYsonString Error;
    NYson::TYsonString BriefStatistics;
    NYson::TYsonString InputPaths;
    NYson::TYsonString CoreInfos;
};

struct TListJobsStatistics
{
    TEnumIndexedVector<i64, NJobTrackerClient::EJobState> StateCounts;
    TEnumIndexedVector<i64, NJobTrackerClient::EJobType> TypeCounts;
};

struct TListJobsResult
{
    std::vector<TJob> Jobs;
    TNullable<int> CypressJobCount;
    TNullable<int> SchedulerJobCount;
    TNullable<int> ArchiveJobCount;

<<<<<<< HEAD
    THashMap<TString, i64> AddressCounts;
    TEnumIndexedVector<i64, NJobTrackerClient::EJobState> StateCounts;
    TEnumIndexedVector<i64, NJobTrackerClient::EJobType> TypeCounts;
=======
    TListJobsStatistics Statistics;
>>>>>>> 17800c41
};

struct TGetFileFromCacheResult
{
    NYPath::TYPath Path;
};

struct TPutFileToCacheResult
{
    NYPath::TYPath Path;
};

////////////////////////////////////////////////////////////////////////////////

//! Provides a basic set of functions that can be invoked
//! both standalone and inside transaction.
/*
 *  This interface contains methods shared by IClient and ITransaction.
 *
 *  Thread affinity: single
 */
struct IClientBase
    : public virtual TRefCounted
{
    virtual IConnectionPtr GetConnection() = 0;


    // Transactions
    virtual TFuture<ITransactionPtr> StartTransaction(
        NTransactionClient::ETransactionType type,
        const TTransactionStartOptions& options = TTransactionStartOptions()) = 0;


    // Tables
    virtual TFuture<IUnversionedRowsetPtr> LookupRows(
        const NYPath::TYPath& path,
        NTableClient::TNameTablePtr nameTable,
        const TSharedRange<NTableClient::TKey>& keys,
        const TLookupRowsOptions& options = TLookupRowsOptions()) = 0;

    virtual TFuture<IVersionedRowsetPtr> VersionedLookupRows(
        const NYPath::TYPath& path,
        NTableClient::TNameTablePtr nameTable,
        const TSharedRange<NTableClient::TKey>& keys,
        const TVersionedLookupRowsOptions& options = TVersionedLookupRowsOptions()) = 0;

    virtual TFuture<TSelectRowsResult> SelectRows(
        const TString& query,
        const TSelectRowsOptions& options = TSelectRowsOptions()) = 0;

    virtual TFuture<NTableClient::ISchemalessMultiChunkReaderPtr> CreateTableReader(
        const NYPath::TRichYPath& path,
        const TTableReaderOptions& options = TTableReaderOptions()) = 0;

    virtual TFuture<NTableClient::ISchemalessWriterPtr> CreateTableWriter(
        const NYPath::TRichYPath& path,
        const TTableWriterOptions& options = TTableWriterOptions()) = 0;

    // Cypress
    virtual TFuture<NYson::TYsonString> GetNode(
        const NYPath::TYPath& path,
        const TGetNodeOptions& options = TGetNodeOptions()) = 0;

    virtual TFuture<void> SetNode(
        const NYPath::TYPath& path,
        const NYson::TYsonString& value,
        const TSetNodeOptions& options = TSetNodeOptions()) = 0;

    virtual TFuture<void> RemoveNode(
        const NYPath::TYPath& path,
        const TRemoveNodeOptions& options = TRemoveNodeOptions()) = 0;

    virtual TFuture<NYson::TYsonString> ListNode(
        const NYPath::TYPath& path,
        const TListNodeOptions& options = TListNodeOptions()) = 0;

    virtual TFuture<NCypressClient::TNodeId> CreateNode(
        const NYPath::TYPath& path,
        NObjectClient::EObjectType type,
        const TCreateNodeOptions& options = TCreateNodeOptions()) = 0;

    virtual TFuture<TLockNodeResult> LockNode(
        const NYPath::TYPath& path,
        NCypressClient::ELockMode mode,
        const TLockNodeOptions& options = TLockNodeOptions()) = 0;

    virtual TFuture<NCypressClient::TNodeId> CopyNode(
        const NYPath::TYPath& srcPath,
        const NYPath::TYPath& dstPath,
        const TCopyNodeOptions& options = TCopyNodeOptions()) = 0;

    virtual TFuture<NCypressClient::TNodeId> MoveNode(
        const NYPath::TYPath& srcPath,
        const NYPath::TYPath& dstPath,
        const TMoveNodeOptions& options = TMoveNodeOptions()) = 0;

    virtual TFuture<NCypressClient::TNodeId> LinkNode(
        const NYPath::TYPath& srcPath,
        const NYPath::TYPath& dstPath,
        const TLinkNodeOptions& options = TLinkNodeOptions()) = 0;

    virtual TFuture<void> ConcatenateNodes(
        const std::vector<NYPath::TYPath>& srcPaths,
        const NYPath::TYPath& dstPath,
        const TConcatenateNodesOptions& options = TConcatenateNodesOptions()) = 0;

    virtual TFuture<bool> NodeExists(
        const NYPath::TYPath& path,
        const TNodeExistsOptions& options = TNodeExistsOptions()) = 0;


    // Objects
    // TODO(sandello): Non-transactional!
    virtual TFuture<NObjectClient::TObjectId> CreateObject(
        NObjectClient::EObjectType type,
        const TCreateObjectOptions& options = TCreateObjectOptions()) = 0;


    // Files
    virtual TFuture<NConcurrency::IAsyncZeroCopyInputStreamPtr> CreateFileReader(
        const NYPath::TYPath& path,
        const TFileReaderOptions& options = TFileReaderOptions()) = 0;

    virtual IFileWriterPtr CreateFileWriter(
        const NYPath::TYPath& path,
        const TFileWriterOptions& options = TFileWriterOptions()) = 0;

    // Journals
    virtual IJournalReaderPtr CreateJournalReader(
        const NYPath::TYPath& path,
        const TJournalReaderOptions& options = TJournalReaderOptions()) = 0;

    virtual IJournalWriterPtr CreateJournalWriter(
        const NYPath::TYPath& path,
        const TJournalWriterOptions& options = TJournalWriterOptions()) = 0;

};

DEFINE_REFCOUNTED_TYPE(IClientBase)

////////////////////////////////////////////////////////////////////////////////

//! A central entry point for all interactions with the YT cluster.
/*!
 *  In contrast to IConnection, each IClient represents an authenticated entity.
 *  The needed username is passed to #IConnection::CreateClient via options.
 *  Note that YT API has no built-in authentication mechanisms so it must be wrapped
 *  with appropriate logic.
 *
 *  Most methods accept |TransactionId| as a part of their options.
 *  A similar effect can be achieved by issuing requests via ITransaction.
 */
struct IClient
    : public virtual IClientBase
{
    //! Terminates all channels.
    //! Aborts all pending uncommitted transactions.
    //! Returns a async flag indicating completion.
    virtual TFuture<void> Terminate() = 0;


    // Transactions
    virtual ITransactionPtr AttachTransaction(
        const NTransactionClient::TTransactionId& transactionId,
        const TTransactionAttachOptions& options = TTransactionAttachOptions()) = 0;


    // Tables
    virtual TFuture<void> MountTable(
        const NYPath::TYPath& path,
        const TMountTableOptions& options = TMountTableOptions()) = 0;

    virtual TFuture<void> UnmountTable(
        const NYPath::TYPath& path,
        const TUnmountTableOptions& options = TUnmountTableOptions()) = 0;

    virtual TFuture<void> RemountTable(
        const NYPath::TYPath& path,
        const TRemountTableOptions& options = TRemountTableOptions()) = 0;

    virtual TFuture<void> FreezeTable(
        const NYPath::TYPath& path,
        const TFreezeTableOptions& options = TFreezeTableOptions()) = 0;

    virtual TFuture<void> UnfreezeTable(
        const NYPath::TYPath& path,
        const TUnfreezeTableOptions& options = TUnfreezeTableOptions()) = 0;

    virtual TFuture<void> ReshardTable(
        const NYPath::TYPath& path,
        const std::vector<NTableClient::TOwningKey>& pivotKeys,
        const TReshardTableOptions& options = TReshardTableOptions()) = 0;

    virtual TFuture<void> ReshardTable(
        const NYPath::TYPath& path,
        int tabletCount,
        const TReshardTableOptions& options = TReshardTableOptions()) = 0;

    virtual TFuture<void> TrimTable(
        const NYPath::TYPath& path,
        int tabletIndex,
        i64 trimmedRowCount,
        const TTrimTableOptions& options = TTrimTableOptions()) = 0;

    virtual TFuture<void> AlterTable(
        const NYPath::TYPath& path,
        const TAlterTableOptions& options = TAlterTableOptions()) = 0;

    virtual TFuture<void> AlterTableReplica(
        const NTabletClient::TTableReplicaId& replicaId,
        const TAlterTableReplicaOptions& options = TAlterTableReplicaOptions()) = 0;

    virtual TFuture<std::vector<NTabletClient::TTableReplicaId>> GetInSyncReplicas(
        const NYPath::TYPath& path,
        NTableClient::TNameTablePtr nameTable,
        const TSharedRange<NTableClient::TKey>& keys,
        const TGetInSyncReplicasOptions& options = TGetInSyncReplicasOptions()) = 0;

    virtual TFuture<std::vector<TTabletInfo>> GetTabletInfos(
        const NYPath::TYPath& path,
        const std::vector<int>& tabletIndexes,
        const TGetTabletsInfoOptions& options = TGetTabletsInfoOptions()) = 0;

    virtual TFuture<TSkynetSharePartsLocationsPtr> LocateSkynetShare(
        const NYPath::TRichYPath& path,
        const TLocateSkynetShareOptions& options = TLocateSkynetShareOptions()) = 0;

    // Files
    virtual TFuture<TGetFileFromCacheResult> GetFileFromCache(
        const TString& md5,
        const TGetFileFromCacheOptions& options = TGetFileFromCacheOptions()) = 0;

    virtual TFuture<TPutFileToCacheResult> PutFileToCache(
        const NYPath::TYPath& path,
        const TString& expectedMD5,
        const TPutFileToCacheOptions& options = TPutFileToCacheOptions()) = 0;

    // Security
    virtual TFuture<void> AddMember(
        const TString& group,
        const TString& member,
        const TAddMemberOptions& options = TAddMemberOptions()) = 0;

    virtual TFuture<void> RemoveMember(
        const TString& group,
        const TString& member,
        const TRemoveMemberOptions& options = TRemoveMemberOptions()) = 0;

    virtual TFuture<TCheckPermissionResult> CheckPermission(
        const TString& user,
        const NYPath::TYPath& path,
        NYTree::EPermission permission,
        const TCheckPermissionOptions& options = TCheckPermissionOptions()) = 0;


    // Scheduler
    virtual TFuture<NScheduler::TOperationId> StartOperation(
        NScheduler::EOperationType type,
        const NYson::TYsonString& spec,
        const TStartOperationOptions& options = TStartOperationOptions()) = 0;

    virtual TFuture<void> AbortOperation(
        const NScheduler::TOperationId& operationId,
        const TAbortOperationOptions& options = TAbortOperationOptions()) = 0;

    virtual TFuture<void> SuspendOperation(
        const NScheduler::TOperationId& operationId,
        const TSuspendOperationOptions& options = TSuspendOperationOptions()) = 0;

    virtual TFuture<void> ResumeOperation(
        const NScheduler::TOperationId& operationId,
        const TResumeOperationOptions& options = TResumeOperationOptions()) = 0;

    virtual TFuture<void> CompleteOperation(
        const NScheduler::TOperationId& operationId,
        const TCompleteOperationOptions& options = TCompleteOperationOptions()) = 0;

    virtual TFuture<void> UpdateOperationParameters(
        const NScheduler::TOperationId& operationId,
        const TUpdateOperationParametersOptions& options = TUpdateOperationParametersOptions()) = 0;

    virtual TFuture<NYson::TYsonString> GetOperation(
        const NScheduler::TOperationId& operationId,
        const TGetOperationOptions& options = TGetOperationOptions()) = 0;

    virtual TFuture<void> DumpJobContext(
        const NJobTrackerClient::TJobId& jobId,
        const NYPath::TYPath& path,
        const TDumpJobContextOptions& options = TDumpJobContextOptions()) = 0;

    virtual TFuture<NConcurrency::IAsyncZeroCopyInputStreamPtr> GetJobInput(
        const NJobTrackerClient::TJobId& jobId,
        const TGetJobInputOptions& options = TGetJobInputOptions()) = 0;

    virtual TFuture<TSharedRef> GetJobStderr(
        const NJobTrackerClient::TOperationId& operationId,
        const NJobTrackerClient::TJobId& jobId,
        const TGetJobStderrOptions& options = TGetJobStderrOptions()) = 0;

    virtual TFuture<TListOperationsResult> ListOperations(
        const TListOperationsOptions& options = TListOperationsOptions()) = 0;

    virtual TFuture<TListJobsResult> ListJobs(
        const NJobTrackerClient::TOperationId& operationId,
        const TListJobsOptions& options = TListJobsOptions()) = 0;

    virtual TFuture<NYson::TYsonString> GetJob(
        const NScheduler::TOperationId& operationId,
        const NJobTrackerClient::TJobId& jobId,
        const TGetJobOptions& options = TGetJobOptions()) = 0;

    virtual TFuture<NYson::TYsonString> StraceJob(
        const NJobTrackerClient::TJobId& jobId,
        const TStraceJobOptions& options = TStraceJobOptions()) = 0;

    virtual TFuture<void> SignalJob(
        const NJobTrackerClient::TJobId& jobId,
        const TString& signalName,
        const TSignalJobOptions& options = TSignalJobOptions()) = 0;

    virtual TFuture<void> AbandonJob(
        const NJobTrackerClient::TJobId& jobId,
        const TAbandonJobOptions& options = TAbandonJobOptions()) = 0;

    virtual TFuture<NYson::TYsonString> PollJobShell(
        const NJobTrackerClient::TJobId& jobId,
        const NYson::TYsonString& parameters,
        const TPollJobShellOptions& options = TPollJobShellOptions()) = 0;

    virtual TFuture<void> AbortJob(
        const NJobTrackerClient::TJobId& jobId,
        const TAbortJobOptions& options = TAbortJobOptions()) = 0;

    // Metadata
    virtual TFuture<TClusterMeta> GetClusterMeta(
        const TGetClusterMetaOptions& options = TGetClusterMetaOptions()) = 0;
};

DEFINE_REFCOUNTED_TYPE(IClient)

////////////////////////////////////////////////////////////////////////////////

} // namespace NApi
} // namespace NYT
<|MERGE_RESOLUTION|>--- conflicted
+++ resolved
@@ -745,12 +745,8 @@
     : public TTimeoutOptions
     , public TMasterReadOptions
 {
-<<<<<<< HEAD
     TNullable<THashSet<TString>> Attributes;
-=======
-    TNullable<yhash_set<TString>> Attributes;
     bool IncludeScheduler = false;
->>>>>>> 17800c41
 
     TGetOperationOptions()
     { }
@@ -839,13 +835,7 @@
     TNullable<int> SchedulerJobCount;
     TNullable<int> ArchiveJobCount;
 
-<<<<<<< HEAD
-    THashMap<TString, i64> AddressCounts;
-    TEnumIndexedVector<i64, NJobTrackerClient::EJobState> StateCounts;
-    TEnumIndexedVector<i64, NJobTrackerClient::EJobType> TypeCounts;
-=======
     TListJobsStatistics Statistics;
->>>>>>> 17800c41
 };
 
 struct TGetFileFromCacheResult
