#pragma once

#include "public.h"

#include <yt/ytlib/chunk_client/public.h>

#include <yt/ytlib/hive/public.h>

#include <yt/ytlib/query_client/public.h>

#include <yt/ytlib/object_client/public.h>

#include <yt/ytlib/security_client/public.h>

#include <yt/ytlib/tablet_client/public.h>

#include <yt/ytlib/transaction_client/public.h>

#include <yt/core/actions/callback.h>

#include <yt/core/rpc/public.h>

#include <yt/ytlib/object_client/public.h>

namespace NYT {
namespace NApi {

////////////////////////////////////////////////////////////////////////////////

struct TAdminOptions
{ };

struct TClientOptions
{
    explicit TClientOptions(const Stroka& user =  NSecurityClient::GuestUserName)
        : User(user)
    { }

    Stroka User;
};

////////////////////////////////////////////////////////////////////////////////

DEFINE_ENUM(EMasterChannelKind,
    (Leader)
    (Follower)
    (LeaderOrFollower)
    (Cache)
);

//! Represents an established connection with a YT cluster.
/*
 *  IConnection instance caches most of the stuff needed for fast interaction
 *  with the cluster (e.g. connection channels, mount info etc).
 *
 *  Thread affinity: any
 */
struct IConnection
    : public virtual TRefCounted
{
    virtual TConnectionConfigPtr GetConfig() = 0;

    virtual const NObjectClient::TCellId& GetPrimaryMasterCellId() const = 0;
    virtual NObjectClient::TCellTag GetPrimaryMasterCellTag() const = 0;
    virtual const NObjectClient::TCellTagList& GetSecondaryMasterCellTags() const = 0;

    virtual NRpc::IChannelPtr GetMasterChannelOrThrow(
        EMasterChannelKind kind,
        NObjectClient::TCellTag cellTag = NObjectClient::PrimaryMasterCellTag) = 0;
    virtual NRpc::IChannelPtr GetSchedulerChannel() = 0;
    // TODO(sandello): Consider joining these two in favor of a partitioned channel.
    virtual NRpc::IChannelFactoryPtr GetLightChannelFactory() = 0;
    virtual NRpc::IChannelFactoryPtr GetHeavyChannelFactory() = 0;

    virtual NChunkClient::IBlockCachePtr GetBlockCache() = 0;
    virtual NTabletClient::TTableMountCachePtr GetTableMountCache() = 0;
    virtual NTransactionClient::ITimestampProviderPtr GetTimestampProvider() = 0;
    virtual NHive::TCellDirectoryPtr GetCellDirectory() = 0;
<<<<<<< HEAD

=======
>>>>>>> 250e0247
    virtual NQueryClient::TEvaluatorPtr GetQueryEvaluator() = 0;
    virtual NQueryClient::TColumnEvaluatorCachePtr GetColumnEvaluatorCache() = 0;
    virtual IInvokerPtr GetLightInvoker() = 0;
    virtual IInvokerPtr GetHeavyInvoker() = 0;

    virtual IAdminPtr CreateAdmin(const TAdminOptions& options = TAdminOptions()) = 0;
    virtual IClientPtr CreateClient(const TClientOptions& options = TClientOptions()) = 0;

    virtual void ClearMetadataCaches() = 0;
};

DEFINE_REFCOUNTED_TYPE(IConnection)

////////////////////////////////////////////////////////////////////////////////

struct TConnectionOptions
{
    bool RetryRequestRateLimitExceeded = false;
};

IConnectionPtr CreateConnection(
    TConnectionConfigPtr config,
    const TConnectionOptions& options = TConnectionOptions());

////////////////////////////////////////////////////////////////////////////////

} // namespace NApi
} // namespace NYT
<|MERGE_RESOLUTION|>--- conflicted
+++ resolved
@@ -76,10 +76,6 @@
     virtual NTabletClient::TTableMountCachePtr GetTableMountCache() = 0;
     virtual NTransactionClient::ITimestampProviderPtr GetTimestampProvider() = 0;
     virtual NHive::TCellDirectoryPtr GetCellDirectory() = 0;
-<<<<<<< HEAD
-
-=======
->>>>>>> 250e0247
     virtual NQueryClient::TEvaluatorPtr GetQueryEvaluator() = 0;
     virtual NQueryClient::TColumnEvaluatorCachePtr GetColumnEvaluatorCache() = 0;
     virtual IInvokerPtr GetLightInvoker() = 0;
