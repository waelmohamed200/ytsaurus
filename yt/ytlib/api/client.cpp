--- conflicted
+++ resolved
@@ -425,14 +425,10 @@
         auto nodeDirectory = fragment->NodeDirectory;
         auto Logger = BuildLogger(fragment->Query);
 
-<<<<<<< HEAD
-        auto prunedSplits = GetPrunedSplits(fragment->Query, fragment->DataSplits);
-=======
         auto prunedSplits = GetPrunedSplits(
             fragment->Query,
             fragment->DataSplits,
             Connection_->GetColumnEvaluatorCache());
->>>>>>> 251206e8
         auto splits = Split(prunedSplits, nodeDirectory, Logger);
 
         LOG_DEBUG("Regrouping %v splits", splits.size());
@@ -475,12 +471,8 @@
                 subfragment->Query = subquery;
 
                 LOG_DEBUG("Delegating subfragment (SubfragmentId: %v) to %v",
-<<<<<<< HEAD
-                    subquery->GetId(), groupedSplits[index].second);
-=======
                     subquery->Id,
                     groupedSplits[index].second);
->>>>>>> 251206e8
 
                 return Delegate(subfragment, groupedSplits[index].second);
             },
@@ -497,14 +489,10 @@
         auto nodeDirectory = fragment->NodeDirectory;
         auto Logger = BuildLogger(fragment->Query);
 
-<<<<<<< HEAD
-        auto prunedSplits = GetPrunedSplits(fragment->Query, fragment->DataSplits);
-=======
         auto prunedSplits = GetPrunedSplits(
             fragment->Query,
             fragment->DataSplits,
             Connection_->GetColumnEvaluatorCache());
->>>>>>> 251206e8
         auto splits = Split(prunedSplits, nodeDirectory, Logger);
 
         LOG_DEBUG("Sorting %v splits", splits.size());
@@ -1186,12 +1174,6 @@
         TRowBuffer buffer;
 
         if (tableInfo->NeedKeyEvaluation) {
-<<<<<<< HEAD
-            for (int keyIndex = 0; keyIndex < keys.size(); ++keyIndex) {
-                const auto& key = keys[keyIndex];
-                auto tempKey = TUnversionedRow::Allocate(buffer.GetAlignedPool(), keyColumnCount);
-                tableInfo->EvaluateKeys(tempKey, buffer, key, idMapping);
-=======
             auto evaluatorCache = Connection_->GetColumnEvaluatorCache();
             auto evaluator = evaluatorCache->Find(tableInfo->Schema, keyColumnCount);
 
@@ -1199,7 +1181,6 @@
                 const auto& key = keys[keyIndex];
                 auto tempKey = TUnversionedRow::Allocate(buffer.GetAlignedPool(), keyColumnCount);
                 evaluator->EvaluateKeys(tempKey, buffer, key, idMapping);
->>>>>>> 251206e8
                 sortedKeys.push_back(std::make_pair(keyIndex, tempKey));
             }
 
@@ -2040,10 +2021,19 @@
         TTransaction* const Transaction_;
         const TYPath Path_;
         const TNameTablePtr NameTable_;
+
         TTableMountInfoPtr TableInfo_;
+
+
+        void DoPrepare()
+        {
+            TableInfo_ = Transaction_->Client_->SyncGetTableInfo(Path_);
+        }
+
+        virtual void DoRun() = 0;
+
     };
 
-<<<<<<< HEAD
     class TModifyRequest
         : public TRequestBase
     {
@@ -2057,8 +2047,8 @@
             : TRequestBase(transaction, path, std::move(nameTable))
         { }
 
-        void Run(
-            std::vector<TUnversionedRow>& rows,
+        void WriteRequests(
+            const std::vector<TUnversionedRow>& rows,
             const ::google::protobuf::MessageLite& req,
             EWireProtocolCommand command,
             int columnCount,
@@ -2078,6 +2068,8 @@
             if (TableInfo_->NeedKeyEvaluation) {
                 TRowBuffer buffer;
                 auto trivialIdMapping = TNameTableToSchemaIdMapping(columnCount);
+                auto evaluatorCache = Transaction_->GetConnection()->GetColumnEvaluatorCache();
+                auto evaluator = evaluatorCache->Find(TableInfo_->Schema, keyColumnCount);
 
                 for (int index = 0; index < columnCount; ++index) {
                     trivialIdMapping[index] = index;
@@ -2085,7 +2077,7 @@
 
                 for (auto row : rows) {
                     auto tempRow = TUnversionedRow::Allocate(buffer.GetAlignedPool(), columnCount);
-                    TableInfo_->EvaluateKeys(tempRow, buffer, row, idMapping);
+                    evaluator->EvaluateKeys(tempRow, buffer, row, idMapping);
 
                     validateRow(tempRow, keyColumnCount, trivialIdMapping, TableInfo_->Schema);
                     writeRequest(tempRow, nullptr);
@@ -2098,101 +2090,6 @@
                     writeRequest(row, &idMapping);
                 }
             }
-        }
-    };
-
-    class TWriteRequest
-        : public TModifyRequest
-=======
-
-        void DoPrepare()
-        {
-            TableInfo_ = Transaction_->Client_->SyncGetTableInfo(Path_);
-        }
-
-        virtual void DoRun() = 0;
-
-    };
-
-    class TModifyRequest
-        : public TRequestBase
->>>>>>> 251206e8
-    {
-    protected:
-        using TRowValidator = std::function<void(TUnversionedRow, int, const TNameTableToSchemaIdMapping&, const TTableSchema&)>;
-
-        TModifyRequest(
-            TTransaction* transaction,
-            const TYPath& path,
-<<<<<<< HEAD
-            TNameTablePtr nameTable,
-            std::vector<TUnversionedRow> rows,
-            const TWriteRowsOptions& options)
-            : TModifyRequest(transaction, path, std::move(nameTable))
-            , Rows_(std::move(rows))
-            , Options_(options)
-=======
-            TNameTablePtr nameTable)
-            : TRequestBase(transaction, path, std::move(nameTable))
->>>>>>> 251206e8
-        { }
-
-        void WriteRequests(
-            const std::vector<TUnversionedRow>& rows,
-            const ::google::protobuf::MessageLite& req,
-            EWireProtocolCommand command,
-            int columnCount,
-            TRowValidator validateRow)
-        {
-<<<<<<< HEAD
-            TReqWriteRow req;
-            req.set_lock_mode(static_cast<int>(Options_.LockMode));
-
-            TRequestBase::Run();
-            TModifyRequest::Run(
-                Rows_,
-                req,
-                EWireProtocolCommand::WriteRow,
-                TableInfo_->Schema.Columns().size(),
-                ValidateClientDataRow);
-=======
-            const auto& idMapping = Transaction_->GetColumnIdMapping(TableInfo_, NameTable_);
-            int keyColumnCount = TableInfo_->KeyColumns.size();
-
-            auto writeRequest = [&] (const TUnversionedRow row, const TNameTableToSchemaIdMapping* idMapping) {
-                auto tabletInfo = Transaction_->Client_->SyncGetTabletInfo(TableInfo_, row);
-                auto* writer = Transaction_->GetTabletWriter(tabletInfo);
-                writer->WriteCommand(command);
-                writer->WriteMessage(req);
-                writer->WriteUnversionedRow(row, idMapping);
-            };
-
-            if (TableInfo_->NeedKeyEvaluation) {
-                TRowBuffer buffer;
-                auto trivialIdMapping = TNameTableToSchemaIdMapping(columnCount);
-                auto evaluatorCache = Transaction_->GetConnection()->GetColumnEvaluatorCache();
-                auto evaluator = evaluatorCache->Find(TableInfo_->Schema, keyColumnCount);
-
-                for (int index = 0; index < columnCount; ++index) {
-                    trivialIdMapping[index] = index;
-                }
-
-                for (auto row : rows) {
-                    auto tempRow = TUnversionedRow::Allocate(buffer.GetAlignedPool(), columnCount);
-                    evaluator->EvaluateKeys(tempRow, buffer, row, idMapping);
-
-                    validateRow(tempRow, keyColumnCount, trivialIdMapping, TableInfo_->Schema);
-                    writeRequest(tempRow, nullptr);
-
-                    buffer.Clear();
-                }
-            } else {
-                for (auto row : rows) {
-                    validateRow(row, keyColumnCount, idMapping, TableInfo_->Schema);
-                    writeRequest(row, &idMapping);
-                }
-            }
->>>>>>> 251206e8
         }
     };
 
@@ -2214,8 +2111,6 @@
     private:
         const std::vector<TUnversionedRow> Rows_;
         const TWriteRowsOptions Options_;
-<<<<<<< HEAD
-=======
 
         virtual void DoRun() override
         {
@@ -2228,7 +2123,6 @@
                 TableInfo_->Schema.Columns().size(),
                 ValidateClientDataRow);
         }
->>>>>>> 251206e8
     };
 
     class TDeleteRequest
@@ -2246,31 +2140,9 @@
             , Options_(options)
         { }
 
-<<<<<<< HEAD
-        virtual void Run() override
-        {
-            TRequestBase::Run();
-            TModifyRequest::Run(
-                Keys_,
-                TReqDeleteRow(),
-                EWireProtocolCommand::DeleteRow,
-                TableInfo_->KeyColumns.size(),
-                [] (TUnversionedRow row,
-                    int keyColumnCount,
-                    const TNameTableToSchemaIdMapping& idMapping,
-                    const TTableSchema& schema)
-                {
-                    ValidateClientKey(row, keyColumnCount, schema);
-                });
-        }
-
-=======
->>>>>>> 251206e8
     private:
         const std::vector<TUnversionedRow> Keys_;
         const TDeleteRowsOptions Options_;
-<<<<<<< HEAD
-=======
 
         virtual void DoRun() override
         {
@@ -2288,7 +2160,6 @@
                     ValidateClientKey(row, keyColumnCount, schema);
                 });
         }
->>>>>>> 251206e8
     };
 
     std::vector<std::unique_ptr<TRequestBase>> Requests_;
