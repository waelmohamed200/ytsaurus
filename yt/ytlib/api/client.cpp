--- conflicted
+++ resolved
@@ -1763,13 +1763,8 @@
     IRowsetPtr DoLookupRowsOnce(
         const TYPath& path,
         TNameTablePtr nameTable,
-<<<<<<< HEAD
         const TSharedRange<NTableClient::TKey>& keys,
-        const TLookupRowsOptions& options)
-=======
-        const TSharedRange<TKey>& keys,
         TLookupRowsOptions options)
->>>>>>> cba26ff5
     {
         auto tableInfo = SyncGetTableInfo(path);
         if (!tableInfo->IsSorted()) {
@@ -1777,18 +1772,8 @@
                 path);
         }
 
-<<<<<<< HEAD
         const auto& schema = tableInfo->Schemas[ETableSchemaKind::Primary];
-        int schemaColumnCount = static_cast<int>(schema.Columns().size());
-        ValidateColumnFilter(options.ColumnFilter, schemaColumnCount);
-
-        auto resultSchema = tableInfo->Schemas[ETableSchemaKind::Primary].Filter(options.ColumnFilter);
         auto idMapping = BuildColumnIdMapping(schema, nameTable);
-=======
-        int schemaColumnCount = static_cast<int>(tableInfo->Schema.Columns().size());
-        int keyColumnCount = static_cast<int>(tableInfo->KeyColumns.size());
-
-        auto idMapping = BuildColumnIdMapping(tableInfo, nameTable);
 
         for (auto& index : options.ColumnFilter.Indexes) {
             if (index < 0 || index >= idMapping.size()) {
@@ -1804,8 +1789,7 @@
             index = idMapping[index];
         }
 
-        auto resultSchema = tableInfo->Schema.Filter(options.ColumnFilter);
->>>>>>> cba26ff5
+        auto resultSchema = tableInfo->Schemas[ETableSchemaKind::Primary].Filter(options.ColumnFilter);
 
         // NB: The server-side requires the keys to be sorted.
         std::vector<std::pair<NTableClient::TKey, int>> sortedKeys;
