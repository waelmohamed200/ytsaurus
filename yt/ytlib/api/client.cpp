--- conflicted
+++ resolved
@@ -1111,14 +1111,10 @@
                 DROP_BRACES args)); \
     }
 
-<<<<<<< HEAD
 #define IMPLEMENT_METHOD(returnType, method, signature, args) \
     IMPLEMENT_OVERLOADED_METHOD(returnType, method, Do##method, signature, args)
 
-    virtual TFuture<IRowsetPtr> LookupRows(
-=======
     IMPLEMENT_METHOD(IRowsetPtr, LookupRows, (
->>>>>>> 1544da63
         const TYPath& path,
         TNameTablePtr nameTable,
         const TSharedRange<NTableClient::TKey>& keys,
