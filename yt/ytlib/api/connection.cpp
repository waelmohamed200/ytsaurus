#include "stdafx.h"
#include "connection.h"
#include "admin.h"
#include "config.h"
#include "private.h"

#include <core/rpc/bus_channel.h>
#include <core/rpc/retrying_channel.h>
#include <core/rpc/caching_channel_factory.h>

#include <ytlib/hydra/peer_channel.h>

#include <ytlib/scheduler/scheduler_channel.h>

#include <ytlib/chunk_client/client_block_cache.h>

#include <ytlib/hive/cell_directory.h>

#include <ytlib/tablet_client/table_mount_cache.h>

#include <ytlib/transaction_client/remote_timestamp_provider.h>
#include <ytlib/transaction_client/config.h>

#include <ytlib/object_client/helpers.h>

#include <ytlib/query_client/evaluator.h>
#include <ytlib/query_client/column_evaluator.h>

namespace NYT {
namespace NApi {

using namespace NConcurrency;
using namespace NRpc;
using namespace NHive;
using namespace NChunkClient;
using namespace NTabletClient;
using namespace NTransactionClient;
using namespace NObjectClient;
using namespace NQueryClient;
using namespace NHydra;

////////////////////////////////////////////////////////////////////////////////

TClientOptions GetRootClientOptions()
{
    TClientOptions options;
    options.User = NSecurityClient::RootUserName;
    return options;
}

////////////////////////////////////////////////////////////////////////////////

IAdminPtr CreateAdmin(IConnectionPtr connection, const TAdminOptions& options);
IClientPtr CreateClient(IConnectionPtr connection, const TClientOptions& options);

////////////////////////////////////////////////////////////////////////////////

class TConnection
    : public IConnection
{
public:
    TConnection(TConnectionConfigPtr config, const TConnectionOptions& options)
        : Config_(config)
        , Options_(options)
    { }

    void Initialize()
    {
<<<<<<< HEAD
        PrimaryMasterCellId_ = Config_->PrimaryMaster->CellId;
        PrimaryMasterCellTag_ = CellTagFromId(PrimaryMasterCellId_);
        for (const auto& masterConfig : Config_->SecondaryMasters) {
            SecondaryMasterCellTags_.push_back(CellTagFromId(masterConfig->CellId));
        }

        auto initMasterChannel = [&] (
            EMasterChannelKind channelKind,
            const TMasterConnectionConfigPtr& config,
            EPeerKind peerKind)
        {
            auto cellTag = CellTagFromId(config->CellId);
            MasterChannels_[channelKind][cellTag] = CreatePeerChannel(
                config,
                isRetriableError,
                peerKind);
=======
        auto initMasterChannel = [&] (EMasterChannelKind channelKind, TMasterConnectionConfigPtr config, EPeerKind peerKind) {
            MasterChannels_[channelKind] = CreatePeerChannel(config, peerKind);
>>>>>>> 0d85b427
        };
        auto initMasterChannels = [&] (const TMasterConnectionConfigPtr& config) {
            initMasterChannel(EMasterChannelKind::Leader, config, EPeerKind::Leader);
            initMasterChannel(EMasterChannelKind::Follower, config, Config_->EnableReadFromFollowers ? EPeerKind::Follower : EPeerKind::Leader);
            initMasterChannel(EMasterChannelKind::LeaderOrFollower, config, Config_->EnableReadFromFollowers ? EPeerKind::LeaderOrFollower : EPeerKind::Leader);
        };
        initMasterChannels(Config_->PrimaryMaster);
        for (const auto& masterConfig : Config_->SecondaryMasters) {
            initMasterChannels(masterConfig);
        }

        // NB: Caching is only possible for the primary master.
        auto masterCacheConfig = Config_->MasterCache ? Config_->MasterCache : Config_->PrimaryMaster;
        initMasterChannel(EMasterChannelKind::Cache, masterCacheConfig, Config_->EnableReadFromFollowers ? EPeerKind::LeaderOrFollower : EPeerKind::Leader);

        auto timestampProviderConfig = Config_->TimestampProvider;
        if (!timestampProviderConfig) {
            // Use masters for timestamp generation.
            timestampProviderConfig = New<TRemoteTimestampProviderConfig>();
            timestampProviderConfig->Addresses = Config_->PrimaryMaster->Addresses;
            timestampProviderConfig->RpcTimeout = Config_->PrimaryMaster->RpcTimeout;
        }
        TimestampProvider_ = CreateRemoteTimestampProvider(
            timestampProviderConfig,
            GetBusChannelFactory());

        SchedulerChannel_ = CreateSchedulerChannel(
            Config_->Scheduler,
            GetBusChannelFactory(),
            GetMasterChannel(EMasterChannelKind::Leader));

        NodeChannelFactory_ = CreateCachingChannelFactory(GetBusChannelFactory());

        CellDirectory_ = New<TCellDirectory>(
            Config_->CellDirectory,
            GetBusChannelFactory(),
            Config_->NetworkName);
        CellDirectory_->ReconfigureCell(Config_->PrimaryMaster);

        BlockCache_ = CreateClientBlockCache(
            Config_->BlockCache,
            EBlockType::CompressedData|EBlockType::UncompressedData);

        TableMountCache_ = New<TTableMountCache>(
            Config_->TableMountCache,
            GetMasterChannel(EMasterChannelKind::Cache),
            CellDirectory_);

        FunctionRegistry_ = CreateClientFunctionRegistry(
            CreateClient(TClientOptions()));

        QueryEvaluator_ = New<TEvaluator>(Config_->QueryEvaluator);
        ColumnEvaluatorCache_ = New<TColumnEvaluatorCache>(
            Config_->ColumnEvaluatorCache,
            FunctionRegistry_);
    }

    // IConnection implementation.

    virtual TConnectionConfigPtr GetConfig() override
    {
        return Config_;
    }

    virtual const TCellId& GetPrimaryMasterCellId() const override
    {
        return PrimaryMasterCellId_;
    }

    virtual TCellTag GetPrimaryMasterCellTag() const override
    {
        return PrimaryMasterCellTag_;
    }

    virtual const std::vector<TCellTag>& GetSecondaryMasterCellTags() const override
    {
        return SecondaryMasterCellTags_;
    }

    virtual IChannelPtr GetMasterChannel(
        EMasterChannelKind kind,
        TCellTag cellTag = PrimaryMasterCellTag) override
    {
        const auto& channels = MasterChannels_[kind];
        auto it = channels.find(cellTag == PrimaryMasterCellTag ? PrimaryMasterCellTag_ : cellTag);
        if (it == channels.end()) {
            THROW_ERROR_EXCEPTION("Unknown master cell tag %v",
                cellTag);
        }
        return it->second;
    }

    virtual IChannelPtr GetSchedulerChannel() override
    {
        return SchedulerChannel_;
    }

    virtual IChannelFactoryPtr GetNodeChannelFactory() override
    {
        return NodeChannelFactory_;
    }

    virtual IBlockCachePtr GetBlockCache() override
    {
        return BlockCache_;
    }

    virtual TTableMountCachePtr GetTableMountCache() override
    {
        return TableMountCache_;
    }

    virtual ITimestampProviderPtr GetTimestampProvider() override
    {
        return TimestampProvider_;
    }

    virtual TCellDirectoryPtr GetCellDirectory() override
    {
        return CellDirectory_;
    }

    virtual IFunctionRegistryPtr GetFunctionRegistry() override
    {
        return FunctionRegistry_;
    }

    virtual TEvaluatorPtr GetQueryEvaluator() override
    {
        return QueryEvaluator_;
    }

    virtual TColumnEvaluatorCachePtr GetColumnEvaluatorCache() override
    {
        return ColumnEvaluatorCache_;
    }

    virtual IAdminPtr CreateAdmin(const TAdminOptions& options) override
    {
        return NApi::CreateAdmin(this, options);
    }

    virtual IClientPtr CreateClient(const TClientOptions& options) override
    {
        return NApi::CreateClient(this, options);
    }

    virtual void ClearMetadataCaches() override
    {
        TableMountCache_->Clear();
    }


private:
    const TConnectionConfigPtr Config_;
    const TConnectionOptions Options_;

    TCellId PrimaryMasterCellId_;
    TCellTag PrimaryMasterCellTag_;
    std::vector<TCellTag> SecondaryMasterCellTags_;

    TEnumIndexedVector<yhash_map<TCellTag, IChannelPtr>, EMasterChannelKind> MasterChannels_;
    IChannelPtr SchedulerChannel_;
    IChannelFactoryPtr NodeChannelFactory_;
    IBlockCachePtr BlockCache_;
    TTableMountCachePtr TableMountCache_;
    ITimestampProviderPtr TimestampProvider_;
    TCellDirectoryPtr CellDirectory_;
    IFunctionRegistryPtr FunctionRegistry_;
    TEvaluatorPtr QueryEvaluator_;
    TColumnEvaluatorCachePtr ColumnEvaluatorCache_;


    IChannelPtr CreatePeerChannel(TMasterConnectionConfigPtr config, EPeerKind kind)
    {
        auto channel = NHydra::CreatePeerChannel(
            config,
            GetBusChannelFactory(),
            kind);
        auto isRetryableError = BIND([options = Options_] (const TError& error) {
            if (options.RetryRequestRateLimitExceeded &&
                error.GetCode() == NSecurityClient::EErrorCode::RequestRateLimitExceeded)
            {
                return true;
            }
            return IsRetriableError(error);
        });
        auto retryingChannel = CreateRetryingChannel(
            config,
            channel,
            isRetryableError);
        retryingChannel->SetDefaultTimeout(config->RpcTimeout);
        return retryingChannel;
    }

};

IConnectionPtr CreateConnection(
    TConnectionConfigPtr config,
    const TConnectionOptions& options)
{
    auto connection = New<TConnection>(config, options);
    connection->Initialize();
    return connection;
}

////////////////////////////////////////////////////////////////////////////////

} // namespace NApi
} // namespace NYT<|MERGE_RESOLUTION|>--- conflicted
+++ resolved
@@ -66,7 +66,6 @@
 
     void Initialize()
     {
-<<<<<<< HEAD
         PrimaryMasterCellId_ = Config_->PrimaryMaster->CellId;
         PrimaryMasterCellTag_ = CellTagFromId(PrimaryMasterCellId_);
         for (const auto& masterConfig : Config_->SecondaryMasters) {
@@ -79,14 +78,7 @@
             EPeerKind peerKind)
         {
             auto cellTag = CellTagFromId(config->CellId);
-            MasterChannels_[channelKind][cellTag] = CreatePeerChannel(
-                config,
-                isRetriableError,
-                peerKind);
-=======
-        auto initMasterChannel = [&] (EMasterChannelKind channelKind, TMasterConnectionConfigPtr config, EPeerKind peerKind) {
-            MasterChannels_[channelKind] = CreatePeerChannel(config, peerKind);
->>>>>>> 0d85b427
+            MasterChannels_[channelKind][cellTag] = CreatePeerChannel(config, peerKind);
         };
         auto initMasterChannels = [&] (const TMasterConnectionConfigPtr& config) {
             initMasterChannel(EMasterChannelKind::Leader, config, EPeerKind::Leader);
