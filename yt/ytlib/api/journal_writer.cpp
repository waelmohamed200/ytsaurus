--- conflicted
+++ resolved
@@ -562,17 +562,10 @@
                 targets.push_back(descriptor);
             }
 
-<<<<<<< HEAD
             const auto& networks = Client_->GetNativeConnection()->GetConfig()->Networks;
             for (const auto& target : targets) {
                 auto address = target.GetAddress(networks);
-                auto lightChannel = Client_->GetNodeChannelFactory()->CreateChannel(address);
-=======
-            const auto& networks = Client_->GetConnection()->GetConfig()->Networks;
-            for (const auto& target : targets) {
-                auto address = target.GetAddress(networks);
                 auto lightChannel = Client_->GetLightChannelFactory()->CreateChannel(address);
->>>>>>> 67506b52
                 auto heavyChannel = CreateRetryingChannel(
                     Config_->NodeChannel,
                     Client_->GetHeavyChannelFactory()->CreateChannel(address),
