--- conflicted
+++ resolved
@@ -36,13 +36,7 @@
         EMasterChannelKind kind,
         NObjectClient::TCellTag cellTag = NObjectClient::PrimaryMasterCellTag) = 0;
     virtual const NRpc::IChannelPtr& GetSchedulerChannel() = 0;
-<<<<<<< HEAD
-    // TODO(sandello): Consider joining these two in favor of a partitioned channel.
-    virtual const NRpc::IChannelFactoryPtr& GetLightChannelFactory() = 0;
-    virtual const NRpc::IChannelFactoryPtr& GetHeavyChannelFactory() = 0;
-=======
     virtual const NRpc::IChannelFactoryPtr& GetChannelFactory() = 0;
->>>>>>> 87ad0ce3
 
     virtual INativeClientPtr CreateNativeClient(const TClientOptions& options = TClientOptions()) = 0;
 
