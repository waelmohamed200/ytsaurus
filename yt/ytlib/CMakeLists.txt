--- conflicted
+++ resolved
@@ -54,14 +54,11 @@
 )
 
 include_directories(
-<<<<<<< HEAD
   ${CMAKE_SOURCE_DIR}
   ${CMAKE_SOURCE_DIR}/yt
   ${CMAKE_SOURCE_DIR}/contrib/tclap
 
   ${CMAKE_BINARY_DIR}
   ${CMAKE_BINARY_DIR}/include
-=======
->>>>>>> 35721296
   .
 )