--- conflicted
+++ resolved
@@ -85,13 +85,9 @@
 {
     auto id = LockIdGenerator.Next();
     auto* lock = new TLock(id, nodeId, transactionId, ELockMode::ExclusiveWrite);
-<<<<<<< HEAD
-    YVERIFY(LockMap.Insert(id, lock));
+    LockMap.Insert(id, lock);
     auto& transaction = TransactionManager->GetTransactionForUpdate(transactionId);
     transaction.LockIds().push_back(lock->GetId());
-=======
-    LockMap.Insert(id, lock);
->>>>>>> 2e730b62
     return lock;
 }
 
@@ -104,7 +100,7 @@
     auto& transaction = TransactionManager->GetTransactionForUpdate(transactionId);
     transaction.BranchedNodeIds().push_back(nodeId);
     auto* branchedNodePtr = branchedNode.Release();
-    YASSERT(NodeMap.Insert(TBranchedNodeId(nodeId, transactionId), branchedNodePtr));
+    NodeMap.Insert(TBranchedNodeId(nodeId, transactionId), branchedNodePtr);
     return *branchedNodePtr;
 }
 
@@ -189,12 +185,8 @@
 {
     TBranchedNodeId id(RootNodeId, NullTransactionId);
     auto* root = new TMapNode(id);
-<<<<<<< HEAD
     root->SetState(ENodeState::Committed);
-    YVERIFY(NodeMap.Insert(id, root));
-=======
     NodeMap.Insert(id, root);
->>>>>>> 2e730b62
 }
 
 void TCypressManager::OnTransactionCommitted(TTransaction& transaction)
@@ -245,8 +237,7 @@
 {
     auto transactionId = transaction.GetId();
     FOREACH (const auto& nodeId, transaction.BranchedNodeIds()) {
-<<<<<<< HEAD
-        YVERIFY(NodeMap.Remove(TBranchedNodeId(nodeId, transactionId)));
+        NodeMap.Remove(TBranchedNodeId(nodeId, transactionId));
     }
 }
 
@@ -261,10 +252,7 @@
 void TCypressManager::RemoveCreatedNodes(TTransaction& transaction)
 {
     FOREACH (const auto& nodeId, transaction.CreatedNodeIds()) {
-        YVERIFY(NodeMap.Remove(TBranchedNodeId(nodeId, NullTransactionId)));
-=======
-        NodeMap.Remove(TBranchedNodeId(nodeId, transaction.GetId()));
->>>>>>> 2e730b62
+        NodeMap.Remove(TBranchedNodeId(nodeId, NullTransactionId));
     }
 }
 
