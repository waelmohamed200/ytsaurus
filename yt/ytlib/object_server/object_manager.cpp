#include "stdafx.h"
#include "object_manager.h"
#include "config.h"

#include <ytlib/cell_master/load_context.h>
#include <ytlib/transaction_server/transaction_manager.h>
#include <ytlib/transaction_server/transaction.h>
#include <ytlib/ytree/serialize.h>
#include <ytlib/rpc/message.h>
#include <ytlib/cypress/cypress_manager.h>
#include <ytlib/cypress/cypress_service_proxy.h>
#include <ytlib/cell_master/bootstrap.h>
#include <ytlib/profiling/profiler.h>

#include <util/digest/murmur.h>

namespace NYT {
namespace NObjectServer {

using namespace NCellMaster;
using namespace NYTree;
using namespace NMetaState;
using namespace NRpc;
using namespace NBus;
using namespace NProto;
using namespace NCypress;
using namespace NTransactionServer;

////////////////////////////////////////////////////////////////////////////////

static NLog::TLogger Logger("ObjectServer");
static NProfiling::TProfiler Profiler("object_server");

////////////////////////////////////////////////////////////////////////////////

//! A wrapper that is used to postpone a reply until the change is committed by quorum.
class TObjectManager::TServiceContextWrapper
    : public IServiceContext
{
public:
    TServiceContextWrapper(IServiceContext* underlyingContext)
        : UnderlyingContext(underlyingContext)
        , Replied(false)
    { }

    virtual NBus::IMessage::TPtr GetRequestMessage() const
    {
        return UnderlyingContext->GetRequestMessage();
    }

    virtual const NRpc::TRequestId& GetRequestId() const
    {
        return UnderlyingContext->GetRequestId();
    }

    virtual const Stroka& GetPath() const
    {
        return UnderlyingContext->GetPath();
    }

    virtual const Stroka& GetVerb() const
    {
        return UnderlyingContext->GetVerb();
    }

    virtual bool IsOneWay() const
    {
        return UnderlyingContext->IsOneWay();
    }

    virtual bool IsReplied() const
    {
        return Replied;
    }

    virtual void Reply(const TError& error)
    {
        YASSERT(!Replied);
        Replied = true;
        Error = error;
    }

    void Flush()
    {
        YASSERT(Replied);
        UnderlyingContext->Reply(Error);
    }

    virtual TError GetError() const
    {
        return Error;
    }

    virtual TSharedRef GetRequestBody() const
    {
        return UnderlyingContext->GetRequestBody();
    }

    virtual void SetResponseBody(const TSharedRef& responseBody)
    {
        UnderlyingContext->SetResponseBody(responseBody);
    }

    virtual const yvector<TSharedRef>& RequestAttachments() const
    {
        return UnderlyingContext->RequestAttachments();
    }

    virtual yvector<TSharedRef>& ResponseAttachments()
    {
        return UnderlyingContext->ResponseAttachments();
    }

    virtual const IAttributeDictionary& RequestAttributes() const
    {
        return UnderlyingContext->RequestAttributes();
    }

    virtual IAttributeDictionary& ResponseAttributes()
    {
        return UnderlyingContext->ResponseAttributes();
    }

    virtual void SetRequestInfo(const Stroka& info)
    {
        UnderlyingContext->SetRequestInfo(info);
    }

    virtual Stroka GetRequestInfo() const
    {
        return UnderlyingContext->GetRequestInfo();
    }

    virtual void SetResponseInfo(const Stroka& info)
    {
        UnderlyingContext->SetResponseInfo(info);
    }

    virtual Stroka GetResponseInfo()
    {
        return UnderlyingContext->GetRequestInfo();
    }

    virtual TClosure Wrap(TClosure action) 
    {
        return UnderlyingContext->Wrap(action);
    }

private:
    IServiceContext::TPtr UnderlyingContext;
    TError Error;
    bool Replied;

};

////////////////////////////////////////////////////////////////////////////////

class TObjectManager::TRootService
    : public IYPathService
{
public:
    TRootService(TBootstrap* bootstrap)
        : Bootstrap(bootstrap)
    { }

    virtual TResolveResult Resolve(const TYPath& path, const Stroka& verb)
    {
        if (path.empty()) {
            ythrow yexception() << "YPath cannot be empty";
        }

        auto currentPath = path;
        auto transactionId = NullTransactionId;
        auto cypressManager = Bootstrap->GetCypressManager();
        auto objectManager = Bootstrap->GetObjectManager();
        auto transactionManager = Bootstrap->GetTransactionManager();
        auto objectId = cypressManager->GetRootNodeId();

        if (!currentPath.empty() && currentPath.has_prefix(TransactionIdMarker)) {
            Stroka token;
            ChopTransactionIdToken(currentPath, &token, &currentPath);
            if (!TObjectId::FromString(token.substr(TransactionIdMarker.length()), &transactionId)) {
                ythrow yexception() << Sprintf("Error parsing transaction id (Value: %s)", ~token);
            }

            if (transactionId != NullTransactionId && !transactionManager->FindTransaction(transactionId)) {
                ythrow yexception() <<  Sprintf("No such transaction (TransactionId: %s)", ~transactionId.ToString());
            }
        }

        if (currentPath.has_prefix(RootMarker)) {
            currentPath = currentPath.substr(RootMarker.length());
            objectId = cypressManager->GetRootNodeId();
        } else if (currentPath.has_prefix(ObjectIdMarker)) {
            Stroka token;
            ChopYPathToken(currentPath, &token, &currentPath);
            if (!TObjectId::FromString(token.substr(ObjectIdMarker.length()), &objectId)) {
                ythrow yexception() << Sprintf("Error parsing object id (Value: %s)", ~token);
            }
        } else {
            ythrow yexception() << Sprintf("Invalid YPath syntax (Path: %s)", ~path);
        }

        auto proxy = objectManager->FindProxy(TVersionedObjectId(objectId, transactionId));
        if (!proxy) {
            ythrow yexception() << Sprintf("No such object (ObjectId: %s)", ~objectId.ToString());
        }

        return TResolveResult::There(proxy, currentPath);
    }

    virtual void Invoke(IServiceContext* context)
    {
        UNUSED(context);
        YUNREACHABLE();
    }

    virtual Stroka GetLoggingCategory() const
    {
        return NObjectServer::Logger.GetCategory();
    }

    virtual bool IsWriteRequest(IServiceContext* context) const
    {
        UNUSED(context);
        YUNREACHABLE();
    }

private:
    TBootstrap* Bootstrap;

    static void ChopTransactionIdToken(
        const TYPath& path,
        Stroka* token,
        TYPath* suffixPath)
    {
        size_t index = path.find_first_of("/#");
        if (index == TYPath::npos) {
            ythrow yexception() << Sprintf("YPath does not refer to any object (Path: %s)", ~path);
        }

        *token = path.substr(0, index);
        *suffixPath = path.substr(index);
    }

};

////////////////////////////////////////////////////////////////////////////////

TObjectManager::TObjectManager(
    TObjectManagerConfig* config,
    TBootstrap* bootstrap)
    : TMetaStatePart(
        ~bootstrap->GetMetaStateManager(),
        ~bootstrap->GetMetaState())
    , Config(config)
    , Bootstrap(bootstrap)
    , TypeToHandler(MaxObjectType)
    , TypeToCounter(MaxObjectType)
    , RootService(New<TRootService>(bootstrap))
{
    YASSERT(config);
    YASSERT(bootstrap);

    TLoadContext context(bootstrap);

    auto metaState = bootstrap->GetMetaState();
    metaState->RegisterLoader(
        "ObjectManager.Keys.1",
        BIND(&TObjectManager::LoadKeys, MakeStrong(this)));
    metaState->RegisterLoader(
        "ObjectManager.Values.1",
        BIND(&TObjectManager::LoadValues, MakeStrong(this), context));
    metaState->RegisterSaver(
        "ObjectManager.Keys.1",
        BIND(&TObjectManager::SaveKeys, MakeStrong(this)),
        ESavePhase::Keys);
    metaState->RegisterSaver(
        "ObjectManager.Values.1",
        BIND(&TObjectManager::SaveValues, MakeStrong(this)),
        ESavePhase::Values);

    metaState->RegisterPart(this);

    RegisterMethod(this, &TObjectManager::ReplayVerb);

    LOG_INFO("Object Manager initialized (CellId: %d)",
        static_cast<int>(config->CellId));
}

IYPathServicePtr TObjectManager::GetRootService()
{
    return RootService;
}

void TObjectManager::RegisterHandler(IObjectTypeHandler* handler)
{
    // No thread affinity check here.
    // This will be called during init-time only but from an unspecified thread.
    YASSERT(handler);
    int typeValue = handler->GetType().ToValue();
    YASSERT(typeValue >= 0 && typeValue < MaxObjectType);
    YASSERT(!TypeToHandler[typeValue]);
    TypeToHandler[typeValue] = handler;
    TypeToCounter[typeValue] = TIdGenerator<ui64>();
}

IObjectTypeHandler* TObjectManager::FindHandler(EObjectType type) const
{
    VERIFY_THREAD_AFFINITY_ANY();

    int typeValue = type.ToValue();
    if (typeValue < 0 || typeValue >= MaxObjectType) {
        return NULL;
    }

    return ~TypeToHandler[typeValue];
}

IObjectTypeHandler* TObjectManager::GetHandler(EObjectType type) const
{
    VERIFY_THREAD_AFFINITY_ANY();

    auto handler = FindHandler(type);
    YASSERT(handler);
    return handler;
}

IObjectTypeHandler* TObjectManager::GetHandler(const TObjectId& id) const
{
    return GetHandler(TypeFromId(id));
}

TCellId TObjectManager::GetCellId() const
{
    VERIFY_THREAD_AFFINITY_ANY();

    return Config->CellId;
}

TObjectId TObjectManager::GenerateId(EObjectType type)
{
    VERIFY_THREAD_AFFINITY(StateThread);

    int typeValue = type.ToValue();
    YASSERT(typeValue >= 0 && typeValue < MaxObjectType);

    ui64 counter = TypeToCounter[typeValue].Next();
    auto cellId = GetCellId();

    char data[12];
    *reinterpret_cast<ui64*>(&data[ 0]) = counter;
    *reinterpret_cast<ui16*>(&data[ 8]) = typeValue;
    *reinterpret_cast<ui16*>(&data[10]) = cellId;
    ui32 hash = MurmurHash<ui32>(&data, sizeof (data), 0);

    TObjectId id(
        hash,
        (cellId << 16) + type.ToValue(),
        counter & 0xffffffff,
        counter >> 32);

    LOG_DEBUG_IF(!IsRecovery(), "Object id generated (Type: %s, Id: %s)",
        ~type.ToString(),
        ~id.ToString());

    return id;
}

void TObjectManager::RefObject(const TObjectId& id)
{
    VERIFY_THREAD_AFFINITY(StateThread);

    i32 refCounter = GetHandler(id)->RefObject(id);
    LOG_DEBUG_IF(!IsRecovery(), "Object referenced (Id: %s, RefCounter: %d)",
        ~id.ToString(),
        refCounter);
}

void TObjectManager::UnrefObject(const TObjectId& id)
{
    VERIFY_THREAD_AFFINITY(StateThread);

    auto handler = GetHandler(id);
    i32 refCounter = handler->UnrefObject(id);
    LOG_DEBUG_IF(!IsRecovery(), "Object unreferenced (Id: %s, RefCounter: %d)",
        ~id.ToString(),
        refCounter);
    if (refCounter == 0) {
        LOG_DEBUG_IF(!IsRecovery(), "Object destroyed (Type: %s, Id: %s)",
            ~handler->GetType().ToString(),
            ~id.ToString());
    }
}

i32 TObjectManager::GetObjectRefCounter(const TObjectId& id)
{
    VERIFY_THREAD_AFFINITY(StateThread);

    return GetHandler(id)->GetObjectRefCounter(id);
}

void TObjectManager::SaveKeys(TOutputStream* output)
{
    VERIFY_THREAD_AFFINITY(StateThread);

    Attributes.SaveKeys(output);
}

void TObjectManager::SaveValues(TOutputStream* output)
{
    VERIFY_THREAD_AFFINITY(StateThread);

    ::Save(output, TypeToCounter);
    Attributes.SaveValues(output);
}

void TObjectManager::LoadKeys(TInputStream* input)
{
    VERIFY_THREAD_AFFINITY(StateThread);

    Attributes.LoadKeys(input);
}

void TObjectManager::LoadValues(TLoadContext context, TInputStream* input)
{
    VERIFY_THREAD_AFFINITY(StateThread);

    ::Load(input, TypeToCounter);

    Attributes.LoadValues(context, input);
}

void TObjectManager::Clear()
{
    VERIFY_THREAD_AFFINITY(StateThread);

    for (int i = 0; i < MaxObjectType; ++i) {
        TypeToCounter[i].Reset();
    }
}

bool TObjectManager::ObjectExists(const TObjectId& id)
{
    return GetHandler(id)->Exists(id);
}

IObjectProxy::TPtr TObjectManager::FindProxy(const TVersionedObjectId& id)
{
    // (NullObjectId, NullTransactionId) means the root transaction.
    if (id.ObjectId == NullObjectId && id.TransactionId == NullTransactionId) {
        return Bootstrap->GetTransactionManager()->GetRootTransactionProxy();
    }

    auto type = TypeFromId(id.ObjectId);
    int typeValue = type.ToValue();
    if (typeValue < 0 || typeValue >= MaxObjectType) {
        return NULL;
    }

    auto handler = TypeToHandler[typeValue];
    if (!handler) {
        return NULL;
    }

    if (!handler->Exists(id.ObjectId)) {
        return NULL;
    }

    return handler->GetProxy(id);
}

IObjectProxy::TPtr TObjectManager::GetProxy(const TVersionedObjectId& id)
{
    auto proxy = FindProxy(id);
    YASSERT(proxy);
    return proxy;
}

TAttributeSet* TObjectManager::CreateAttributes(const TVersionedObjectId& id)
{
    auto result = new TAttributeSet();
    Attributes.Insert(id, result);
    return result;
}

void TObjectManager::RemoveAttributes(const TVersionedObjectId& id)
{
    Attributes.Remove(id);
}

void TObjectManager::BranchAttributes(
    const TVersionedObjectId& originatingId,
    const TVersionedObjectId& branchedId)
{
    UNUSED(originatingId);
    UNUSED(branchedId);
    // We don't store empty deltas at the moment
}

void TObjectManager::MergeAttributes(
    const TVersionedObjectId& originatingId,
    const TVersionedObjectId& branchedId)
{
    auto* originatingAttributes = FindAttributes(originatingId);
    const auto* branchedAttributes = FindAttributes(branchedId);
    if (!branchedAttributes) {
        return;
    }
    if (!originatingAttributes) {
        Attributes.Insert(
            originatingId,
            Attributes.Release(branchedId));
    } else {
        FOREACH (const auto& pair, branchedAttributes->Attributes()) {
            if (pair.second.empty() && !originatingId.IsBranched()) {
                originatingAttributes->Attributes().erase(pair.first);
            } else {
                originatingAttributes->Attributes()[pair.first] = pair.second;
            }
        }
    }
    Attributes.Remove(branchedId);
}

void TObjectManager::ExecuteVerb(
    const TVersionedObjectId& id,
    bool isWrite,
    IServiceContext* context,
    TCallback<void(NRpc::IServiceContext*)> action)
{
    LOG_INFO_IF(!IsRecovery(), "Executing %s request with path %s (ObjectId: %s, TransactionId: %s, IsWrite: %s)",
        ~context->GetVerb(),
        ~context->GetPath().Quote(),
        ~id.ObjectId.ToString(),
        ~id.TransactionId.ToString(),
        ~FormatBool(isWrite));

    auto profilingPath = CombineYPaths(
        "types",
        TypeFromId(id.ObjectId).ToString(),
        "verbs",
        context->GetVerb(),
        "time");

    if (MetaStateManager->GetStateStatus() != EPeerStatus::Leading ||
        !isWrite ||
        MetaStateManager->IsInCommit())
    {
<<<<<<< HEAD
        PROFILE_TIMING (profilingPath) {
            action->Do(context);
        }
=======
        action.Run(context);
>>>>>>> f2e036e5
        return;
    }

    TMsgExecuteVerb message;
    message.set_object_id(id.ObjectId.ToProto());
    message.set_transaction_id(id.TransactionId.ToProto());

    auto requestMessage = context->GetRequestMessage();
    FOREACH (const auto& part, requestMessage->GetParts()) {
        message.add_request_parts(part.Begin(), part.Size());
    }

    auto context_ = MakeStrong(context);
    auto wrappedContext = New<TServiceContextWrapper>(context);

    auto change = CreateMetaChange(
        ~MetaStateManager,
        message,
<<<<<<< HEAD
        FromFunctor([=] () -> TVoid {
            PROFILE_TIMING (profilingPath) {
                action->Do(~wrappedContext);
            }
=======
        BIND([=] () -> TVoid {
            action.Run(~wrappedContext);
>>>>>>> f2e036e5
            return TVoid();
        }));

    change
        ->OnSuccess(BIND([=] (TVoid) {
            wrappedContext->Flush();
        }))
        ->OnError(BIND([=] () {
            context_->Reply(TError(
                NRpc::EErrorCode::Unavailable,
                "Error committing meta state changes"));
        }))
        ->Commit();
}

TVoid TObjectManager::ReplayVerb(const TMsgExecuteVerb& message)
{
    TVersionedObjectId id(
        TObjectId::FromProto(message.object_id()),
        TTransactionId::FromProto(message.transaction_id()));

    yvector<TSharedRef> parts(message.request_parts_size());
    for (int partIndex = 0; partIndex < static_cast<int>(message.request_parts_size()); ++partIndex) {
        // Construct a non-owning TSharedRef to avoid copying.
        // This is feasible since the message will outlive the request.
        const auto& part = message.request_parts(partIndex);
        parts[partIndex] = TSharedRef::FromRefNonOwning(TRef(const_cast<char*>(part.begin()), part.size()));
    }

    auto requestMessage = CreateMessageFromParts(MoveRV(parts));
    auto header = GetRequestHeader(~requestMessage);
    TYPath path = header.path();
    Stroka verb = header.verb();

    auto context = CreateYPathContext(
        ~requestMessage,
        path,
        verb,
        "",
        NYTree::TYPathResponseHandler());

    auto proxy = GetProxy(id);

    proxy->Invoke(~context);

    return TVoid();
}

DEFINE_METAMAP_ACCESSORS(TObjectManager, Attributes, TAttributeSet, TVersionedObjectId, Attributes)

////////////////////////////////////////////////////////////////////////////////

} // namespace NObjectServer
} // namespace NYT
<|MERGE_RESOLUTION|>--- conflicted
+++ resolved
@@ -547,13 +547,9 @@
         !isWrite ||
         MetaStateManager->IsInCommit())
     {
-<<<<<<< HEAD
         PROFILE_TIMING (profilingPath) {
-            action->Do(context);
+            action.Run(context);
         }
-=======
-        action.Run(context);
->>>>>>> f2e036e5
         return;
     }
 
@@ -572,15 +568,10 @@
     auto change = CreateMetaChange(
         ~MetaStateManager,
         message,
-<<<<<<< HEAD
-        FromFunctor([=] () -> TVoid {
+        BIND([=] () -> TVoid {
             PROFILE_TIMING (profilingPath) {
-                action->Do(~wrappedContext);
+                action.Run(~wrappedContext);
             }
-=======
-        BIND([=] () -> TVoid {
-            action.Run(~wrappedContext);
->>>>>>> f2e036e5
             return TVoid();
         }));
 
