--- conflicted
+++ resolved
@@ -16,16 +16,9 @@
     TMonitoringManager* monitoringManager)
 {
     auto monitoringManager_ = MakeStrong(monitoringManager);
-<<<<<<< HEAD
-    return FromFunctor([=] () -> IYPathServicePtr {
-        return ~monitoringManager_->GetRoot();
+    return BIND([=] () -> IYPathServicePtr {
+		return ~monitoringManager_->GetRoot();
     });
-=======
-    return BIND([=] () -> IYPathServicePtr
-        {
-            return ~monitoringManager_->GetRoot();
-        });
->>>>>>> f2e036e5
 }
 
 ////////////////////////////////////////////////////////////////////////////////
