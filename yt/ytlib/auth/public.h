#pragma once

#include <yt/core/misc/public.h>

#include <yt/core/net/address.h>

namespace NYT {
namespace NAuth {

////////////////////////////////////////////////////////////////////////////////

DECLARE_REFCOUNTED_CLASS(TDefaultBlackboxServiceConfig)
DECLARE_REFCOUNTED_CLASS(TBlackboxTokenAuthenticatorConfig)
DECLARE_REFCOUNTED_CLASS(TCachingBlackboxTokenAuthenticatorConfig)
DECLARE_REFCOUNTED_CLASS(TCypressTokenAuthenticatorConfig)
DECLARE_REFCOUNTED_CLASS(TCachingCypressTokenAuthenticatorConfig)
DECLARE_REFCOUNTED_CLASS(TBlackboxCookieAuthenticatorConfig)
DECLARE_REFCOUNTED_CLASS(TCachingBlackboxCookieAuthenticatorConfig)
DECLARE_REFCOUNTED_CLASS(TAuthenticationManagerConfig)
DECLARE_REFCOUNTED_CLASS(TAuthenticationManager)

DECLARE_REFCOUNTED_STRUCT(IBlackboxService)
DECLARE_REFCOUNTED_STRUCT(ICookieAuthenticator)
DECLARE_REFCOUNTED_STRUCT(ITokenAuthenticator)

////////////////////////////////////////////////////////////////////////////////

DEFINE_ENUM(EBlackboxStatus,
    ((Valid)    (0))
    ((NeedReset)(1))
    ((Expired)  (2))
    ((NoAuth)   (3))
    ((Disabled) (4))
    ((Invalid)  (5))
);

DEFINE_ENUM(EBlackboxException,
    ((Ok)                (0))
    ((Unknown)           (1))
    ((InvalidParameters) (2))
    ((DBFetchFailed)     (9))
    ((DBException)      (10))
    ((AccessDenied)     (21))
);

////////////////////////////////////////////////////////////////////////////////

struct TTokenCredentials
{
    TString Token;
    // NB: UserIP may be ignored for caching purposes.
    NNet::TNetworkAddress UserIP;
};

struct TCookieCredentials
{
    TString SessionId;
    TString SslSessionId;
<<<<<<< HEAD
    TString Domain;

=======
>>>>>>> 8b11bee7
    NNet::TNetworkAddress UserIP;
    TNullable<TString> CsrfToken;
};

struct TAuthenticationResult
{
    TString Login;
    TString Realm;
    TNullable<TString> CsrfToken;
};

inline bool operator ==(
    const TTokenCredentials& lhs,
    const TTokenCredentials& rhs)
{
    return std::tie(lhs.Token) == std::tie(rhs.Token);
}

inline bool operator ==(
    const TCookieCredentials& lhs,
    const TCookieCredentials& rhs)
{
    return std::tie(lhs.SessionId, lhs.SslSessionId, lhs.UserIP) ==
           std::tie(rhs.SessionId, rhs.SslSessionId, rhs.UserIP);
}

////////////////////////////////////////////////////////////////////////////////

} // namespace NAuth
} // namespace NYT

template <>
struct hash<NYT::NAuth::TTokenCredentials>
{
    inline size_t operator()(const NYT::NAuth::TTokenCredentials& credentials) const
    {
        size_t result = 0;
        NYT::HashCombine(result, credentials.Token);
        return result;
    }
};

template <>
struct hash<NYT::NAuth::TCookieCredentials>
{
    inline size_t operator()(const NYT::NAuth::TCookieCredentials& credentials) const
    {
        size_t result = 0;
        NYT::HashCombine(result, credentials.SessionId);
        NYT::HashCombine(result, credentials.SslSessionId);
        NYT::HashCombine(result, credentials.UserIP);
        return result;
    }
};<|MERGE_RESOLUTION|>--- conflicted
+++ resolved
@@ -56,11 +56,6 @@
 {
     TString SessionId;
     TString SslSessionId;
-<<<<<<< HEAD
-    TString Domain;
-
-=======
->>>>>>> 8b11bee7
     NNet::TNetworkAddress UserIP;
     TNullable<TString> CsrfToken;
 };
