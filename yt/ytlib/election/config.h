#pragma once

#include "public.h"

<<<<<<< HEAD
#include <core/ytree/yson_serializable.h>
=======
#include <yt/core/misc/error.h>

#include <yt/core/ytree/yson_serializable.h>
>>>>>>> df77f74d

namespace NYT {
namespace NElection {

////////////////////////////////////////////////////////////////////////////////

class TCellConfig
    : public NYTree::TYsonSerializable
{
public:
    //! Cell id; an arbitrary random object id of |Cell| type.
    TCellId CellId;

    //! Peer addresses. Some could be |Null| to indicate that the peer is temporarily missing.
    std::vector<TNullable<Stroka>> Addresses;

    TCellConfig();

    void ValidateAllPeersPresent();

};

DEFINE_REFCOUNTED_TYPE(TCellConfig)

////////////////////////////////////////////////////////////////////////////////

} // namespace NElection
} // namespace NYT<|MERGE_RESOLUTION|>--- conflicted
+++ resolved
@@ -2,13 +2,7 @@
 
 #include "public.h"
 
-<<<<<<< HEAD
-#include <core/ytree/yson_serializable.h>
-=======
-#include <yt/core/misc/error.h>
-
 #include <yt/core/ytree/yson_serializable.h>
->>>>>>> df77f74d
 
 namespace NYT {
 namespace NElection {
