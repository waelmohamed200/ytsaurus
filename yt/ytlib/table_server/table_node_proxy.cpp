#include "stdafx.h"
#include "table_node_proxy.h"

#include <ytlib/misc/string.h>
#include <ytlib/misc/serialize.h>
#include <ytlib/ytree/tree_builder.h>
#include <ytlib/ytree/ephemeral.h>
#include <ytlib/ytree/yson_parser.h>
#include <ytlib/ytree/tokenizer.h>
#include <ytlib/chunk_server/chunk.h>
#include <ytlib/chunk_server/chunk_list.h>
#include <ytlib/cell_master/bootstrap.h>
#include <ytlib/table_client/schema.h>

namespace NYT {
namespace NTableServer {

using namespace NChunkServer;
using namespace NCypress;
using namespace NYTree;
using namespace NRpc;
using namespace NObjectServer;
using namespace NTableClient;
using namespace NCellMaster;
using namespace NTransactionServer;

using NTableClient::NProto::TReadLimit;
using NTableClient::NProto::TKey;

////////////////////////////////////////////////////////////////////////////////

TTableNodeProxy::TTableNodeProxy(
    INodeTypeHandler* typeHandler,
    TBootstrap* bootstrap,
    TTransaction* transaction,
    const TNodeId& nodeId)
    : TCypressNodeProxyBase<IEntityNode, TTableNode>(
        typeHandler,
        bootstrap,
        transaction,
        nodeId)
{ }

void TTableNodeProxy::DoInvoke(IServiceContext* context)
{
    DISPATCH_YPATH_SERVICE_METHOD(GetChunkListForUpdate);
    DISPATCH_YPATH_SERVICE_METHOD(Fetch);
    DISPATCH_YPATH_SERVICE_METHOD(SetSorted);
    TBase::DoInvoke(context);
}

IYPathService::TResolveResult TTableNodeProxy::Resolve(const TYPath& path, const Stroka& verb)
{
    // |Fetch| and |GetId| can actually handle path suffix while others can't.
    // NB: |GetId| "handles" suffixes by ignoring them
    // (provided |allow_nonempty_path_suffix| is True).
    if (verb == "GetId" || verb == "Fetch") {
        return TResolveResult::Here(path);
    }
    return TCypressNodeProxyBase::Resolve(path, verb);
}

bool TTableNodeProxy::IsWriteRequest(IServiceContext* context) const
{
    DECLARE_YPATH_SERVICE_WRITE_METHOD(GetChunkListForUpdate);
    DECLARE_YPATH_SERVICE_WRITE_METHOD(SetSorted);
    return TBase::IsWriteRequest(context);
}

void TTableNodeProxy::TraverseChunkTree(
    yvector<NChunkServer::TChunkId>* chunkIds,
    const NChunkServer::TChunkList* chunkList)
{
    FOREACH (const auto& child, chunkList->Children()) {
        switch (child.GetType()) {
            case EObjectType::Chunk: {
                chunkIds->push_back(child.GetId());
                break;
            }
            case EObjectType::ChunkList: {
                TraverseChunkTree(chunkIds, child.AsChunkList());
                break;
            }
            default:
                YUNREACHABLE();
        }
    }
}

void TTableNodeProxy::TraverseChunkTree(
    const TChunkList* chunkList,
    i64 lowerBound,
    TNullable<i64> upperBound,
    NProto::TRspFetch* response)
{
    if (lowerBound >= chunkList->Statistics().RowCount ||
        upperBound && (*upperBound <= 0 || *upperBound <= lowerBound))
    {
        return;
    }

    int index;
    if (lowerBound == 0) {
        index = 0;
    } else {
        auto it = std::upper_bound(
            chunkList->RowCountSums().begin(),
            chunkList->RowCountSums().end(),
            lowerBound);
        index = it - chunkList->RowCountSums().begin();
    }

    YASSERT(index < chunkList->Children().size());
    i64 firstRowIndex = index == 0 ? 0 : chunkList->RowCountSums()[index - 1];

    while (index < chunkList->Children().size()) {
        if (upperBound && firstRowIndex >= *upperBound) {
            break;
        }
        const auto& child = chunkList->Children()[index];
        switch (child.GetType()) {
            case EObjectType::Chunk: {
                i64 rowCount = child.AsChunk()->GetStatistics().RowCount;

                auto* inputChunk = response->add_chunks();
                auto* slice = inputChunk->mutable_slice();
                *slice->mutable_chunk_id() = child.GetId().ToProto();

                slice->mutable_start_limit();
                if (lowerBound > firstRowIndex) {
                    YASSERT(lowerBound - firstRowIndex < rowCount);
                    slice->mutable_start_limit()->set_row_index(lowerBound - firstRowIndex);
                }

                slice->mutable_end_limit();
                if (upperBound && *upperBound < firstRowIndex + rowCount) {
                    slice->mutable_end_limit()->set_row_index(*upperBound - firstRowIndex);
                }

                firstRowIndex += rowCount;
                break;
            }
            case EObjectType::ChunkList:
                TraverseChunkTree(
                    child.AsChunkList(),
                    lowerBound - firstRowIndex,
                    upperBound ? MakeNullable(*upperBound - firstRowIndex) : Null,
                    response);
                firstRowIndex += child.AsChunkList()->Statistics().RowCount;
                break;
            default:
                YUNREACHABLE();
        }
        ++index;
    }
}

namespace {

TKey GetMinKey(const TChunkTreeRef& ref)
{
    switch (ref.GetType()) {
        case EObjectType::Chunk: {
            auto attributes = ref.AsChunk()->DeserializeAttributes();
            const auto& tableAttributes = attributes.GetExtension(
                NTableClient::NProto::TTableChunkAttributes::table_attributes);
            return tableAttributes.key_samples(0).key();
        }
        case EObjectType::ChunkList:
            YASSERT(!ref.AsChunkList()->Children().empty());
            return GetMinKey(ref.AsChunkList()->Children()[0]);
        default:
            YUNREACHABLE();
    }
}

TKey GetMaxKey(const TChunkTreeRef& ref)
{
    switch (ref.GetType()) {
        case EObjectType::Chunk: {
            auto attributes = ref.AsChunk()->DeserializeAttributes();
            const auto& tableAttributes = attributes.GetExtension(
                NTableClient::NProto::TTableChunkAttributes::table_attributes);
            return tableAttributes.key_samples(tableAttributes.key_samples_size() - 1).key();
        }
        case EObjectType::ChunkList:
            YASSERT(!ref.AsChunkList()->Children().empty());
            return GetMaxKey(ref.AsChunkList()->Children().back());
        default:
            YUNREACHABLE();
    }
}

bool LessComparer(const TChunkTreeRef& ref, const TKey& key)
{
    return GetMinKey(ref) < key;
}

bool IsEmpty(TChunkTreeRef ref)
{
    switch (ref.GetType()) {
        case EObjectType::Chunk:
            return false;
        case EObjectType::ChunkList:
            return ref.AsChunkList()->Children().empty();
        default:
            YUNREACHABLE();
    }
}

// Adopted from http://www.cplusplus.com/reference/algorithm/lower_bound/
template <class ForwardIterator>
ForwardIterator LowerBound(ForwardIterator first, ForwardIterator last, const TKey& value)
{
    ForwardIterator it;
    typename std::iterator_traits<ForwardIterator>::difference_type count, step;
    count = std::distance(first, last);
    while (count > 0) {
        it = first;
        step = count / 2;
        std::advance(it, step);
        while (it != last && IsEmpty(*it)) {
            ++it;
        }
        if (it != last && LessComparer(*it, value)) {
            count -= std::distance(first, it) + 1;
            first = ++it;
        } else {
            count = step;
        }
    }
    return first;
}

} // namespace

void TTableNodeProxy::TraverseChunkTree(
    const TChunkList* chunkList,
    const TKey& lowerBound,
    const TKey* upperBound,
    NProto::TRspFetch* response)
{
    if (chunkList->Children().empty()) {
        return;
    }

    if (upperBound && *upperBound <= lowerBound) {
        return;
    }

    auto it = LowerBound(
        chunkList->Children().begin(),
        chunkList->Children().end(),
        lowerBound);
    if (it != chunkList->Children().begin()) {
        --it;
    }

    for (; it != chunkList->Children().end(); ++it) {
        const auto& child = *it;
        if (IsEmpty(child)) {
            continue;
        }
        auto minKey = GetMinKey(child);
        auto maxKey = GetMaxKey(child);
        if (lowerBound > maxKey) {          
            continue; // possible for the first chunk tree considered
        }
        if (upperBound && minKey >= *upperBound) {
            break;
        }

        switch (child.GetType()) {
            case EObjectType::Chunk: {
                auto* inputChunk = response->add_chunks();
                auto* slice = inputChunk->mutable_slice();
                *slice->mutable_chunk_id() = child.GetId().ToProto();

                slice->mutable_start_limit();
                if (lowerBound > minKey) {
                    *slice->mutable_start_limit()->mutable_key() = lowerBound;
                }

                slice->mutable_end_limit();
                if (upperBound && *upperBound <= maxKey) {
                    *slice->mutable_end_limit()->mutable_key() = *upperBound;
                }

                break;
            }
            case EObjectType::ChunkList:
                TraverseChunkTree(
                    child.AsChunkList(),
                    lowerBound,
                    upperBound,
                    response);
                break;
            default:
                YUNREACHABLE();
        }
    }
}

void TTableNodeProxy::GetSystemAttributes(std::vector<TAttributeInfo>* attributes)
{
    attributes->push_back("chunk_list_id");
    attributes->push_back(TAttributeInfo("chunk_ids", true, true));
    attributes->push_back("chunk_count");
    attributes->push_back("uncompressed_size");
    attributes->push_back("compressed_size");
    attributes->push_back("compression_ratio");
    attributes->push_back("row_count");
    attributes->push_back("sorted");
    TBase::GetSystemAttributes(attributes);
}

bool TTableNodeProxy::GetSystemAttribute(const Stroka& name, IYsonConsumer* consumer)
{
    const auto& tableNode = GetTypedImpl();
    const auto& chunkList = *tableNode.GetChunkList();
    const auto& statistics = chunkList.Statistics();

    if (name == "chunk_list_id") {
        BuildYsonFluently(consumer)
            .Scalar(chunkList.GetId().ToString());
        return true;
    }

    if (name == "chunk_ids") {
        yvector<TChunkId> chunkIds;

        TraverseChunkTree(&chunkIds, tableNode.GetChunkList());
        BuildYsonFluently(consumer)
            .DoListFor(chunkIds, [=] (TFluentList fluent, TChunkId chunkId) {
                fluent.Item().Scalar(chunkId.ToString());
            });
        return true;
    }

    if (name == "chunk_count") {
        BuildYsonFluently(consumer)
            .Scalar(statistics.ChunkCount);
        return true;
    }

    if (name == "uncompressed_size") {
        BuildYsonFluently(consumer)
            .Scalar(statistics.UncompressedSize);
        return true;
    }

    if (name == "compressed_size") {
        BuildYsonFluently(consumer)
            .Scalar(statistics.CompressedSize);
        return true;
    }

    if (name == "compression_ratio") {
        double ratio = statistics.CompressedSize > 0?
            static_cast<double>(statistics.UncompressedSize) / statistics.CompressedSize :
            1.0;
        BuildYsonFluently(consumer)
            .Scalar(ratio);
        return true;
    }

    if (name == "row_count") {
        BuildYsonFluently(consumer)
            .Scalar(chunkList.Statistics().RowCount);
        return true;
    }

    if (name == "sorted") {
        BuildYsonFluently(consumer)
            .Scalar(chunkList.GetSorted());
        return true;
    }

    return TBase::GetSystemAttribute(name, consumer);
}

namespace {

void ParseChannel(TTokenizer& tokenizer, TChannel* channel)
{
    if (tokenizer.GetCurrentType() == ETokenType::LeftBrace) {
        tokenizer.ParseNext();
        *channel = TChannel::CreateEmpty();
        while (tokenizer.GetCurrentType() != ETokenType::RightBrace) {
            TColumn begin;
            bool isRange = false;
            switch (tokenizer.GetCurrentType()) {
                case ETokenType::String:
                    begin.assign(tokenizer.Current().GetStringValue());
                    tokenizer.ParseNext();
                    if (tokenizer.GetCurrentType() == ETokenType::Colon) {
                        isRange = true;
                        tokenizer.ParseNext();
                    }
                    break;
                case ETokenType::Colon:
                    isRange = true;
                    tokenizer.ParseNext();
                    break;
                default:
                    ThrowUnexpectedToken(tokenizer.Current());
                    YUNREACHABLE();
            }
            if (isRange) {
                switch (tokenizer.GetCurrentType()) {
                    case ETokenType::String: {
                        TColumn end(tokenizer.Current().GetStringValue());
                        channel->AddRange(begin, end);
                        tokenizer.ParseNext();
                        break;
                    }
                    case ETokenType::Comma:
                        channel->AddRange(TRange(begin));
                        break;
                    default:
                        ThrowUnexpectedToken(tokenizer.Current());
                        YUNREACHABLE();
                }
            } else {
                channel->AddColumn(begin);
            }
            switch (tokenizer.GetCurrentType()) {
                case ETokenType::Comma:
                    tokenizer.ParseNext();
                    break;
                case ETokenType::RightBrace:
                    break;
                default:
                    ThrowUnexpectedToken(tokenizer.Current());
                    YUNREACHABLE();
            }
        }
        tokenizer.ParseNext();
    } else {
        *channel = TChannel::CreateUniversal();
    }
}

void ParseRowLimit(
    TTokenizer& tokenizer,
    ETokenType separator,
    TReadLimit* limit)
{
    switch (tokenizer.GetCurrentType()) {
        case ETokenType::String:
            limit->mutable_key()->add_values(Stroka(tokenizer.Current().GetStringValue()));
            tokenizer.ParseNext();
            break;
        case ETokenType::Hash:
            tokenizer.ParseNext();
            limit->set_row_index(tokenizer.Current().GetIntegerValue());
            tokenizer.ParseNext();
            break;
        case ETokenType::LeftParenthesis:
            tokenizer.ParseNext();
            limit->mutable_key();
            while (tokenizer.GetCurrentType() != ETokenType::RightParenthesis) {
                limit->mutable_key()->add_values(Stroka(tokenizer.Current().GetStringValue()));
                tokenizer.ParseNext();
                switch (tokenizer.GetCurrentType()) {
                    case ETokenType::Comma:
                        tokenizer.ParseNext();
                        break;
                    case ETokenType::RightParenthesis:
                        break;
                    default:
                        ThrowUnexpectedToken(tokenizer.Current());
                        YUNREACHABLE();
                }
            }
            tokenizer.ParseNext();
            break;
        default:
            if (tokenizer.GetCurrentType() != separator) {
                ThrowUnexpectedToken(tokenizer.Current());
            }
            break;
    }

    tokenizer.Current().CheckType(separator);
    tokenizer.ParseNext();
}

void ParseRowLimits(
    TTokenizer& tokenizer,
    TReadLimit* lowerLimit,
    TReadLimit* upperLimit)
{
    *lowerLimit = TReadLimit();
    *upperLimit = TReadLimit();
    if (tokenizer.GetCurrentType() == ETokenType::LeftBracket) {
        tokenizer.ParseNext();
        ParseRowLimit(tokenizer, ETokenType::Colon, lowerLimit);
        ParseRowLimit(tokenizer, ETokenType::RightBracket, upperLimit);
    }
}

} // namespace <anonymous>

void TTableNodeProxy::ParseYPath(
    const TYPath& path,
    TChannel* channel,
    TReadLimit* lowerBound,
    TReadLimit* upperBound)
{
    TTokenizer tokenizer(path);
    tokenizer.ParseNext();
    ParseChannel(tokenizer, channel);
    ParseRowLimits(tokenizer, lowerBound, upperBound);
    tokenizer.Current().CheckType(ETokenType::EndOfStream);
}

DEFINE_RPC_SERVICE_METHOD(TTableNodeProxy, GetChunkListForUpdate)
{
    UNUSED(request);

    auto& impl = GetTypedImplForUpdate(ELockMode::Shared);

    const auto& chunkListId = impl.GetChunkList()->GetId();
    *response->mutable_chunk_list_id() = chunkListId.ToProto();

    context->SetResponseInfo("ChunkListId: %s", ~chunkListId.ToString());

    context->Reply();
}

DEFINE_RPC_SERVICE_METHOD(TTableNodeProxy, Fetch)
{
    const auto& impl = GetTypedImpl();

    auto channel = TChannel::CreateEmpty();
    TReadLimit lowerLimit, upperLimit;
    ParseYPath(context->GetPath(), &channel, &lowerLimit, &upperLimit);
    auto* chunkList = impl.GetChunkList();

    if (lowerLimit.has_key() || upperLimit.has_key()) {
        if (lowerLimit.has_row_index() || upperLimit.has_row_index()) {
            ythrow yexception() << Sprintf("Row limits must have the same type");
        }
        if (!chunkList->GetSorted()) {
            ythrow yexception() << Sprintf("Table is not sorted");
        }
        const auto& lowerBound = lowerLimit.key();
        const auto* upperBound = upperLimit.has_key() ? &upperLimit.key() : NULL;
        if (!upperBound || *upperBound > lowerBound) {
<<<<<<< HEAD
            if (request->has_negate() && request->negate()) {
                TraverseChunkTree(chunkList, NTableClient::NProto::TKey(), &lowerBound, response);
=======
            if (request->negate()) {
                TraverseChunkTree(chunkList, TKey(), &lowerBound, response);
>>>>>>> 4d16153d
                if (upperBound) {
                    TraverseChunkTree(chunkList, *upperBound, NULL, response);
                }
            } else {
                TraverseChunkTree(chunkList, lowerBound, upperBound, response);
            }
        }
    } else {
        i64 lowerBound = lowerLimit.has_row_index() ? lowerLimit.row_index() : 0;
        auto upperBound = upperLimit.has_row_index() ? MakeNullable(upperLimit.row_index()) : Null;
        if (!upperBound || *upperBound > lowerBound) {
<<<<<<< HEAD
            if (request->has_negate() && request->negate()) {
=======
            if (request->negate()) {
>>>>>>> 4d16153d
                TraverseChunkTree(chunkList, 0, lowerBound, response);
                if (upperBound) {
                    TraverseChunkTree(chunkList, *upperBound, Null, response);
                }
            } else {
                TraverseChunkTree(chunkList, lowerBound, upperBound, response);
            }
        }
    }

    auto chunkManager = Bootstrap->GetChunkManager();
    for (int i = 0; i < response->chunks_size(); ++i) {
        auto* inputChunk = response->mutable_chunks(i);

        *inputChunk->mutable_channel() = channel.ToProto();

        auto chunkId = TChunkId::FromProto(inputChunk->slice().chunk_id());
        const auto& chunk = chunkManager->GetChunk(chunkId);
        if (!chunk.IsConfirmed()) {
            ythrow yexception() << Sprintf("Attempt to fetch a table containing an unconfirmed chunk %s",
                ~chunkId.ToString());
        }

        const auto& attributesBlob = chunk.GetAttributes();
        NChunkHolder::NProto::TChunkAttributes attributes;
        YVERIFY(DeserializeFromProto(&attributes, attributesBlob));
        const auto& tableAttributes = attributes.GetExtension(NTableClient::NProto::TTableChunkAttributes::table_attributes);

        inputChunk->set_approximate_row_count(tableAttributes.row_count());
        inputChunk->set_approximate_data_size(chunk.GetSize());

        if (request->has_fetch_holder_addresses() && request->fetch_holder_addresses()) {
            chunkManager->FillHolderAddresses(inputChunk->mutable_holder_addresses(), chunk);
        }

        if (request->has_fetch_chunk_attributes() && request->fetch_chunk_attributes()) {
            inputChunk->set_chunk_attributes(attributesBlob.Begin(), attributesBlob.Size());
        }
    }

    context->SetResponseInfo("ChunkCount: %d", response->chunks_size());

    context->Reply();
}

DEFINE_RPC_SERVICE_METHOD(TTableNodeProxy, SetSorted)
{
    const auto& impl = GetTypedImplForUpdate();

    auto* rootChunkList = impl.GetChunkList();
    YASSERT(rootChunkList->Parents().empty());
    rootChunkList->SetSorted(true);

    context->Reply();
}

////////////////////////////////////////////////////////////////////////////////

} // namespace NTableServer
} // namespace NYT
<|MERGE_RESOLUTION|>--- conflicted
+++ resolved
@@ -548,13 +548,8 @@
         const auto& lowerBound = lowerLimit.key();
         const auto* upperBound = upperLimit.has_key() ? &upperLimit.key() : NULL;
         if (!upperBound || *upperBound > lowerBound) {
-<<<<<<< HEAD
-            if (request->has_negate() && request->negate()) {
-                TraverseChunkTree(chunkList, NTableClient::NProto::TKey(), &lowerBound, response);
-=======
             if (request->negate()) {
                 TraverseChunkTree(chunkList, TKey(), &lowerBound, response);
->>>>>>> 4d16153d
                 if (upperBound) {
                     TraverseChunkTree(chunkList, *upperBound, NULL, response);
                 }
@@ -566,11 +561,7 @@
         i64 lowerBound = lowerLimit.has_row_index() ? lowerLimit.row_index() : 0;
         auto upperBound = upperLimit.has_row_index() ? MakeNullable(upperLimit.row_index()) : Null;
         if (!upperBound || *upperBound > lowerBound) {
-<<<<<<< HEAD
-            if (request->has_negate() && request->negate()) {
-=======
             if (request->negate()) {
->>>>>>> 4d16153d
                 TraverseChunkTree(chunkList, 0, lowerBound, response);
                 if (upperBound) {
                     TraverseChunkTree(chunkList, *upperBound, Null, response);
