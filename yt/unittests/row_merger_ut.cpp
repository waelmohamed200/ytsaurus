--- conflicted
+++ resolved
@@ -1389,11 +1389,7 @@
 
             for (const auto& row : partial) {
                 Result_.push_back(TVersionedOwningRow(row));
-<<<<<<< HEAD
-                result->push_back(Result_.back().Get());
-=======
                 result->push_back(Result_.back());
->>>>>>> ffdf4c34
             }
 
         } while (wait || partial.size() > 0);
