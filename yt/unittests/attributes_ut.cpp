#include "stdafx.h"
#include "framework.h"

#include <core/ytree/attributes.h>
#include <core/ytree/convert.h>
#include <core/ytree/yson_string.h>

namespace NYT {
namespace NYTree {
namespace {

<<<<<<< HEAD
namespace NYT {
namespace NYTree {
=======
////////////////////////////////////////////////////////////////////////////////

class TAttributesTest: public ::testing::Test
{
protected:
    virtual void SetUp()
    { }

    virtual void TearDown()
    { }
};


>>>>>>> 13255ee7
namespace {

////////////////////////////////////////////////////////////////////////////////

TEST(TAttributesTest, CheckAccessors)
{
    auto attributes = CreateEphemeralAttributes();
    attributes->Set<Stroka>("name", "Petr");
    attributes->Set<int>("age", 30);
    attributes->Set<double>("weight", 70.5);

    auto keys_ = attributes->List();
    yhash_set<Stroka> keys(keys_.begin(), keys_.end());
    yhash_set<Stroka> expectedKeys;
    expectedKeys.insert("name");
    expectedKeys.insert("age");
    expectedKeys.insert("weight");
    EXPECT_EQ(keys , expectedKeys);

    EXPECT_EQ("Petr", attributes->Get<Stroka>("name"));
    EXPECT_THROW(attributes->Get<int>("name"), std::exception);

    EXPECT_EQ(30, attributes->Find<int>("age"));
    EXPECT_EQ(30, attributes->Get<int>("age"));
    EXPECT_THROW(attributes->Get<char>("age"), std::exception);

    EXPECT_EQ(70.5, attributes->Get<double>("weight"));
    EXPECT_THROW(attributes->Get<Stroka>("weight"), std::exception);

    EXPECT_FALSE(attributes->Find<int>("unknown_key"));
    EXPECT_EQ(42, attributes->Get<int>("unknown_key", 42));
    EXPECT_THROW(attributes->Get<double>("unknown_key"), std::exception);
}

TEST(TAttributesTest, MergeFromTest)
{
    auto attributesX = CreateEphemeralAttributes();
    attributesX->Set<Stroka>("name", "Petr");
    attributesX->Set<int>("age", 30);

    auto attributesY = CreateEphemeralAttributes();
    attributesY->Set<Stroka>("name", "Oleg");

    attributesX->MergeFrom(*attributesY);
    EXPECT_EQ("Oleg", attributesX->Get<Stroka>("name"));
    EXPECT_EQ(30, attributesX->Get<int>("age"));

    auto node = ConvertToNode(TYsonString("{age=20}"));
    attributesX->MergeFrom(node->AsMap());
    EXPECT_EQ("Oleg", attributesX->Get<Stroka>("name"));
    EXPECT_EQ(20, attributesX->Get<int>("age"));
}

TEST(TAttributesTest, SerializeToNode)
{
    auto attributes = CreateEphemeralAttributes();
    attributes->Set<Stroka>("name", "Petr");
    attributes->Set<int>("age", 30);

    auto node = ConvertToNode(*attributes);
    auto convertedAttributes = ConvertToAttributes(node);
    EXPECT_EQ(*attributes, *convertedAttributes);
}

TEST(TAttributesTest, SerializeToProto)
{
    auto attributes = CreateEphemeralAttributes();
    attributes->Set<Stroka>("name", "Petr");
    attributes->Set<int>("age", 30);

<<<<<<< HEAD
    NProto::TAttributes protoAttributes;
    ToProto(&protoAttributes, *attributes);
    auto convertedAttributes = FromProto(protoAttributes);
    EXPECT_EQ(*attributes, *convertedAttributes);
=======
    NYT::NYTree::NProto::TAttributes protoAttributes;
    NYT::NYTree::ToProto(&protoAttributes, *attributes);
    auto convertedAttributes = NYT::NYTree::FromProto(protoAttributes);
    EXPECT_TRUE(IsEqual(*attributes, *convertedAttributes));
>>>>>>> 13255ee7
}

////////////////////////////////////////////////////////////////////////////////

} // namespace
} // namespace NYTree
<<<<<<< HEAD
} // namespace NYT
=======
} // namespace NYT
>>>>>>> 13255ee7
<|MERGE_RESOLUTION|>--- conflicted
+++ resolved
@@ -9,13 +9,10 @@
 namespace NYTree {
 namespace {
 
-<<<<<<< HEAD
-namespace NYT {
-namespace NYTree {
-=======
 ////////////////////////////////////////////////////////////////////////////////
 
-class TAttributesTest: public ::testing::Test
+class TAttributesTest
+    : public ::testing::Test
 {
 protected:
     virtual void SetUp()
@@ -24,12 +21,6 @@
     virtual void TearDown()
     { }
 };
-
-
->>>>>>> 13255ee7
-namespace {
-
-////////////////////////////////////////////////////////////////////////////////
 
 TEST(TAttributesTest, CheckAccessors)
 {
@@ -97,25 +88,14 @@
     attributes->Set<Stroka>("name", "Petr");
     attributes->Set<int>("age", 30);
 
-<<<<<<< HEAD
     NProto::TAttributes protoAttributes;
     ToProto(&protoAttributes, *attributes);
     auto convertedAttributes = FromProto(protoAttributes);
     EXPECT_EQ(*attributes, *convertedAttributes);
-=======
-    NYT::NYTree::NProto::TAttributes protoAttributes;
-    NYT::NYTree::ToProto(&protoAttributes, *attributes);
-    auto convertedAttributes = NYT::NYTree::FromProto(protoAttributes);
-    EXPECT_TRUE(IsEqual(*attributes, *convertedAttributes));
->>>>>>> 13255ee7
 }
 
 ////////////////////////////////////////////////////////////////////////////////
 
 } // namespace
 } // namespace NYTree
-<<<<<<< HEAD
-} // namespace NYT
-=======
-} // namespace NYT
->>>>>>> 13255ee7
+} // namespace NYT