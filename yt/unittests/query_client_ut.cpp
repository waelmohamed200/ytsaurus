#include "stdafx.h"
#include "framework.h"
#include "versioned_table_client_ut.h"

#include "udf/test_udfs.h"
#include "udf/test_udfs_o.h"
#include "udf/malloc_udf.h"
#include "udf/invalid_ir.h"

#include <core/concurrency/action_queue.h>

#include <ytlib/object_client/helpers.h>

#include <ytlib/query_client/config.h>
#include <ytlib/query_client/plan_fragment.h>
#include <ytlib/query_client/callbacks.h>
#include <ytlib/query_client/helpers.h>
#include <ytlib/query_client/coordinator.h>
#include <ytlib/query_client/evaluator.h>
#include <ytlib/query_client/column_evaluator.h>
#include <ytlib/query_client/plan_helpers.h>
#include <ytlib/query_client/helpers.h>
#include <ytlib/query_client/plan_fragment.pb.h>
#include <ytlib/query_client/user_defined_functions.h>

#include <ytlib/table_client/schema.h>
#include <ytlib/table_client/name_table.h>
#include <ytlib/table_client/schemaful_reader.h>
#include <ytlib/table_client/schemaful_writer.h>

#include <yt/ytlib/chunk_client/chunk_spec.pb.h>

#include <ytlib/query_client/folding_profiler.h>

#include <tuple>

#define _MIN_ "<\"type\"=\"min\">#"
#define _MAX_ "<\"type\"=\"max\">#"
#define _NULL_ "<\"type\"=\"null\">#"

namespace NYT {
namespace NTableClient {

////////////////////////////////////////////////////////////////////////////////

void PrintTo(const TOwningKey& key, ::std::ostream* os)
{
    *os << KeyToYson(key.Get());
}

void PrintTo(const TKey& key, ::std::ostream* os)
{
    *os << KeyToYson(key);
}

void PrintTo(const TUnversionedValue& value, ::std::ostream* os)
{
    *os << ToString(value);
}

////////////////////////////////////////////////////////////////////////////////

} // namespace NTableClient
} // namespace NYT


namespace NYT {
namespace NQueryClient {

////////////////////////////////////////////////////////////////////////////////

void PrintTo(TConstExpressionPtr expr, ::std::ostream* os)
{
    *os << InferName(expr);
}

////////////////////////////////////////////////////////////////////////////////

} // namespace NQueryClient
} // namespace NYT


namespace NYT {
namespace NQueryClient {
namespace {

////////////////////////////////////////////////////////////////////////////////

using namespace NConcurrency;
using namespace NYPath;
using namespace NObjectClient;
using namespace NTableClient;
using namespace NApi;

using ::testing::_;
using ::testing::StrictMock;
using ::testing::HasSubstr;
using ::testing::ContainsRegex;
using ::testing::Invoke;
using ::testing::Return;
using ::testing::SetArgPointee;
using ::testing::AllOf;

////////////////////////////////////////////////////////////////////////////////

class TPrepareCallbacksMock
    : public IPrepareCallbacks
{
public:
    MOCK_METHOD2(GetInitialSplit, TFuture<TDataSplit>(
        const TYPath&,
        TTimestamp));
};

MATCHER_P(HasCounter, expectedCounter, "")
{
    auto objectId = GetObjectIdFromDataSplit(arg);
    auto cellTag = CellTagFromId(objectId);
    auto counter = CounterFromId(objectId);

    if (cellTag != 0x42) {
        *result_listener << "cell id is bad";
        return false;
    }

    if (counter != expectedCounter) {
        *result_listener
            << "actual counter id is " << counter << " while "
            << "expected counter id is " << expectedCounter;
        return false;
    }

    return true;
}

MATCHER_P(HasSplitsCount, expectedCount, "")
{
    if (arg.size() != expectedCount) {
        *result_listener
            << "actual splits count is " << arg.size() << " while "
            << "expected count is " << expectedCount;
        return false;
    }

    return true;
}

MATCHER_P(HasLowerBound, encodedLowerBound, "")
{
    auto expected = BuildKey(encodedLowerBound);
    auto actual = GetLowerBoundFromDataSplit(arg);

    auto result = CompareRows(expected, actual);

    if (result != 0 && result_listener->IsInterested()) {
        *result_listener << "expected lower bound to be ";
        PrintTo(expected, result_listener->stream());
        *result_listener << " while actual is ";
        PrintTo(actual, result_listener->stream());
        *result_listener
            << " which is "
            << (result > 0 ? "greater" : "lesser")
            << " than expected";
    }

    return result == 0;
}

MATCHER_P(HasUpperBound, encodedUpperBound, "")
{
    auto expected = BuildKey(encodedUpperBound);
    auto actual = GetUpperBoundFromDataSplit(arg);

    auto result = CompareRows(expected, actual);

    if (result != 0) {
        *result_listener << "expected upper bound to be ";
        PrintTo(expected, result_listener->stream());
        *result_listener << " while actual is ";
        PrintTo(actual, result_listener->stream());
        *result_listener
            << " which is "
            << (result > 0 ? "greater" : "lesser")
            << " than expected";
        return false;
    }

    return true;
}

MATCHER_P(HasSchema, expectedSchema, "")
{
    auto schema = GetTableSchemaFromDataSplit(arg);

    if (schema != expectedSchema) {
        //*result_listener
        //    << "actual counter id is " << schema << " while "
        //    << "expected counter id is " << expectedSchema;
        return false;
    }

    return true;
}

TKeyColumns GetSampleKeyColumns()
{
    TKeyColumns keyColumns;
    keyColumns.push_back("k");
    keyColumns.push_back("l");
    keyColumns.push_back("m");
    return keyColumns;
}

TKeyColumns GetSampleKeyColumns2()
{
    TKeyColumns keyColumns;
    keyColumns.push_back("k");
    keyColumns.push_back("l");
    keyColumns.push_back("m");
    keyColumns.push_back("s");
    return keyColumns;
}

TTableSchema GetSampleTableSchema()
{
    TTableSchema tableSchema;
    tableSchema.Columns().push_back({ "k", EValueType::Int64 });
    tableSchema.Columns().push_back({ "l", EValueType::Int64 });
    tableSchema.Columns().push_back({ "m", EValueType::Int64 });
    tableSchema.Columns().push_back({ "a", EValueType::Int64 });
    tableSchema.Columns().push_back({ "b", EValueType::Int64 });
    tableSchema.Columns().push_back({ "c", EValueType::Int64 });
    tableSchema.Columns().push_back({ "s", EValueType::String });
    tableSchema.Columns().push_back({ "u", EValueType::String });
    return tableSchema;
}

template <class T>
TFuture<T> WrapInFuture(const T& value)
{
    return MakeFuture(TErrorOr<T>(value));
}

TFuture<void> WrapVoidInFuture()
{
    return MakeFuture(TErrorOr<void>());
}

TDataSplit MakeSimpleSplit(const TYPath& path, ui64 counter = 0)
{
    TDataSplit dataSplit;

    ToProto(
        dataSplit.mutable_chunk_id(),
        MakeId(EObjectType::Table, 0x42, counter, 0xdeadbabe));

    SetKeyColumns(&dataSplit, GetSampleKeyColumns());
    SetTableSchema(&dataSplit, GetSampleTableSchema());

    return dataSplit;
}

TDataSplit MakeSplit(const std::vector<TColumnSchema>& columns, TKeyColumns keyColumns = TKeyColumns())
{
    TDataSplit dataSplit;

    ToProto(
        dataSplit.mutable_chunk_id(),
        MakeId(EObjectType::Table, 0x42, 0, 0xdeadbabe));

    SetKeyColumns(&dataSplit, keyColumns);

    TTableSchema tableSchema;
    tableSchema.Columns() = columns;
    SetTableSchema(&dataSplit, tableSchema);

    return dataSplit;
}

TFuture<TDataSplit> RaiseTableNotFound(
    const TYPath& path,
    TTimestamp)
{
    return MakeFuture(TErrorOr<TDataSplit>(TError(Format(
        "Could not find table %v",
        path))));
}

template <class TFunctor, class TMatcher>
void EXPECT_THROW_THAT(TFunctor functor, TMatcher matcher)
{
    bool exceptionThrown = false;
    try {
        functor();
    } catch (const std::exception& ex) {
        exceptionThrown = true;
        EXPECT_THAT(ex.what(), matcher);
    }
    EXPECT_TRUE(exceptionThrown);
}

class TQueryPrepareTest
    : public ::testing::Test
{
protected:
    template <class TMatcher>
    void ExpectPrepareThrowsWithDiagnostics(
        const Stroka& query,
        TMatcher matcher)
    {
        EXPECT_THROW_THAT(
            [&] { PreparePlanFragment(&PrepareMock_, query, CreateBuiltinFunctionRegistry()); },
            matcher);
    }

    StrictMock<TPrepareCallbacksMock> PrepareMock_;

};

TEST_F(TQueryPrepareTest, Simple)
{
    EXPECT_CALL(PrepareMock_, GetInitialSplit("//t", _))
        .WillOnce(Return(WrapInFuture(MakeSimpleSplit("//t"))));

    PreparePlanFragment(&PrepareMock_, "a, b FROM [//t] WHERE k > 3", CreateBuiltinFunctionRegistry());
}

TEST_F(TQueryPrepareTest, BadSyntax)
{
    ExpectPrepareThrowsWithDiagnostics(
        "bazzinga mu ha ha ha",
        HasSubstr("syntax error"));
}

TEST_F(TQueryPrepareTest, BadTableName)
{
    EXPECT_CALL(PrepareMock_, GetInitialSplit("//bad/table", _))
        .WillOnce(Invoke(&RaiseTableNotFound));

    ExpectPrepareThrowsWithDiagnostics(
        "a, b from [//bad/table]",
        HasSubstr("Could not find table //bad/table"));
}

TEST_F(TQueryPrepareTest, BadColumnNameInProject)
{
    EXPECT_CALL(PrepareMock_, GetInitialSplit("//t", _))
        .WillOnce(Return(WrapInFuture(MakeSimpleSplit("//t"))));

    ExpectPrepareThrowsWithDiagnostics(
        "foo from [//t]",
        HasSubstr("Undefined reference \"foo\""));
}

TEST_F(TQueryPrepareTest, BadColumnNameInFilter)
{
    EXPECT_CALL(PrepareMock_, GetInitialSplit("//t", _))
        .WillOnce(Return(WrapInFuture(MakeSimpleSplit("//t"))));

    ExpectPrepareThrowsWithDiagnostics(
        "k from [//t] where bar = 1",
        HasSubstr("Undefined reference \"bar\""));
}

TEST_F(TQueryPrepareTest, BadTypecheck)
{
    EXPECT_CALL(PrepareMock_, GetInitialSplit("//t", _))
        .WillOnce(Return(WrapInFuture(MakeSimpleSplit("//t"))));

    ExpectPrepareThrowsWithDiagnostics(
        "k from [//t] where a > \"xyz\"",
        ContainsRegex("Type mismatch in expression .*"));
}

TEST_F(TQueryPrepareTest, TooBigQuery)
{
    Stroka query = "k from [//t] where a ";
    for (int i = 0; i < 50 ; ++i) {
        query += "+ " + ToString(i);
    }
    query += " > 0";

    EXPECT_CALL(PrepareMock_, GetInitialSplit("//t", _))
        .WillOnce(Return(WrapInFuture(MakeSimpleSplit("//t"))));

    ExpectPrepareThrowsWithDiagnostics(
        query,
        ContainsRegex("Plan fragment depth limit exceeded"));
}

TEST_F(TQueryPrepareTest, BigQuery)
{
    Stroka query = "k from [//t] where a in (0";
    for (int i = 1; i < 1000; ++i) {
        query += ", " + ToString(i);
    }
    query += ")";

    EXPECT_CALL(PrepareMock_, GetInitialSplit("//t", _))
        .WillOnce(Return(WrapInFuture(MakeSimpleSplit("//t"))));

    PreparePlanFragment(&PrepareMock_, query, CreateBuiltinFunctionRegistry());
}

TEST_F(TQueryPrepareTest, ResultSchemaCollision)
{
    EXPECT_CALL(PrepareMock_, GetInitialSplit("//t", _))
        .WillOnce(Return(WrapInFuture(MakeSimpleSplit("//t"))));

    ExpectPrepareThrowsWithDiagnostics(
        "a as x, b as x FROM [//t] WHERE k > 3",
        ContainsRegex("Duplicate column .*"));
}

TEST_F(TQueryPrepareTest, MisuseAggregateFunction)
{
    EXPECT_CALL(PrepareMock_, GetInitialSplit("//t", _))
        .WillOnce(Return(WrapInFuture(MakeSimpleSplit("//t"))));

    ExpectPrepareThrowsWithDiagnostics(
        "sum(sum(a)) from [//t] group by k",
        ContainsRegex("Misuse of aggregate function .*"));

    EXPECT_CALL(PrepareMock_, GetInitialSplit("//t", _))
        .WillOnce(Return(WrapInFuture(MakeSimpleSplit("//t"))));

    ExpectPrepareThrowsWithDiagnostics(
        "sum(a) from [//t]",
        ContainsRegex("Misuse of aggregate function .*"));
}

TEST_F(TQueryPrepareTest, JoinColumnCollision)
{
    EXPECT_CALL(PrepareMock_, GetInitialSplit("//t", _))
        .WillOnce(Return(WrapInFuture(MakeSimpleSplit("//t"))));

    EXPECT_CALL(PrepareMock_, GetInitialSplit("//s", _))
        .WillOnce(Return(WrapInFuture(MakeSimpleSplit("//s"))));

    ExpectPrepareThrowsWithDiagnostics(
        "a, b from [//t] join [//s] using b",
        ContainsRegex("Column \"a\" occurs both in main and joined tables"));

    EXPECT_CALL(PrepareMock_, GetInitialSplit("//t", _))
        .WillOnce(Return(WrapInFuture(MakeSimpleSplit("//t"))));

    EXPECT_CALL(PrepareMock_, GetInitialSplit("//s", _))
        .WillOnce(Return(WrapInFuture(MakeSimpleSplit("//s"))));

    ExpectPrepareThrowsWithDiagnostics(
        "* from [//t] join [//s] using b",
        ContainsRegex("Column .* occurs both in main and joined tables"));
}

////////////////////////////////////////////////////////////////////////////////

class TJobQueryPrepareTest
    : public ::testing::Test
{
};

TEST_F(TJobQueryPrepareTest, TruePredicate)
{
    PrepareJobQueryAst("* where true");
}

TEST_F(TJobQueryPrepareTest, FalsePredicate)
{
    PrepareJobQueryAst("* where false");
}

////////////////////////////////////////////////////////////////////////////////

class TQueryCoordinateTest
    : public ::testing::Test
{
protected:
    virtual void SetUp() override
    {
        EXPECT_CALL(PrepareMock_, GetInitialSplit("//t", _))
            .WillOnce(Return(WrapInFuture(MakeSimpleSplit("//t"))));

        auto config = New<TColumnEvaluatorCacheConfig>();
        ColumnEvaluatorCache_ = New<TColumnEvaluatorCache>(config, CreateBuiltinFunctionRegistry());
    }

    void Coordinate(const Stroka& source, const TDataSplits& dataSplits, size_t subqueriesCount)
    {
        auto planFragment = PreparePlanFragment(&PrepareMock_, source, CreateBuiltinFunctionRegistry());

        TDataSources sources;
        for (const auto& split : dataSplits) {
            auto range = GetBothBoundsFromDataSplit(split);
    
            TRowRange rowRange(
                planFragment->KeyRangesRowBuffer->Capture(range.first.Get()),
                planFragment->KeyRangesRowBuffer->Capture(range.second.Get()));

            sources.push_back(TDataSource{
                GetObjectIdFromDataSplit(split),
                rowRange});
        }

        auto rowBuffer = New<TRowBuffer>();
        auto groupedRanges = GetPrunedRanges(
            planFragment->Query,
            sources,
            rowBuffer,
            ColumnEvaluatorCache_,
            CreateBuiltinFunctionRegistry(),
            1000,
            true);
        int count = 0;
        for (const auto& group : groupedRanges) {
            count += group.size();
        }

        EXPECT_EQ(count, subqueriesCount);
    }

    StrictMock<TPrepareCallbacksMock> PrepareMock_;
    TColumnEvaluatorCachePtr ColumnEvaluatorCache_;
};

TEST_F(TQueryCoordinateTest, EmptySplit)
{
    TDataSplits emptySplits;

    EXPECT_NO_THROW({
        Coordinate("k from [//t]", emptySplits, 0);
    });
}

TEST_F(TQueryCoordinateTest, SingleSplit)
{
    TDataSplits singleSplit;
    singleSplit.emplace_back(MakeSimpleSplit("//t", 1));

    EXPECT_NO_THROW({
        Coordinate("k from [//t]", singleSplit, 1);
    });
}

TEST_F(TQueryCoordinateTest, UsesKeyToPruneSplits)
{
    TDataSplits splits;

    splits.emplace_back(MakeSimpleSplit("//t", 1));
    SetSorted(&splits.back(), true);
    SetLowerBound(&splits.back(), BuildKey("0;0;0"));
    SetUpperBound(&splits.back(), BuildKey("1;0;0"));

    splits.emplace_back(MakeSimpleSplit("//t", 2));
    SetSorted(&splits.back(), true);
    SetLowerBound(&splits.back(), BuildKey("1;0;0"));
    SetUpperBound(&splits.back(), BuildKey("2;0;0"));

    splits.emplace_back(MakeSimpleSplit("//t", 3));
    SetSorted(&splits.back(), true);
    SetLowerBound(&splits.back(), BuildKey("2;0;0"));
    SetUpperBound(&splits.back(), BuildKey("3;0;0"));

    EXPECT_NO_THROW({
        Coordinate("a from [//t] where k = 1 and l = 2 and m = 3", splits, 1);
    });
}

TEST_F(TQueryCoordinateTest, SimpleIn)
{
    TDataSplits singleSplit;
    singleSplit.emplace_back(MakeSimpleSplit("//t", 1));

    EXPECT_NO_THROW({
        Coordinate("k from [//t] where k in (1, 2, 3)", singleSplit, 3);
    });
}

TEST(TKeyRangeTest, Unite)
{
    auto k1 = BuildKey("1"); auto k2 = BuildKey("2");
    auto k3 = BuildKey("3"); auto k4 = BuildKey("4");
    auto mp = [] (const TKey& a, const TKey& b) {
        return std::make_pair(a, b);
    };

    EXPECT_EQ(mp(k1, k4), Unite(mp(k1, k2), mp(k3, k4)));
    EXPECT_EQ(mp(k1, k4), Unite(mp(k1, k3), mp(k2, k4)));
    EXPECT_EQ(mp(k1, k4), Unite(mp(k1, k4), mp(k2, k3)));
    EXPECT_EQ(mp(k1, k4), Unite(mp(k2, k3), mp(k1, k4)));
    EXPECT_EQ(mp(k1, k4), Unite(mp(k2, k4), mp(k1, k3)));
    EXPECT_EQ(mp(k1, k4), Unite(mp(k3, k4), mp(k1, k2)));
}

TEST(TKeyRangeTest, Intersect)
{
    auto k1 = BuildKey("1"); auto k2 = BuildKey("2");
    auto k3 = BuildKey("3"); auto k4 = BuildKey("4");
    auto mp = [] (const TKey& a, const TKey& b) {
        return std::make_pair(a, b);
    };

    EXPECT_TRUE(IsEmpty(Intersect(mp(k1, k2), mp(k3, k4))));
    EXPECT_EQ(mp(k2, k3), Intersect(mp(k1, k3), mp(k2, k4)));
    EXPECT_EQ(mp(k2, k3), Intersect(mp(k1, k4), mp(k2, k3)));
    EXPECT_EQ(mp(k2, k3), Intersect(mp(k2, k3), mp(k1, k4)));
    EXPECT_EQ(mp(k2, k3), Intersect(mp(k2, k4), mp(k1, k3)));
    EXPECT_TRUE(IsEmpty(Intersect(mp(k3, k4), mp(k1, k2))));

    EXPECT_EQ(mp(k1, k2), Intersect(mp(k1, k2), mp(k1, k3)));
    EXPECT_EQ(mp(k1, k2), Intersect(mp(k1, k3), mp(k1, k2)));

    EXPECT_EQ(mp(k3, k4), Intersect(mp(k3, k4), mp(k2, k4)));
    EXPECT_EQ(mp(k3, k4), Intersect(mp(k2, k4), mp(k3, k4)));

    EXPECT_EQ(mp(k1, k4), Intersect(mp(k1, k4), mp(k1, k4)));
}

TEST(TKeyRangeTest, IsEmpty)
{
    auto k1 = BuildKey("1"); auto k2 = BuildKey("2");
    auto mp = [] (const TKey& a, const TKey& b) {
        return std::make_pair(a, b);
    };

    EXPECT_TRUE(IsEmpty(mp(k1, k1)));
    EXPECT_TRUE(IsEmpty(mp(k2, k2)));

    EXPECT_TRUE(IsEmpty(mp(k2, k1)));
    EXPECT_FALSE(IsEmpty(mp(k1, k2)));

    EXPECT_TRUE(IsEmpty(mp(BuildKey("0;0;1"), BuildKey("0;0;0"))));
    EXPECT_FALSE(IsEmpty(mp(BuildKey("0;0;0"), BuildKey("0;0;1"))));
}

////////////////////////////////////////////////////////////////////////////////
// Refinement tests.

template <class TTypedExpression, class... TArgs>
static TConstExpressionPtr Make(TArgs&&... args)
{
    return New<TTypedExpression>(
        EValueType::TheBottom,
        std::forward<TArgs>(args)...);
}

static TValue MakeInt64(i64 value)
{
    return MakeUnversionedInt64Value(value);
}

static TValue MakeUint64(i64 value)
{
    return MakeUnversionedUint64Value(value);
}

static TValue MakeBoolean(bool value)
{
    return MakeUnversionedBooleanValue(value);
}

static TValue MakeString(const TStringBuf& value)
{
    return MakeUnversionedStringValue(value);
}

TKeyRange RefineKeyRange(
    const TKeyColumns& keyColumns,
    const TKeyRange& keyRange,
    TConstExpressionPtr predicate)
{
    auto rowBuffer = New<TRowBuffer>();

    auto keyTrie = ExtractMultipleConstraints(
        predicate,
        keyColumns,
        rowBuffer,
        CreateBuiltinFunctionRegistry());

    auto result = GetRangesFromTrieWithinRange(
        TRowRange(keyRange.first.Get(), keyRange.second.Get()),
        keyTrie,
        rowBuffer);

    if (result.empty()) {
        return std::make_pair(EmptyKey(), EmptyKey());
    } else if (result.size() == 1) {
        return TKeyRange(TKey(result[0].first), TKey(result[0].second));
    } else {
        return keyRange;
    }
}

struct TRefineKeyRangeTestCase
{
    const char* InitialLeftBoundAsYson;
    const char* InitialRightBoundAsYson;

    const char* ConstraintColumnName;
    EBinaryOp ConstraintOpcode;
    i64 ConstraintValue;

    bool ResultIsEmpty;
    const char* ResultingLeftBoundAsYson;
    const char* ResultingRightBoundAsYson;

    TKey GetInitialLeftBound() const
    {
        return BuildKey(InitialLeftBoundAsYson);
    }

    TKey GetInitialRightBound() const
    {
        return BuildKey(InitialRightBoundAsYson);
    }

    TKey GetResultingLeftBound() const
    {
        return BuildKey(ResultingLeftBoundAsYson);
    }

    TKey GetResultingRightBound() const
    {
        return BuildKey(ResultingRightBoundAsYson);
    }
};

class TRefineKeyRangeTest
    : public ::testing::Test
    , public ::testing::WithParamInterface<TRefineKeyRangeTestCase>
{
protected:
    virtual void SetUp() override
    { }

    void ExpectIsEmpty(const TKeyRange& keyRange)
    {
        EXPECT_TRUE(IsEmpty(keyRange))
            << "Left bound: " << ::testing::PrintToString(keyRange.first) << "; "
            << "Right bound: " << ::testing::PrintToString(keyRange.second);
    }
};

void PrintTo(const TRefineKeyRangeTestCase& testCase, ::std::ostream* os)
{
    *os
        << "{ "
        << "P: "
        << testCase.ConstraintColumnName << " "
        << GetBinaryOpcodeLexeme(testCase.ConstraintOpcode) << " "
        << testCase.ConstraintValue << ", "
        << "E: "
        << (testCase.ResultIsEmpty ? "True" : "False") << ", "
        << "L: "
        << ::testing::PrintToString(testCase.GetResultingLeftBound()) << ", "
        << "R: "
        << ::testing::PrintToString(testCase.GetResultingRightBound())
        << " }";
}

TEST_P(TRefineKeyRangeTest, Basic)
{
    auto testCase = GetParam();

    auto expr = Make<TBinaryOpExpression>(testCase.ConstraintOpcode,
        Make<TReferenceExpression>(testCase.ConstraintColumnName),
        Make<TLiteralExpression>(MakeInt64(testCase.ConstraintValue)));

    auto result = RefineKeyRange(
        GetSampleKeyColumns(),
        std::make_pair(
            testCase.GetInitialLeftBound(),
            testCase.GetInitialRightBound()),
        expr);

    if (testCase.ResultIsEmpty) {
        ExpectIsEmpty(result);
    } else {
        EXPECT_EQ(testCase.GetResultingLeftBound(), result.first);
        EXPECT_EQ(testCase.GetResultingRightBound(), result.second);
    }
}

TEST_P(TRefineKeyRangeTest, BasicReversed)
{
    auto testCase = GetParam();

    auto expr = Make<TBinaryOpExpression>(GetReversedBinaryOpcode(testCase.ConstraintOpcode),
        Make<TLiteralExpression>(MakeInt64(testCase.ConstraintValue)),
        Make<TReferenceExpression>(testCase.ConstraintColumnName));

    auto result = RefineKeyRange(
        GetSampleKeyColumns(),
        std::make_pair(
            testCase.GetInitialLeftBound(),
            testCase.GetInitialRightBound()),
        expr);

    if (testCase.ResultIsEmpty) {
        ExpectIsEmpty(result);
    } else {
        EXPECT_EQ(testCase.GetResultingLeftBound(), result.first);
        EXPECT_EQ(testCase.GetResultingRightBound(), result.second);
    }
}

////////////////////////////////////////////////////////////////////////////////
// Here is a guideline on how to read this cases table.
//
// Basically, initial key range is specified in the first line
// (e. g. from `[0;0;0]` to `[100;100;100]`) and the constraint is on the second
// line (e. g. `k = 50`). Then there is a flag whether result is empty or not
// and also resulting boundaries.
//
// Keep in mind that there are three columns in schema (`k`, `l` and `m`).
//
// TODO(sandello): Plug in an expression parser here.
////////////////////////////////////////////////////////////////////////////////

// Equal, First component.
TRefineKeyRangeTestCase refineCasesForEqualOpcodeInFirstComponent[] = {
    {
        ("1;1;1"), ("100;100;100"),
        "k", EBinaryOp::Equal, 50,
        false, ("50"), ("50;" _MAX_)
    },
    {
        ("1;1;1"), ("100;100;100"),
        "k", EBinaryOp::Equal, 1,
        false, ("1;1;1"), ("1;" _MAX_)
    },
    {
        ("1;1;1"), ("100;100;100"),
        "k", EBinaryOp::Equal, 99,
        false, ("99"), ("99;" _MAX_)
    },
    {
        ("1;1;1"), ("100;100;100"),
        "k", EBinaryOp::Equal, 100,
        false, ("100"), ("100;100;100")
    },
    {
        ("1;1;1"), ("100;100;100"),
        "k", EBinaryOp::Equal, 200,
        true, (""), ("")
    },
};
INSTANTIATE_TEST_CASE_P(
    EqualInFirstComponent,
    TRefineKeyRangeTest,
    ::testing::ValuesIn(refineCasesForEqualOpcodeInFirstComponent));

// NotEqual, First component.
TRefineKeyRangeTestCase refineCasesForNotEqualOpcodeInFirstComponent[] = {
    {
        ("1;1;1"), ("100;100;100"),
        "k", EBinaryOp::NotEqual, 50,
        false, ("1;1;1"), ("100;100;100")
    },
    {
        ("1;1;1"), ("100;100;100"),
        "k", EBinaryOp::NotEqual, 1,
        false, ("1;" _MAX_), ("100;100;100")
    },
    {
        ("1;1;1"), ("100;100;100"),
        "k", EBinaryOp::NotEqual, 100,
        false, ("1;1;1"), ("100;")
    },
    {
        ("1;1;1"), ("100;100;100"),
        "k", EBinaryOp::NotEqual, 200,
        false, ("1;1;1"), ("100;100;100")
    },
};
INSTANTIATE_TEST_CASE_P(
    NotEqualInFirstComponent,
    TRefineKeyRangeTest,
    ::testing::ValuesIn(refineCasesForNotEqualOpcodeInFirstComponent));

// Less, First component.
TRefineKeyRangeTestCase refineCasesForLessOpcodeInFirstComponent[] = {
    {
        ("1;1;1"), ("100;100;100"),
        "k", EBinaryOp::Less, 50,
        false, ("1;1;1"), ("50")
    },
    {
        ("1;1;1"), ("100;100;100"),
        "k", EBinaryOp::Less, 1,
        true, (""), ("")
    },
    {
        ("1;1;1"), ("100;100;100"),
        "k", EBinaryOp::Less, 100,
        false, ("1;1;1"), ("100")
    },
    {
        ("1;1;1"), ("100;100;100"),
        "k", EBinaryOp::Less, 200,
        false, ("1;1;1"), ("100;100;100")
    },
};
INSTANTIATE_TEST_CASE_P(
    LessInFirstComponent,
    TRefineKeyRangeTest,
    ::testing::ValuesIn(refineCasesForLessOpcodeInFirstComponent));

// LessOrEqual, First component.
TRefineKeyRangeTestCase refineCasesForLessOrEqualOpcodeInFirstComponent[] = {
    {
        ("1;1;1"), ("100;100;100"),
        "k", EBinaryOp::LessOrEqual, 50,
        false, ("1;1;1"), ("50;" _MAX_)
    },
    {
        ("1;1;1"), ("100;100;100"),
        "k", EBinaryOp::LessOrEqual, 1,
        false, ("1;1;1"), ("1;" _MAX_)
    },
    {
        ("1;1;1"), ("100;100;100"),
        "k", EBinaryOp::LessOrEqual, 99,
        false, ("1;1;1"), ("99;" _MAX_)
    },
    {
        ("1;1;1"), ("100;100;100"),
        "k", EBinaryOp::LessOrEqual, 100,
        false, ("1;1;1"), ("100;100;100")
    },
    {
        ("1;1;1"), ("100;100;100"),
        "k", EBinaryOp::LessOrEqual, 200,
        false, ("1;1;1"), ("100;100;100")
    },
};
INSTANTIATE_TEST_CASE_P(
    LessOrEqualInFirstComponent,
    TRefineKeyRangeTest,
    ::testing::ValuesIn(refineCasesForLessOrEqualOpcodeInFirstComponent));

// Greater, First component.
TRefineKeyRangeTestCase refineCasesForGreaterOpcodeInFirstComponent[] = {
    {
        ("1;1;1"), ("100;100;100"),
        "k", EBinaryOp::Greater, 50,
        false, ("50;" _MAX_), ("100;100;100")
    },
    {
        ("1;1;1"), ("100;100;100"),
        "k", EBinaryOp::Greater, 0,
        false, ("1;1;1"), ("100;100;100")
    },
    {
        ("1;1;1"), ("100;100;100"),
        "k", EBinaryOp::Greater, 1,
        false, ("1;" _MAX_), ("100;100;100")
    },
    {
        ("1;1;1"), ("100;100;100"),
        "k", EBinaryOp::Greater, 100,
        true, (""), ("")
    },
    {
        ("1;1;1"), ("100;100;100"),
        "k", EBinaryOp::Greater, 200,
        true, (""), ("")
    },
};
INSTANTIATE_TEST_CASE_P(
    GreaterInFirstComponent,
    TRefineKeyRangeTest,
    ::testing::ValuesIn(refineCasesForGreaterOpcodeInFirstComponent));

// GreaterOrEqual, First component.
TRefineKeyRangeTestCase refineCasesForGreaterOrEqualOpcodeInFirstComponent[] = {
    {
        ("1;1;1"), ("100;100;100"),
        "k", EBinaryOp::GreaterOrEqual, 50,
        false, ("50"), ("100;100;100")
    },
    {
        ("1;1;1"), ("100;100;100"),
        "k", EBinaryOp::GreaterOrEqual, 1,
        false, ("1;1;1"), ("100;100;100")
    },
    {
        ("1;1;1"), ("100;100;100"),
        "k", EBinaryOp::GreaterOrEqual, 100,
        false, ("100"), ("100;100;100")
    },
    {
        ("1;1;1"), ("100;100;100"),
        "k", EBinaryOp::GreaterOrEqual, 200,
        true, (""), ("")
    },
};
INSTANTIATE_TEST_CASE_P(
    GreaterOrEqualInFirstComponent,
    TRefineKeyRangeTest,
    ::testing::ValuesIn(refineCasesForGreaterOrEqualOpcodeInFirstComponent));

////////////////////////////////////////////////////////////////////////////////

// Equal, Last component.
TRefineKeyRangeTestCase refineCasesForEqualOpcodeInLastComponent[] = {
    {
        ("1;1;1"), ("1;1;100"),
        "m", EBinaryOp::Equal, 50,
        false, ("1;1;50"), ("1;1;50;" _MAX_)
    },
    {
        ("1;1;1"), ("1;1;100"),
        "m", EBinaryOp::Equal, 1,
        false, ("1;1;1"), ("1;1;1;" _MAX_)
    },
    {
        ("1;1;1"), ("1;1;100"),
        "m", EBinaryOp::Equal, 99,
        false, ("1;1;99"), ("1;1;99;" _MAX_)
    },
    {
        ("1;1;1"), ("1;1;100"),
        "m", EBinaryOp::Equal, 100,
        true, (""), ("")
    },
    {
        ("1;1;1"), ("1;1;100"),
        "m", EBinaryOp::Equal, 200,
        true, (""), ("")
    },
};
INSTANTIATE_TEST_CASE_P(
    EqualInLastComponent,
    TRefineKeyRangeTest,
    ::testing::ValuesIn(refineCasesForEqualOpcodeInLastComponent));

// NotEqual, Last component.
TRefineKeyRangeTestCase refineCasesForNotEqualOpcodeInLastComponent[] = {
    {
        ("1;1;1"), ("1;1;100"),
        "m", EBinaryOp::NotEqual, 50,
        false, ("1;1;1"), ("1;1;100")
    },
    {
        ("1;1;1"), ("1;1;100"),
        "m", EBinaryOp::NotEqual, 1,
        false, ("1;1;1;" _MAX_), ("1;1;100")
    },
    {
        ("1;1;1"), ("1;1;100"),
        "m", EBinaryOp::NotEqual, 100,
        false, ("1;1;1"), ("1;1;100")
    },
    {
        ("1;1;1"), ("1;1;100"),
        "m", EBinaryOp::NotEqual, 200,
        false, ("1;1;1"), ("1;1;100")
    },
};
INSTANTIATE_TEST_CASE_P(
    NotEqualInLastComponent,
    TRefineKeyRangeTest,
    ::testing::ValuesIn(refineCasesForNotEqualOpcodeInLastComponent));

// Less, Last component.
TRefineKeyRangeTestCase refineCasesForLessOpcodeInLastComponent[] = {
    {
        ("1;1;1"), ("1;1;100"),
        "m", EBinaryOp::Less, 50,
        false, ("1;1;1"), ("1;1;50")
    },
    {
        ("1;1;1"), ("1;1;100"),
        "m", EBinaryOp::Less, 1,
        true, (""), ("")
    },
    {
        ("1;1;1"), ("1;1;100"),
        "m", EBinaryOp::Less, 100,
        false, ("1;1;1"), ("1;1;100")
    },
    {
        ("1;1;1"), ("1;1;100"),
        "m", EBinaryOp::Less, 200,
        false, ("1;1;1"), ("1;1;100")
    },
};
INSTANTIATE_TEST_CASE_P(
    LessInLastComponent,
    TRefineKeyRangeTest,
    ::testing::ValuesIn(refineCasesForLessOpcodeInLastComponent));

// LessOrEqual, Last component.
TRefineKeyRangeTestCase refineCasesForLessOrEqualOpcodeInLastComponent[] = {
    {
        ("1;1;1"), ("1;1;100"),
        "m", EBinaryOp::LessOrEqual, 50,
        false, ("1;1;1"), ("1;1;50;" _MAX_)
    },
    {
        ("1;1;1"), ("1;1;100"),
        "m", EBinaryOp::LessOrEqual, 1,
        false, ("1;1;1"), ("1;1;1;" _MAX_)
    },
    {
        ("1;1;1"), ("1;1;100"),
        "m", EBinaryOp::LessOrEqual, 99,
        false, ("1;1;1"), ("1;1;99;" _MAX_)
    },
    {
        ("1;1;1"), ("1;1;100"),
        "m", EBinaryOp::LessOrEqual, 100,
        false, ("1;1;1"), ("1;1;100")
    },
    {
        ("1;1;1"), ("1;1;100"),
        "m", EBinaryOp::LessOrEqual, 200,
        false, ("1;1;1"), ("1;1;100")
    },
};
INSTANTIATE_TEST_CASE_P(
    LessOrEqualInLastComponent,
    TRefineKeyRangeTest,
    ::testing::ValuesIn(refineCasesForLessOrEqualOpcodeInLastComponent));

// Greater, Last component.
TRefineKeyRangeTestCase refineCasesForGreaterOpcodeInLastComponent[] = {
    {
        ("1;1;1"), ("1;1;100"),
        "m", EBinaryOp::Greater, 50,
        false, ("1;1;50;" _MAX_), ("1;1;100")
    },
    {
        ("1;1;1"), ("1;1;100"),
        "m", EBinaryOp::Greater, 0,
        false, ("1;1;1"), ("1;1;100")
    },
    {
        ("1;1;1"), ("1;1;100"),
        "m", EBinaryOp::Greater, 1,
        false, ("1;1;1;" _MAX_), ("1;1;100")
    },
    {
        ("1;1;1"), ("1;1;100"),
        "m", EBinaryOp::Greater, 100,
        true, (""), ("")
    },
    {
        ("1;1;1"), ("1;1;100"),
        "m", EBinaryOp::Greater, 200,
        true, (""), ("")
    },
};
INSTANTIATE_TEST_CASE_P(
    GreaterInLastComponent,
    TRefineKeyRangeTest,
    ::testing::ValuesIn(refineCasesForGreaterOpcodeInLastComponent));

// GreaterOrEqual, Last component.
TRefineKeyRangeTestCase refineCasesForGreaterOrEqualOpcodeInLastComponent[] = {
    {
        ("1;1;1"), ("1;1;100"),
        "m", EBinaryOp::GreaterOrEqual, 50,
        false, ("1;1;50"), ("1;1;100")
    },
    {
        ("1;1;1"), ("1;1;100"),
        "m", EBinaryOp::GreaterOrEqual, 1,
        false, ("1;1;1"), ("1;1;100")
    },
    {
        ("1;1;1"), ("1;1;100"),
        "m", EBinaryOp::GreaterOrEqual, 100,
        true, (""), ("")
    },
    {
        ("1;1;1"), ("1;1;100"),
        "m", EBinaryOp::GreaterOrEqual, 200,
        true, (""), ("")
    },
};
INSTANTIATE_TEST_CASE_P(
    GreaterOrEqualInLastComponent,
    TRefineKeyRangeTest,
    ::testing::ValuesIn(refineCasesForGreaterOrEqualOpcodeInLastComponent));

////////////////////////////////////////////////////////////////////////////////

TEST_F(TRefineKeyRangeTest, ContradictiveConjuncts)
{
    auto expr = PrepareExpression("k >= 90 and k < 10", GetSampleTableSchema());

    auto result = RefineKeyRange(
        GetSampleKeyColumns(),
        std::make_pair(BuildKey("1;1;1"), BuildKey("100;100;100")),
        expr);

    ExpectIsEmpty(result);
}

TEST_F(TRefineKeyRangeTest, Lookup1)
{
    auto expr = PrepareExpression("k = 50 and l = 50", GetSampleTableSchema());

    auto result = RefineKeyRange(
        GetSampleKeyColumns(),
        std::make_pair(BuildKey("1;1;1"), BuildKey("100;100;100")),
        expr);

    EXPECT_EQ(BuildKey("50;50"), result.first);
    EXPECT_EQ(BuildKey("50;50;" _MAX_), result.second);
}

TEST_F(TRefineKeyRangeTest, Lookup2)
{
    auto expr = PrepareExpression("k = 50 and l = 50 and m = 50", GetSampleTableSchema());

    auto result = RefineKeyRange(
        GetSampleKeyColumns(),
        std::make_pair(BuildKey("1;1;1"), BuildKey("100;100;100")),
        expr);

    EXPECT_EQ(BuildKey("50;50;50"), result.first);
    EXPECT_EQ(BuildKey("50;50;50;" _MAX_), result.second);
}

TEST_F(TRefineKeyRangeTest, Range1)
{
    auto expr = PrepareExpression("k > 0 and k < 100", GetSampleTableSchema());

    TKeyColumns keyColumns;
    keyColumns.push_back("k");
    auto result = RefineKeyRange(
        keyColumns,
        std::make_pair(BuildKey(""), BuildKey("1000000000")),
        expr);

    EXPECT_EQ(BuildKey("0;" _MAX_), result.first);
    EXPECT_EQ(BuildKey("100"), result.second);
}

TEST_F(TRefineKeyRangeTest, NegativeRange1)
{
    auto expr = PrepareExpression("k > -100 and (k) <= -(-1)", GetSampleTableSchema());

    TKeyColumns keyColumns;
    keyColumns.push_back("k");
    auto result = RefineKeyRange(
        keyColumns,
        std::make_pair(BuildKey(""), BuildKey("1000000000")),
        expr);

    EXPECT_EQ(BuildKey("-100;" _MAX_), result.first);
    EXPECT_EQ(BuildKey("1;" _MAX_), result.second);
}

TEST_F(TRefineKeyRangeTest, MultipleConjuncts1)
{
    auto expr = PrepareExpression("k >= 10 and k < 90", GetSampleTableSchema());

    auto result = RefineKeyRange(
        GetSampleKeyColumns(),
        std::make_pair(BuildKey("1;1;1"), BuildKey("100;100;100")),
        expr);

    EXPECT_EQ(BuildKey("10"), result.first);
    EXPECT_EQ(BuildKey("90"), result.second);
}

TEST_F(TRefineKeyRangeTest, MultipleConjuncts2)
{
    auto expr = PrepareExpression(
        "k = 50 and l >= 10 and l < 90 and m = 50",
        GetSampleTableSchema());

    auto result = RefineKeyRange(
        GetSampleKeyColumns(),
        std::make_pair(BuildKey("1;1;1"), BuildKey("100;100;100")),
        expr);

    EXPECT_EQ(BuildKey("50;10"), result.first);
    EXPECT_EQ(BuildKey("50;90"), result.second);
}

TEST_F(TRefineKeyRangeTest, MultipleConjuncts3)
{
    auto expr = PrepareExpression("k = 50 and m = 50", GetSampleTableSchema());

    auto result = RefineKeyRange(
        GetSampleKeyColumns(),
        std::make_pair(BuildKey("1;1;1"), BuildKey("100;100;100")),
        expr);

    EXPECT_EQ(BuildKey("50"), result.first);
    EXPECT_EQ(BuildKey("50;" _MAX_), result.second);
}


TRowRanges GetRangesFromTrieWithinRange(
    const TKeyRange& keyRange,
    TKeyTriePtr trie,
    TRowBufferPtr rowBuffer)
{
    return GetRangesFromTrieWithinRange(TRowRange(keyRange.first.Get(), keyRange.second.Get()), trie, rowBuffer);
}

TEST_F(TRefineKeyRangeTest, EmptyKeyTrie)
{
    auto rowBuffer = New<TRowBuffer>();
    auto result = GetRangesFromTrieWithinRange(
        std::make_pair(BuildKey(_MIN_), BuildKey(_MAX_)),
        TKeyTrie::Empty(),
        rowBuffer);

    EXPECT_EQ(0, result.size());
}

TEST_F(TRefineKeyRangeTest, MultipleDisjuncts)
{
    auto expr = PrepareExpression(
        "k = 50 and m = 50 or k = 75 and m = 50",
        GetSampleTableSchema());

    auto rowBuffer = New<TRowBuffer>();

    auto keyColumns = GetSampleKeyColumns();

    auto keyTrie = ExtractMultipleConstraints(
        expr,
        keyColumns,
        rowBuffer,
        CreateBuiltinFunctionRegistry());

    auto result = GetRangesFromTrieWithinRange(
        std::make_pair(BuildKey("1;1;1"), BuildKey("100;100;100")),
        keyTrie,
        rowBuffer);

    EXPECT_EQ(2, result.size());

    EXPECT_EQ(BuildKey("50"), result[0].first);
    EXPECT_EQ(BuildKey("50;" _MAX_), result[0].second);

    EXPECT_EQ(BuildKey("75"), result[1].first);
    EXPECT_EQ(BuildKey("75;" _MAX_), result[1].second);
}

TEST_F(TRefineKeyRangeTest, NotEqualToMultipleRanges)
{
    auto expr = PrepareExpression(
        "(k = 50 and l != 50) and (l > 40 and l < 60)",
        GetSampleTableSchema());

    auto rowBuffer = New<TRowBuffer>();

    auto keyColumns = GetSampleKeyColumns();

    auto keyTrie = ExtractMultipleConstraints(
        expr,
        keyColumns,
        rowBuffer,
        CreateBuiltinFunctionRegistry());

    auto result = GetRangesFromTrieWithinRange(
        std::make_pair(BuildKey("1;1;1"), BuildKey("100;100;100")),
        keyTrie,
        rowBuffer);

    EXPECT_EQ(2, result.size());

    EXPECT_EQ(BuildKey("50;40;" _MAX_), result[0].first);
    EXPECT_EQ(BuildKey("50;50"), result[0].second);

    EXPECT_EQ(BuildKey("50;50;" _MAX_), result[1].first);
    EXPECT_EQ(BuildKey("50;60"), result[1].second);
}

TEST_F(TRefineKeyRangeTest, RangesProduct)
{
    auto expr = PrepareExpression(
        "(k = 40 or k = 50 or k = 60) and (l = 40 or l = 50 or l = 60)",
        GetSampleTableSchema());

    auto rowBuffer = New<TRowBuffer>();

    auto keyColumns = GetSampleKeyColumns();

    auto keyTrie = ExtractMultipleConstraints(
        expr,
        keyColumns,
        rowBuffer,
        CreateBuiltinFunctionRegistry());

    auto result = GetRangesFromTrieWithinRange(
        std::make_pair(BuildKey("1;1;1"), BuildKey("100;100;100")),
        keyTrie,
        rowBuffer);

    EXPECT_EQ(9, result.size());

    EXPECT_EQ(BuildKey("40;40"), result[0].first);
    EXPECT_EQ(BuildKey("40;40;" _MAX_), result[0].second);

    EXPECT_EQ(BuildKey("40;50"), result[1].first);
    EXPECT_EQ(BuildKey("40;50;" _MAX_), result[1].second);

    EXPECT_EQ(BuildKey("40;60"), result[2].first);
    EXPECT_EQ(BuildKey("40;60;" _MAX_), result[2].second);

    EXPECT_EQ(BuildKey("50;40"), result[3].first);
    EXPECT_EQ(BuildKey("50;40;" _MAX_), result[3].second);

    EXPECT_EQ(BuildKey("50;50"), result[4].first);
    EXPECT_EQ(BuildKey("50;50;" _MAX_), result[4].second);

    EXPECT_EQ(BuildKey("50;60"), result[5].first);
    EXPECT_EQ(BuildKey("50;60;" _MAX_), result[5].second);

    EXPECT_EQ(BuildKey("60;40"), result[6].first);
    EXPECT_EQ(BuildKey("60;40;" _MAX_), result[6].second);

    EXPECT_EQ(BuildKey("60;50"), result[7].first);
    EXPECT_EQ(BuildKey("60;50;" _MAX_), result[7].second);

    EXPECT_EQ(BuildKey("60;60"), result[8].first);
    EXPECT_EQ(BuildKey("60;60;" _MAX_), result[8].second);
}

TEST_F(TRefineKeyRangeTest, RangesProductWithOverlappingKeyPositions)
{
    auto expr = PrepareExpression(
        "(k, m) in ((2, 3), (4, 6)) and l in (2, 3)",
        GetSampleTableSchema());

    auto rowBuffer = New<TRowBuffer>();

    auto keyColumns = GetSampleKeyColumns();

    auto keyTrie = ExtractMultipleConstraints(
        expr,
        keyColumns,
        rowBuffer,
        CreateBuiltinFunctionRegistry());

    auto result = GetRangesFromTrieWithinRange(
        std::make_pair(BuildKey("1;1;1"), BuildKey("100;100;100")),
        keyTrie,
        rowBuffer);

    EXPECT_EQ(4, result.size());

    EXPECT_EQ(BuildKey("2;2;3"), result[0].first);
    EXPECT_EQ(BuildKey("2;2;3;" _MAX_), result[0].second);

    EXPECT_EQ(BuildKey("2;3;3"), result[1].first);
    EXPECT_EQ(BuildKey("2;3;3;" _MAX_), result[1].second);

    EXPECT_EQ(BuildKey("4;2;6"), result[2].first);
    EXPECT_EQ(BuildKey("4;2;6;" _MAX_), result[2].second);

    EXPECT_EQ(BuildKey("4;3;6"), result[3].first);
    EXPECT_EQ(BuildKey("4;3;6;" _MAX_), result[3].second);
}

TEST_F(TRefineKeyRangeTest, NormalizeShortKeys)
{
    auto expr = PrepareExpression(
        "k = 1 and l = 2 and m = 3",
        GetSampleTableSchema());

    auto result = RefineKeyRange(
        GetSampleKeyColumns(),
        std::make_pair(BuildKey("1"), BuildKey("2")),
        expr);

    EXPECT_EQ(BuildKey("1;2;3"), result.first);
    EXPECT_EQ(BuildKey("1;2;3;" _MAX_), result.second);
}

TEST_F(TRefineKeyRangeTest, PrefixQuery)
{
    auto expr = PrepareExpression(
        "k = 50 and l = 50 and m = 50 and is_prefix(\"abc\", s)",
        GetSampleTableSchema());

    auto result = RefineKeyRange(
        GetSampleKeyColumns2(),
        std::make_pair(BuildKey("1;1;1;aaa"), BuildKey("100;100;100;bbb")),
        expr);

    EXPECT_EQ(BuildKey("50;50;50;abc"), result.first);
    EXPECT_EQ(BuildKey("50;50;50;abd"), result.second);
}

TEST_F(TRefineKeyRangeTest, EmptyRange)
{
    auto expr = PrepareExpression(
        "k between 1 and 1",
        GetSampleTableSchema());

    auto result = RefineKeyRange(
        GetSampleKeyColumns(),
        std::make_pair(BuildKey("0;0;0"), BuildKey("2;2;2")),
        expr);

    EXPECT_EQ(BuildKey("1"), result.first);
    EXPECT_EQ(BuildKey("1;" _MAX_), result.second);
}

TEST_F(TRefineKeyRangeTest, RangeToPointCollapsing)
{
    auto expr = PrepareExpression(
        "k >= 1 and k <= 1 and l = 1",
        GetSampleTableSchema());

    auto result = RefineKeyRange(
        GetSampleKeyColumns(),
        std::make_pair(BuildKey("0;0;0"), BuildKey("2;2;2")),
        expr);

    EXPECT_EQ(BuildKey("1;1"), result.first);
    EXPECT_EQ(BuildKey("1;1;" _MAX_), result.second);
}

TEST_F(TRefineKeyRangeTest, MultipleRangeDisjuncts)
{
    auto expr = PrepareExpression(
        "(k between 21 and 32) OR (k between 43 and 54)",   
        GetSampleTableSchema());

    auto rowBuffer = New<TRowBuffer>();

    auto keyColumns = GetSampleKeyColumns();

    auto keyTrie = ExtractMultipleConstraints(
        expr,
        keyColumns,
        rowBuffer,
        CreateBuiltinFunctionRegistry());

    auto result = GetRangesFromTrieWithinRange(
        std::make_pair(BuildKey("1;1;1"), BuildKey("100;100;100")),
        keyTrie,
        rowBuffer);

    EXPECT_EQ(2, result.size());

    EXPECT_EQ(BuildKey("21"), result[0].first);
    EXPECT_EQ(BuildKey("32;" _MAX_), result[0].second);

    EXPECT_EQ(BuildKey("43"), result[1].first);
    EXPECT_EQ(BuildKey("54;" _MAX_), result[1].second);
}

////////////////////////////////////////////////////////////////////////////////

class TCompareExpressionTest
{
protected:
    bool Equal(TConstExpressionPtr lhs, TConstExpressionPtr rhs)
    {
        if (auto literalLhs = lhs->As<TLiteralExpression>()) {
            auto literalRhs = rhs->As<TLiteralExpression>();
            if (literalRhs == nullptr || literalLhs->Value != literalRhs->Value) {
                return false;
            }
        } else if (auto referenceLhs = lhs->As<TReferenceExpression>()) {
            auto referenceRhs = rhs->As<TReferenceExpression>();
            if (referenceRhs == nullptr
                || referenceLhs->ColumnName != referenceRhs->ColumnName) {
                return false;
            }
        } else if (auto functionLhs = lhs->As<TFunctionExpression>()) {
            auto functionRhs = rhs->As<TFunctionExpression>();
            if (functionRhs == nullptr
                || functionLhs->FunctionName != functionRhs->FunctionName
                || functionLhs->Arguments.size() != functionRhs->Arguments.size()) {
                return false;
            }
            for (int index = 0; index < functionLhs->Arguments.size(); ++index) {
                if (!Equal(functionLhs->Arguments[index], functionRhs->Arguments[index])) {
                    return false;
                }
            }
        } else if (auto unaryLhs = lhs->As<TUnaryOpExpression>()) {
            auto unaryRhs = rhs->As<TUnaryOpExpression>();
            if (unaryRhs == nullptr
                || unaryLhs->Opcode != unaryRhs->Opcode
                || !Equal(unaryLhs->Operand, unaryRhs->Operand)) {
                return false;
            }
        } else if (auto binaryLhs = lhs->As<TBinaryOpExpression>()) {
            auto binaryRhs = rhs->As<TBinaryOpExpression>();
            if (binaryRhs == nullptr
                || binaryLhs->Opcode != binaryRhs->Opcode
                || !Equal(binaryLhs->Lhs, binaryRhs->Lhs)
                || !Equal(binaryLhs->Rhs, binaryRhs->Rhs)) {
                return false;
            }
        } else if (auto inLhs = lhs->As<TInOpExpression>()) {
            auto inRhs = rhs->As<TInOpExpression>();
            if (inRhs == nullptr
                || inLhs->Values.Size() != inRhs->Values.Size()
                || inLhs->Arguments.size() != inRhs->Arguments.size()) {
                return false;
            }
            for (int index = 0; index < inLhs->Values.Size(); ++index) {
                if (inLhs->Values[index] != inRhs->Values[index]) {
                    return false;
                }
            }
            for (int index = 0; index < inLhs->Arguments.size(); ++index) {
                if (!Equal(inLhs->Arguments[index], inRhs->Arguments[index])) {
                    return false;
                }
            }
        } else {
            YUNREACHABLE();
        }

        return true;
    }
};

class TPrepareExpressionTest
    : public ::testing::Test
    , public ::testing::WithParamInterface<std::tuple<TConstExpressionPtr, const char*>>
    , public TCompareExpressionTest
{
protected:
    virtual void SetUp() override
    { }
};

TEST_F(TPrepareExpressionTest, Basic)
{
    auto schema = GetSampleTableSchema();

    auto expr1 = Make<TReferenceExpression>("k");
    auto expr2 = PrepareExpression(Stroka("k"), schema);

    EXPECT_TRUE(Equal(expr1, expr2))
        << "expr1: " << ::testing::PrintToString(expr1) << std::endl
        << "expr2: " << ::testing::PrintToString(expr2);

    expr1 = Make<TLiteralExpression>(MakeInt64(90));
    expr2 = PrepareExpression(Stroka("90"), schema);

    EXPECT_TRUE(Equal(expr1, expr2))
        << "expr1: " << ::testing::PrintToString(expr1) << std::endl
        << "expr2: " << ::testing::PrintToString(expr2);

    expr1 = Make<TReferenceExpression>("a"),
    expr2 = PrepareExpression(Stroka("k"), schema);

    EXPECT_FALSE(Equal(expr1, expr2))
        << "expr1: " << ::testing::PrintToString(expr1) << std::endl
        << "expr2: " << ::testing::PrintToString(expr2);

    auto str1 = Stroka("k + 3 - a > 4 * l and (k <= m or k + 1 < 3* l)");
    auto str2 = Stroka("k + 3 - a > 4 * l and (k <= m or k + 2 < 3* l)");

    expr1 = PrepareExpression(str1, schema);
    expr2 = PrepareExpression(str1, schema);

    EXPECT_TRUE(Equal(expr1, expr2))
        << "expr1: " << ::testing::PrintToString(expr1) << std::endl
        << "expr2: " << ::testing::PrintToString(expr2);

    expr2 = PrepareExpression(str2, schema);

    EXPECT_FALSE(Equal(expr1, expr2))
        << "expr1: " << ::testing::PrintToString(expr1) << std::endl
        << "expr2: " << ::testing::PrintToString(expr2);
}

TEST_P(TPrepareExpressionTest, Simple)
{
    auto schema = GetSampleTableSchema();
    auto& param = GetParam();

    auto expr1 = std::get<0>(param);
    auto expr2 = PrepareExpression(std::get<1>(param), schema);

    EXPECT_TRUE(Equal(expr1, expr2))
        << "expr1: " << ::testing::PrintToString(expr1) << std::endl
        << "expr2: " << ::testing::PrintToString(expr2);
}

INSTANTIATE_TEST_CASE_P(
    TPrepareExpressionTest,
    TPrepareExpressionTest,
    ::testing::Values(
        std::tuple<TConstExpressionPtr, const char*>(
            Make<TBinaryOpExpression>(EBinaryOp::GreaterOrEqual,
                Make<TReferenceExpression>("k"),
                Make<TLiteralExpression>(MakeInt64(90))),
            "k >= 90"),
        std::tuple<TConstExpressionPtr, const char*>(
            Make<TBinaryOpExpression>(EBinaryOp::Greater,
                Make<TReferenceExpression>("k"),
                Make<TLiteralExpression>(MakeInt64(90))),
            "k > 90"),
        std::tuple<TConstExpressionPtr, const char*>(
            Make<TBinaryOpExpression>(EBinaryOp::Equal,
                Make<TReferenceExpression>("k"),
                Make<TBinaryOpExpression>(EBinaryOp::Plus,
                    Make<TReferenceExpression>("a"),
                    Make<TReferenceExpression>("b"))),
            "k = a + b"),
        std::tuple<TConstExpressionPtr, const char*>(
            Make<TFunctionExpression>("is_prefix",
                std::initializer_list<TConstExpressionPtr>({
                    Make<TLiteralExpression>(MakeString("abc")),
                    Make<TReferenceExpression>("s")})),
            "is_prefix(\"abc\", s)"),
        std::tuple<TConstExpressionPtr, const char*>(
            Make<TBinaryOpExpression>(EBinaryOp::Greater,
                Make<TUnaryOpExpression>(EUnaryOp::Minus,
                    Make<TReferenceExpression>("a")),
                Make<TLiteralExpression>(MakeInt64(-2))),
            "-a > -2"),
        std::tuple<TConstExpressionPtr, const char*>(
            Make<TBinaryOpExpression>(EBinaryOp::Minus,
                Make<TUnaryOpExpression>(EUnaryOp::Minus,
                    Make<TReferenceExpression>("a")),
                Make<TLiteralExpression>(MakeInt64(2))),
            "-a - 2"),
        std::tuple<TConstExpressionPtr, const char*>(
            Make<TBinaryOpExpression>(EBinaryOp::NotEqual,
                Make<TReferenceExpression>("a"),
                Make<TLiteralExpression>(MakeInt64(2))),
            "not a = 2"),
        std::tuple<TConstExpressionPtr, const char*>(
            Make<TBinaryOpExpression>(EBinaryOp::Or,
                Make<TBinaryOpExpression>(EBinaryOp::GreaterOrEqual,
                    Make<TReferenceExpression>("a"),
                    Make<TLiteralExpression>(MakeInt64(3))),
                Make<TBinaryOpExpression>(EBinaryOp::Less,
                    Make<TReferenceExpression>("a"),
                    Make<TLiteralExpression>(MakeInt64(2)))),
            "not ((a < 3) and (a >= 2))")
));

////////////////////////////////////////////////////////////////////////////////

using TArithmeticTestParam = std::tuple<EValueType, const char*, const char*, const char*, TUnversionedValue>;

class TArithmeticTest
    : public ::testing::Test
    , public ::testing::WithParamInterface<TArithmeticTestParam>
    , public TCompareExpressionTest
{
protected:
    virtual void SetUp() override
    { }
};

TEST_P(TArithmeticTest, ConstantFolding)
{
    auto schema = GetSampleTableSchema();
    auto& param = GetParam();
    auto& lhs = std::get<1>(param);
    auto& op = std::get<2>(param);
    auto& rhs = std::get<3>(param);
    auto expected = Make<TLiteralExpression>(std::get<4>(param));

    auto got = PrepareExpression(Stroka(lhs) + op + rhs, schema);

    EXPECT_TRUE(Equal(got, expected))
        << "got: " <<  ::testing::PrintToString(got) << std::endl
        << "expected: " <<  ::testing::PrintToString(expected) << std::endl;
}

TEST_F(TArithmeticTest, ConstantDivisorsFolding)
{
    auto schema = GetSampleTableSchema();
    auto expr1 = PrepareExpression("k / 100 / 2", schema);
    auto expr2 = PrepareExpression("k / 200", schema);

    EXPECT_TRUE(Equal(expr1, expr2))
        << "expr1: " <<  ::testing::PrintToString(expr1) << std::endl
        << "expr2: " <<  ::testing::PrintToString(expr2) << std::endl;

    expr1 = PrepareExpression("k / 3102228988 / 4021316745", schema);
    expr2 = PrepareExpression("k / (3102228988 * 4021316745)", schema);

    EXPECT_FALSE(Equal(expr1, expr2))
        << "expr1: " <<  ::testing::PrintToString(expr1) << std::endl
        << "expr2: " <<  ::testing::PrintToString(expr2) << std::endl;

}

TEST_P(TArithmeticTest, Evaluate)
{
    auto& param = GetParam();
    auto type = std::get<0>(param);
    auto& lhs = std::get<1>(param);
    auto& op = std::get<2>(param);
    auto& rhs = std::get<3>(param);
    auto& expected = std::get<4>(param);

    TUnversionedValue result;
    TCGVariables variables;
    auto keyColumns = GetSampleKeyColumns();
    auto schema = GetSampleTableSchema();
    schema.Columns()[0].Type = type;
    schema.Columns()[1].Type = type;

    auto expr = PrepareExpression(Stroka("k") + op + "l", schema);
    auto callback = Profile(expr, schema, nullptr, &variables, nullptr, CreateBuiltinFunctionRegistry())();
    auto row = NTableClient::BuildRow(Stroka("k=") + lhs + ";l=" + rhs, keyColumns, schema, true);

    TQueryStatistics statistics;
    auto permanentBuffer = New<TRowBuffer>();
    auto outputBuffer = New<TRowBuffer>();
    auto intermediateBuffer = New<TRowBuffer>();

    TExecutionContext executionContext;
    executionContext.Schema = &schema;
    executionContext.LiteralRows = &variables.LiteralRows;
    executionContext.PermanentBuffer = permanentBuffer;
    executionContext.OutputBuffer = outputBuffer;
    executionContext.IntermediateBuffer = intermediateBuffer;
    executionContext.Statistics = &statistics;
#ifndef NDEBUG
    volatile int dummy;
    executionContext.StackSizeGuardHelper = reinterpret_cast<size_t>(&dummy);
#endif

    callback(&result, row.Get(), variables.ConstantsRowBuilder.GetRow(), &executionContext);

    EXPECT_EQ(result, expected)
        << "row: " << ::testing::PrintToString(row);
}

INSTANTIATE_TEST_CASE_P(
    TArithmeticTest,
    TArithmeticTest,
    ::testing::Values(
        TArithmeticTestParam(EValueType::Int64, "1", "+", "2", MakeInt64(3)),
        TArithmeticTestParam(EValueType::Int64, "1", "-", "2", MakeInt64(-1)),
        TArithmeticTestParam(EValueType::Int64, "3", "*", "2", MakeInt64(6)),
        TArithmeticTestParam(EValueType::Int64, "6", "/", "2", MakeInt64(3)),
        TArithmeticTestParam(EValueType::Int64, "6", "%", "4", MakeInt64(2)),
        TArithmeticTestParam(EValueType::Int64, "6", ">", "4", MakeBoolean(true)),
        TArithmeticTestParam(EValueType::Int64, "6", "<", "4", MakeBoolean(false)),
        TArithmeticTestParam(EValueType::Int64, "6", ">=", "4", MakeBoolean(true)),
        TArithmeticTestParam(EValueType::Int64, "6", "<=", "4", MakeBoolean(false)),
        TArithmeticTestParam(EValueType::Int64, "6", ">=", "6", MakeBoolean(true)),
        TArithmeticTestParam(EValueType::Int64, "6", "<=", "6", MakeBoolean(true)),
        TArithmeticTestParam(EValueType::Uint64, "1u", "+", "2u", MakeUint64(3)),
        TArithmeticTestParam(EValueType::Uint64, "1u", "-", "2u", MakeUint64(-1)),
        TArithmeticTestParam(EValueType::Uint64, "3u", "*", "2u", MakeUint64(6)),
        TArithmeticTestParam(EValueType::Uint64, "6u", "/", "2u", MakeUint64(3)),
        TArithmeticTestParam(EValueType::Uint64, "6u", "%", "4u", MakeUint64(2)),
        TArithmeticTestParam(EValueType::Uint64, "6u", ">", "4u", MakeBoolean(true)),
        TArithmeticTestParam(EValueType::Uint64, "6u", "<", "4u", MakeBoolean(false)),
        TArithmeticTestParam(EValueType::Uint64, "6u", ">=", "4u", MakeBoolean(true)),
        TArithmeticTestParam(EValueType::Uint64, "6u", "<=", "4u", MakeBoolean(false)),
        TArithmeticTestParam(EValueType::Uint64, "6u", ">=", "6u", MakeBoolean(true)),
        TArithmeticTestParam(EValueType::Uint64, "6u", "<=", "6u", MakeBoolean(true))
));

////////////////////////////////////////////////////////////////////////////////

using TCompareWithNullTestParam = std::tuple<const char*, const char*, TUnversionedValue>;

class TCompareWithNullTest
    : public ::testing::Test
    , public ::testing::WithParamInterface<TCompareWithNullTestParam>
    , public TCompareExpressionTest
{
protected:
    virtual void SetUp() override
    { }
};

TEST_P(TCompareWithNullTest, Simple)
{
    auto& param = GetParam();
    auto& rowString = std::get<0>(param);
    auto& exprString = std::get<1>(param);
    auto& expected = std::get<2>(param);

    TUnversionedValue result;
    TCGVariables variables;
    auto schema = GetSampleTableSchema();
    auto keyColumns = GetSampleKeyColumns();

    TQueryStatistics statistics;
    auto permanentBuffer = New<TRowBuffer>();
    auto outputBuffer = New<TRowBuffer>();
    auto intermediateBuffer = New<TRowBuffer>();

    TExecutionContext executionContext;
    executionContext.Schema = &schema;
    executionContext.PermanentBuffer = permanentBuffer;
    executionContext.OutputBuffer = outputBuffer;
    executionContext.IntermediateBuffer = intermediateBuffer;
    executionContext.Statistics = &statistics;
#ifndef NDEBUG
    volatile int dummy;
    executionContext.StackSizeGuardHelper = reinterpret_cast<size_t>(&dummy);
#endif

    auto row = NTableClient::BuildRow(rowString, keyColumns, schema, true);
    auto expr = PrepareExpression(exprString, schema);
    auto callback = Profile(expr, schema, nullptr, &variables, nullptr, CreateBuiltinFunctionRegistry())();
    executionContext.LiteralRows = &variables.LiteralRows;
    callback(&result, row.Get(), variables.ConstantsRowBuilder.GetRow(), &executionContext);
    EXPECT_EQ(result, expected)
        << "row: " << ::testing::PrintToString(rowString) << std::endl
        << "expr: " << ::testing::PrintToString(exprString) << std::endl;
}

INSTANTIATE_TEST_CASE_P(
    TCompareWithNullTest,
    TCompareWithNullTest,
    ::testing::Values(
        TCompareWithNullTestParam("k=1", "l != k", MakeBoolean(true)),
        TCompareWithNullTestParam("k=1", "l = k", MakeBoolean(false)),
        TCompareWithNullTestParam("k=1", "l < k", MakeBoolean(true)),
        TCompareWithNullTestParam("k=1", "l > k", MakeBoolean(false)),
        TCompareWithNullTestParam("k=1", "k <= l", MakeBoolean(false)),
        TCompareWithNullTestParam("k=1", "k >= l", MakeBoolean(true)),
        TCompareWithNullTestParam("k=1", "l != m", MakeBoolean(false)),
        TCompareWithNullTestParam("k=1", "l = m", MakeBoolean(true)),
        TCompareWithNullTestParam("k=1", "l < m", MakeBoolean(false)),
        TCompareWithNullTestParam("k=1", "l > m", MakeBoolean(false)),
        TCompareWithNullTestParam("k=1", "m <= l", MakeBoolean(true)),
        TCompareWithNullTestParam("k=1", "m >= l", MakeBoolean(true))
));

////////////////////////////////////////////////////////////////////////////////

class TRefineLookupPredicateTest
    : public ::testing::Test
    , public ::testing::WithParamInterface<std::tuple<
        const char*,
        const char*,
        const char*,
        const char*,
        std::vector<const char*>>>
    , public TCompareExpressionTest
{
protected:
    virtual void SetUp() override
    { }

    TConstExpressionPtr Refine(
        std::vector<TKey>& lookupKeys,
        TConstExpressionPtr expr,
        const TKeyColumns& keyColumns)
    {
        std::vector<TRow> keys;
        keys.reserve(lookupKeys.size());

        for (const auto& lookupKey : lookupKeys) {
            keys.push_back(lookupKey.Get());
        }

        return RefinePredicate(
            keys,
            expr,
            keyColumns);
    }
};

TEST_P(TRefineLookupPredicateTest, Simple)
{
    const auto& args = GetParam();
    const auto& schemaString = std::get<0>(args);
    const auto& keyString = std::get<1>(args);
    const auto& predicateString = std::get<2>(args);
    const auto& refinedString = std::get<3>(args);
    const auto& keyStrings = std::get<4>(args);

    TTableSchema tableSchema;
    TKeyColumns keyColumns;
    Deserialize(tableSchema, ConvertToNode(TYsonString(schemaString)));
    Deserialize(keyColumns, ConvertToNode(TYsonString(keyString)));

    std::vector<TKey> keys;
    Stroka keysString;
    for (const auto& keyString : keyStrings) {
        keys.push_back(BuildKey(keyString));
        keysString += Stroka(keysString.size() > 0 ? ", " : "") + "[" + keyString + "]";
    }

    auto predicate = PrepareExpression(predicateString, tableSchema);
    auto expected = PrepareExpression(refinedString, tableSchema);
    auto refined = Refine(keys, predicate, keyColumns);

    EXPECT_TRUE(Equal(refined, expected))
        << "schema: " << schemaString << std::endl
        << "key_columns: " << keyString << std::endl
        << "keys: " << keysString << std::endl
        << "predicate: " << predicateString << std::endl
        << "refined: " << ::testing::PrintToString(refined) << std::endl
        << "expected: " << ::testing::PrintToString(expected);
}

INSTANTIATE_TEST_CASE_P(
    TRefineLookupPredicateTest,
    TRefineLookupPredicateTest,
    ::testing::Values(
        std::make_tuple(
            "[{name=k;type=int64;}; {name=l;type=int64}; {name=a;type=int64}]",
            "[k;l]",
            "(k,l) in ((1,2),(3,4))",
            "(k,l) in ((1,2),(3,4))",
            std::vector<const char*>{"1;3"}),
        std::make_tuple(
            "[{name=k;type=int64;}; {name=l;type=int64}; {name=a;type=int64}]",
            "[k;l]",
            "(k,l) in ((1,2),(3,4))",
            "true",
            std::vector<const char*>{"1;2"}),
        std::make_tuple(
            "[{name=k;type=int64;}; {name=l;type=int64}; {name=a;type=int64}]",
            "[k;l]",
            "(k,l) in ((1,2),(3,4))",
            "true",
            std::vector<const char*>{"1;2", "3;4"}),
        std::make_tuple(
            "[{name=k;type=int64;}; {name=l;type=int64}; {name=a;type=int64}]",
            "[k;l]",
            "(l,k) in ((1,2),(3,4))",
            "(l,k) in ((1,2),(3,4))",
            std::vector<const char*>{"3;1"}),
        std::make_tuple(
            "[{name=k;type=int64;}; {name=l;type=int64}; {name=a;type=int64}]",
            "[k;l]",
            "(l,k) in ((1,2),(3,4))",
            "true",
            std::vector<const char*>{"2;1"}),
        std::make_tuple(
            "[{name=k;type=int64;}; {name=l;type=int64}; {name=a;type=int64}]",
            "[k;l]",
            "(l,k) in ((1,2),(3,4))",
            "true",
            std::vector<const char*>{"2;1", "4;3"}),
        std::make_tuple(
            "[{name=k;type=int64;}; {name=l;type=int64}; {name=a;type=int64}]",
            "[k;l]",
            "k in ((1),(3))",
            "true",
            std::vector<const char*>{"1;2", "3;4"}),
        std::make_tuple(
            "[{name=k;type=int64;}; {name=l;type=int64}; {name=a;type=int64}]",
            "[k;l]",
            "k in ((1),(3))",
            "true",
            std::vector<const char*>{"1", "3"}),
        std::make_tuple(
            "[{name=k;type=int64;}; {name=l;type=int64}; {name=a;type=int64}]",
            "[k;l]",
            "l in ((2),(4))",
            "true",
            std::vector<const char*>{"1;2", "3;4"})
));

////////////////////////////////////////////////////////////////////////////////

DEFINE_ENUM(EFailureLocation,
    (Nowhere)
    (Codegen)
    (Execution)
);

class TReaderMock
    : public ISchemafulReader
{
public:
    MOCK_METHOD1(Read, bool(std::vector<TUnversionedRow>*));
    MOCK_METHOD0(GetReadyEvent, TFuture<void>());
};

class TWriterMock
    : public ISchemafulWriter
{
public:
<<<<<<< HEAD
    MOCK_METHOD2(Open, TFuture<void>(const TTableSchema&, const TKeyColumns&));
=======
>>>>>>> eb8cdcd0
    MOCK_METHOD0(Close, TFuture<void>());
    MOCK_METHOD1(Write, bool(const std::vector<TUnversionedRow>&));
    MOCK_METHOD0(GetReadyEvent, TFuture<void>());
};

class TFunctionRegistryMock
    : public IFunctionRegistry
{
public:
    MOCK_METHOD1(FindFunction, IFunctionDescriptorPtr(const Stroka&));
    MOCK_METHOD1(FindAggregateFunction, IAggregateFunctionDescriptorPtr(const Stroka&));

    void WithFunction(IFunctionDescriptorPtr function)
    {
        EXPECT_CALL(*this, FindFunction(function->GetName()))
            .WillRepeatedly(Return(function));
        EXPECT_CALL(*this, FindAggregateFunction(function->GetName()))
            .WillRepeatedly(Return(nullptr));
    }

    void WithFunction(IAggregateFunctionDescriptorPtr function)
    {
        EXPECT_CALL(*this, FindFunction(function->GetName()))
            .WillRepeatedly(Return(nullptr));
        EXPECT_CALL(*this, FindAggregateFunction(function->GetName()))
            .WillRepeatedly(Return(function));
    }
};


TOwningRow BuildRow(
    const Stroka& yson,
    const TDataSplit& dataSplit,
    bool treatMissingAsNull = true)
{
    auto keyColumns = GetKeyColumnsFromDataSplit(dataSplit);
    auto tableSchema = GetTableSchemaFromDataSplit(dataSplit);

    return NTableClient::BuildRow(
            yson, keyColumns, tableSchema, treatMissingAsNull);
}

TFuture<TQueryStatistics> DoExecuteQuery(
    const std::vector<Stroka>& source,
    IFunctionRegistryPtr functionRegistry,
    EFailureLocation failureLocation,
    TPlanFragmentPtr fragment,
    ISchemafulWriterPtr writer,
    TExecuteQuery executeCallback = nullptr)
{
    std::vector<TOwningRow> owningSource;
    std::vector<TRow> sourceRows;

    auto readerMock = New<StrictMock<TReaderMock>>();

    TKeyColumns emptyKeyColumns;
    for (const auto& row : source) {
        owningSource.push_back(NTableClient::BuildRow(row, emptyKeyColumns, fragment->Query->TableSchema));
    }

    sourceRows.resize(owningSource.size());
    typedef const TRow(TOwningRow::*TGetFunction)() const;

    std::transform(
        owningSource.begin(),
        owningSource.end(),
        sourceRows.begin(),
        std::mem_fn(TGetFunction(&TOwningRow::Get)));

    ON_CALL(*readerMock, Read(_))
        .WillByDefault(DoAll(SetArgPointee<0>(sourceRows), Return(false)));
    if (failureLocation != EFailureLocation::Codegen) {
        EXPECT_CALL(*readerMock, Read(_));
    }

    std::vector<TExecuteQuery> executeCallbacks;

    auto evaluator = New<TEvaluator>(New<TExecutorConfig>());
    return MakeFuture(evaluator->RunWithExecutor(
        fragment->Query,
        readerMock,
        writer,
        executeCallback,
        functionRegistry,
        true));
}


class TQueryEvaluateTest
    : public ::testing::Test
{
protected:
    virtual void SetUp() override
    {
        WriterMock_ = New<StrictMock<TWriterMock>>();

        ActionQueue_ = New<TActionQueue>("Test");

        auto testUdfImplementations = TSharedRef(
            test_udfs_bc,
            test_udfs_bc_len,
            nullptr);

        AbsUdf_ = New<TUserDefinedFunction>(
            "abs_udf",
            std::vector<TType>{EValueType::Int64},
            EValueType::Int64,
            testUdfImplementations,
            ECallingConvention::Simple);
        ExpUdf_ = New<TUserDefinedFunction>(
            "exp_udf",
            std::vector<TType>{EValueType::Int64, EValueType::Int64},
            EValueType::Int64,
            testUdfImplementations,
            ECallingConvention::Simple);
        StrtolUdf_ = New<TUserDefinedFunction>(
            "strtol_udf",
            std::vector<TType>{EValueType::String},
            EValueType::Uint64,
            testUdfImplementations,
            ECallingConvention::Simple);
        TolowerUdf_ = New<TUserDefinedFunction>(
            "tolower_udf",
            std::vector<TType>{EValueType::String},
            EValueType::String,
            testUdfImplementations,
            ECallingConvention::Simple);
        IsNullUdf_ = New<TUserDefinedFunction>(
            "is_null_udf",
            std::vector<TType>{EValueType::String},
            EValueType::Boolean,
            testUdfImplementations,
            ECallingConvention::UnversionedValue);
        SumUdf_ = New<TUserDefinedFunction>(
            "sum_udf",
            std::unordered_map<TTypeArgument, TUnionType>(),
            std::vector<TType>{EValueType::Int64},
            EValueType::Int64,
            EValueType::Int64,
            testUdfImplementations);
        SeventyFiveUdf_ = New<TUserDefinedFunction>(
            "seventyfive",
            std::vector<TType>{},
            EValueType::Uint64,
            testUdfImplementations,
            ECallingConvention::Simple);
    }

    virtual void TearDown() override
    {
        ActionQueue_->Shutdown();
    }

    void Evaluate(
        const Stroka& query,
        const TDataSplit& dataSplit,
        const std::vector<Stroka>& owningSource,
        const std::vector<TOwningRow>& owningResult,
        i64 inputRowLimit = std::numeric_limits<i64>::max(),
        i64 outputRowLimit = std::numeric_limits<i64>::max(),
        IFunctionRegistryPtr functionRegistry = CreateBuiltinFunctionRegistry())
    {
        std::vector<std::vector<Stroka>> owningSources(1, owningSource);
        std::map<Stroka, TDataSplit> dataSplits;
        dataSplits["//t"] = dataSplit;

        BIND(&TQueryEvaluateTest::DoEvaluate, this)
            .AsyncVia(ActionQueue_->GetInvoker())
            .Run(
                query,
                dataSplits,
                owningSources,
                owningResult,
                inputRowLimit,
                outputRowLimit,
                EFailureLocation::Nowhere,
                functionRegistry)
            .Get()
            .ThrowOnError();
    }

    void Evaluate(
        const Stroka& query,
        const std::map<Stroka, TDataSplit>& dataSplits,
        const std::vector<std::vector<Stroka>>& owningSources,
        const std::vector<TOwningRow>& owningResult,
        i64 inputRowLimit = std::numeric_limits<i64>::max(),
        i64 outputRowLimit = std::numeric_limits<i64>::max(),
        IFunctionRegistryPtr functionRegistry = CreateBuiltinFunctionRegistry())
    {
        BIND(&TQueryEvaluateTest::DoEvaluate, this)
            .AsyncVia(ActionQueue_->GetInvoker())
            .Run(
                query,
                dataSplits,
                owningSources,
                owningResult,
                inputRowLimit,
                outputRowLimit,
                EFailureLocation::Nowhere,
                functionRegistry)
            .Get()
            .ThrowOnError();
    }

    void EvaluateExpectingError(
        const Stroka& query,
        const TDataSplit& dataSplit,
        const std::vector<Stroka>& owningSource,
        EFailureLocation failureLocation,
        i64 inputRowLimit = std::numeric_limits<i64>::max(),
        i64 outputRowLimit = std::numeric_limits<i64>::max(),
        IFunctionRegistryPtr functionRegistry = CreateBuiltinFunctionRegistry())
    {
        std::vector<std::vector<Stroka>> owningSources(1, owningSource);
        std::map<Stroka, TDataSplit> dataSplits;
        dataSplits["//t"] = dataSplit;

        BIND(&TQueryEvaluateTest::DoEvaluate, this)
            .AsyncVia(ActionQueue_->GetInvoker())
            .Run(
                query,
                dataSplits,
                owningSources,
                std::vector<TOwningRow>(),
                inputRowLimit,
                outputRowLimit,
                failureLocation,
                functionRegistry)
            .Get()
            .ThrowOnError();
    }

    void DoEvaluate(
        const Stroka& query,
        const std::map<Stroka, TDataSplit>& dataSplits,
        const std::vector<std::vector<Stroka>>& owningSources,
        const std::vector<TOwningRow>& owningResult,
        i64 inputRowLimit,
        i64 outputRowLimit,
        EFailureLocation failureLocation,
        IFunctionRegistryPtr functionRegistry)
    {
        std::vector<std::vector<TRow>> results;
        typedef const TRow(TOwningRow::*TGetFunction)() const;

        for (auto iter = owningResult.begin(), end = owningResult.end(); iter != end;) {
            size_t writeSize = std::min(static_cast<int>(end - iter), NQueryClient::MaxRowsPerWrite);
            std::vector<TRow> result(writeSize);

            std::transform(
                iter,
                iter + writeSize,
                result.begin(),
                std::mem_fn(TGetFunction(&TOwningRow::Get)));

            results.push_back(result);

            iter += writeSize;
        }

        for (const auto& dataSplit : dataSplits) {
            EXPECT_CALL(PrepareMock_, GetInitialSplit(dataSplit.first, _))
                .WillOnce(Return(WrapInFuture(dataSplit.second)));
        }

        {
            testing::InSequence s;

            for (auto& result : results) {
                EXPECT_CALL(*WriterMock_, Write(result))
                    .WillOnce(Return(true));
            }

            ON_CALL(*WriterMock_, Close())
                .WillByDefault(Return(WrapVoidInFuture()));
            if (failureLocation == EFailureLocation::Nowhere) {
                EXPECT_CALL(*WriterMock_, Close());
            }
        }

        auto prepareAndExecute = [&] () {
            auto primaryFragment = PreparePlanFragment(&PrepareMock_, query, functionRegistry, inputRowLimit, outputRowLimit);

            size_t foreignSplitIndex = 1;
            auto executeCallback = [&] (
                const TQueryPtr& subquery,
                TGuid foreignDataId,
                ISchemafulWriterPtr writer) mutable -> TQueryStatistics
            {
                auto planFragment = New<TPlanFragment>();

                planFragment->Timestamp = primaryFragment->Timestamp;
                planFragment->DataSources.push_back({
                    foreignDataId,
                    {
                        planFragment->KeyRangesRowBuffer->Capture(MinKey().Get()),
                        planFragment->KeyRangesRowBuffer->Capture(MaxKey().Get())
                    }});
                planFragment->Query = subquery;

                auto subqueryResult = DoExecuteQuery(
                    owningSources[foreignSplitIndex++],
                    functionRegistry,
                    failureLocation,
                    planFragment,
                    writer);

                return WaitFor(subqueryResult)
                    .ValueOrThrow();
            };

            return DoExecuteQuery(
                owningSources.front(),
                functionRegistry,
                failureLocation,
                primaryFragment,
                WriterMock_,
                executeCallback);
        };

        if (failureLocation != EFailureLocation::Nowhere) {
            EXPECT_THROW(prepareAndExecute(), TErrorException);
        } else {
            prepareAndExecute();
        }
    }

    StrictMock<TPrepareCallbacksMock> PrepareMock_;
    TIntrusivePtr<StrictMock<TWriterMock>> WriterMock_;
    TActionQueuePtr ActionQueue_;

    IFunctionDescriptorPtr AbsUdf_;
    IFunctionDescriptorPtr ExpUdf_;
    IFunctionDescriptorPtr StrtolUdf_;
    IFunctionDescriptorPtr TolowerUdf_;
    IFunctionDescriptorPtr IsNullUdf_;
    IFunctionDescriptorPtr SumUdf_;
    IFunctionDescriptorPtr SeventyFiveUdf_;
};

std::vector<TOwningRow> BuildRows(std::initializer_list<const char*> rowsData, const TDataSplit& split)
{
    std::vector<TOwningRow> result;

    for (auto row : rowsData) {
        result.push_back(BuildRow(row, split, true));
    }

    return result;
}

TEST_F(TQueryEvaluateTest, Simple)
{
    auto split = MakeSplit({
        {"a", EValueType::Int64},
        {"b", EValueType::Int64}
    });

    std::vector<Stroka> source = {
        "a=4;b=5",
        "a=10;b=11"
    };

    auto result = BuildRows({
        "a=4;b=5",
        "a=10;b=11"
    }, split);

    Evaluate("a, b FROM [//t]", split, source, result);
}

TEST_F(TQueryEvaluateTest, SelectAll)
{
    auto split = MakeSplit({
        {"a", EValueType::Int64},
        {"b", EValueType::Int64}
    });

    std::vector<Stroka> source = {
        "a=4;b=5",
        "a=10;b=11"
    };

    auto result = BuildRows({
        "a=4;b=5",
        "a=10;b=11"
    }, split);

    Evaluate("* FROM [//t]", split, source, result);
}

TEST_F(TQueryEvaluateTest, SimpleCmpInt)
{
    auto split = MakeSplit({
        {"a", EValueType::Int64},
        {"b", EValueType::Int64}
    });

    std::vector<Stroka> source = {
        "a=4;b=5",
        "a=6;b=6"
    };

    auto resultSplit = MakeSplit({
        {"r1", EValueType::Boolean},
        {"r2", EValueType::Boolean},
        {"r3", EValueType::Boolean},
        {"r4", EValueType::Boolean},
        {"r5", EValueType::Boolean}
    });

    auto result = BuildRows({
        "r1=%true;r2=%false;r3=%true;r4=%false;r5=%false",
        "r1=%false;r2=%false;r3=%true;r4=%true;r5=%true"
    }, resultSplit);

    Evaluate("a < b as r1, a > b as r2, a <= b as r3, a >= b as r4, a = b as r5 FROM [//t]", split, source, result);
}

TEST_F(TQueryEvaluateTest, SimpleCmpString)
{
    auto split = MakeSplit({
        {"a", EValueType::String},
        {"b", EValueType::String}
    });

    std::vector<Stroka> source = {
        "a=\"a\";b=\"aa\"",
        "a=\"aa\";b=\"aa\""
    };

    auto resultSplit = MakeSplit({
        {"r1", EValueType::Boolean},
        {"r2", EValueType::Boolean},
        {"r3", EValueType::Boolean},
        {"r4", EValueType::Boolean},
        {"r5", EValueType::Boolean}
    });

    auto result = BuildRows({
        "r1=%true;r2=%false;r3=%true;r4=%false;r5=%false",
        "r1=%false;r2=%false;r3=%true;r4=%true;r5=%true"
    }, resultSplit);

    Evaluate("a < b as r1, a > b as r2, a <= b as r3, a >= b as r4, a = b as r5 FROM [//t]", split, source, result);
}

TEST_F(TQueryEvaluateTest, SimpleBetweenAnd)
{
    auto split = MakeSplit({
        {"a", EValueType::Int64},
        {"b", EValueType::Int64}
    });

    std::vector<Stroka> source = {
        "a=4;b=5", 
        "a=10;b=11",
        "a=15;b=11"
    };

    auto result = BuildRows({
        "a=10;b=11"
    }, split);

    Evaluate("a, b FROM [//t] where a between 9 and 11", split, source, result);
}

TEST_F(TQueryEvaluateTest, SimpleIn)
{
    auto split = MakeSplit({
        {"a", EValueType::Int64},
        {"b", EValueType::Int64}
    });

    std::vector<Stroka> source = {
        "a=4;b=5", 
        "a=-10;b=11",
        "a=15;b=11"
    };

    auto result = BuildRows({
        "a=4;b=5",
        "a=-10;b=11"
    }, split);

    Evaluate("a, b FROM [//t] where a in (4, -10)", split, source, result);
}

TEST_F(TQueryEvaluateTest, SimpleWithNull)
{
    auto split = MakeSplit({
        {"a", EValueType::Int64},
        {"b", EValueType::Int64},
        {"c", EValueType::Int64}
    });

    std::vector<Stroka> source = {
        "a=4;b=5",
        "a=10;b=11;c=9",
        "a=16"
    };

    auto result = BuildRows({
        "a=4;b=5",
        "a=10;b=11;c=9",
        "a=16"
    }, split);

    Evaluate("a, b, c FROM [//t] where a > 3", split, source, result);
}

TEST_F(TQueryEvaluateTest, SimpleWithNull2)
{
    auto split = MakeSplit({
        {"a", EValueType::Int64},
        {"b", EValueType::Int64},
        {"c", EValueType::Int64}
    });

    std::vector<Stroka> source = {
        "a=1;b=2;c=3",
        "a=4",
        "a=5;b=5",
        "a=7;c=8",
        "a=10;b=1",
        "a=10;c=1"
    };

    auto resultSplit = MakeSplit({
        {"a", EValueType::Int64},
        {"x", EValueType::Int64}
    });

    auto result = BuildRows({
        "a=1;x=5",
        "a=4;",
        "a=5;",
        "a=7;"
    }, resultSplit);

    Evaluate("a, b + c as x FROM [//t] where a < 10", split, source, result);
}

TEST_F(TQueryEvaluateTest, SimpleStrings)
{
    auto split = MakeSplit({
        {"s", EValueType::String}
    });

    std::vector<Stroka> source = {
        "s=foo",
        "s=bar",
        "s=baz"
    };

    auto result = BuildRows({
        "s=foo",
        "s=bar",
        "s=baz"
    }, split);

    Evaluate("s FROM [//t]", split, source, result);
}

TEST_F(TQueryEvaluateTest, SimpleStrings2)
{
    auto split = MakeSplit({
        {"s", EValueType::String},
        {"u", EValueType::String}
    });

    std::vector<Stroka> source = {
        "s=foo; u=x",
        "s=bar; u=y",
        "s=baz; u=x",
        "s=olala; u=z"
    };
    
    auto result = BuildRows({
        "s=foo; u=x",
        "s=baz; u=x"
    }, split);

    Evaluate("s, u FROM [//t] where u = \"x\"", split, source, result);
}

TEST_F(TQueryEvaluateTest, IsPrefixStrings)
{
    auto split = MakeSplit({
        {"s", EValueType::String}
    });

    std::vector<Stroka> source = {
        "s=foobar",
        "s=bar",
        "s=baz"
    };

    auto result = BuildRows({
        "s=foobar"
    }, split);

    Evaluate("s FROM [//t] where is_prefix(\"foo\", s)", split, source, result);
}

TEST_F(TQueryEvaluateTest, IsSubstrStrings)
{
    auto split = MakeSplit({
        {"s", EValueType::String}
    });

    std::vector<Stroka> source = {
        "s=foobar",
        "s=barfoo",
        "s=abc",
        "s=\"baz foo bar\"",
        "s=\"baz fo bar\"",
        "s=xyz",
        "s=baz"
    };

    auto result = BuildRows({
        "s=foobar",
        "s=barfoo",
        "s=\"baz foo bar\"",
        "s=baz"
    }, split);

    Evaluate("s FROM [//t] where is_substr(\"foo\", s) or is_substr(s, \"XX baz YY\")", split, source, result);
}

TEST_F(TQueryEvaluateTest, GroupByBool)
{
    auto split = MakeSplit({
        {"a", EValueType::Int64},
        {"b", EValueType::Int64}
    });

    std::vector<Stroka> source = {
        "a=1;b=10",
        "a=2;b=20",
        "a=3;b=30",
        "a=4;b=40",
        "a=5;b=50",
        "a=6;b=60",
        "a=7;b=70",
        "a=8;b=80",
        "a=9;b=90"
    };

    auto resultSplit = MakeSplit({
        {"x", EValueType::Boolean},
        {"t", EValueType::Int64}
    });

    auto result = BuildRows({
        "x=%false;t=200",
        "x=%true;t=240"
    }, resultSplit);

    Evaluate("x, sum(b) as t FROM [//t] where a > 1 group by a % 2 = 1 as x", split, source, result);

    SUCCEED();
}

TEST_F(TQueryEvaluateTest, Complex)
{
    auto split = MakeSplit({
        {"a", EValueType::Int64},
        {"b", EValueType::Int64}
    });

    std::vector<Stroka> source = {
        "a=1;b=10",
        "a=2;b=20",
        "a=3;b=30",
        "a=4;b=40",
        "a=5;b=50",
        "a=6;b=60",
        "a=7;b=70",
        "a=8;b=80",
        "a=9;b=90"
    };

    auto resultSplit = MakeSplit({
        {"x", EValueType::Int64},
        {"t", EValueType::Int64}
    });

    auto result = BuildRows({
        "x=0;t=200",
        "x=1;t=241"
    }, resultSplit);

    Evaluate("x, sum(b) + x as t FROM [//t] where a > 1 group by a % 2 as x", split, source, result);

    SUCCEED();
}

TEST_F(TQueryEvaluateTest, Complex2)
{
    auto split = MakeSplit({
        {"a", EValueType::Int64},
        {"b", EValueType::Int64}
    });

    std::vector<Stroka> source = {
        "a=1;b=10",
        "a=2;b=20",
        "a=3;b=30",
        "a=4;b=40",
        "a=5;b=50",
        "a=6;b=60",
        "a=7;b=70",
        "a=8;b=80",
        "a=9;b=90"
    };

    auto resultSplit = MakeSplit({
        {"x", EValueType::Int64},
        {"q", EValueType::Int64},
        {"t", EValueType::Int64}
    });

    auto result = BuildRows({
        "x=0;q=0;t=200",
        "x=1;q=0;t=241"
    }, resultSplit);

    Evaluate("x, q, sum(b) + x as t FROM [//t] where a > 1 group by a % 2 as x, 0 as q", split, source, result);

    SUCCEED();
}

TEST_F(TQueryEvaluateTest, ComplexBigResult)
{
    auto split = MakeSplit({
        {"a", EValueType::Int64},
        {"b", EValueType::Int64}
    });

    std::vector<Stroka> source;
    for (size_t i = 0; i < 10000; ++i) {
        source.push_back(Stroka() + "a=" + ToString(i) + ";b=" + ToString(i * 10));
    }

    auto resultSplit = MakeSplit({
        {"x", EValueType::Int64},
        {"t", EValueType::Int64}
    });

    std::vector<TOwningRow> result;

    for (size_t i = 2; i < 10000; ++i) {
        result.push_back(BuildRow(Stroka() + "x=" + ToString(i) + ";t=" + ToString(i * 10 + i), resultSplit, false));
    }

    Evaluate("x, sum(b) + x as t FROM [//t] where a > 1 group by a as x", split, source, result);
}

TEST_F(TQueryEvaluateTest, ComplexWithNull)
{
    auto split = MakeSplit({
        {"a", EValueType::Int64},
        {"b", EValueType::Int64}
    });

    std::vector<Stroka> source = {
        "a=1;b=10",
        "a=2;b=20",
        "a=3;b=30",
        "a=4;b=40",
        "a=5;b=50",
        "a=6;b=60",
        "a=7;b=70",
        "a=8;b=80",
        "a=9;b=90",
        "a=10",
        "b=1",
        "b=2",
        "b=3"
    };

    auto resultSplit = MakeSplit({
        {"x", EValueType::Int64},
        {"t", EValueType::Int64},
        {"y", EValueType::Int64}
    });

    auto result = BuildRows({
        "x=1;t=251;y=250",
        "x=0;t=200;y=200",
        "y=6"
    }, resultSplit);

    Evaluate("x, sum(b) + x as t, sum(b) as y FROM [//t] group by a % 2 as x", split, source, result);

    SUCCEED();
}

TEST_F(TQueryEvaluateTest, HavingClause1)
{
    auto split = MakeSplit({
        {"a", EValueType::Int64},
        {"b", EValueType::Int64}
    });

    std::vector<Stroka> source = {
        "a=1;b=10",
        "a=1;b=10",
        "a=2;b=20",
        "a=2;b=20",
    };

    auto resultSplit = MakeSplit({
        {"x", EValueType::Int64},
        {"t", EValueType::Int64},
    });

    auto result = BuildRows({
        "x=1;t=20",
    }, resultSplit);

    Evaluate("a as x, sum(b) as t FROM [//t] group by a having a = 1", split, source, result);

    SUCCEED();
}

TEST_F(TQueryEvaluateTest, HavingClause2)
{
    auto split = MakeSplit({
        {"a", EValueType::Int64},
        {"b", EValueType::Int64}
    });

    std::vector<Stroka> source = {
        "a=1;b=10",
        "a=1;b=10",
        "a=2;b=20",
        "a=2;b=20",
    };

    auto resultSplit = MakeSplit({
        {"x", EValueType::Int64},
        {"t", EValueType::Int64},
    });

    auto result = BuildRows({
        "x=1;t=20",
    }, resultSplit);

    Evaluate("a as x, sum(b) as t FROM [//t] group by a having sum(b) = 20", split, source, result);

    SUCCEED();
}

TEST_F(TQueryEvaluateTest, HavingClause3)
{
    auto split = MakeSplit({
        {"a", EValueType::Int64},
        {"b", EValueType::Int64}
    });

    std::vector<Stroka> source = {
        "a=1;b=10",
        "a=1;b=10",
        "a=2;b=20",
        "a=2;b=20",
    };

    auto resultSplit = MakeSplit({
        {"x", EValueType::Int64}
    });

    auto result = BuildRows({
        "x=1",
    }, resultSplit);

    Evaluate("a as x FROM [//t] group by a having sum(b) = 20", split, source, result);

    SUCCEED();
}

TEST_F(TQueryEvaluateTest, IsNull)
{
    auto split = MakeSplit({
        {"a", EValueType::Int64},
        {"b", EValueType::Int64}
    });

    std::vector<Stroka> source = {
        "a=1;b=10",
        "a=2;b=20",
        "a=9;b=90",
        "a=10",
        "b=1",
        "b=2",
        "b=3"
    };

    auto resultSplit = MakeSplit({
        {"b", EValueType::Int64}
    });

    auto result = BuildRows({
        "b=1",
        "b=2",
        "b=3"
    }, resultSplit);

    Evaluate("b FROM [//t] where is_null(a)", split, source, result);

    SUCCEED();
}

TEST_F(TQueryEvaluateTest, DoubleSum)
{
    auto split = MakeSplit({
        {"a", EValueType::Double}
    });

    std::vector<Stroka> source = {
        "a=1.",
        "a=1.",
        ""
    };

    auto resultSplit = MakeSplit({
        {"x", EValueType::Double},
        {"t", EValueType::Int64}
    });

    auto result = BuildRows({
        "x=2.;t=3"
    }, resultSplit);

    Evaluate("sum(a) as x, sum(1) as t FROM [//t] group by 1", split, source, result);
}

TEST_F(TQueryEvaluateTest, ComplexStrings)
{
    auto split = MakeSplit({
        {"a", EValueType::Int64},
        {"s", EValueType::String}
    });

    std::vector<Stroka> source = {
        "a=10;s=x",
        "a=20;s=y",
        "a=30;s=x",
        "a=40;s=x",
        "a=42",
        "a=50;s=x",
        "a=60;s=y",
        "a=70;s=z",
        "a=72",
        "a=80;s=y",
        "a=85",
        "a=90;s=z"
    };

    auto resultSplit = MakeSplit({
        {"x", EValueType::String},
        {"t", EValueType::Int64}
    });

    auto result = BuildRows({
        "x=y;t=160",
        "x=x;t=120",
        "t=199",
        "x=z;t=160"
    }, resultSplit);

    Evaluate("x, sum(a) as t FROM [//t] where a > 10 group by s as x", split, source, result);

    SUCCEED();
}

TEST_F(TQueryEvaluateTest, ComplexStringsLower)
{
    auto split = MakeSplit({
        {"a", EValueType::String},
        {"s", EValueType::String}
    });

    std::vector<Stroka> source = {
        "a=XyZ;s=one",
        "a=aB1C;s=two",
        "a=cs1dv;s=three",
        "a=HDs;s=four",
        "a=kIu;s=five",
        "a=trg1t;s=six"
    };

    auto resultSplit = MakeSplit({
        {"s", EValueType::String}
    });

    auto result = BuildRows({
        "s=one",
        "s=two",
        "s=four",
        "s=five"
    }, resultSplit);

    Evaluate("s FROM [//t] where lower(a) in (\"xyz\",\"ab1c\",\"hds\",\"kiu\")", split, source, result);

    SUCCEED();
}

TEST_F(TQueryEvaluateTest, TestIf)
{
    auto split = MakeSplit({
        {"a", EValueType::Int64},
        {"b", EValueType::Int64}
    });

    std::vector<Stroka> source = {
        "a=1;b=10",
        "a=2;b=20",
        "a=3;b=30",
        "a=4;b=40",
        "a=5;b=50",
        "a=6;b=60",
        "a=7;b=70",
        "a=8;b=80",
        "a=9;b=90"
    };

    auto resultSplit = MakeSplit({
        {"x", EValueType::String},
        {"t", EValueType::Double}
    });

    auto result = BuildRows({
        "x=b;t=251.",
        "x=a;t=201."
    }, resultSplit);
    
    Evaluate("if(x = 4, \"a\", \"b\") as x, double(sum(b)) + 1.0 as t FROM [//t] group by if(a % 2 = 0, 4, 5) as x", split, source, result);

    SUCCEED();
}

TEST_F(TQueryEvaluateTest, TestInputRowLimit)
{
    auto split = MakeSplit({
        {"a", EValueType::Int64},
        {"b", EValueType::Int64}
    });

    std::vector<Stroka> source = {
        "a=1;b=10",
        "a=2;b=20",
        "a=3;b=30",
        "a=4;b=40",
        "a=5;b=50",
        "a=6;b=60",
        "a=7;b=70",
        "a=8;b=80",
        "a=9;b=90"
    };

    auto result = BuildRows({
        "a=2;b=20",
        "a=3;b=30"
    }, split);

    Evaluate("a, b FROM [//t] where uint64(a) > 1u and uint64(a) < 9u", split, source, result, 3);

    SUCCEED();
}

TEST_F(TQueryEvaluateTest, TestOutputRowLimit)
{
    auto split = MakeSplit({
        {"a", EValueType::Int64},
        {"b", EValueType::Int64}
    });

    std::vector<Stroka> source = {
        "a=1;b=10",
        "a=2;b=20",
        "a=3;b=30",
        "a=4;b=40",
        "a=5;b=50",
        "a=6;b=60",
        "a=7;b=70",
        "a=8;b=80",
        "a=9;b=90"
    };

    auto result = BuildRows({
        "a=2;b=20",
        "a=3;b=30",
        "a=4;b=40"
    }, split);

    Evaluate("a, b FROM [//t] where a > 1 and a < 9", split, source, result, std::numeric_limits<i64>::max(), 3);

    SUCCEED();
}

TEST_F(TQueryEvaluateTest, TestOutputRowLimit2)
{
    auto split = MakeSplit({
        {"a", EValueType::Int64},
        {"b", EValueType::Int64}
    });

    std::vector<Stroka> source;
    for (size_t i = 0; i < 10000; ++i) {
        source.push_back(Stroka() + "a=" + ToString(i) + ";b=" + ToString(i * 10));
    }

    auto resultSplit = MakeSplit({
        {"x", EValueType::Int64}
    });

    std::vector<TOwningRow> result;
    result.push_back(BuildRow(Stroka() + "x=" + ToString(10000), resultSplit, false));

    Evaluate("sum(1) as x FROM [//t] group by 0 as x", split, source, result, std::numeric_limits<i64>::max(), 100);

    SUCCEED();
}

TEST_F(TQueryEvaluateTest, TestTypeInference)
{
    auto split = MakeSplit({
        {"a", EValueType::Int64},
        {"b", EValueType::Int64}
    });

    std::vector<Stroka> source = {
        "a=1;b=10",
        "a=2;b=20",
        "a=3;b=30",
        "a=4;b=40",
        "a=5;b=50",
        "a=6;b=60",
        "a=7;b=70",
        "a=8;b=80",
        "a=9;b=90"
    };

    auto resultSplit = MakeSplit({
        {"x", EValueType::String},
        {"t", EValueType::Double}
    });

    auto result = BuildRows({
        "x=b;t=251.",
        "x=a;t=201."
    }, resultSplit);
    
    Evaluate("if(int64(x) = 4, \"a\", \"b\") as x, double(sum(uint64(b) * 1u)) + 1.0 as t FROM [//t] group by if(a % 2 = 0, double(4u), 5.0) as x", split, source, result);

    SUCCEED();
}

TEST_F(TQueryEvaluateTest, TestJoinEmpty)
{
    std::map<Stroka, TDataSplit> splits;
    std::vector<std::vector<Stroka>> sources;

    auto leftSplit = MakeSplit({
        {"a", EValueType::Int64},
        {"b", EValueType::Int64}
    });

    splits["//left"] = leftSplit;
    sources.push_back({
        "a=1;b=10",
        "a=3;b=30",
        "a=5;b=50",
        "a=7;b=70",
        "a=9;b=90"
    });

    auto rightSplit = MakeSplit({
        {"b", EValueType::Int64},
        {"c", EValueType::Int64}
    });

    splits["//right"] = rightSplit;
    sources.push_back({
        "c=2;b=20",
        "c=4;b=40",
        "c=6;b=60",
        "c=8;b=80"
    });

    auto resultSplit = MakeSplit({
        {"x", EValueType::Int64},
        {"y", EValueType::Int64},
        {"z", EValueType::Int64}
    });

    auto result = BuildRows({ }, resultSplit);

    Evaluate("sum(a) as x, sum(b) as y, z FROM [//left] join [//right] using b group by c % 2 as z", splits, sources, result);

    SUCCEED();
}

TEST_F(TQueryEvaluateTest, TestJoinSimple2)
{
    std::map<Stroka, TDataSplit> splits;
    std::vector<std::vector<Stroka>> sources;

    auto leftSplit = MakeSplit({
        {"a", EValueType::Int64}
    });

    splits["//left"] = leftSplit;
    sources.push_back({
        "a=1",
        "a=2"
    });

    auto rightSplit = MakeSplit({
        {"a", EValueType::Int64}
    });

    splits["//right"] = rightSplit;
    sources.push_back({
        "a=2",
        "a=1"
    });

    auto resultSplit = MakeSplit({
        {"x", EValueType::Int64}
    });

    auto result = BuildRows({
        "x=1",
        "x=2"
    }, resultSplit);

    Evaluate("a as x FROM [//left] join [//right] using a", splits, sources, result);

    SUCCEED();
}

TEST_F(TQueryEvaluateTest, TestJoinSimple3)
{
    std::map<Stroka, TDataSplit> splits;
    std::vector<std::vector<Stroka>> sources;

    auto leftSplit = MakeSplit({
        {"a", EValueType::Int64}
    });

    splits["//left"] = leftSplit;
    sources.push_back({
        "a=1",
        "a=1"
    });

    auto rightSplit = MakeSplit({
        {"a", EValueType::Int64}
    });

    splits["//right"] = rightSplit;
    sources.push_back({
        "a=2",
        "a=1"
    });

    auto resultSplit = MakeSplit({
        {"x", EValueType::Int64}
    });

    auto result = BuildRows({
        "x=1",
        "x=1"
    }, resultSplit);

    Evaluate("a as x FROM [//left] join [//right] using a", splits, sources, result);

    SUCCEED();
}

TEST_F(TQueryEvaluateTest, TestJoinSimple4)
{
    std::map<Stroka, TDataSplit> splits;
    std::vector<std::vector<Stroka>> sources;

    auto leftSplit = MakeSplit({
        {"a", EValueType::Int64}
    });

    splits["//left"] = leftSplit;
    sources.push_back({
        "a=1",
        "a=2"
    });

    auto rightSplit = MakeSplit({
        {"a", EValueType::Int64}
    });

    splits["//right"] = rightSplit;
    sources.push_back({
        "a=1",
        "a=1"
    });

    auto resultSplit = MakeSplit({
        {"x", EValueType::Int64}
    });

    auto result = BuildRows({
        "x=1",
        "x=1"
    }, resultSplit);

    Evaluate("a as x FROM [//left] join [//right] using a", splits, sources, result);

    SUCCEED();
}

TEST_F(TQueryEvaluateTest, TestJoinSimple5)
{
    std::map<Stroka, TDataSplit> splits;
    std::vector<std::vector<Stroka>> sources;

    auto leftSplit = MakeSplit({
        {"a", EValueType::Int64}
    });

    splits["//left"] = leftSplit;
    sources.push_back({
        "a=1",
        "a=1"
    });

    auto rightSplit = MakeSplit({
        {"a", EValueType::Int64}
    });

    splits["//right"] = rightSplit;
    sources.push_back({
        "a=1",
        "a=1"
    });

    auto resultSplit = MakeSplit({
        {"x", EValueType::Int64}
    });

    auto result = BuildRows({
        "x=1",
        "x=1",
        "x=1",
        "x=1"
    }, resultSplit);

    Evaluate("a as x FROM [//left] join [//right] using a", splits, sources, result);

    SUCCEED();
}

TEST_F(TQueryEvaluateTest, TestJoinNonPrefixColumns)
{
    std::map<Stroka, TDataSplit> splits;
    std::vector<std::vector<Stroka>> sources;

    auto leftSplit = MakeSplit({
        {"x", EValueType::String},
        {"y", EValueType::String}
    }, {"x"});

    splits["//left"] = leftSplit;
    sources.push_back({
        "x=a",
        "x=b",
        "x=c"
    });

    auto rightSplit = MakeSplit({
        {"a", EValueType::Int64},
        {"x", EValueType::String}
    }, {"a"});

    splits["//right"] = rightSplit;
    sources.push_back({
        "a=1;x=a",
        "a=2;x=b",
        "a=3;x=c"
    });

    auto resultSplit = MakeSplit({
        {"x", EValueType::Int64},
        {"y", EValueType::String},
        {"a", EValueType::Int64}
    });

    auto result = BuildRows({
        "a=1;x=a",
        "a=2;x=b",
        "a=3;x=c"
    }, resultSplit);

    Evaluate("* FROM [//left] join [//right] using x", splits, sources, result);

    SUCCEED();
}

TEST_F(TQueryEvaluateTest, TestJoinManySimple)
{
    std::map<Stroka, TDataSplit> splits;
    std::vector<std::vector<Stroka>> sources;

    splits["//a"] = MakeSplit({
        {"a", EValueType::Int64},
        {"c", EValueType::String}
    });
    sources.push_back({
        "a=2;c=b",
        "a=3;c=c",
        "a=4;c=a"
    });

    splits["//b"] = MakeSplit({
        {"b", EValueType::Int64},
        {"c", EValueType::String},
        {"d", EValueType::String}
    });
    sources.push_back({
        "b=100;c=a;d=X",
        "b=200;c=b;d=Y",
        "b=300;c=c;d=X",
        "b=400;c=a;d=Y",
        "b=500;c=b;d=X",
        "b=600;c=c;d=Y"
    });

    splits["//c"] = MakeSplit({
        {"d", EValueType::String},
        {"e", EValueType::Int64},
    });
    sources.push_back({
        "d=X;e=1234",
        "d=Y;e=5678"
    });


    auto resultSplit = MakeSplit({
        {"a", EValueType::Int64},
        {"c", EValueType::String},
        {"b", EValueType::Int64},
        {"d", EValueType::String},
        {"e", EValueType::Int64}
    });

    auto result = BuildRows({
         "a=2;c=b;b=200;d=Y;e=5678",
         "a=2;c=b;b=500;d=X;e=1234",
         "a=3;c=c;b=300;d=X;e=1234",
         "a=3;c=c;b=600;d=Y;e=5678",
         "a=4;c=a;b=100;d=X;e=1234",
         "a=4;c=a;b=400;d=Y;e=5678"
    }, resultSplit);

    Evaluate("a, c, b, d, e from [//a] join [//b] using c join [//c] using d order by a, b limit 100", splits, sources, result);

    SUCCEED();
}

TEST_F(TQueryEvaluateTest, TestJoin)
{
    std::map<Stroka, TDataSplit> splits;
    std::vector<std::vector<Stroka>> sources;

    auto leftSplit = MakeSplit({
        {"a", EValueType::Int64},
        {"b", EValueType::Int64}
    });

    splits["//left"] = leftSplit;
    sources.push_back({
        "a=1;b=10",
        "a=2;b=20",
        "a=3;b=30",
        "a=4;b=40",
        "a=5;b=50",
        "a=6;b=60",
        "a=7;b=70",
        "a=8;b=80",
        "a=9;b=90"
    });

    auto rightSplit = MakeSplit({
        {"b", EValueType::Int64},
        {"c", EValueType::Int64}
    });

    splits["//right"] = rightSplit;
    sources.push_back({
        "c=1;b=10",
        "c=2;b=20",
        "c=3;b=30",
        "c=4;b=40",
        "c=5;b=50",
        "c=6;b=60",
        "c=7;b=70",
        "c=8;b=80",
        "c=9;b=90"
    });

    auto resultSplit = MakeSplit({
        {"x", EValueType::Int64},
        {"z", EValueType::Int64}
    });

    auto result = BuildRows({
        "x=25;z=1",
        "x=20;z=0",
    }, resultSplit);

    Evaluate("sum(a) as x, z FROM [//left] join [//right] using b group by c % 2 as z", splits, sources, result);
    Evaluate("sum(a) as x, z FROM [//left] join [//right] on b = b group by c % 2 as z", splits, sources, result);
    Evaluate("sum(l.a) as x, z FROM [//left] as l join [//right] as r on l.b = r.b group by r.c % 2 as z", splits, sources, result);

    SUCCEED();
}

TEST_F(TQueryEvaluateTest, ComplexAlias)
{
    auto split = MakeSplit({
        {"a", EValueType::Int64},
        {"s", EValueType::String}
    });

    std::vector<Stroka> source = {
        "a=10;s=x",
        "a=20;s=y",
        "a=30;s=x",
        "a=40;s=x",
        "a=42",
        "a=50;s=x",
        "a=60;s=y",
        "a=70;s=z",
        "a=72",
        "a=80;s=y",
        "a=85",
        "a=90;s=z"
    };

    auto resultSplit = MakeSplit({
        {"x", EValueType::String},
        {"t", EValueType::Int64}
    });

    auto result = BuildRows({
        "x=y;t=160",
        "x=x;t=120",
        "t=199",
        "x=z;t=160"
    }, resultSplit);

    Evaluate("x, sum(p.a) as t FROM [//t] as p where p.a > 10 group by p.s as x", split, source, result);

    SUCCEED();
}

TEST_F(TQueryEvaluateTest, TestJoinMany)
{
    std::map<Stroka, TDataSplit> splits;
    std::vector<std::vector<Stroka>> sources;

    splits["//primary"] = MakeSplit({
        {"a", EValueType::Int64},
        {"b", EValueType::Int64}
    });
    sources.push_back({
        "a=1;b=10",
        "a=2;b=20",
        "a=3;b=30",
        "a=4;b=40",
        "a=5;b=50",
        "a=6;b=60",
        "a=7;b=70",
        "a=8;b=80",
        "a=9;b=90"
    });

    splits["//secondary"] = MakeSplit({
        {"b", EValueType::Int64},
        {"c", EValueType::Int64}
    });
    sources.push_back({
        "c=1;b=10",
        "c=2;b=20",
        "c=3;b=30",
        "c=4;b=40",
        "c=5;b=50",
        "c=6;b=60",
        "c=7;b=70",
        "c=8;b=80",
        "c=9;b=90"
    });

    splits["//tertiary"] = MakeSplit({
        {"c", EValueType::Int64},
        {"d", EValueType::Int64}
    });
    sources.push_back({
        "c=1;d=10",
        "c=2;d=20",
        "c=3;d=30",
        "c=4;d=40",
        "c=5;d=50",
        "c=6;d=60",
        "c=7;d=70",
        "c=8;d=80",
        "c=9;d=90"
    });


    auto resultSplit = MakeSplit({
        {"x", EValueType::Int64},
        {"y", EValueType::Int64},
        {"z", EValueType::Int64}
    });

    auto result = BuildRows({
        "x=25;y=250;z=1",
        "x=20;y=200;z=0",
    }, resultSplit);

    Evaluate("sum(a) as x, sum(d) as y, z FROM [//primary] join [//secondary] using b join [//tertiary] using c group by c % 2 as z", splits, sources, result);

    SUCCEED();
}

TEST_F(TQueryEvaluateTest, TestOrderBy)
{
    auto split = MakeSplit({
        {"a", EValueType::Int64},
        {"b", EValueType::Int64}
    });

    std::vector<Stroka> source;
    
    for (int i = 0; i < 10000; ++i) {
        auto value = std::rand() % 100000 + 10000;
        source.push_back(Stroka() + "a=" + ToString(value) + ";b=" + ToString(value * 10));
    }

    for (int i = 0; i < 10000; ++i) {
        auto value = 10000 - i;
        source.push_back(Stroka() + "a=" + ToString(value) + ";b=" + ToString(value * 10));
    }

    std::vector<TOwningRow> result;
    
    for (const auto& row : source) {
        result.push_back(BuildRow(row, split, false));
    }

    std::vector<TOwningRow> limitedResult;

    std::sort(result.begin(), result.end());
    limitedResult.assign(result.begin(), result.begin() + 100);
    Evaluate("* FROM [//t] order by a limit 100", split, source, limitedResult);

    std::reverse(result.begin(), result.end());
    limitedResult.assign(result.begin(), result.begin() + 100);
    Evaluate("* FROM [//t] order by a desc limit 100", split, source, limitedResult);

    SUCCEED();
}

TEST_F(TQueryEvaluateTest, TestUdf)
{
    auto split = MakeSplit({
        {"a", EValueType::Int64},
        {"b", EValueType::Int64}
    });

    std::vector<Stroka> source = {
        "a=1;b=10",
        "a=-2;b=20",
        "a=9;b=90",
        "a=-10"
    };

    auto resultSplit = MakeSplit({
        {"x", EValueType::Int64}
    });

    auto result = BuildRows({
        "x=1",
        "x=2",
        "x=9",
        "x=10"
    }, resultSplit);

    auto registry = New<StrictMock<TFunctionRegistryMock>>();
    registry->WithFunction(AbsUdf_);

    Evaluate("abs_udf(a) as x FROM [//t]", split, source, result, std::numeric_limits<i64>::max(), std::numeric_limits<i64>::max(), registry);

    SUCCEED();
}

TEST_F(TQueryEvaluateTest, TestZeroArgumentUdf)
{
    auto split = MakeSplit({
        {"a", EValueType::Uint64},
    });

    std::vector<Stroka> source = {
        "a=1u",
        "a=2u",
        "a=75u",
        "a=10u",
        "a=75u",
        "a=10u",
    };

    auto resultSplit = MakeSplit({
        {"a", EValueType::Int64}
    });

    auto result = BuildRows({
        "a=75u",
        "a=75u"
    }, resultSplit);

    auto registry = New<StrictMock<TFunctionRegistryMock>>();
    registry->WithFunction(SeventyFiveUdf_);

    Evaluate("a FROM [//t] where a = seventyfive()", split, source, result, std::numeric_limits<i64>::max(), std::numeric_limits<i64>::max(), registry);

    SUCCEED();
}

TEST_F(TQueryEvaluateTest, TestInvalidUdfImpl)
{
    auto split = MakeSplit({
        {"a", EValueType::Int64},
        {"b", EValueType::Int64}
    });

    std::vector<Stroka> source = {
        "a=1;b=10",
    };

    auto fileRef = TSharedRef(
        invalid_ir_bc,
        invalid_ir_bc_len,
        nullptr);

    auto invalidUdfDescriptor = New<TUserDefinedFunction>(
        "invalid_ir",
        std::vector<TType>{EValueType::Int64},
        EValueType::Int64,
        fileRef,
        ECallingConvention::Simple);

    auto registry = New<StrictMock<TFunctionRegistryMock>>();
    registry->WithFunction(invalidUdfDescriptor);

    EvaluateExpectingError("invalid_ir(a) as x FROM [//t]", split, source, EFailureLocation::Codegen, std::numeric_limits<i64>::max(), std::numeric_limits<i64>::max(), registry);
}

TEST_F(TQueryEvaluateTest, TestInvalidUdfArity)
{
    auto split = MakeSplit({
        {"a", EValueType::Int64},
        {"b", EValueType::Int64}
    });

    std::vector<Stroka> source = {
        "a=1;b=10",
    };

    auto fileRef = TSharedRef(
        test_udfs_bc,
        test_udfs_bc_len,
        nullptr);

    auto twoArgumentUdf = New<TUserDefinedFunction>(
        "abs_udf",
        std::vector<TType>{EValueType::Int64, EValueType::Int64},
        EValueType::Int64,
        fileRef,
        ECallingConvention::Simple);

    auto registry = New<StrictMock<TFunctionRegistryMock>>();
    registry->WithFunction(twoArgumentUdf);

    EvaluateExpectingError("abs_udf(a, b) as x FROM [//t]", split, source, EFailureLocation::Codegen, std::numeric_limits<i64>::max(), std::numeric_limits<i64>::max(), registry);
}

TEST_F(TQueryEvaluateTest, TestInvalidUdfType)
{
    auto split = MakeSplit({
        {"a", EValueType::Int64},
        {"b", EValueType::Int64}
    });

    std::vector<Stroka> source = {
        "a=1;b=10",
    };

    auto fileRef = TSharedRef(
        test_udfs_bc,
        test_udfs_bc_len,
        nullptr);

    auto invalidArgumentUdf = New<TUserDefinedFunction>(
        "abs_udf",
        std::vector<TType>{EValueType::Double},
        EValueType::Int64,
        fileRef,
        ECallingConvention::Simple);

    auto registry = New<StrictMock<TFunctionRegistryMock>>();
    registry->WithFunction(invalidArgumentUdf);

    EvaluateExpectingError("abs_udf(a) as x FROM [//t]", split, source, EFailureLocation::Codegen, std::numeric_limits<i64>::max(), std::numeric_limits<i64>::max(), registry);
}

TEST_F(TQueryEvaluateTest, TestUdfNullPropagation)
{
    auto split = MakeSplit({
        {"a", EValueType::Int64},
        {"b", EValueType::Int64}
    });

    std::vector<Stroka> source = {
        "a=1;",
        "a=-2;b=-20",
        "a=9;",
        "b=-10"
    };

    auto resultSplit = MakeSplit({
        {"x", EValueType::Int64}
    });

    auto result = BuildRows({
        "",
        "x=20",
        "",
        "x=10"
    }, resultSplit);

    auto registry = New<StrictMock<TFunctionRegistryMock>>();
    registry->WithFunction(AbsUdf_);

    Evaluate("abs_udf(b) as x FROM [//t]", split, source, result, std::numeric_limits<i64>::max(), std::numeric_limits<i64>::max(), registry);

    SUCCEED();
}

TEST_F(TQueryEvaluateTest, TestUdfNullPropagation2)
{
    auto split = MakeSplit({
        {"a", EValueType::Int64},
        {"b", EValueType::Int64}
    });

    std::vector<Stroka> source = {
        "a=1;",
        "a=2;b=10",
        "b=9",
        ""
    };

    auto resultSplit = MakeSplit({
        {"x", EValueType::Int64}
    });

    auto result = BuildRows({
        "",
        "x=1024",
        "",
        ""
    }, resultSplit);

    auto registry = New<StrictMock<TFunctionRegistryMock>>();
    registry->WithFunction(ExpUdf_);

    Evaluate("exp_udf(a, b) as x FROM [//t]", split, source, result, std::numeric_limits<i64>::max(), std::numeric_limits<i64>::max(), registry);

    SUCCEED();
}

TEST_F(TQueryEvaluateTest, TestUdfStringArgument)
{
    auto split = MakeSplit({
        {"a", EValueType::String}
    });

    std::vector<Stroka> source = {
        "a=\"123\"",
        "a=\"50\"",
        "a=\"\"",
        ""
    };

    auto resultSplit = MakeSplit({
        {"x", EValueType::Uint64}
    });

    auto result = BuildRows({
        "x=123u",
        "x=50u",
        "x=0u",
        ""
    }, resultSplit);

    auto registry = New<StrictMock<TFunctionRegistryMock>>();
    registry->WithFunction(StrtolUdf_);

    Evaluate("strtol_udf(a) as x FROM [//t]", split, source, result, std::numeric_limits<i64>::max(), std::numeric_limits<i64>::max(), registry);

    SUCCEED();
}

TEST_F(TQueryEvaluateTest, TestUdfStringResult)
{
    auto split = MakeSplit({
        {"a", EValueType::String}
    });

    std::vector<Stroka> source = {
        "a=\"HELLO\"",
        "a=\"HeLlO\"",
        "a=\"\"",
        ""
    };

    auto resultSplit = MakeSplit({
        {"x", EValueType::Uint64}
    });

    auto result = BuildRows({
        "x=\"hello\"",
        "x=\"hello\"",
        "x=\"\"",
        ""
    }, resultSplit);

    auto registry = New<StrictMock<TFunctionRegistryMock>>();
    registry->WithFunction(TolowerUdf_);

    Evaluate("tolower_udf(a) as x FROM [//t]", split, source, result, std::numeric_limits<i64>::max(), std::numeric_limits<i64>::max(), registry);

    SUCCEED();
}

TEST_F(TQueryEvaluateTest, TestUnversionedValueUdf)
{
    auto split = MakeSplit({
        {"a", EValueType::String}
    });

    std::vector<Stroka> source = {
        "a=\"Hello\"",
        "a=\"\"",
        ""
    };

    auto resultSplit = MakeSplit({
        {"x", EValueType::Boolean}
    });

    auto result = BuildRows({
        "x=%false",
        "x=%false",
        "x=%true"
    }, resultSplit);

    auto registry = New<StrictMock<TFunctionRegistryMock>>();
    registry->WithFunction(IsNullUdf_);

    Evaluate("is_null_udf(a) as x FROM [//t]", split, source, result, std::numeric_limits<i64>::max(), std::numeric_limits<i64>::max(), registry);

    SUCCEED();
}

TEST_F(TQueryEvaluateTest, TestVarargUdf)
{
    auto split = MakeSplit({
        {"a", EValueType::Int64}
    });

    std::vector<Stroka> source = {
        "a=1",
        "a=2"
    };

    auto resultSplit = MakeSplit({
        {"x", EValueType::Boolean}
    });

    auto result = BuildRows({
        "x=1",
        "x=2"
    }, resultSplit);

    auto registry = New<StrictMock<TFunctionRegistryMock>>();
    registry->WithFunction(SumUdf_);

    Evaluate("a as x FROM [//t] where sum_udf(7, 3, a) in (11, 12)", split, source, result, std::numeric_limits<i64>::max(), std::numeric_limits<i64>::max(), registry);

    SUCCEED();
}

TEST_F(TQueryEvaluateTest, TestObjectUdf)
{
    auto split = MakeSplit({
        {"a", EValueType::Int64},
        {"b", EValueType::Int64}
    });

    std::vector<Stroka> source = {
        "a=1;b=10",
        "a=2;b=2",
        "a=3;b=3",
        "a=10"
    };

    auto resultSplit = MakeSplit({
        {"x", EValueType::Int64}
    });

    auto result = BuildRows({
        "x=10",
        "x=4",
        "x=27",
        ""
    }, resultSplit);

    auto testUdfObjectImpl = TSharedRef(
        test_udfs_o_o,
        test_udfs_o_o_len,
        nullptr);

    auto registry = New<StrictMock<TFunctionRegistryMock>>();
    auto expUdf = New<TUserDefinedFunction>(
        "exp_udf",
        std::vector<TType>{
            EValueType::Int64,
            EValueType::Int64},
        EValueType::Int64,
        testUdfObjectImpl,
        ECallingConvention::Simple);
    registry->WithFunction(expUdf);

    Evaluate("exp_udf(b, a) as x FROM [//t]", split, source, result, std::numeric_limits<i64>::max(), std::numeric_limits<i64>::max(), registry);

    SUCCEED();
}

TEST_F(TQueryEvaluateTest, TestFunctionWhitelist)
{
    auto split = MakeSplit({
        {"a", EValueType::Int64}
    });

    std::vector<Stroka> source = {
        "a=3",
        "a=4"
    };

    auto mallocUdf = New<TUserDefinedFunction>(
        "malloc_udf",
        std::vector<TType>{EValueType::Int64},
        EValueType::Int64,
        TSharedRef(
            malloc_udf_bc,
            malloc_udf_bc_len,
            nullptr),
        ECallingConvention::Simple);

    auto registry = New<StrictMock<TFunctionRegistryMock>>();
    registry->WithFunction(mallocUdf);

    EvaluateExpectingError("malloc_udf(a) as x FROM [//t]", split, source, EFailureLocation::Codegen, std::numeric_limits<i64>::max(), std::numeric_limits<i64>::max(), registry);

    SUCCEED();
}

TEST_F(TQueryEvaluateTest, TestSimpleHash)
{
    auto split = MakeSplit({
        {"a", EValueType::Int64},
        {"b", EValueType::String},
        {"c", EValueType::Boolean}
    });

    std::vector<Stroka> source = {
        "a=3;b=\"hello\";c=%true",
        "a=54;c=%false"
    };

    auto resultSplit = MakeSplit({
        {"x", EValueType::Uint64}
    });

    auto result = BuildRows({
        "x=14233899715629335710u",
        "x=5934953485792485966u"
    }, resultSplit);

    Evaluate("simple_hash(a, b, c) as x FROM [//t]", split, source, result, std::numeric_limits<i64>::max(), std::numeric_limits<i64>::max());

    SUCCEED();
}

TEST_F(TQueryEvaluateTest, TestFarmHash)
{
    auto split = MakeSplit({
        {"a", EValueType::Int64},
        {"b", EValueType::String},
        {"c", EValueType::Boolean}
    });

    std::vector<Stroka> source = {
        "a=3;b=\"hello\";c=%true",
        "a=54;c=%false"
    };

    auto resultSplit = MakeSplit({
        {"x", EValueType::Uint64}
    });

    auto result = BuildRows({
        "x=13185060272037541714u",
        "x=1607147011416532415u"
    }, resultSplit);

    Evaluate("farm_hash(a, b, c) as x FROM [//t]", split, source, result, std::numeric_limits<i64>::max(), std::numeric_limits<i64>::max());

    SUCCEED();
}

TEST_F(TQueryEvaluateTest, TestAverageAgg)
{
    auto split = MakeSplit({
        {"a", EValueType::Int64}
    });

    std::vector<Stroka> source = {
        "a=3",
        "a=53",
        "a=8",
        "a=24",
        "a=33"
    };

    auto resultSplit = MakeSplit({
        {"x", EValueType::Double}
    });

    auto result = BuildRows({
        "x=24.2",
    }, resultSplit);

    Evaluate("avg(a) as x from [//t] group by 1", split, source, result);
}

TEST_F(TQueryEvaluateTest, TestAverageAgg2)
{
    auto split = MakeSplit({
        {"a", EValueType::Int64},
        {"b", EValueType::Int64},
        {"c", EValueType::Int64}
    });

    std::vector<Stroka> source = {
        "a=3;b=3;c=1",
        "a=53;b=2;c=3",
        "a=8;b=5;c=32",
        "a=24;b=7;c=4",
        "a=33;b=4;c=9",
        "a=33;b=3;c=43",
        "a=23;b=0;c=0",
        "a=33;b=8;c=2"
    };

    auto resultSplit = MakeSplit({
        {"r1", EValueType::Double},
        {"x", EValueType::Int64},
        {"r2", EValueType::Int64},
        {"r3", EValueType::Double},
        {"r4", EValueType::Int64},
    });

    auto result = BuildRows({
        "r1=17.0;x=1;r2=43;r3=20.0;r4=3",
        "r1=35.5;x=0;r2=9;r3=3.5;r4=23"
    }, resultSplit);

    Evaluate("avg(a) as r1, x, max(c) as r2, avg(c) as r3, min(a) as r4 from [//t] group by b % 2 as x", split, source, result);
}

TEST_F(TQueryEvaluateTest, TestAverageAgg3)
{
    auto split = MakeSplit({
        {"a", EValueType::Int64},
        {"b", EValueType::Int64}
    });

    std::vector<Stroka> source = {
        "a=3;b=1",
        "b=1",
        "b=0",
        "a=7;b=1",
    };

    auto resultSplit = MakeSplit({
        {"b", EValueType::Int64},
        {"x", EValueType::Double}
    });

    auto result = BuildRows({
        "b=1;x=5.0",
        "b=0"
    }, resultSplit);

    Evaluate("b, avg(a) as x from [//t] group by b", split, source, result);
}

TEST_F(TQueryEvaluateTest, TestStringAgg)
{
    auto split = MakeSplit({
        {"a", EValueType::String},
    });

    std::vector<Stroka> source = {
        "a=\"one\"",
        "a=\"two\"",
        "a=\"three\"",
        "a=\"four\"",
        "a=\"fo\"",
    };

    auto resultSplit = MakeSplit({
        {"b", EValueType::String},
    });

    auto result = BuildRows({
        "b=\"fo\";c=\"two\"",
    }, resultSplit);

    Evaluate("min(a) as b, max(a) as c from [//t] group by 1", split, source, result);
}

TEST_F(TQueryEvaluateTest, WronglyTypedAggregate)
{
    auto split = MakeSplit({
        {"a", EValueType::String}
    });

    std::vector<Stroka> source = {
        "a=\"\""
    };

    EvaluateExpectingError("avg(a) from [//t] group by 1", split, source, EFailureLocation::Codegen);
}

TEST_F(TQueryEvaluateTest, CardinalityAggregate)
{
    auto split = MakeSplit({
        {"a", EValueType::Int64}
    });

    std::vector<Stroka> source;
    for (int i = 0; i < 4; i++) {
        for (int j = 0; j < 2000; j++) {
            source.push_back("a=" + ToString(j));
        }
    }

    auto resultSplit = MakeSplit({
        {"upper", EValueType::Boolean},
        {"lower", EValueType::Boolean},
    });

    auto result = BuildRows({
        "upper=%true;lower=%true"
    }, resultSplit);

    Evaluate("cardinality(a) < 2020u as upper, cardinality(a) > 1980u as lower from [//t] group by 1", split, source, result);
}

TEST_F(TQueryEvaluateTest, TestObjectUdaf)
{
    auto split = MakeSplit({
        {"a", EValueType::Uint64}
    });

    std::vector<Stroka> source = {
        "a=3u",
        "a=53u",
        "a=8u",
        "a=24u",
        "a=33u",
        "a=333u",
        "a=23u",
        "a=33u"
    };

    auto resultSplit = MakeSplit({
        {"r", EValueType::Uint64},
    });

    auto result = BuildRows({
        "r=333u"
    }, resultSplit);

    auto testUdfObjectImpl = TSharedRef(
        test_udfs_o_o,
        test_udfs_o_o_len,
        nullptr);

    auto registry = New<StrictMock<TFunctionRegistryMock>>();
    registry->WithFunction(New<TUserDefinedAggregateFunction>(
        "max_udaf",
        std::unordered_map<TTypeArgument, TUnionType>(),
        EValueType::Uint64,
        EValueType::Uint64,
        EValueType::Uint64,
        testUdfObjectImpl,
        ECallingConvention::Simple));

    Evaluate("max_udaf(a) as r from [//t] group by 1", split, source, result, std::numeric_limits<i64>::max(), std::numeric_limits<i64>::max(), registry);
}

TEST_F(TQueryEvaluateTest, TestLinkingError1)
{
    auto split = MakeSplit({
        {"a", EValueType::Int64}
    });

    std::vector<Stroka> source = {
        "a=3",
    };

    auto registry = New<StrictMock<TFunctionRegistryMock>>();
    registry->WithFunction(AbsUdf_);
    registry->WithFunction(ExpUdf_);

    EvaluateExpectingError("exp_udf(abs_udf(a), 3) from [//t]", split, source, EFailureLocation::Codegen, std::numeric_limits<i64>::max(), std::numeric_limits<i64>::max(), registry);
    EvaluateExpectingError("abs_udf(exp_udf(a, 3)) from [//t]", split, source, EFailureLocation::Codegen, std::numeric_limits<i64>::max(), std::numeric_limits<i64>::max(), registry);
}

TEST_F(TQueryEvaluateTest, TestLinkingError2)
{
    auto split = MakeSplit({
        {"a", EValueType::Int64}
    });

    std::vector<Stroka> source = {
        "a=3"
    };

    auto testUdfObjectImpl = TSharedRef(
        test_udfs_o_o,
        test_udfs_o_o_len,
        nullptr);
    auto absUdfSo = New<TUserDefinedFunction>(
        "abs_udf",
        std::vector<TType>{EValueType::Int64},
        EValueType::Int64,
        testUdfObjectImpl,
        ECallingConvention::Simple);

    auto registry = New<StrictMock<TFunctionRegistryMock>>();
    registry->WithFunction(absUdfSo);
    registry->WithFunction(SumUdf_);

    EvaluateExpectingError("sum_udf(abs_udf(a), 3) as r from [//t]", split, source, EFailureLocation::Codegen, std::numeric_limits<i64>::max(), std::numeric_limits<i64>::max(), registry);
    EvaluateExpectingError("abs_udf(sum_udf(a, 3)) as r from [//t]", split, source, EFailureLocation::Codegen, std::numeric_limits<i64>::max(), std::numeric_limits<i64>::max(), registry);
}

TEST_F(TQueryEvaluateTest, TestLinkingError3)
{
    auto split = MakeSplit({
        {"a", EValueType::Int64}
    });

    std::vector<Stroka> source = {
        "a=3"
    };

    auto testUdfObjectImpl = TSharedRef(
        test_udfs_o_o,
        test_udfs_o_o_len,
        nullptr);
    auto absUdfSo = New<TUserDefinedFunction>(
        "abs_udf",
        std::vector<TType>{EValueType::Int64},
        EValueType::Int64,
        testUdfObjectImpl,
        ECallingConvention::Simple);
    auto expUdfSo = New<TUserDefinedFunction>(
        "exp_udf",
        std::vector<TType>{EValueType::Int64, EValueType::Int64},
        EValueType::Int64,
        testUdfObjectImpl,
        ECallingConvention::Simple);

    auto registry = New<StrictMock<TFunctionRegistryMock>>();
    registry->WithFunction(absUdfSo);
    registry->WithFunction(expUdfSo);

    EvaluateExpectingError("abs_udf(exp_udf(a, 3)) as r from [//t]", split, source, EFailureLocation::Codegen, std::numeric_limits<i64>::max(), std::numeric_limits<i64>::max(), registry);
    EvaluateExpectingError("exp_udf(abs_udf(a), 3) as r from [//t]", split, source, EFailureLocation::Codegen, std::numeric_limits<i64>::max(), std::numeric_limits<i64>::max(), registry);
}

TEST_F(TQueryEvaluateTest, TestCasts)
{
    auto split = MakeSplit({
        {"a", EValueType::Uint64},
        {"b", EValueType::Int64},
        {"c", EValueType::Double}
    });

    std::vector<Stroka> source = {
        "a=3u;b=34",
        "c=1.23",
        "a=12u",
        "b=0;c=1.0",
        "a=5u",
    };

    auto resultSplit = MakeSplit({
        {"r1", EValueType::Int64},
        {"r2", EValueType::Double},
        {"r3", EValueType::Uint64},
    });

    auto result = BuildRows({
        "r1=3;r2=34.0",
        "r3=1u",
        "r1=12",
        "r2=0.0;r3=1u",
        "r1=5",
    }, resultSplit);

    Evaluate("int64(a) as r1, double(b) as r2, uint64(c) as r3 from [//t]", split, source, result);
}

TEST_F(TQueryEvaluateTest, TestUdfException)
{
    auto split = MakeSplit({
        {"a", EValueType::Int64},
    });

    std::vector<Stroka> source = {
        "a=-3",
    };

    auto registry = New<StrictMock<TFunctionRegistryMock>>();
    auto throwImpl = TSharedRef(
        test_udfs_bc,
        test_udfs_bc_len,
        nullptr);
    auto throwUdf = New<TUserDefinedFunction>(
        "throw_if_negative_udf",
        std::vector<TType>{EValueType::Int64},
        EValueType::Int64,
        throwImpl,
        ECallingConvention::Simple);
    
    auto resultSplit = MakeSplit({
        {"r", EValueType::Int64},
    });

    auto result = BuildRows({
    }, resultSplit);

    registry->WithFunction(throwUdf);

    EvaluateExpectingError("throw_if_negative_udf(a) from [//t]", split, source, EFailureLocation::Execution, std::numeric_limits<i64>::max(), std::numeric_limits<i64>::max(), registry);
}

////////////////////////////////////////////////////////////////////////////////

using TEvaluateAggregationParam = std::tuple<
    const char*,
    EValueType,
    TUnversionedValue,
    TUnversionedValue,
    TUnversionedValue>;

class TEvaluateAggregationTest
    : public ::testing::Test
    , public ::testing::WithParamInterface<TEvaluateAggregationParam>
{ };

TEST_P(TEvaluateAggregationTest, Basic)
{
    const auto& param = GetParam();
    const auto& aggregateName = std::get<0>(param);
    auto type = std::get<1>(param);
    auto value1 = std::get<2>(param);
    auto value2 = std::get<3>(param);
    auto expected = std::get<4>(param);

    auto registry = CreateBuiltinFunctionRegistry();
    auto aggregate = registry->GetAggregateFunction(aggregateName);
    auto callbacks = CodegenAggregate(aggregate->MakeCodegenAggregate(type, type, type, aggregateName));

    auto permanentBuffer = New<TRowBuffer>();
    auto outputBuffer = New<TRowBuffer>();
    auto intermediateBuffer = New<TRowBuffer>();

    auto buffer = New<TRowBuffer>();
    TExecutionContext executionContext;
    executionContext.PermanentBuffer = buffer;
    executionContext.OutputBuffer = buffer;
    executionContext.IntermediateBuffer = buffer;
#ifndef NDEBUG
    volatile int dummy;
    executionContext.StackSizeGuardHelper = reinterpret_cast<size_t>(&dummy);
#endif

    TUnversionedValue tmp;
    TUnversionedValue state1;
    callbacks.Init(&executionContext, &state1);
    EXPECT_EQ(state1.Type, EValueType::Null);

    callbacks.Update(&executionContext, &tmp, &state1, &value1);
    state1 = tmp;
    EXPECT_EQ(value1, state1);

    TUnversionedValue state2;
    callbacks.Init(&executionContext, &state2);
    EXPECT_EQ(state2.Type, EValueType::Null);

    callbacks.Update(&executionContext, &tmp, &state2, &value2);
    state2 = tmp;
    EXPECT_EQ(value2, state2);

    callbacks.Merge(&executionContext, &tmp, &state1, &state2);
    EXPECT_EQ(expected, tmp);

    TUnversionedValue result;
    callbacks.Finalize(&executionContext, &result, &tmp);
    EXPECT_EQ(expected, result);
}

INSTANTIATE_TEST_CASE_P(
    EvaluateAggregationTest,
    TEvaluateAggregationTest,
    ::testing::Values(
        TEvaluateAggregationParam{
            "sum",
            EValueType::Int64,
            MakeUnversionedSentinelValue(EValueType::Null),
            MakeUnversionedSentinelValue(EValueType::Null),
            MakeUnversionedSentinelValue(EValueType::Null)},
        TEvaluateAggregationParam{
            "sum",
            EValueType::Int64,
            MakeUnversionedSentinelValue(EValueType::Null),
            MakeInt64(1),
            MakeInt64(1)},
        TEvaluateAggregationParam{
            "sum",
            EValueType::Int64,
            MakeInt64(1),
            MakeInt64(2),
            MakeInt64(3)},
        TEvaluateAggregationParam{
            "sum",
            EValueType::Uint64,
            MakeUint64(1),
            MakeUint64(2),
            MakeUint64(3)},
        TEvaluateAggregationParam{
            "max",
            EValueType::Int64,
            MakeInt64(10),
            MakeInt64(20),
            MakeInt64(20)},
        TEvaluateAggregationParam{
            "min",
            EValueType::Int64,
            MakeInt64(10),
            MakeInt64(20),
            MakeInt64(10)}
));


////////////////////////////////////////////////////////////////////////////////

class TEvaluateExpressionTest
    : public ::testing::Test
    , public ::testing::WithParamInterface<std::tuple<const char*, const char*, TUnversionedValue>>
{ };

TEST_P(TEvaluateExpressionTest, Basic)
{
    const auto& param = GetParam();
    const auto& rowString = std::get<0>(param);
    const auto& exprString = std::get<1>(param);
    const auto& expected = std::get<2>(param);

    TTableSchema schema;
    schema.Columns().emplace_back(TColumnSchema("i1", EValueType::Int64));
    schema.Columns().emplace_back(TColumnSchema("i2", EValueType::Int64));
    schema.Columns().emplace_back(TColumnSchema("u1", EValueType::Uint64));
    schema.Columns().emplace_back(TColumnSchema("u2", EValueType::Uint64));
    TKeyColumns keyColumns;

    auto expr = PrepareExpression(exprString, schema);

    TCGVariables variables;

    auto callback = Profile(expr, schema, nullptr, &variables, nullptr, CreateBuiltinFunctionRegistry())();

    auto row = NTableClient::BuildRow(rowString, keyColumns, schema, true);
    TUnversionedValue result;

    TQueryStatistics statistics;
    auto permanentBuffer = New<TRowBuffer>();
    auto outputBuffer = New<TRowBuffer>();
    auto intermediateBuffer = New<TRowBuffer>();

    TExecutionContext executionContext;
    executionContext.Schema = &schema;
    executionContext.LiteralRows = &variables.LiteralRows;
    executionContext.PermanentBuffer = permanentBuffer;
    executionContext.OutputBuffer = outputBuffer;
    executionContext.IntermediateBuffer = intermediateBuffer;
    executionContext.Statistics = &statistics;
#ifndef NDEBUG
    volatile int dummy;
    executionContext.StackSizeGuardHelper = reinterpret_cast<size_t>(&dummy);
#endif

    callback(&result, row.Get(), variables.ConstantsRowBuilder.GetRow(), &executionContext);

    EXPECT_EQ(result, expected);
}

INSTANTIATE_TEST_CASE_P(
    EvaluateExpressionTest,
    TEvaluateExpressionTest,
    ::testing::Values(
        std::tuple<const char*, const char*, TUnversionedValue>(
            "i1=33;i2=22",
            "i1 + i2",
            MakeInt64(33 + 22)),
        std::tuple<const char*, const char*, TUnversionedValue>(
            "i1=33",
            "-i1",
            MakeInt64(-33)),
        std::tuple<const char*, const char*, TUnversionedValue>(
            "i1=0",
            "uint64(i1)",
            MakeUint64(0)),
        std::tuple<const char*, const char*, TUnversionedValue>(
            "u1=0",
            "int64(u1)",
            MakeInt64(0)),
        std::tuple<const char*, const char*, TUnversionedValue>(
            "u1=18446744073709551615u",
            "int64(u1)",
            MakeInt64(-1)),
        std::tuple<const char*, const char*, TUnversionedValue>(
            "i1=9223372036854775807",
            "uint64(i1)",
            MakeUint64(9223372036854775807ULL)),
        std::tuple<const char*, const char*, TUnversionedValue>(
            "i1=-9223372036854775808",
            "uint64(i1)",
            MakeUint64(9223372036854775808ULL))
));

////////////////////////////////////////////////////////////////////////////////

class TComputedColumnTest
    : public ::testing::Test
    , public ::testing::WithParamInterface<std::vector<const char*>>
{
protected:
    virtual void SetUp() override
    {
        SetUpSchema();

        EXPECT_CALL(PrepareMock_, GetInitialSplit(_, _))
            .WillRepeatedly(Invoke(this, &TComputedColumnTest::MakeSimpleSplit));

        auto config = New<TColumnEvaluatorCacheConfig>();
        ColumnEvaluatorCache_ = New<TColumnEvaluatorCache>(config, CreateBuiltinFunctionRegistry());
    }

    std::vector<TKeyRange> Coordinate(const Stroka& source)
    {
        auto planFragment = PreparePlanFragment(&PrepareMock_, source, CreateBuiltinFunctionRegistry());
        auto rowBuffer = New<TRowBuffer>();
        auto prunedSplits = GetPrunedRanges(
            planFragment->Query,
            planFragment->DataSources,
            rowBuffer,
            ColumnEvaluatorCache_,
            CreateBuiltinFunctionRegistry(),
            1000,
            true);

        return GetRangesFromSources(prunedSplits);
    }

    std::vector<TKeyRange> CoordinateForeign(const Stroka& source)
    {
        auto planFragment = PreparePlanFragment(&PrepareMock_, source, CreateBuiltinFunctionRegistry());

        const auto& query = planFragment->Query;

        TDataSources foreignSplits{{query->JoinClauses[0]->ForeignDataId, {
                planFragment->KeyRangesRowBuffer->Capture(MinKey().Get()),
                planFragment->KeyRangesRowBuffer->Capture(MaxKey().Get())}
            }};

        auto rowBuffer = New<TRowBuffer>();
        auto prunedSplits = GetPrunedRanges(
            query->WhereClause,
            query->JoinClauses[0]->ForeignTableSchema,
            TableSchemaToKeyColumns(
                query->JoinClauses[0]->RenamedTableSchema,
                query->JoinClauses[0]->ForeignKeyColumnsCount),
            foreignSplits,
            rowBuffer,
            ColumnEvaluatorCache_,
            CreateBuiltinFunctionRegistry(),
            1000,
            true);

        return GetRangesFromSources(prunedSplits);
    }

    void SetSchema(const TTableSchema& schema, const TKeyColumns& keyColumns)
    {
        Schema_ = schema;
        KeyColumns_ = keyColumns;
    }

    void SetSecondarySchema(const TTableSchema& schema, const TKeyColumns& keyColumns)
    {
        SecondarySchema_ = schema;
        SecondaryKeyColumns_ = keyColumns;
    }

private:
    void SetUpSchema()
    {
        TTableSchema tableSchema;
        tableSchema.Columns().emplace_back("k", EValueType::Int64, Null, Stroka("l * 2"));
        tableSchema.Columns().emplace_back("l", EValueType::Int64);
        tableSchema.Columns().emplace_back("m", EValueType::Int64);
        tableSchema.Columns().emplace_back("a", EValueType::Int64);

        TKeyColumns keyColumns{"k", "l", "m"};

        SetSchema(tableSchema, keyColumns);
    }

    TFuture<TDataSplit> MakeSimpleSplit(const TYPath& path, ui64 counter = 0)
    {
        TDataSplit dataSplit;

        ToProto(
            dataSplit.mutable_chunk_id(),
            MakeId(EObjectType::Table, 0x42, counter, 0xdeadbabe));

        if (path == "//t") {
            SetKeyColumns(&dataSplit, KeyColumns_);
            SetTableSchema(&dataSplit, Schema_);
        } else {
            SetKeyColumns(&dataSplit, SecondaryKeyColumns_);
            SetTableSchema(&dataSplit, SecondarySchema_);
        }

        return WrapInFuture(dataSplit);
    }

    std::vector<TKeyRange> GetRangesFromSources(const TGroupedRanges& groupedRanges)
    {
        std::vector<TKeyRange> ranges;

        for (const auto& group : groupedRanges) {
            for (const auto& range : group) {
                ranges.push_back(TKeyRange(TKey(range.first), TKey(range.second)));
            }
        }

        std::sort(ranges.begin(), ranges.end());
        return ranges;
    }

    StrictMock<TPrepareCallbacksMock> PrepareMock_;
    TColumnEvaluatorCachePtr ColumnEvaluatorCache_;
    TTableSchema Schema_;
    TKeyColumns KeyColumns_;
    TTableSchema SecondarySchema_;
    TKeyColumns SecondaryKeyColumns_;
};

TEST_F(TComputedColumnTest, NoKeyColumnsInPredicate)
{
    auto query = Stroka("k from [//t] where a = 10");
    auto result = Coordinate(query);

    EXPECT_EQ(1, result.size());

    EXPECT_EQ(BuildKey(_MIN_), result[0].first);
    EXPECT_EQ(BuildKey(_MAX_), result[0].second);
}

TEST_F(TComputedColumnTest, Simple)
{
    auto query = Stroka("a from [//t] where l = 10");
    auto result = Coordinate(query);

    EXPECT_EQ(1, result.size());

    EXPECT_EQ(BuildKey("20;10;"), result[0].first);
    EXPECT_EQ(BuildKey("20;10;" _MAX_), result[0].second);
}

TEST_F(TComputedColumnTest, Inequality)
{
    auto query = Stroka("a from [//t] where l < 10");
    auto result = Coordinate(query);

    EXPECT_EQ(1, result.size());

    EXPECT_EQ(BuildKey(_MIN_), result[0].first);
    EXPECT_EQ(BuildKey(_MAX_), result[0].second);
}

TEST_F(TComputedColumnTest, Composite)
{
    auto query = Stroka("a from [//t] where l = 10 and m > 0 and m < 50");
    auto result = Coordinate(query);

    EXPECT_EQ(1, result.size());

    EXPECT_EQ(BuildKey("20;10;0;" _MAX_), result[0].first);
    EXPECT_EQ(BuildKey("20;10;50;"), result[0].second);
}

TEST_F(TComputedColumnTest, Vector)
{
    auto query = Stroka("a from [//t] where l in (1,2,3)");
    auto result = Coordinate(query);

    EXPECT_EQ(3, result.size());

    EXPECT_EQ(BuildKey("2;1;"), result[0].first);
    EXPECT_EQ(BuildKey("2;1;" _MAX_), result[0].second);
    EXPECT_EQ(BuildKey("4;2;"), result[1].first);
    EXPECT_EQ(BuildKey("4;2;" _MAX_), result[1].second);
    EXPECT_EQ(BuildKey("6;3;"), result[2].first);
    EXPECT_EQ(BuildKey("6;3;" _MAX_), result[2].second);
}

TEST_F(TComputedColumnTest, ComputedKeyInPredicate)
{
    auto query = Stroka("a from [//t] where (k,l) >= (10,20) ");
    auto result = Coordinate(query);

    EXPECT_EQ(1, result.size());

    EXPECT_EQ(BuildKey("10;20;"), result[0].first);
    EXPECT_EQ(BuildKey(_MAX_), result[0].second);
}

TEST_F(TComputedColumnTest, ComputedColumnLast)
{
    TTableSchema tableSchema;
    tableSchema.Columns().emplace_back("k", EValueType::Int64);
    tableSchema.Columns().emplace_back("l", EValueType::Int64, Null, Stroka("k + 3"));
    tableSchema.Columns().emplace_back("a", EValueType::Int64);

    TKeyColumns keyColumns{"k", "l"};

    SetSchema(tableSchema, keyColumns);

    auto query = Stroka("a from [//t] where k = 10");
    auto result = Coordinate(query);

    EXPECT_EQ(1, result.size());

    EXPECT_EQ(BuildKey("10;13;"), result[0].first);
    EXPECT_EQ(BuildKey("10;13;" _MAX_), result[0].second);
}

TEST_F(TComputedColumnTest, Complex1)
{
    TTableSchema tableSchema;
    tableSchema.Columns().emplace_back("k", EValueType::Int64);
    tableSchema.Columns().emplace_back("l", EValueType::Int64, Null, Stroka("n + 1"));
    tableSchema.Columns().emplace_back("m", EValueType::Int64, Null, Stroka("o + 2"));
    tableSchema.Columns().emplace_back("n", EValueType::Int64);
    tableSchema.Columns().emplace_back("o", EValueType::Int64);
    tableSchema.Columns().emplace_back("a", EValueType::Int64);

    TKeyColumns keyColumns{"k", "l", "m", "n", "o"};

    SetSchema(tableSchema, keyColumns);

    auto query = Stroka("a from [//t] where k = 10 and n = 20");
    auto result = Coordinate(query);

    EXPECT_EQ(1, result.size());

    EXPECT_EQ(BuildKey("10;21;"), result[0].first);
    EXPECT_EQ(BuildKey("10;21;" _MAX_), result[0].second);
}

TEST_F(TComputedColumnTest, Complex2)
{
    TTableSchema tableSchema;
    tableSchema.Columns().emplace_back("k", EValueType::Int64);
    tableSchema.Columns().emplace_back("l", EValueType::Int64, Null, Stroka("n + 1"));
    tableSchema.Columns().emplace_back("m", EValueType::Int64, Null, Stroka("o + 2"));
    tableSchema.Columns().emplace_back("n", EValueType::Int64);
    tableSchema.Columns().emplace_back("o", EValueType::Int64);
    tableSchema.Columns().emplace_back("a", EValueType::Int64);

    TKeyColumns keyColumns{"k", "l", "m", "n", "o"};

    SetSchema(tableSchema, keyColumns);

    auto query = Stroka("a from [//t] where (k,n) in ((10,20),(50,60))");
    auto result = Coordinate(query);

    EXPECT_EQ(2, result.size());

    EXPECT_EQ(BuildKey("10;21;"), result[0].first);
    EXPECT_EQ(BuildKey("10;21;" _MAX_), result[0].second);
    EXPECT_EQ(BuildKey("50;61;"), result[1].first);
    EXPECT_EQ(BuildKey("50;61;" _MAX_), result[1].second);
}

TEST_F(TComputedColumnTest, Complex3)
{
    TTableSchema tableSchema;
    tableSchema.Columns().emplace_back("k", EValueType::Int64);
    tableSchema.Columns().emplace_back("l", EValueType::Int64, Null, Stroka("o + 1"));
    tableSchema.Columns().emplace_back("m", EValueType::Int64, Null, Stroka("o + 2"));
    tableSchema.Columns().emplace_back("n", EValueType::Int64);
    tableSchema.Columns().emplace_back("o", EValueType::Int64);
    tableSchema.Columns().emplace_back("a", EValueType::Int64);

    TKeyColumns keyColumns{"k", "l", "m", "n", "o"};

    SetSchema(tableSchema, keyColumns);

    auto query = Stroka("a from [//t] where k = 10 and n = 20");
    auto result = Coordinate(query);

    EXPECT_EQ(1, result.size());

    EXPECT_EQ(BuildKey("10;"), result[0].first);
    EXPECT_EQ(BuildKey("10;" _MAX_), result[0].second);
}

TEST_F(TComputedColumnTest, Far1)
{
    TTableSchema tableSchema;
    tableSchema.Columns().emplace_back("k", EValueType::Int64, Null, Stroka("m + 1"));
    tableSchema.Columns().emplace_back("l", EValueType::Int64);
    tableSchema.Columns().emplace_back("m", EValueType::Int64);
    tableSchema.Columns().emplace_back("a", EValueType::Int64);

    TKeyColumns keyColumns{"k", "l", "m"};

    SetSchema(tableSchema, keyColumns);

    auto query = Stroka("a from [//t] where m = 10");
    auto result = Coordinate(query);

    EXPECT_EQ(1, result.size());

    EXPECT_EQ(BuildKey("11;"), result[0].first);
    EXPECT_EQ(BuildKey("11;" _MAX_), result[0].second);
}

TEST_F(TComputedColumnTest, Far2)
{
    TTableSchema tableSchema;
    tableSchema.Columns().emplace_back("k", EValueType::Int64, Null, Stroka("n + 1"));
    tableSchema.Columns().emplace_back("l", EValueType::Int64);
    tableSchema.Columns().emplace_back("m", EValueType::Int64);
    tableSchema.Columns().emplace_back("n", EValueType::Int64);
    tableSchema.Columns().emplace_back("a", EValueType::Int64);

    TKeyColumns keyColumns{"k", "l", "m", "n"};

    SetSchema(tableSchema, keyColumns);

    auto query = Stroka("a from [//t] where n = 10 and l = 20");
    auto result = Coordinate(query);

    EXPECT_EQ(1, result.size());

    EXPECT_EQ(BuildKey("11;20;"), result[0].first);
    EXPECT_EQ(BuildKey("11;20;" _MAX_), result[0].second);
}

TEST_F(TComputedColumnTest, Far3)
{
    TTableSchema tableSchema;
    tableSchema.Columns().emplace_back("k", EValueType::Int64, Null, Stroka("n + 1"));
    tableSchema.Columns().emplace_back("l", EValueType::Int64);
    tableSchema.Columns().emplace_back("m", EValueType::Int64);
    tableSchema.Columns().emplace_back("n", EValueType::Int64);
    tableSchema.Columns().emplace_back("a", EValueType::Int64);

    TKeyColumns keyColumns{"k", "l", "m", "n"};

    SetSchema(tableSchema, keyColumns);

    auto query = Stroka("a from [//t] where (n,l) in ((10,20), (30,40))");
    auto result = Coordinate(query);

    EXPECT_EQ(2, result.size());

    EXPECT_EQ(BuildKey("11;20;"), result[0].first);
    EXPECT_EQ(BuildKey("11;20;" _MAX_), result[0].second);
    EXPECT_EQ(BuildKey("31;40;"), result[1].first);
    EXPECT_EQ(BuildKey("31;40;" _MAX_), result[1].second);
}

TEST_F(TComputedColumnTest, Far4)
{
    TTableSchema tableSchema;
    tableSchema.Columns().emplace_back("k", EValueType::Int64, Null, Stroka("n + 1"));
    tableSchema.Columns().emplace_back("l", EValueType::Int64);
    tableSchema.Columns().emplace_back("m", EValueType::Int64);
    tableSchema.Columns().emplace_back("n", EValueType::Int64);
    tableSchema.Columns().emplace_back("a", EValueType::Int64);

    TKeyColumns keyColumns{"k", "l", "m", "n"};

    SetSchema(tableSchema, keyColumns);

    auto query = Stroka("a from [//t] where n in (10,30) and l in (20,40)");
    auto result = Coordinate(query);

    EXPECT_EQ(4, result.size());

    EXPECT_EQ(BuildKey("11;20;"), result[0].first);
    EXPECT_EQ(BuildKey("11;20;" _MAX_), result[0].second);
    EXPECT_EQ(BuildKey("11;40;"), result[1].first);
    EXPECT_EQ(BuildKey("11;40;" _MAX_), result[1].second);
    EXPECT_EQ(BuildKey("31;20;"), result[2].first);
    EXPECT_EQ(BuildKey("31;20;" _MAX_), result[2].second);
    EXPECT_EQ(BuildKey("31;40;"), result[3].first);
    EXPECT_EQ(BuildKey("31;40;" _MAX_), result[3].second);
}

TEST_F(TComputedColumnTest, NoComputedColumns)
{
    TTableSchema tableSchema;
    tableSchema.Columns().emplace_back("k", EValueType::Int64);
    tableSchema.Columns().emplace_back("l", EValueType::Int64);
    tableSchema.Columns().emplace_back("a", EValueType::Int64);

    TKeyColumns keyColumns{"k", "l"};

    SetSchema(tableSchema, keyColumns);

    auto query = Stroka("a from [//t] where a = 0");
    auto result = Coordinate(query);

    EXPECT_EQ(1, result.size());

    EXPECT_EQ(BuildKey(_MIN_), result[0].first);
    EXPECT_EQ(BuildKey(_MAX_), result[0].second);
}

TEST_F(TComputedColumnTest, Modulo0)
{
    TTableSchema tableSchema;
    tableSchema.Columns().emplace_back("k", EValueType::Int64, Null, Stroka("l % 2"));
    tableSchema.Columns().emplace_back("l", EValueType::Int64);
    tableSchema.Columns().emplace_back("a", EValueType::Int64);

    TKeyColumns keyColumns{"k", "l"};

    SetSchema(tableSchema, keyColumns);

    auto query = Stroka("a from [//t] where a = 0");
    auto result = Coordinate(query);

    EXPECT_EQ(1, result.size());

    EXPECT_EQ(BuildKey(_MIN_), result[0].first);
    EXPECT_EQ(BuildKey(_MAX_), result[0].second);
}

TEST_F(TComputedColumnTest, Modulo1)
{
    TTableSchema tableSchema;
    tableSchema.Columns().emplace_back("k", EValueType::Int64, Null, Stroka("l % 2"));
    tableSchema.Columns().emplace_back("l", EValueType::Int64);
    tableSchema.Columns().emplace_back("a", EValueType::Int64);

    TKeyColumns keyColumns{"k", "l"};

    SetSchema(tableSchema, keyColumns);

    auto query = Stroka("a from [//t] where l > 0 and l <= 2000");
    auto result = Coordinate(query);

    EXPECT_EQ(4, result.size());

    EXPECT_EQ(BuildKey(_NULL_ ";0;" _MAX_), result[0].first);
    EXPECT_EQ(BuildKey(_NULL_ ";2000;" _MAX_), result[0].second);
    EXPECT_EQ(BuildKey("-1;0;" _MAX_), result[1].first);
    EXPECT_EQ(BuildKey("-1;2000;" _MAX_), result[1].second);
    EXPECT_EQ(BuildKey("0;0;" _MAX_), result[2].first);
    EXPECT_EQ(BuildKey("0;2000;" _MAX_), result[2].second);
    EXPECT_EQ(BuildKey("1;0;" _MAX_), result[3].first);
    EXPECT_EQ(BuildKey("1;2000;" _MAX_), result[3].second);
}

TEST_F(TComputedColumnTest, Modulo2)
{
    TTableSchema tableSchema;
    tableSchema.Columns().emplace_back("k", EValueType::Uint64, Null, Stroka("n % 1u"));
    tableSchema.Columns().emplace_back("l", EValueType::Uint64, Null, Stroka("n % 1u"));
    tableSchema.Columns().emplace_back("m", EValueType::Int64);
    tableSchema.Columns().emplace_back("n", EValueType::Uint64);
    tableSchema.Columns().emplace_back("a", EValueType::Int64);

    TKeyColumns keyColumns{"k", "l", "m", "n"};

    SetSchema(tableSchema, keyColumns);

    auto query = Stroka("a from [//t] where m = 1");
    auto result = Coordinate(query);

    EXPECT_EQ(4, result.size());

    EXPECT_EQ(BuildKey(_NULL_ ";" _NULL_ ";1;"), result[0].first);
    EXPECT_EQ(BuildKey(_NULL_ ";" _NULL_ ";1;" _MAX_), result[0].second);
    EXPECT_EQ(BuildKey(_NULL_ ";0u;1;"), result[1].first);
    EXPECT_EQ(BuildKey(_NULL_ ";0u;1;" _MAX_), result[1].second);
    EXPECT_EQ(BuildKey("0u;" _NULL_ ";1;"), result[2].first);
    EXPECT_EQ(BuildKey("0u;" _NULL_ ";1;" _MAX_), result[2].second);
    EXPECT_EQ(BuildKey("0u;0u;1;"), result[3].first);
    EXPECT_EQ(BuildKey("0u;0u;1;" _MAX_), result[3].second);
}

TEST_F(TComputedColumnTest, Modulo3)
{
    TTableSchema tableSchema;
    tableSchema.Columns().emplace_back("k", EValueType::Uint64, Null, Stroka("m % 1u"));
    tableSchema.Columns().emplace_back("l", EValueType::Uint64, Null, Stroka("m % 1u"));
    tableSchema.Columns().emplace_back("m", EValueType::Uint64);
    tableSchema.Columns().emplace_back("a", EValueType::Int64);

    TKeyColumns keyColumns{"k", "l", "m"};

    SetSchema(tableSchema, keyColumns);

    auto query = Stroka("a from [//t]");
    auto result = Coordinate(query);

    EXPECT_EQ(1, result.size());

    EXPECT_EQ(BuildKey(_MIN_), result[0].first);
    EXPECT_EQ(BuildKey(_MAX_), result[0].second);
}

TEST_F(TComputedColumnTest, Divide1)
{
    TTableSchema tableSchema;
    tableSchema.Columns().emplace_back("k", EValueType::Int64, Null, Stroka("l / 2"));
    tableSchema.Columns().emplace_back("l", EValueType::Int64);
    tableSchema.Columns().emplace_back("a", EValueType::Int64);

    TKeyColumns keyColumns{"k", "l"};

    SetSchema(tableSchema, keyColumns);

    auto query = Stroka("a from [//t] where l >= 3 and l < 6");
    auto result = Coordinate(query);

    EXPECT_EQ(2, result.size());

    EXPECT_EQ(BuildKey("1;3"), result[0].first);
    EXPECT_EQ(BuildKey("1;4"), result[0].second);
    EXPECT_EQ(BuildKey("2;4"), result[1].first);
    EXPECT_EQ(BuildKey("2;6"), result[1].second);
}

TEST_F(TComputedColumnTest, Divide2)
{
    TTableSchema tableSchema;
    tableSchema.Columns().emplace_back("k", EValueType::Int64, Null, Stroka("m / 3"));
    tableSchema.Columns().emplace_back("l", EValueType::Int64, Null, Stroka("m / 4"));
    tableSchema.Columns().emplace_back("m", EValueType::Int64);
    tableSchema.Columns().emplace_back("a", EValueType::Int64);

    TKeyColumns keyColumns{"k", "l", "m"};

    SetSchema(tableSchema, keyColumns);

    auto query = Stroka("a from [//t] where m > 0 and m <= 6");
    auto result = Coordinate(query);

    EXPECT_EQ(4, result.size());

    EXPECT_EQ(BuildKey("0;0;0;" _MAX_), result[0].first);
    EXPECT_EQ(BuildKey("0;0;3"), result[0].second);
    EXPECT_EQ(BuildKey("1;0;3"), result[1].first);
    EXPECT_EQ(BuildKey("1;0;4"), result[1].second);
    EXPECT_EQ(BuildKey("1;1;4"), result[2].first);
    EXPECT_EQ(BuildKey("1;1;6"), result[2].second);
    EXPECT_EQ(BuildKey("2;1;6"), result[3].first);
    EXPECT_EQ(BuildKey("2;1;6;" _MAX_), result[3].second);
}

TEST_F(TComputedColumnTest, Divide3)
{
    TTableSchema tableSchema;
    tableSchema.Columns().emplace_back("k", EValueType::Uint64, Null, Stroka("m / 2u"));
    tableSchema.Columns().emplace_back("l", EValueType::Uint64, Null, Stroka("n % 1u"));
    tableSchema.Columns().emplace_back("m", EValueType::Uint64);
    tableSchema.Columns().emplace_back("n", EValueType::Uint64);
    tableSchema.Columns().emplace_back("a", EValueType::Uint64);

    TKeyColumns keyColumns{"k", "l", "m", "n"};

    SetSchema(tableSchema, keyColumns);

    auto query = Stroka("a from [//t] where m >= 0u and m < 3u");
    auto result = Coordinate(query);

    EXPECT_EQ(4, result.size());

    EXPECT_EQ(BuildKey("0u;" _NULL_ ";0u"), result[0].first);
    EXPECT_EQ(BuildKey("0u;" _NULL_ ";2u"), result[0].second);
    EXPECT_EQ(BuildKey("0u;0u;0u"), result[1].first);
    EXPECT_EQ(BuildKey("0u;0u;2u"), result[1].second);
    EXPECT_EQ(BuildKey("1u;" _NULL_ ";2u"), result[2].first);
    EXPECT_EQ(BuildKey("1u;" _NULL_ ";3u"), result[2].second);
    EXPECT_EQ(BuildKey("1u;0u;2u"), result[3].first);
    EXPECT_EQ(BuildKey("1u;0u;3u"), result[3].second);
}

TEST_F(TComputedColumnTest, Divide4)
{
    TTableSchema tableSchema;
    tableSchema.Columns().emplace_back("k", EValueType::Int64, Null, Stroka("l / -9223372036854775808"));
    tableSchema.Columns().emplace_back("l", EValueType::Int64);
    tableSchema.Columns().emplace_back("a", EValueType::Int64);

    TKeyColumns keyColumns{"k", "l"};

    SetSchema(tableSchema, keyColumns);

    auto query = Stroka("a from [//t] where l >= -9223372036854775808 and l <= 9223372036854775807");
    auto result = Coordinate(query);

    EXPECT_EQ(2, result.size());

    EXPECT_EQ(BuildKey("0;0;"), result[0].first);
    EXPECT_EQ(BuildKey("0;9223372036854775807;" _MAX_), result[0].second);
    EXPECT_EQ(BuildKey("1;-9223372036854775808"), result[1].first);
    EXPECT_EQ(BuildKey("1;0;"), result[1].second);
}

TEST_F(TComputedColumnTest, FarDivide1)
{
    TTableSchema tableSchema;
    tableSchema.Columns().emplace_back("k", EValueType::Int64, Null, Stroka("m / 2"));
    tableSchema.Columns().emplace_back("l", EValueType::Int64);
    tableSchema.Columns().emplace_back("m", EValueType::Int64);
    tableSchema.Columns().emplace_back("a", EValueType::Int64);

    TKeyColumns keyColumns{"k", "l", "m"};

    SetSchema(tableSchema, keyColumns);

    auto query = Stroka("a from [//t] where m >= 3 and m < 5");
    auto result = Coordinate(query);

    EXPECT_EQ(2, result.size());

    EXPECT_EQ(BuildKey("1"), result[0].first);
    EXPECT_EQ(BuildKey("1;" _MAX_), result[0].second);
    EXPECT_EQ(BuildKey("2"), result[1].first);
    EXPECT_EQ(BuildKey("2;" _MAX_), result[1].second);
}

TEST_P(TComputedColumnTest, Join)
{
    const auto& args = GetParam();
    const auto& schemaString1 = args[0];
    const auto& schemaString2 = args[2];
    const auto& keyString1 = args[1];
    const auto& keyString2 = args[3];

    TTableSchema tableSchema1;
    TTableSchema tableSchema2;
    Deserialize(tableSchema1, ConvertToNode(TYsonString(schemaString1)));
    Deserialize(tableSchema2, ConvertToNode(TYsonString(schemaString2)));

    TKeyColumns keyColumns1;
    TKeyColumns keyColumns2;
    Deserialize(keyColumns1, ConvertToNode(TYsonString(keyString1)));
    Deserialize(keyColumns2, ConvertToNode(TYsonString(keyString2)));

    SetSchema(tableSchema1, keyColumns1);
    SetSecondarySchema(tableSchema2, keyColumns2);

    auto query = Stroka("l from [//t] join [//t1] using l where l in (0, 1)");
    auto result = CoordinateForeign(query);

    EXPECT_EQ(2, result.size());

    EXPECT_EQ(BuildKey(args[4]), result[0].first);
    EXPECT_EQ(BuildKey(args[5]), result[0].second);
    EXPECT_EQ(BuildKey(args[6]), result[1].first);
    EXPECT_EQ(BuildKey(args[7]), result[1].second);
}

INSTANTIATE_TEST_CASE_P(
    TComputedColumnTest,
    TComputedColumnTest,
    ::testing::Values(
        std::vector<const char*>{
            "[{name=k;type=int64;expression=l}; {name=l;type=int64}; {name=a;type=int64}]",
            "[k;l]",
            "[{name=n;type=int64;expression=l}; {name=l;type=int64}; {name=b;type=int64}]",
            "[n;l]",
            "0;0;",
            "0;0;" _MAX_,
            "1;1;",
            "1;1;" _MAX_},
        std::vector<const char*>{
            "[{name=l;type=int64}; {name=a;type=int64}]",
            "[l]",
            "[{name=l;type=int64}; {name=b;type=int64}]",
            "[l]",
            "0;",
            "0;" _MAX_,
            "1;",
            "1;" _MAX_},
        std::vector<const char*>{
            "[{name=l;type=int64;expression=k}; {name=k;type=int64}; {name=a;type=int64}]",
            "[l;k]",
            "[{name=l;type=int64}; {name=b;type=int64}]",
            "[l]",
            "0;",
            "0;" _MAX_,
            "1;",
            "1;" _MAX_},
        std::vector<const char*>{
            "[{name=l;type=int64}; {name=a;type=int64}]",
            "[l]",
            "[{name=n;type=int64;expression=l}; {name=l;type=int64}; {name=b;type=int64}]",
            "[n;l]",
            "0;0;",
            "0;0;" _MAX_,
            "1;1;",
            "1;1;" _MAX_},
        std::vector<const char*>{
            "[{name=l;type=int64}; {name=a;type=int64}]",
            "[l]",
            "[{name=l;type=int64;expression=n}; {name=n;type=int64}; {name=b;type=int64}]",
            "[l;n]",
            "0;",
            "0;" _MAX_,
            "1;",
            "1;" _MAX_},
        std::vector<const char*>{
            "[{name=l;type=int64}; {name=a;type=int64}]",
            "[l]",
            "[{name=l;type=int64}; {name=n;type=int64;expression=l}; {name=b;type=int64}]",
            "[l;n]",
            "0;0;",
            "0;0;" _MAX_,
            "1;1;",
            "1;1;" _MAX_}
));

////////////////////////////////////////////////////////////////////////////////

class TRefinePredicateTest
    : public ::testing::Test
    , public ::testing::WithParamInterface<std::vector<const char*>>
    , public TCompareExpressionTest
{
protected:
    virtual void SetUp() override
    {
        ColumnEvaluatorCache_ = New<TColumnEvaluatorCache>(
            New<TColumnEvaluatorCacheConfig>(),
            CreateBuiltinFunctionRegistry());
    }

    TConstExpressionPtr Refine(
        const TKeyRange& keyRange,
        TConstExpressionPtr expr,
        const TTableSchema& tableSchema,
        const TKeyColumns& keyColumns)
    {
        return RefinePredicate(
            TRowRange(keyRange.first.Get(), keyRange.second.Get()),
            expr,
            tableSchema,
            keyColumns,
            ColumnEvaluatorCache_->Find(tableSchema, keyColumns.size()));
    }

private:
    TColumnEvaluatorCachePtr ColumnEvaluatorCache_;
};

TEST_P(TRefinePredicateTest, Simple)
{
    const auto& args = GetParam();
    const auto& schemaString = args[0];
    const auto& keyString = args[1];
    const auto& predicateString = args[2];
    const auto& refinedString = args[3];
    const auto& lowerString = args[4];
    const auto& upperString = args[5];

    TTableSchema tableSchema;
    TKeyColumns keyColumns;
    Deserialize(tableSchema, ConvertToNode(TYsonString(schemaString)));
    Deserialize(keyColumns, ConvertToNode(TYsonString(keyString)));

    auto predicate = PrepareExpression(predicateString, tableSchema);
    auto expected = PrepareExpression(refinedString, tableSchema);
    auto range = TKeyRange{BuildKey(lowerString), BuildKey(upperString)};
    auto refined = Refine(range, predicate, tableSchema, keyColumns);

    EXPECT_TRUE(Equal(refined, expected))
        << "schema: " << schemaString << std::endl
        << "key_columns: " << keyString << std::endl
        << "range: [" << lowerString << ", " << upperString << "]" << std::endl
        << "predicate: " << predicateString << std::endl
        << "refined: " << ::testing::PrintToString(refined) << std::endl
        << "expected: " << ::testing::PrintToString(expected);
}

INSTANTIATE_TEST_CASE_P(
    TRefinePredicateTest,
    TRefinePredicateTest,
    ::testing::Values(
        std::vector<const char*>{
            "[{name=k;type=int64;}; {name=l;type=int64}; {name=a;type=int64}]",
            "[k;l]",
            "(k,l) in ((1,2),(3,4))",
            "(k,l) in ((1,2),(3,4))",
            _MIN_,
            _MAX_},
        std::vector<const char*>{
            "[{name=k;type=int64;}; {name=l;type=int64}; {name=a;type=int64}]",
            "[k;l]",
            "(k,l) in ((1,2),(3,4))",
            "(k,l) in ((1,2))",
            "1",
            "2"},
        std::vector<const char*>{
            "[{name=k;type=int64;}; {name=l;type=int64}; {name=a;type=int64}]",
            "[k;l]",
            "(k) in ((2),(4))",
            "(k) in ((2),(4))",
            _MIN_,
            _MAX_},
        std::vector<const char*>{
            "[{name=k;type=int64;}; {name=l;type=int64}; {name=a;type=int64}]",
            "[k;l]",
            "(l) in ((2),(4))",
            "(l) in ((2),(4))",
            _MIN_,
            _MAX_},
        std::vector<const char*>{
            "[{name=k;type=int64;}; {name=l;type=int64}; {name=a;type=int64}]",
            "[k;l]",
            "(k) in ((2),(4))",
            "(k) in ((2))",
            "2;1",
            "3;3"},
        std::vector<const char*>{
            "[{name=k;type=int64;expression=l}; {name=l;type=int64}; {name=a;type=int64}]",
            "[k;l]",
            "l in ((2),(4))",
            "l in ((2),(4))",
            _MIN_,
            _MAX_},
        std::vector<const char*>{
            "[{name=k;type=int64;expression=l}; {name=l;type=int64}; {name=a;type=int64}]",
            "[k;l]",
            "l in ((2),(4))",
            "l in ((4))",
            "3;3",
            _MAX_},
        std::vector<const char*>{
            "[{name=k;type=int64;expression=l}; {name=l;type=int64}; {name=a;type=int64}]",
            "[k;l]",
            "l in ((2),(4))",
            "l in ((2))",
            _MIN_,
            "3;3"},
        std::vector<const char*>{
            "[{name=k;type=int64;expression=l}; {name=l;type=int64}; {name=a;type=int64}]",
            "[k;l]",
            "l in ((0),(2),(4))",
            "l in ((2))",
            "1;1",
            "3;3"},
        std::vector<const char*>{
            "[{name=k;type=int64;expression=l}; {name=l;type=int64}; {name=a;type=int64}]",
            "[k;l]",
            "l in ((0),(2),(4))",
            "l in ((2))",
            "1",
            "3"},
        std::vector<const char*>{
            "[{name=k;type=int64;expression=l}; {name=l;type=int64;}; {name=m;type=int64}; {name=a;type=int64}]",
            "[k;l]",
            "l in ((0),(2),(4))",
            "l in ((2))",
            "2;2;2",
            "3;3;3"},
        std::vector<const char*>{
            "[{name=k;type=int64}; {name=l;type=int64;expression=k}; {name=a;type=int64}]",
            "[k;l]",
            "k in ((0),(2),(4))",
            "k in ((2))",
            "2;1",
            "3;3"},
        std::vector<const char*>{
            "[{name=k;type=int64}; {name=l;type=int64;expression=k}; {name=a;type=int64}]",
            "[k;l]",
            "k in ((0),(2),(4))",
            "k in ((2))",
            "2;1",
            "3;3"},
        std::vector<const char*>{
            "[{name=k;type=int64}; {name=l;type=int64;expression=k}; {name=a;type=int64}]",
            "[k;l]",
            "k in ((0),(2),(4),(6))",
            "k in ((2),(4))",
            "2;1",
            "4;5"},
        std::vector<const char*>{
            "[{name=k;type=int64}; {name=l;type=int64;expression=k}; {name=a;type=int64}]",
            "[k;l]",
            "k in ((0),(2),(4),(6))",
            "k in ((4))",
            "2;3",
            "4;5"},
        std::vector<const char*>{
            "[{name=k;type=int64}; {name=l;type=int64;expression=k}; {name=a;type=int64}]",
            "[k;l]",
            "k in ((0),(2),(4),(6))",
            "k in ((2))",
            "2;1",
            "4;3"},
        std::vector<const char*>{
            "[{name=k;type=int64}; {name=l;type=int64;expression=k}; {name=a;type=int64}]",
            "[k;l]",
            "k in ((0),(2),(4),(6))",
            "k in ((2))",
            "2",
            "3"},
        std::vector<const char*>{
            "[{name=k;type=int64}; {name=l;type=int64;expression=k}; {name=m;type=int64}; {name=a;type=int64}]",
            "[k;l]",
            "k in ((0),(2),(4))",
            "k in ((2))",
            "2;2;2",
            "3;3;3"}
));

////////////////////////////////////////////////////////////////////////////////

} // namespace
} // namespace NQueryClient
} // namespace NYT<|MERGE_RESOLUTION|>--- conflicted
+++ resolved
@@ -2081,10 +2081,6 @@
     : public ISchemafulWriter
 {
 public:
-<<<<<<< HEAD
-    MOCK_METHOD2(Open, TFuture<void>(const TTableSchema&, const TKeyColumns&));
-=======
->>>>>>> eb8cdcd0
     MOCK_METHOD0(Close, TFuture<void>());
     MOCK_METHOD1(Write, bool(const std::vector<TUnversionedRow>&));
     MOCK_METHOD0(GetReadyEvent, TFuture<void>());
