#:yt-updatable
set( BASE ${CMAKE_SOURCE_DIR}/yt/unittests )
set( SRCS
  ${BASE}/any_ut.cpp
  ${BASE}/attributes_ut.cpp
  ${BASE}/bind_ut.cpp
  ${BASE}/bus_ut.cpp
  ${BASE}/callback_ut.cpp
  ${BASE}/cgroup_ut.cpp
  ${BASE}/checkpointable_stream_ut.cpp
  ${BASE}/chunk_tree_balancer_ut.cpp
  ${BASE}/chunk_tree_traversing_ut.cpp
  ${BASE}/compression_ut.cpp
  ${BASE}/coroutines_ut.cpp
  ${BASE}/dsv_parser_ut.cpp
  ${BASE}/dsv_writer_ut.cpp
  ${BASE}/dynamic_memory_store_ut.cpp
  ${BASE}/election_ut.cpp
  ${BASE}/enum_ut.cpp
  ${BASE}/erasure_ut.cpp
  ${BASE}/file_changelog_ut.cpp
  ${BASE}/fls_ut.cpp
  ${BASE}/format_ut.cpp
  ${BASE}/framework.cpp
  ${BASE}/future_ut.cpp
  ${BASE}/guid_ut.cpp
  ${BASE}/hash_filter_ut.cpp
  ${BASE}/heap_ut.cpp
  ${BASE}/intrusive_ptr_ut.cpp
  ${BASE}/json_parser_ut.cpp
  ${BASE}/json_writer_ut.cpp
  ${BASE}/lexer_ut.cpp
  ${BASE}/lifecycle_ut.cpp
  ${BASE}/logging_ut.cpp
  ${BASE}/main.cpp
  ${BASE}/memory_store_pt.cpp
  ${BASE}/mpl_ut.cpp
  ${BASE}/network_address_ut.cpp
  ${BASE}/nonblocking_queue_ut.cpp
  ${BASE}/nullable_ut.cpp
  ${BASE}/pattern_formatter_ut.cpp
  ${BASE}/phoenix_ut.cpp
  ${BASE}/pipes_ut.cpp
  ${BASE}/preprocessor_ut.cpp
  ${BASE}/process_ut.cpp
  ${BASE}/query_client_ut.cpp
  ${BASE}/random_ut.cpp
  ${BASE}/read_limit_ut.cpp
  ${BASE}/ref_counted_tracker_ut.cpp
  ${BASE}/row_merger_ut.cpp
  ${BASE}/row_ut.cpp
  ${BASE}/rpc_ut.cpp
  ${BASE}/scheduler_ut.cpp
  ${BASE}/schema_ut.cpp
  ${BASE}/schemaful_dsv_parser_ut.cpp
  ${BASE}/schemaful_dsv_writer_ut.cpp
  ${BASE}/schemaless_blocks_ut.cpp
  ${BASE}/schemaless_chunks_ut.cpp
  ${BASE}/serialize_ut.cpp
  ${BASE}/skip_list_ut.cpp
  ${BASE}/small_string_ut.cpp
  ${BASE}/small_vector_ut.cpp
  ${BASE}/statistics_ut.cpp
  ${BASE}/store_manager_ut.cpp
  ${BASE}/stracer_ut.cpp
  ${BASE}/string_ut.cpp
  ${BASE}/subprocess_ut.cpp
  ${BASE}/sync_file_changelog_ut.cpp
  ${BASE}/thread_affinity_ut.cpp
  ${BASE}/tools_ut.cpp
  ${BASE}/tree_builder_ut.cpp
  ${BASE}/url_ut.cpp
  ${BASE}/variant_ut.cpp
  ${BASE}/varint_ut.cpp
  ${BASE}/versioned_blocks_ut.cpp
  ${BASE}/versioned_chunks_ut.cpp
  ${BASE}/weak_ptr_ut.cpp
  ${BASE}/yamr_parser_ut.cpp
  ${BASE}/yamr_writer_ut.cpp
  ${BASE}/yamred_dsv_parser_ut.cpp
  ${BASE}/yamred_dsv_writer_ut.cpp
  ${BASE}/ypath_tokenizer_ut.cpp
  ${BASE}/ypath_ut.cpp
  ${BASE}/yson_parser_ut.cpp
  ${BASE}/yson_serializable_ut.cpp
  ${BASE}/yson_ut.cpp
  ${BASE}/yson_writer_ut.cpp
  ${BASE}/ytree_fluent_ut.cpp
  ${BASE}/yverify_ut.cpp
  ${BASE}/zigzag_ut.cpp
<<<<<<< HEAD
  ${BASE}/persistent_queue_ut.cpp
=======
  ${BASE}/hyperloglog_ut.cpp
>>>>>>> a26963c6
  ${BASE}/udf/invalid_ir.h
)

protoc( ${BASE}/rpc_ut.proto SRCS )

udf_bc( ${BASE}/udf/test_udfs.c SRCS )
udf_bc( ${BASE}/udf/sum_udf.c SRCS )
udf_bc( ${BASE}/udf/malloc_udf.c SRCS )
udf_so( ${BASE}/udf/test_udfs_so.c SRCS )

add_msvc_precompiled_header(
  "stdafx.h"
  "stdafx.cpp"
  SRCS
)

if (MSVC)
  add_definitions( -D_VARIADIC_MAX=10 )
  add_definitions( -DGTEST_HAS_SEH=0 )
endif()

include_directories(
  ${CMAKE_CURRENT_SOURCE_DIR}
)

add_executable( unittester
  ${CMAKE_SOURCE_DIR}/contrib/testing/framework.cpp
  ${SRCS}
)

target_link_libraries( unittester
  ytlib
  ytserver_lib
  ytext-lfalloc
)<|MERGE_RESOLUTION|>--- conflicted
+++ resolved
@@ -88,11 +88,8 @@
   ${BASE}/ytree_fluent_ut.cpp
   ${BASE}/yverify_ut.cpp
   ${BASE}/zigzag_ut.cpp
-<<<<<<< HEAD
   ${BASE}/persistent_queue_ut.cpp
-=======
   ${BASE}/hyperloglog_ut.cpp
->>>>>>> a26963c6
   ${BASE}/udf/invalid_ir.h
 )
 
