--- conflicted
+++ resolved
@@ -88,11 +88,8 @@
   ${BASE}/ytree_fluent_ut.cpp
   ${BASE}/yverify_ut.cpp
   ${BASE}/zigzag_ut.cpp
-<<<<<<< HEAD
   ${BASE}/persistent_queue_ut.cpp
-=======
   ${BASE}/hyperloglog_ut.cpp
->>>>>>> 4ffa0de8
   ${BASE}/udf/invalid_ir.h
 )
 
