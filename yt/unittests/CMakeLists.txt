PROGRAM(unittester)

SRCS(
    ${ARCADIA_ROOT}/contrib/testing/framework.cpp
    utmain.cpp
    change_log_ut.cpp
    async_result_ut.cpp
    snapshot_ut.cpp
    preprocessor_ut.cpp
    ref_counted_tracker_ut.cpp
    pattern_formatter_ut.cpp
    enum_ut.cpp
    yverify_ut.cpp
    metric_ut.cpp
    meta_state_map_ut.cpp
    foreach_ut.cpp
    thread_affinity_ut.cpp
    ytree_fluent_ut.cpp
    yson_reader_ut.cpp
    yson_writer_ut.cpp
    zigzag_ut.cpp
    varint_ut.cpp
    async_change_log_ut.cpp
    intrusive_ptr_ut.cpp
<<<<<<< HEAD
    config_ut.cpp
=======
    tree_builder_ut.cpp
>>>>>>> 947ccadb
)

PEERDIR(
    yt/ytlib
)

END()<|MERGE_RESOLUTION|>--- conflicted
+++ resolved
@@ -22,11 +22,8 @@
     varint_ut.cpp
     async_change_log_ut.cpp
     intrusive_ptr_ut.cpp
-<<<<<<< HEAD
-    config_ut.cpp
-=======
     tree_builder_ut.cpp
->>>>>>> 947ccadb
+    config_yt.cpp
 )
 
 PEERDIR(
