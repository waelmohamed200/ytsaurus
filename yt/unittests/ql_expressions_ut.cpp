--- conflicted
+++ resolved
@@ -660,11 +660,6 @@
 
     TUnversionedValue result;
     TCGVariables variables;
-<<<<<<< HEAD
-    auto keyColumns = GetSampleKeyColumns();
-=======
-    std::vector<std::vector<bool>> allLiteralArgs;
->>>>>>> 21e4b210
     auto schema = GetSampleTableSchema();
     TColumnSchema column0 = schema.Columns()[0];
     TColumnSchema column1 = schema.Columns()[1];
@@ -674,14 +669,9 @@
     schema.AlterColumn(1, column1);
 
     auto expr = PrepareExpression(Stroka("k") + op + "l", schema);
-<<<<<<< HEAD
 
     auto callback = Profile(expr, schema, nullptr, &variables)();
-    auto row = NTableClient::BuildRow(Stroka("k=") + lhs + ";l=" + rhs, keyColumns, schema, true);
-=======
-    auto callback = Profile(expr, schema, nullptr, &variables, nullptr, &allLiteralArgs, CreateBuiltinFunctionRegistry())();
     auto row = NTableClient::BuildRow(Stroka("k=") + lhs + ";l=" + rhs, schema, true);
->>>>>>> 21e4b210
 
     TQueryStatistics statistics;
     auto permanentBuffer = New<TRowBuffer>();
