--- conflicted
+++ resolved
@@ -384,11 +384,7 @@
 
     TKeyColumns emptyKeyColumns;
     for (const auto& row : source) {
-<<<<<<< HEAD
-        owningSource.push_back(NTableClient::BuildRow(row, emptyKeyColumns, query->TableSchema));
-=======
-        owningSource.push_back(NTableClient::BuildRow(row, fragment->Query->TableSchema));
->>>>>>> 21e4b210
+        owningSource.push_back(NTableClient::BuildRow(row, query->TableSchema));
     }
 
     sourceRows.resize(owningSource.size());
