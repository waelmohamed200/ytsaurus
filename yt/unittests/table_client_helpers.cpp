--- conflicted
+++ resolved
@@ -21,19 +21,6 @@
     }
 }
 
-<<<<<<< HEAD
-    if (expected.Id != actual.Id) {
-        return false;
-    }
-
-    if (expected.Type != EValueType::Any) {
-        return expected == actual;
-    } else if (expected.Length != actual.Length) {
-        return false;
-    } else {
-        return ::memcmp(expected.Data.String, actual.Data.String, actual.Length) == 0;
-    }
-=======
 void CheckEqual(const TUnversionedValue& expected, const TUnversionedValue& actual)
 {
     SCOPED_TRACE(Format("Expected: %v; Actual: %v", expected, actual));
@@ -47,7 +34,6 @@
         static_cast<const TUnversionedValue&>(expected),
         static_cast<const TUnversionedValue&>(actual));
     EXPECT_EQ(expected.Timestamp, expected.Timestamp);
->>>>>>> 40d57cf9
 }
 
 void ExpectSchemafulRowsEqual(TUnversionedRow expected, TUnversionedRow actual)
@@ -99,16 +85,10 @@
 
 void ExpectSchemafulRowsEqual(TVersionedRow expected, TVersionedRow actual)
 {
-<<<<<<< HEAD
-    if (!expected) {
-        EXPECT_FALSE(actual);
-        YCHECK(!actual);
-=======
     SCOPED_TRACE(Format("Expected: %v; Actual: %v", expected, actual));
 
     ASSERT_EQ(static_cast<bool>(expected), static_cast<bool>(actual));
     if (!expected || !actual) {
->>>>>>> 40d57cf9
         return;
     }
 
@@ -124,14 +104,6 @@
         EXPECT_EQ(expected.BeginDeleteTimestamps()[i], actual.BeginDeleteTimestamps()[i]);
     }
 
-<<<<<<< HEAD
-    EXPECT_EQ(expected.GetValueCount(), actual.GetValueCount());
-    for (int i = 0; i < expected.GetValueCount(); ++i) {
-        EXPECT_TRUE(AreUnversionedValuesEqual(
-            expected.BeginValues()[i],
-            actual.BeginValues()[i]));
-        EXPECT_EQ(expected.BeginValues()[i].Timestamp, actual.BeginValues()[i].Timestamp);
-=======
     ASSERT_EQ(expected.GetKeyCount(), actual.GetKeyCount());
     for (int index = 0; index < expected.GetKeyCount(); ++index) {
         SCOPED_TRACE(Format("Key index %v", index));
@@ -142,7 +114,6 @@
     for (int index = 0; index < expected.GetValueCount(); ++index) {
         SCOPED_TRACE(Format("Value index %v", index));
         CheckEqual(expected.BeginValues()[index], actual.BeginValues()[index]);
->>>>>>> 40d57cf9
     }
 }
 
