--- conflicted
+++ resolved
@@ -58,26 +58,15 @@
         true /*isExplicitJobCount*/,
         jobCount,
         dataWeightPerJob,
-<<<<<<< HEAD
-        1024 * 1024 * 1_TB /* primaryDataWeightPerJob */,
-        1'000'000'000'000ll /* maxDataSlicesPerJob */,
-        1024 * 1024 * 1_TB /* maxDataWeightPerJob */,
-        1024 * 1024 * 1_TB /* primaryMaxDataWeightPerJob */,
-        inputSliceDataWeight /* inputSliceDataWeight */,
-        std::max<i64>(1, totalRowCount / jobCount) /* inputSliceRowCount */,
-        0 /* batchRowCount */,
-        0 /* foreignSliceDataWeight */,
-        std::nullopt /* samplingRate */);
-=======
         1024 * 1024 * 1_TB /*primaryDataWeightPerJob*/,
         1'000'000'000'000ll /*maxDataSlicesPerJob*/,
         1024 * 1024 * 1_TB /*maxDataWeightPerJob*/,
         1024 * 1024 * 1_TB /*primaryMaxDataWeightPerJob*/,
         inputSliceDataWeight /*inputSliceDataWeight*/,
         std::max<i64>(1, totalRowCount / jobCount) /*inputSliceRowCount*/,
+        0 /*batchRowCount*/,
         0 /*foreignSliceDataWeight*/,
         std::nullopt /*samplingRate*/);
->>>>>>> fc9f40b1
 }
 
 ////////////////////////////////////////////////////////////////////////////////
