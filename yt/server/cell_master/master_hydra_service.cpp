--- conflicted
+++ resolved
@@ -16,14 +16,8 @@
     const Stroka& serviceName,
     const NLogging::TLogger& logger,
     int protocolVersion)
-<<<<<<< HEAD
     : THydraServiceBase(
-        bootstrap->GetHydraFacade()->GetGuardedAutomatonInvoker(),
-=======
-    : NHydra::THydraServiceBase(
-        bootstrap->GetHydraFacade()->GetHydraManager(),
         bootstrap->GetHydraFacade()->GetGuardedAutomatonInvoker(EAutomatonThreadQueue::RpcService),
->>>>>>> c6952887
         NRpc::TServiceId(serviceName, bootstrap->GetCellId()),
         logger,
         protocolVersion)
