--- conflicted
+++ resolved
@@ -29,13 +29,8 @@
         TBootstrap* bootstrap);
     ~THydraFacade();
 
-<<<<<<< HEAD
     void Initialize();
-    void DumpSnapshot(NHydra::ISnapshotReaderPtr reader);
-=======
-    void Start();
     void LoadSnapshot(NHydra::ISnapshotReaderPtr reader, bool dump);
->>>>>>> cd0a9ce7
 
     TMasterAutomatonPtr GetAutomaton() const;
     NHydra::IHydraManagerPtr GetHydraManager() const;
