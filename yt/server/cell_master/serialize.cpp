#include "serialize.h"

namespace NYT {
namespace NCellMaster {

////////////////////////////////////////////////////////////////////////////////

int GetCurrentSnapshotVersion()
{
<<<<<<< HEAD
    return 501;
=======
    return 354;
>>>>>>> 2bd59e87
}

bool ValidateSnapshotVersion(int version)
{
    return
        version == 125 ||
        version == 200 ||
        version == 201 ||
        version == 202 ||
        version == 203 ||
        version == 204 ||
        version == 205 ||
        version == 206 ||
        version == 207 ||
        version == 208 ||
        version == 209 ||
        version == 210 ||
        version == 211 ||
        version == 212 ||
        version == 213 ||
        version == 300 ||
        version == 301 ||
        version == 302 ||
        version == 303 ||
        version == 304 ||
        version == 350 ||
        version == 351 ||
        version == 352 ||
        version == 353 ||
<<<<<<< HEAD
        version == 400 ||
        version == 401 ||
        version == 402 ||
        version == 403 ||
        version == 404 ||
        version == 405 ||
        version == 406 ||
        version == 500 ||
        version == 501 ||
        version == 502;
=======
        version == 354;
>>>>>>> 2bd59e87
}

////////////////////////////////////////////////////////////////////////////////

TLoadContext::TLoadContext(TBootstrap* bootstrap)
    : Bootstrap_(bootstrap)
{ }

////////////////////////////////////////////////////////////////////////////////

} // namespace NCellMaster
} // namespace NYT<|MERGE_RESOLUTION|>--- conflicted
+++ resolved
@@ -7,11 +7,7 @@
 
 int GetCurrentSnapshotVersion()
 {
-<<<<<<< HEAD
-    return 501;
-=======
-    return 354;
->>>>>>> 2bd59e87
+    return 503;
 }
 
 bool ValidateSnapshotVersion(int version)
@@ -41,7 +37,7 @@
         version == 351 ||
         version == 352 ||
         version == 353 ||
-<<<<<<< HEAD
+        version == 354 ||
         version == 400 ||
         version == 401 ||
         version == 402 ||
@@ -51,10 +47,8 @@
         version == 406 ||
         version == 500 ||
         version == 501 ||
-        version == 502;
-=======
-        version == 354;
->>>>>>> 2bd59e87
+        version == 502 ||
+        version == 503;
 }
 
 ////////////////////////////////////////////////////////////////////////////////
