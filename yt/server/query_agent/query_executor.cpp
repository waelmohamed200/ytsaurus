#include "query_executor.h"
#include "private.h"
#include "config.h"

#include <yt/server/cell_node/bootstrap.h>
#include <yt/server/cell_node/config.h>

#include <yt/server/data_node/chunk_block_manager.h>
#include <yt/server/data_node/chunk.h>
#include <yt/server/data_node/chunk_registry.h>
#include <yt/server/data_node/local_chunk_reader.h>
#include <yt/server/data_node/master_connector.h>

#include <yt/server/hydra/hydra_manager.h>

#include <yt/server/tablet_node/config.h>
#include <yt/server/tablet_node/security_manager.h>
#include <yt/server/tablet_node/slot_manager.h>
#include <yt/server/tablet_node/tablet.h>
#include <yt/server/tablet_node/tablet_manager.h>
#include <yt/server/tablet_node/tablet_reader.h>
#include <yt/server/tablet_node/tablet_slot.h>

#include <yt/ytlib/api/native_connection.h>
#include <yt/ytlib/api/native_client.h>

#include <yt/ytlib/chunk_client/block_cache.h>
#include <yt/ytlib/chunk_client/chunk_reader.h>
#include <yt/ytlib/chunk_client/chunk_spec.pb.h>
#include <yt/ytlib/chunk_client/helpers.h>
#include <yt/ytlib/chunk_client/replication_reader.h>

#include <yt/ytlib/node_tracker_client/node_directory.h>

#include <yt/ytlib/object_client/helpers.h>

#include <yt/ytlib/query_client/callbacks.h>
#include <yt/ytlib/query_client/column_evaluator.h>
#include <yt/ytlib/query_client/coordinator.h>
#include <yt/ytlib/query_client/evaluator.h>
#include <yt/ytlib/query_client/functions_cache.h>
#include <yt/ytlib/query_client/helpers.h>
#include <yt/ytlib/query_client/query.h>
#include <yt/ytlib/query_client/query_helpers.h>
#include <yt/ytlib/query_client/private.h>
#include <yt/ytlib/query_client/query_statistics.h>
#include <yt/ytlib/query_client/executor.h>

#include <yt/ytlib/table_client/chunk_meta_extensions.h>
#include <yt/ytlib/table_client/config.h>
#include <yt/ytlib/table_client/pipe.h>
#include <yt/ytlib/table_client/schemaful_chunk_reader.h>
#include <yt/ytlib/table_client/schemaful_reader.h>
#include <yt/ytlib/table_client/schemaful_writer.h>
#include <yt/ytlib/table_client/unordered_schemaful_reader.h>

#include <yt/ytlib/tablet_client/public.h>

#include <yt/core/concurrency/scheduler.h>

#include <yt/core/misc/string.h>
#include <yt/core/misc/collection_helpers.h>

namespace NYT {
namespace NQueryAgent {

using namespace NYTree;
using namespace NConcurrency;
using namespace NObjectClient;
using namespace NQueryClient;
using namespace NTabletClient;
using namespace NTableClient;
using namespace NTableClient::NProto;
using namespace NNodeTrackerClient;
using namespace NTabletNode;
using namespace NDataNode;
using namespace NCellNode;

////////////////////////////////////////////////////////////////////////////////

namespace {

TColumnFilter GetColumnFilter(const TTableSchema& desiredSchema, const TTableSchema& tabletSchema)
{
    // Infer column filter.
    TColumnFilter columnFilter;
    columnFilter.All = false;
    for (const auto& column : desiredSchema.Columns()) {
        const auto& tabletColumn = tabletSchema.GetColumnOrThrow(column.Name);
        if (tabletColumn.Type != column.Type) {
            THROW_ERROR_EXCEPTION("Mismatched type of column %Qv in schema: expected %Qlv, found %Qlv",
                column.Name,
                tabletColumn.Type,
                column.Type);
        }
        columnFilter.Indexes.push_back(tabletSchema.GetColumnIndex(tabletColumn));
    }

    return columnFilter;
}

struct TRangeFormatter
{
    void operator()(TStringBuilder* builder, const TRowRange& source) const
    {
        builder->AppendFormat("[%v .. %v]",
            source.first,
            source.second);
    }
};

struct TDataKeys
{
    //! Either a chunk id or tablet id.
    NObjectClient::TObjectId Id;
    TSharedRange<TRow> Keys;
};

} // namespace

////////////////////////////////////////////////////////////////////////////////

struct TQuerySubexecutorBufferTag
{ };

////////////////////////////////////////////////////////////////////////////////

class TTabletSnapshotCache
{
public:
    explicit TTabletSnapshotCache(TSlotManagerPtr slotManager)
        : SlotManager_(std::move(slotManager))
    { }

    void ValidateAndRegisterTabletSnapshot(
        const TTabletId& tabletId,
        const i64 mountRevision,
        const TTimestamp timestamp)
    {
        auto tabletSnapshot = SlotManager_->GetTabletSnapshotOrThrow(tabletId);

        tabletSnapshot->ValidateMountRevision(mountRevision);

        SlotManager_->ValidateTabletAccess(
            tabletSnapshot,
            NYTree::EPermission::Read,
            timestamp);

        Map_.insert(std::make_pair(tabletId, tabletSnapshot));
    }

    TTabletSnapshotPtr GetCachedTabletSnapshot(const TTabletId& tabletId)
    {
        auto it = Map_.find(tabletId);
        YCHECK(it != Map_.end());
        return it->second;
    }

private:
    const TSlotManagerPtr SlotManager_;
    yhash<TTabletId, TTabletSnapshotPtr> Map_;

};

////////////////////////////////////////////////////////////////////////////////

class TQueryExecution
    : public TIntrinsicRefCounted
{
public:
    TQueryExecution(
        TQueryAgentConfigPtr config,
        TFunctionImplCachePtr functionImplCache,
        TBootstrap* const bootstrap,
        const TEvaluatorPtr evaluator,
        TConstQueryPtr query,
        const TQueryOptions& options)
        : Config_(std::move(config))
        , FunctionImplCache_(std::move(functionImplCache))
        , Bootstrap_(bootstrap)
        , Evaluator_(std::move(evaluator))
        , Query_(std::move(query))
        , Options_(std::move(options))
        , Logger(MakeQueryLogger(Query_))
        , TabletSnapshots_(bootstrap->GetTabletSlotManager())
    { }

    TFuture<TQueryStatistics> Execute(
        TConstExternalCGInfoPtr externalCGInfo,
        std::vector<TDataRanges> dataSources,
        ISchemafulWriterPtr writer)
    {
        for (const auto& source : dataSources) {
            if (TypeFromId(source.Id) == EObjectType::Tablet) {
                TabletSnapshots_.ValidateAndRegisterTabletSnapshot(
                    source.Id,
                    source.MountRevision,
                    Options_.Timestamp);
            } else {
                THROW_ERROR_EXCEPTION("Unsupported data split type %Qlv",
                    TypeFromId(source.Id));
            }
        }

        const auto& securityManager = Bootstrap_->GetSecurityManager();
        auto maybeUser = securityManager->GetAuthenticatedUser();

        return BIND(&TQueryExecution::DoExecute, MakeStrong(this))
            .AsyncVia(Bootstrap_->GetQueryPoolInvoker())
            .Run(
                std::move(externalCGInfo),
                std::move(dataSources),
                std::move(writer),
                maybeUser);
    }

private:
    const TQueryAgentConfigPtr Config_;
    const TFunctionImplCachePtr FunctionImplCache_;
    TBootstrap* const Bootstrap_;
    const TEvaluatorPtr Evaluator_;

    const TConstQueryPtr Query_;
    const TQueryOptions Options_;

    const NLogging::TLogger Logger;

    TTabletSnapshotCache TabletSnapshots_;

    typedef std::function<ISchemafulReaderPtr()> TSubreaderCreator;

    void LogSplits(const std::vector<TDataRanges>& splits)
    {
        if (Options_.VerboseLogging) {
            for (const auto& split : splits) {
                LOG_DEBUG("Ranges in split %v: %v",
                    split.Id,
                    MakeFormattableRange(split.Ranges, TRangeFormatter()));
            }
        }
    }

    TQueryStatistics DoCoordinateAndExecute(
        TConstExternalCGInfoPtr externalCGInfo,
        ISchemafulWriterPtr writer,
        const std::vector<TRefiner>& refiners,
        const std::vector<TSubreaderCreator>& subreaderCreators)
    {
        const auto& securityManager = Bootstrap_->GetSecurityManager();
        auto maybeUser = securityManager->GetAuthenticatedUser();

        NApi::TClientOptions clientOptions;
        if (maybeUser) {
            clientOptions.User = maybeUser.Get();
        }

        auto client = Bootstrap_
            ->GetMasterClient()
            ->GetNativeConnection()
            ->CreateNativeClient(clientOptions);

        auto remoteExecutor = CreateQueryExecutor(
            client->GetNativeConnection(),
            client->GetHeavyChannelFactory(),
            FunctionImplCache_);

        auto functionGenerators = New<TFunctionProfilerMap>();
        auto aggregateGenerators = New<TAggregateProfilerMap>();
        MergeFrom(functionGenerators.Get(), *BuiltinFunctionCG);
        MergeFrom(aggregateGenerators.Get(), *BuiltinAggregateCG);
        FetchImplementations(
            functionGenerators,
            aggregateGenerators,
            externalCGInfo,
            FunctionImplCache_);

        return CoordinateAndExecute(
            Query_,
            writer,
            refiners,
            [&] (TConstQueryPtr subquery, int index) {
                auto mergingReader = subreaderCreators[index]();

                auto pipe = New<TSchemafulPipe>();

                LOG_DEBUG("Evaluating subquery (SubqueryId: %v)", subquery->Id);

                auto asyncSubqueryResults = std::make_shared<std::vector<TFuture<TQueryStatistics>>>();

                auto foreignExecuteCallback = [
                    asyncSubqueryResults,
                    externalCGInfo,
                    remoteExecutor,
                    this,
                    this_ = MakeStrong(this)
                ] (
                    const TQueryPtr& subquery,
                    TDataRanges dataRanges,
                    ISchemafulWriterPtr writer)
                {
                    LOG_DEBUG("Evaluating remote subquery (SubqueryId: %v)", subquery->Id);

                    auto remoteOptions = Options_;
                    remoteOptions.MaxSubqueries = 16;

                    auto asyncResult = remoteExecutor->Execute(
                        subquery,
                        externalCGInfo,
                        std::move(dataRanges),
                        writer,
                        remoteOptions);

                    asyncSubqueryResults->push_back(asyncResult);

                    return asyncResult;
                };

                auto asyncStatistics = BIND(&TEvaluator::RunWithExecutor, Evaluator_)
                    .AsyncVia(Bootstrap_->GetQueryPoolInvoker())
                    .Run(subquery,
                        mergingReader,
                        pipe->GetWriter(),
                        foreignExecuteCallback,
                        functionGenerators,
                        aggregateGenerators,
                        Options_.EnableCodeCache);

                asyncStatistics.Apply(BIND([=, this_ = MakeStrong(this)] (const TErrorOr<TQueryStatistics>& result) -> TErrorOr<TQueryStatistics>{
                    if (!result.IsOK()) {
                        pipe->Fail(result);
                        LOG_DEBUG(result, "Failed evaluating subquery (SubqueryId: %v)", subquery->Id);
                        return result;
                    } else {
                        TQueryStatistics statistics = result.Value();

                        for (const auto& asyncSubqueryResult : *asyncSubqueryResults) {
                            auto subqueryStatistics = WaitFor(asyncSubqueryResult)
                                .ValueOrThrow();

                            LOG_DEBUG("Remote subquery statistics %v", subqueryStatistics);
                            statistics += subqueryStatistics;
                        }

                        return statistics;
                    }
                }));

                return std::make_pair(pipe->GetReader(), asyncStatistics);
            },
            [&] (TConstFrontQueryPtr topQuery, ISchemafulReaderPtr reader, ISchemafulWriterPtr writer) {
                LOG_DEBUG("Evaluating top query (TopQueryId: %v)", topQuery->Id);
                auto result = Evaluator_->Run(
                    topQuery,
                    std::move(reader),
                    std::move(writer),
                    functionGenerators,
                    aggregateGenerators,
                    Options_.EnableCodeCache);
                LOG_DEBUG("Finished evaluating top query (TopQueryId: %v)", topQuery->Id);
                return result;
            });
    }

    TQueryStatistics DoExecute(
        TConstExternalCGInfoPtr externalCGInfo,
        std::vector<TDataRanges> dataSources,
        ISchemafulWriterPtr writer,
        const TNullable<TString>& maybeUser)
    {
        const auto& securityManager = Bootstrap_->GetSecurityManager();
        TAuthenticatedUserGuard userGuard(securityManager, maybeUser);

        LOG_DEBUG("Classifying data sources into ranges and lookup keys");

        std::vector<TDataRanges> rangesByTablet;

        auto rowBuffer = New<TRowBuffer>(TQuerySubexecutorBufferTag());

        auto keySize = Query_->OriginalSchema.GetKeyColumnCount();
        size_t rangesCount = 0;
        for (const auto& source : dataSources) {
            TRowRanges rowRanges;
            std::vector<TRow> keys;

            auto pushRanges = [&] () {
                if (!rowRanges.empty()) {
                    rangesCount += rowRanges.size();
                    TDataRanges item;
                    item.Id = source.Id;
                    item.Ranges = MakeSharedRange(std::move(rowRanges), source.Ranges.GetHolder(), rowBuffer);
                    item.LookupSupported = source.LookupSupported;
                    rangesByTablet.emplace_back(std::move(item));
                }
            };

            auto pushKeys = [&] () {
                if (!keys.empty()) {
                    TDataRanges item;
                    item.Id = source.Id;
                    item.Keys = MakeSharedRange(std::move(keys), source.Ranges.GetHolder());
                    item.LookupSupported = source.LookupSupported;
                    rangesByTablet.emplace_back(std::move(item));
                }
            };

            for (const auto& range : source.Ranges) {
                auto lowerBound = range.first;
                auto upperBound = range.second;

                if (source.LookupSupported &&
                    keySize == lowerBound.GetCount() &&
                    keySize + 1 == upperBound.GetCount() &&
                    upperBound[keySize].Type == EValueType::Max &&
                    CompareRows(lowerBound.Begin(), lowerBound.End(), upperBound.Begin(), upperBound.Begin() + keySize) == 0)
                {
                    pushRanges();
                    keys.push_back(lowerBound);
                } else {
                    pushKeys();
                    rowRanges.push_back(range);
                }
            }

            for (const auto& key : source.Keys) {
                auto rowSize = key.GetCount();
                if (source.LookupSupported &&
                    keySize == key.GetCount())
                {
                    pushRanges();
                    keys.push_back(key);
                } else {
                    auto lowerBound = key;

                    auto upperBound = rowBuffer->AllocateUnversioned(rowSize + 1);
                    for (int column = 0; column < rowSize; ++column) {
                        upperBound[column] = lowerBound[column];
                    }

                    upperBound[rowSize] = MakeUnversionedSentinelValue(EValueType::Max);
                    pushKeys();
                    rowRanges.emplace_back(lowerBound, upperBound);
                }
            }
            pushRanges();
            pushKeys();
        }

        LOG_DEBUG("Splitting %v ranges", rangesCount);

        auto splits = Split(std::move(rangesByTablet), rowBuffer);

        std::vector<TRefiner> refiners;
        std::vector<TSubreaderCreator> subreaderCreators;

        auto processSplitsRanges = [&] (int beginIndex, int endIndex) {
            if (beginIndex == endIndex) {
                return;
            }

            std::vector<TDataRanges> groupedSplit(splits.begin() + beginIndex, splits.begin() + endIndex);
            std::vector<TRowRange> keyRanges;
            for (const auto& dataRange : groupedSplit) {
                keyRanges.insert(keyRanges.end(), dataRange.Ranges.Begin(), dataRange.Ranges.End());
            }

            refiners.push_back([MOVE(keyRanges), inferRanges = Query_->InferRanges] (
                TConstExpressionPtr expr,
                const TKeyColumns& keyColumns)
            {
                if (inferRanges) {
                    return EliminatePredicate(keyRanges, expr, keyColumns);
                } else {
                    return expr;
                }
            });
            subreaderCreators.push_back([&, MOVE(groupedSplit)] () {
                size_t rangesCount = std::accumulate(
                    groupedSplit.begin(),
                    groupedSplit.end(),
                    0,
                    [] (size_t sum, const TDataRanges& element) {
                        return sum + element.Ranges.Size();
                    });
                LOG_DEBUG("Generating reader for %v splits from %v ranges",
                    groupedSplit.size(),
                    rangesCount);

                LogSplits(groupedSplit);

                auto bottomSplitReaderGenerator = [
                    MOVE(groupedSplit),
                    index = 0,
                    this,
                    this_ = MakeStrong(this)
                ] () mutable -> ISchemafulReaderPtr {
                    if (index == groupedSplit.size()) {
                        return nullptr;
                    }

                    const auto& group = groupedSplit[index++];
                    return GetMultipleRangesReader(group.Id, group.Ranges);
                };

                return CreatePrefetchingOrderedSchemafulReader(std::move(bottomSplitReaderGenerator));
            });
        };

        auto processSplitKeys = [&] (int index) {
            const auto& tabletId = splits[index].Id;
            auto& keys = splits[index].Keys;

            refiners.push_back([&, inferRanges = Query_->InferRanges] (
                TConstExpressionPtr expr, const
                TKeyColumns& keyColumns)
            {
                if (inferRanges) {
                    return EliminatePredicate(keys, expr, keyColumns);
                } else {
                    return expr;
                }
            });
            subreaderCreators.push_back([&, MOVE(keys)] () {
                return GetTabletReader(tabletId, keys);
            });
        };

        int splitCount = splits.size();
        auto maxSubqueries = std::min({Options_.MaxSubqueries, Config_->MaxSubqueries, splitCount});
        int splitOffset = 0;
        int queryIndex = 1;
        int nextSplitOffset = queryIndex * splitCount / maxSubqueries;
        for (size_t splitIndex = 0; splitIndex < splitCount;) {
            if (splits[splitIndex].Keys) {
                processSplitsRanges(splitOffset, splitIndex);
                processSplitKeys(splitIndex);
                splitOffset = ++splitIndex;
            } else {
                ++splitIndex;
            }

            if (splitIndex == nextSplitOffset) {
                processSplitsRanges(splitOffset, nextSplitOffset);
                splitOffset = nextSplitOffset;
                ++queryIndex;
                nextSplitOffset = queryIndex * splitCount / maxSubqueries;
            }
        }

        YCHECK(splitOffset == splitCount);

        return DoCoordinateAndExecute(
            externalCGInfo,
            std::move(writer),
            refiners,
            subreaderCreators);
    }

<<<<<<< HEAD
    std::vector<TSharedRange<TRowRange>> SplitTablet(
        const std::vector<TPartitionSnapshotPtr>& partitions,
        TSharedRange<TRowRange> ranges,
        TRowBufferPtr rowBuffer)
=======
    TQueryStatistics DoExecuteOrdered(
        TConstExternalCGInfoPtr externalCGInfo,
        std::vector<TDataRanges> dataSources,
        ISchemafulWriterPtr writer,
        const TNullable<TString>& maybeUser)
>>>>>>> 4a72649d
    {
        auto verboseLogging = Options_.VerboseLogging;

        auto holder = MakeHolder(ranges.GetHolder(), rowBuffer);

        TRow lowerCapBound = rowBuffer->Capture(partitions.front()->PivotKey);
        TRow upperCapBound = rowBuffer->Capture(partitions.back()->NextPivotKey);

        struct TGroup
        {
            std::vector<TPartitionSnapshotPtr>::const_iterator PartitionIt;
            TSharedRange<TRowRange>::iterator BeginIt;
            TSharedRange<TRowRange>::iterator EndIt;
        };

        std::vector<TGroup> groupedByPartitions;

        auto appendGroup = [&] (const TGroup& group) {
            if (!groupedByPartitions.empty() && groupedByPartitions.back().PartitionIt == group.PartitionIt) {
                Y_ASSERT(groupedByPartitions.back().EndIt < group.EndIt);
                groupedByPartitions.back().EndIt = group.EndIt;
            } else {
                groupedByPartitions.push_back(group);
            }
        };

        for (auto rangesIt = begin(ranges); rangesIt != end(ranges);) {
            auto lowerBound = std::max(rangesIt->first, lowerCapBound);
            auto upperBound = std::min(rangesIt->second, upperCapBound);

            if (lowerBound >= upperBound) {
                ++rangesIt;
                continue;
            }

            // Run binary search to find the relevant partitions.
            auto startIt = std::upper_bound(
                partitions.begin(),
                partitions.end(),
                lowerBound,
                [] (TKey lhs, const TPartitionSnapshotPtr& rhs) {
                    return lhs < rhs->NextPivotKey;
                });
            YCHECK(startIt != partitions.end());

            auto nextPivotKey = (*startIt)->NextPivotKey.Get();

            if (upperBound < nextPivotKey) {
                auto rangesItEnd = std::upper_bound(
                    rangesIt,
                    end(ranges),
                    nextPivotKey,
                    [] (TKey key, const TRowRange& rowRange) {
                        return key < rowRange.second;
                    });

                appendGroup(TGroup{
                    startIt,
                    rangesIt,
                    rangesItEnd});
                rangesIt = rangesItEnd;
            } else {
                auto nextRangeIt = rangesIt;
                ++nextRangeIt;

                for (auto it = startIt; it != partitions.end() && (*it)->PivotKey < upperBound; ++it) {
                    appendGroup(TGroup{
                        it,
                        rangesIt,
                        nextRangeIt});
                }
                rangesIt = nextRangeIt;
            }
        }

        auto iterate = [&] (auto onRanges, auto onSamples) {
            for (const auto& group : groupedByPartitions) {
                // calculate touched sample count

                auto partitionIt = group.PartitionIt;
                const auto& sampleKeys = (*partitionIt)->SampleKeys->Keys;

                TRow pivot = rowBuffer->Capture((*partitionIt)->PivotKey);
                TRow nextPivot = rowBuffer->Capture((*partitionIt)->NextPivotKey);

                LOG_DEBUG_IF(verboseLogging, "Iterating over partition (%v .. %v): [%v .. %v]",
                    pivot,
                    nextPivot,
                    group.BeginIt - begin(ranges),
                    group.EndIt - begin(ranges));

                for (auto rangesIt = group.BeginIt; rangesIt != group.EndIt;) {
                    auto lowerBound = rangesIt == group.BeginIt
                        ? std::max(rangesIt->first, pivot)
                        : rangesIt->first;
                    auto upperBound = rangesIt + 1 == group.EndIt
                        ? std::min(rangesIt->second, nextPivot)
                        : rangesIt->second;

                    auto startSampleIt = std::upper_bound(sampleKeys.begin(), sampleKeys.end(), lowerBound);

                    auto nextPivotKey = startSampleIt == sampleKeys.end()
                        ? (*partitionIt)->NextPivotKey.Get()
                        : *startSampleIt;

                    if (upperBound < nextPivotKey) {
                        auto rangesItEnd = std::upper_bound(
                            rangesIt,
                            group.EndIt,
                            nextPivotKey,
                            [] (TKey key, const TRowRange& rowRange) {
                                return key < rowRange.second;
                            });
                        onRanges(rangesIt, rangesItEnd, pivot, nextPivot);
                        rangesIt = rangesItEnd;
                    } else {
                        auto endSampleIt = std::lower_bound(startSampleIt, sampleKeys.end(), upperBound);
                        onSamples(rangesIt, startSampleIt, endSampleIt, pivot, nextPivot);
                        ++rangesIt;
                    }
                }
            }
        };

        size_t totalSampleCount = 0;
        size_t totalBatchCount = 0;
        iterate(
            [&] (auto rangesIt, auto rangesItEnd, auto pivot, auto nextPivot) {
                ++totalBatchCount;
            },
            [&] (auto rangesIt, auto startSampleIt, auto endSampleIt, auto pivot, auto nextPivot) {
                ++totalBatchCount;
                totalSampleCount += std::distance(startSampleIt, endSampleIt);
            });

        size_t freeSlotCount = Config_->MaxSubsplitsPerTablet > totalBatchCount
            ? Config_->MaxSubsplitsPerTablet - totalBatchCount
            : 0;
        size_t cappedSampleCount = std::min(freeSlotCount, totalSampleCount);

        LOG_DEBUG_IF(verboseLogging, "Total sample count: %v", totalSampleCount);
        LOG_DEBUG_IF(verboseLogging, "Capped sample count: %v", cappedSampleCount);

        size_t sampleIndex = 0;
        size_t nextSampleCount;
        auto incrementSampleIndex = [&] {
            ++sampleIndex;
            nextSampleCount = cappedSampleCount != 0
                ? sampleIndex * totalSampleCount / cappedSampleCount
                : totalSampleCount;
        };

        incrementSampleIndex();

        size_t currentSampleCount = 0;

        std::vector<TSharedRange<TRowRange>> groupedSplits;
        std::vector<TRowRange> group;

        auto addGroup = [&] () {
            YCHECK(!group.empty());
            LOG_DEBUG_IF(verboseLogging, "(%v, %v) make batch [%v .. %v] from %v ranges",
                currentSampleCount,
                nextSampleCount,
                group.front().second,
                group.back().second,
                group.size());
            groupedSplits.push_back(MakeSharedRange(std::move(group), holder));
        };

        iterate(
            [&] (auto rangesIt, auto rangesItEnd, auto pivot, auto nextPivot) {
                for (auto it = rangesIt; it != rangesItEnd; ++it) {
                    auto lowerBound = it == rangesIt ? std::max(it->first, pivot) : it->first;
                    auto upperBound = it + 1 == rangesItEnd ? std::min(it->second, nextPivot) : it->second;

                    group.emplace_back(lowerBound, upperBound);
                }
                addGroup();
            },
            [&] (auto rangesIt, auto startSampleIt, auto endSampleIt, auto pivot, auto nextPivot) {
                TRow lowerBound = std::max(rangesIt->first, pivot);
                TRow upperBound = std::min(rangesIt->second, nextPivot);

                auto currentBound = lowerBound;

                size_t sampleCount = std::distance(startSampleIt, endSampleIt);
                size_t savedSampleCount = currentSampleCount;
                currentSampleCount += sampleCount;

                YCHECK(nextSampleCount >= savedSampleCount);

                auto it = startSampleIt;
                while (nextSampleCount < currentSampleCount) {
                    size_t step = nextSampleCount - savedSampleCount;
                    it += step;
                    savedSampleCount += step;

                    auto nextBound = rowBuffer->Capture(*it);
                    group.emplace_back(currentBound, nextBound);
                    currentBound = nextBound;

                    addGroup();
                    incrementSampleIndex();
                }

                group.emplace_back(currentBound, upperBound);

                addGroup();
            });

        return groupedSplits;
    }

    std::vector<TDataRanges> Split(std::vector<TDataRanges> rangesByTablet, TRowBufferPtr rowBuffer)
    {
        std::vector<TDataRanges> groupedSplits;

        for (auto& tablePartIdRange : rangesByTablet) {
            auto tablePartId = tablePartIdRange.Id;
            auto& ranges = tablePartIdRange.Ranges;

            auto tabletSnapshot = TabletSnapshots_.GetCachedTabletSnapshot(tablePartId);

            YCHECK(tablePartIdRange.Keys.Empty() != ranges.Empty());

            if (!tabletSnapshot->TableSchema.IsSorted() || ranges.Empty()) {
                groupedSplits.push_back(tablePartIdRange);
                continue;
            }

            YCHECK(std::is_sorted(
                ranges.Begin(),
                ranges.End(),
                [] (const TRowRange& lhs, const TRowRange& rhs) {
                    return lhs.first < rhs.first;
                }));

            const auto& partitions = tabletSnapshot->PartitionList;
            YCHECK(!partitions.empty());

            auto splits = SplitTablet(partitions, ranges, rowBuffer);

            for (const auto& split : splits) {
                TDataRanges dataRanges;
                dataRanges.Id = tablePartId;
                dataRanges.Ranges = split;
                dataRanges.LookupSupported = tablePartIdRange.LookupSupported;

                groupedSplits.push_back(std::move(dataRanges));
            }
        }

        for (const auto& split : groupedSplits) {
            YCHECK(std::is_sorted(
                split.Ranges.Begin(),
                split.Ranges.End(),
                [] (const TRowRange& lhs, const TRowRange& rhs) {
                    return lhs.second <= rhs.first;
                }));
        }

        YCHECK(std::is_sorted(
            groupedSplits.begin(),
            groupedSplits.end(),
            [] (const TDataRanges& lhs, const TDataRanges& rhs) {
                const auto& lhsValue = lhs.Ranges ? lhs.Ranges.Back().second : lhs.Keys.Back();
                const auto& rhsValue = rhs.Ranges ? rhs.Ranges.Front().first : rhs.Keys.Front();

                return lhsValue <= rhsValue;
            }));
        return groupedSplits;
    }

    ISchemafulReaderPtr GetMultipleRangesReader(
        const TObjectId& tabletId,
        const TSharedRange<TRowRange>& bounds)
    {
        auto tabletSnapshot = TabletSnapshots_.GetCachedTabletSnapshot(tabletId);
        auto columnFilter = GetColumnFilter(Query_->GetReadSchema(), tabletSnapshot->QuerySchema);

        if (!tabletSnapshot->TableSchema.IsSorted()) {
            auto bottomSplitReaderGenerator = [
                tabletSnapshot,
                columnFilter,
                MOVE(bounds),
                index = 0,
                this,
                this_ = MakeStrong(this)
            ] () mutable -> ISchemafulReaderPtr {
                if (index == bounds.Size()) {
                    return nullptr;
                }

                const auto& range = bounds[index++];

                TOwningKey lowerBound(range.first);
                TOwningKey upperBound(range.second);

                return CreateSchemafulOrderedTabletReader(
                    tabletSnapshot,
                    columnFilter,
                    lowerBound,
                    upperBound,
                    Options_.Timestamp,
                    Options_.WorkloadDescriptor);
            };

            return CreateUnorderedSchemafulReader(std::move(bottomSplitReaderGenerator), 1);
        } else {
            return CreateSchemafulSortedTabletReader(
                std::move(tabletSnapshot),
                columnFilter,
                bounds,
                Options_.Timestamp,
                Options_.WorkloadDescriptor);
        }
    }

    ISchemafulReaderPtr GetTabletReader(
        const TTabletId& tabletId,
        const TSharedRange<TRow>& keys)
    {
        auto tabletSnapshot = TabletSnapshots_.GetCachedTabletSnapshot(tabletId);
        auto columnFilter = GetColumnFilter(Query_->GetReadSchema(), tabletSnapshot->QuerySchema);

        return CreateSchemafulTabletReader(
            std::move(tabletSnapshot),
            columnFilter,
            keys,
            Options_.Timestamp,
            Options_.WorkloadDescriptor);
    }

};

////////////////////////////////////////////////////////////////////////////////

class TQuerySubexecutor
    : public ISubexecutor
{
public:
    TQuerySubexecutor(
        TQueryAgentConfigPtr config,
        TBootstrap* bootstrap)
        : Config_(config)
        , FunctionImplCache_(CreateFunctionImplCache(
            config->FunctionImplCache,
            bootstrap->GetMasterClient()))
        , Bootstrap_(bootstrap)
        , Evaluator_(New<TEvaluator>(Config_))
        , ColumnEvaluatorCache_(Bootstrap_
            ->GetMasterClient()
            ->GetNativeConnection()
            ->GetColumnEvaluatorCache())
    { }

    // ISubexecutor implementation.
    virtual TFuture<TQueryStatistics> Execute(
        TConstQueryPtr query,
        TConstExternalCGInfoPtr externalCGInfo,
        std::vector<TDataRanges> dataSources,
        ISchemafulWriterPtr writer,
        const TQueryOptions& options) override
    {
        ValidateReadTimestamp(options.Timestamp);

        auto execution = New<TQueryExecution>(
            Config_,
            FunctionImplCache_,
            Bootstrap_,
            Evaluator_,
            std::move(query),
            options);

        return execution->Execute(
            std::move(externalCGInfo),
            std::move(dataSources),
            std::move(writer));
    }

private:
    const TQueryAgentConfigPtr Config_;
    const TFunctionImplCachePtr FunctionImplCache_;
    TBootstrap* const Bootstrap_;
    const TEvaluatorPtr Evaluator_;
    const TColumnEvaluatorCachePtr ColumnEvaluatorCache_;
};

ISubexecutorPtr CreateQuerySubexecutor(
    TQueryAgentConfigPtr config,
    TBootstrap* bootstrap)
{
    return New<TQuerySubexecutor>(config, bootstrap);
}

////////////////////////////////////////////////////////////////////////////////

} // namespace NQueryAgent
} // namespace NYT
<|MERGE_RESOLUTION|>--- conflicted
+++ resolved
@@ -555,18 +555,10 @@
             subreaderCreators);
     }
 
-<<<<<<< HEAD
     std::vector<TSharedRange<TRowRange>> SplitTablet(
         const std::vector<TPartitionSnapshotPtr>& partitions,
         TSharedRange<TRowRange> ranges,
         TRowBufferPtr rowBuffer)
-=======
-    TQueryStatistics DoExecuteOrdered(
-        TConstExternalCGInfoPtr externalCGInfo,
-        std::vector<TDataRanges> dataSources,
-        ISchemafulWriterPtr writer,
-        const TNullable<TString>& maybeUser)
->>>>>>> 4a72649d
     {
         auto verboseLogging = Options_.VerboseLogging;
 
