#include "session_detail.h"
#include "private.h"
#include "config.h"
#include "location.h"
#include "master_connector.h"
#include "session_manager.h"

#include <yt/server/cell_node/bootstrap.h>

#include <yt/core/profiling/timing.h>

namespace NYT {
namespace NDataNode {

using namespace NRpc;
using namespace NChunkClient;
using namespace NChunkClient::NProto;
using namespace NNodeTrackerClient;
using namespace NCellNode;
using namespace NConcurrency;

////////////////////////////////////////////////////////////////////////////////

TSessionBase::TSessionBase(
    TDataNodeConfigPtr config,
    TBootstrap* bootstrap,
    const TSessionId& sessionId,
    const TSessionOptions& options,
    TStoreLocationPtr location,
    TLease lease)
    : Config_(std::move(config))
    , Bootstrap_(bootstrap)
    , SessionId_(sessionId)
    , Options_(options)
    , Location_(location)
<<<<<<< HEAD
    , Lease_(lease)
    , WriteInvoker_(CreateSerializedInvoker(Location_->GetWritePoolInvoker()))
    , Logger(DataNodeLogger)
    , Profiler(location->GetProfiler())
{
    YCHECK(bootstrap);
    YCHECK(location);
    VERIFY_INVOKER_THREAD_AFFINITY(Bootstrap_->GetControlInvoker(), ControlThread);

    Logger.AddTag("LocationId: %v, ChunkId: %v",
        Location_->GetId(),
        SessionId_);

    Location_->UpdateSessionCount(GetType(), +1);
}

TSessionBase::~TSessionBase()
{
    Location_->UpdateSessionCount(GetType(), -1);
=======
    , Lease_(std::move(lease))
    , WriteInvoker_(CreateSerializedInvoker(Location_->GetWritePoolInvoker()))
    , Logger(NLogging::TLogger(DataNodeLogger)
        .AddTag("LocationId: %v, ChunkId: %v",
            Location_->GetId(),
            SessionId_))
    , Profiler(location->GetProfiler())
{
    YCHECK(Bootstrap_);
    YCHECK(Location_);
    YCHECK(Lease_);
    VERIFY_THREAD_AFFINITY(ControlThread);
>>>>>>> f275c298
}

const TChunkId& TSessionBase::GetChunkId() const&
{
    return SessionId_.ChunkId;
}

const TSessionId& TSessionBase::GetId() const&
{
    return SessionId_;
}

ESessionType TSessionBase::GetType() const
{
    switch (Options_.WorkloadDescriptor.Category) {
        case EWorkloadCategory::SystemRepair:
            return ESessionType::Repair;
        case EWorkloadCategory::SystemReplication:
            return ESessionType::Replication;
        default:
            return ESessionType::User;
    }
}

const TWorkloadDescriptor& TSessionBase::GetWorkloadDescriptor() const
{
    return Options_.WorkloadDescriptor;
}

TStoreLocationPtr TSessionBase::GetStoreLocation() const
{
    VERIFY_THREAD_AFFINITY_ANY();

    return Location_;
}

TFuture<void> TSessionBase::Start()
{
    VERIFY_THREAD_AFFINITY(ControlThread);

    LOG_DEBUG("Starting session");

    return DoStart().Apply(BIND([=, this_ = MakeStrong(this)] {
        YCHECK(!Active_);
        Active_ = true;

        LOG_DEBUG("Session started");
    }).AsyncVia(Bootstrap_->GetControlInvoker()));
}

void TSessionBase::Ping()
{
    VERIFY_THREAD_AFFINITY(ControlThread);

    // Let's be generous and accept pings in any state.
    if (Lease_) {
        TLeaseManager::RenewLease(Lease_);
    }
}

void TSessionBase::Cancel(const TError& error)
{
    VERIFY_THREAD_AFFINITY(ControlThread);

    if (!Active_) {
        return;
    }

    LOG_DEBUG(error, "Canceling session");

    TLeaseManager::CloseLease(Lease_);
    Active_ = false;
    Canceled_.store(true);

    DoCancel(error);
}

TFuture<IChunkPtr> TSessionBase::Finish(const TChunkMeta* chunkMeta, const TNullable<int>& blockCount)
{
    VERIFY_THREAD_AFFINITY(ControlThread);

    try {
        ValidateActive();

        LOG_INFO("Finishing session");
    
        TLeaseManager::CloseLease(Lease_);
        Active_ = false;

        return DoFinish(chunkMeta, blockCount);
    } catch (const std::exception& ex) {
        return MakeFuture<IChunkPtr>(ex);
    }
}

TFuture<void> TSessionBase::PutBlocks(
    int startBlockIndex,
    const std::vector<TBlock>& blocks,
    bool enableCaching)
{
    VERIFY_THREAD_AFFINITY(ControlThread);

    try {
        ValidateActive();
        Ping();

        return DoPutBlocks(startBlockIndex, blocks, enableCaching);
    } catch (const std::exception& ex) {
        return MakeFuture<void>(ex);
    }
}

TFuture<void> TSessionBase::SendBlocks(
    int startBlockIndex,
    int blockCount,
    const TNodeDescriptor& targetDescriptor)
{
    VERIFY_THREAD_AFFINITY(ControlThread);

    try {
        ValidateActive();
        Ping();

        return DoSendBlocks(startBlockIndex, blockCount, targetDescriptor);
    } catch (const std::exception& ex) {
        return MakeFuture<void>(ex);
    }
}

TFuture<void> TSessionBase::FlushBlocks(int blockIndex)
{
    VERIFY_THREAD_AFFINITY(ControlThread);

    try {
        ValidateActive();
        Ping();

        return DoFlushBlocks(blockIndex);
    } catch (const std::exception& ex) {
        return MakeFuture<void>(ex);
    }
}

void TSessionBase::ValidateActive() const
{
    VERIFY_THREAD_AFFINITY(ControlThread);

    if (!Active_) {
        THROW_ERROR_EXCEPTION("Session is not active");
    }
}

////////////////////////////////////////////////////////////////////////////////

} // namespace NDataNode
} // namespace NYT<|MERGE_RESOLUTION|>--- conflicted
+++ resolved
@@ -33,27 +33,6 @@
     , SessionId_(sessionId)
     , Options_(options)
     , Location_(location)
-<<<<<<< HEAD
-    , Lease_(lease)
-    , WriteInvoker_(CreateSerializedInvoker(Location_->GetWritePoolInvoker()))
-    , Logger(DataNodeLogger)
-    , Profiler(location->GetProfiler())
-{
-    YCHECK(bootstrap);
-    YCHECK(location);
-    VERIFY_INVOKER_THREAD_AFFINITY(Bootstrap_->GetControlInvoker(), ControlThread);
-
-    Logger.AddTag("LocationId: %v, ChunkId: %v",
-        Location_->GetId(),
-        SessionId_);
-
-    Location_->UpdateSessionCount(GetType(), +1);
-}
-
-TSessionBase::~TSessionBase()
-{
-    Location_->UpdateSessionCount(GetType(), -1);
-=======
     , Lease_(std::move(lease))
     , WriteInvoker_(CreateSerializedInvoker(Location_->GetWritePoolInvoker()))
     , Logger(NLogging::TLogger(DataNodeLogger)
@@ -66,7 +45,6 @@
     YCHECK(Location_);
     YCHECK(Lease_);
     VERIFY_THREAD_AFFINITY(ControlThread);
->>>>>>> f275c298
 }
 
 const TChunkId& TSessionBase::GetChunkId() const&
@@ -152,7 +130,7 @@
         ValidateActive();
 
         LOG_INFO("Finishing session");
-    
+
         TLeaseManager::CloseLease(Lease_);
         Active_ = false;
 
