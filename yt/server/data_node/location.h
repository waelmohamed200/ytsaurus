--- conflicted
+++ resolved
@@ -138,15 +138,12 @@
         const TWorkloadDescriptor& workloadDescriptor,
         i64 delta);
 
-<<<<<<< HEAD
-=======
     //! Increases number of bytes done for disk IO.
     void IncreaseCompletedIOSize(
         EIODirection direction,
         const TWorkloadDescriptor& workloadDescriptor,
         i64 delta);
 
->>>>>>> 61c55a92
     //! Changes the number of currently active sessions of a given #type by a given #delta.
     void UpdateSessionCount(ESessionType type, int delta);
 
