#include "location.h"
#include "private.h"
#include "blob_chunk.h"
#include "blob_reader_cache.h"
#include "config.h"
#include "journal_chunk.h"
#include "journal_dispatcher.h"
#include "journal_manager.h"
#include "master_connector.h"

#include <yt/server/cell_node/bootstrap.h>
#include <yt/server/cell_node/config.h>

#include <yt/server/hydra/changelog.h>
#include <yt/server/hydra/private.h>

#include <yt/server/misc/disk_health_checker.h>
#include <yt/server/misc/private.h>

#include <yt/ytlib/chunk_client/format.h>

#include <yt/ytlib/object_client/helpers.h>

#include <yt/core/misc/fs.h>

#include <yt/core/profiling/profile_manager.h>

#include <yt/core/concurrency/thread_pool.h>

namespace NYT {
namespace NDataNode {

using namespace NChunkClient;
using namespace NCellNode;
using namespace NConcurrency;
using namespace NObjectClient;
using namespace NHydra;
using namespace NYTree;
using namespace NYson;

////////////////////////////////////////////////////////////////////////////////

// Others must not be able to list chunk store and chunk cache directories.
static const int ChunkFilesPermissions = 0751;
static const auto TrashCheckPeriod = TDuration::Seconds(10);

////////////////////////////////////////////////////////////////////////////////

TLocation::TLocation(
    ELocationType type,
    const TString& id,
    TStoreLocationConfigBasePtr config,
    TBootstrap* bootstrap)
    : TDiskLocation(config, id, DataNodeLogger)
    , Bootstrap_(bootstrap)
    , Type_(type)
    , Id_(id)
    , Config_(config)
    , DataReadThreadPool_(New<TThreadPool>(bootstrap->GetConfig()->DataNode->ReadThreadCount, Format("DataRead:%v", Id_)))
    , DataReadInvoker_(CreatePrioritizedInvoker(DataReadThreadPool_->GetInvoker()))
    , MetaReadQueue_(New<TActionQueue>(Format("MetaRead:%v", Id_)))
    , MetaReadInvoker_(CreatePrioritizedInvoker(MetaReadQueue_->GetInvoker()))
    , WriteThreadPool_(New<TThreadPool>(Bootstrap_->GetConfig()->DataNode->WriteThreadCount, Format("DataWrite:%v", Id_)))
    , WritePoolInvoker_(WriteThreadPool_->GetInvoker())
{
    auto* profileManager = NProfiling::TProfileManager::Get();
    NProfiling::TTagIdList tagIds{
        profileManager->RegisterTag("location_id", Id_),
        profileManager->RegisterTag("location_type", Type_)
    };
    Profiler_ = NProfiling::TProfiler(DataNodeProfiler.GetPathPrefix(), tagIds);

    HealthChecker_ = New<TDiskHealthChecker>(
        Bootstrap_->GetConfig()->DataNode->DiskHealthChecker,
        GetPath(),
        GetWritePoolInvoker(),
        DataNodeLogger,
        Profiler_);

    PendingIOSizeCounters_.resize(
        TEnumTraits<EIODirection>::GetDomainSize() *
        TEnumTraits<EIOCategory>::GetDomainSize());
    for (auto direction : TEnumTraits<EIODirection>::GetDomainValues()) {
        for (auto category : TEnumTraits<EIOCategory>::GetDomainValues()) {
            auto& counter = GetPendingIOSizeCounter(direction, category);
            counter = NProfiling::TSimpleCounter(
                "/pending_data_size",
                {
                    profileManager->RegisterTag("direction", direction),
                    profileManager->RegisterTag("category", category)
                });
        }
    }
}

ELocationType TLocation::GetType() const
{
    return Type_;
}

const TString& TLocation::GetId() const
{
    return Id_;
}

const Stroka& TLocation::GetMediumName() const
{
    return Config_->MediumName;
}

const TMediumDescriptor& TLocation::GetMediumDescriptor() const
{
    return MediumDescriptor_;
}

void TLocation::SetMediumDescriptor(const TMediumDescriptor& descriptor)
{
    MediumDescriptor_ = descriptor;
}

const NProfiling::TProfiler& TLocation::GetProfiler() const
{
    return Profiler_;
}

TString TLocation::GetPath() const
{
    return Config_->Path;
}

i64 TLocation::GetQuota() const
{
    return Config_->Quota.Get(std::numeric_limits<i64>::max());
}

IPrioritizedInvokerPtr TLocation::GetDataReadInvoker()
{
    return DataReadInvoker_;
}

IPrioritizedInvokerPtr TLocation::GetMetaReadInvoker()
{
    return MetaReadInvoker_;
}

IInvokerPtr TLocation::GetWritePoolInvoker()
{
    return WritePoolInvoker_;
}

std::vector<TChunkDescriptor> TLocation::Scan()
{
    try {
        ValidateLockFile();
        ValidateMinimumSpace();
        ValidateWritable();
    } catch (const std::exception& ex) {
        LOG_ERROR(ex, "Location disabled");
        MarkAsDisabled(ex);
        return std::vector<TChunkDescriptor>();
    }

    try {
        // Be optimistic and assume everything will be OK.
        // Also Disable requires Enabled_ to be true.
        Enabled_.store(true);
        return DoScan();
    } catch (const std::exception& ex) {
        Disable(TError("Location scan failed") << ex);
        Y_UNREACHABLE(); // Disable() exits the process.
    }
}

void TLocation::Start()
{
    if (!IsEnabled())
        return;

    try {
        DoStart();
    } catch (const std::exception& ex) {
        Disable(TError("Location start failed") << ex);
    }
}

void TLocation::Disable(const TError& reason)
{
    if (!Enabled_.exchange(false)) {
        // Save only once.
        Sleep(TDuration::Max());
    }

    LOG_ERROR(reason);

    // Save the reason in a file and exit.
    // Location will be disabled during the scan in the restart process.
    auto lockFilePath = NFS::CombinePaths(GetPath(), DisabledLockFileName);
    try {
        auto errorData = ConvertToYsonString(reason, NYson::EYsonFormat::Pretty).GetData();
        TFile file(lockFilePath, CreateAlways | WrOnly | Seq | CloseOnExec);
        TFileOutput fileOutput(file);
        fileOutput << errorData;
    } catch (const std::exception& ex) {
        LOG_ERROR(ex, "Error creating location lock file");
        // Exit anyway.
    }

    _exit(1);
}

void TLocation::UpdateUsedSpace(i64 size)
{
    if (!IsEnabled())
        return;

    UsedSpace_ += size;
    AvailableSpace_ -= size;
}

i64 TLocation::GetUsedSpace() const
{
    return UsedSpace_;
}

i64 TLocation::GetAvailableSpace() const
{
    if (!IsEnabled()) {
        return 0;
    }

    auto path = GetPath();

    try {
        auto statistics = NFS::GetDiskSpaceStatistics(path);
        AvailableSpace_ = statistics.AvailableSpace + GetAdditionalSpace();
    } catch (const std::exception& ex) {
        auto error = TError("Failed to compute available space")
            << ex;
        const_cast<TLocation*>(this)->Disable(error);
        Y_UNREACHABLE(); // Disable() exits the process.
    }

    i64 remainingQuota = std::max(static_cast<i64>(0), GetQuota() - GetUsedSpace());
    AvailableSpace_ = std::min(AvailableSpace_, remainingQuota);

    return AvailableSpace_;
}

double TLocation::GetLoadFactor() const
{
    i64 used = GetUsedSpace();
    i64 quota = GetQuota();
    return used >= quota ? 1.0 : (double) used / quota;
}

i64 TLocation::GetPendingIOSize(
    EIODirection direction,
    const TWorkloadDescriptor& workloadDescriptor)
{
    VERIFY_THREAD_AFFINITY_ANY();

    auto category = ToIOCategory(workloadDescriptor);
    return GetPendingIOSizeCounter(direction, category).GetCurrent();
}

TPendingIOGuard TLocation::IncreasePendingIOSize(
    EIODirection direction,
    const TWorkloadDescriptor& workloadDescriptor,
    i64 delta)
{
    VERIFY_THREAD_AFFINITY_ANY();

    Y_ASSERT(delta >= 0);
    auto category = ToIOCategory(workloadDescriptor);
    UpdatePendingIOSize(direction, category, delta);
    return TPendingIOGuard(direction, category, delta, this);
}

EIOCategory TLocation::ToIOCategory(const TWorkloadDescriptor& workloadDescriptor)
{
    switch (workloadDescriptor.Category) {
        case EWorkloadCategory::Idle:
        case EWorkloadCategory::SystemReplication:
        case EWorkloadCategory::SystemTabletCompaction:
        case EWorkloadCategory::SystemTabletPartitioning:
        case EWorkloadCategory::SystemTabletPreload:
        case EWorkloadCategory::SystemArtifactCacheDownload:
        case EWorkloadCategory::UserBatch:
            return EIOCategory::Batch;

        case EWorkloadCategory::UserRealtime:
        case EWorkloadCategory::SystemTabletLogging:
            return EIOCategory::Realtime;

        case EWorkloadCategory::SystemRepair:
            return EIOCategory::Repair;

        case EWorkloadCategory::SystemTabletRecovery:
        case EWorkloadCategory::UserInteractive:
            return EIOCategory::Interactive;

        default:
            // Graceful fallback for possible future extensions of categories.
            return EIOCategory::Batch;
    }
}

NProfiling::TSimpleCounter& TLocation::GetPendingIOSizeCounter(
    EIODirection direction,
    EIOCategory category)
{
    int index =
        static_cast<int>(direction) +
        TEnumTraits<EIODirection>::GetDomainSize() * static_cast<int>(category);
    return PendingIOSizeCounters_[index];
}

void TLocation::DecreasePendingIOSize(
    EIODirection direction,
    EIOCategory category,
    i64 delta)
{
    VERIFY_THREAD_AFFINITY_ANY();

    UpdatePendingIOSize(direction, category, -delta);
}

void TLocation::UpdatePendingIOSize(
    EIODirection direction,
    EIOCategory category,
    i64 delta)
{
    VERIFY_THREAD_AFFINITY_ANY();

    auto& counter = GetPendingIOSizeCounter(direction, category);
    i64 result = Profiler_.Increment(counter, delta);
    LOG_TRACE("Pending IO size updated (Direction: %v, Category: %v, PendingSize: %v, Delta: %v)",
        direction,
        category,
        result,
        delta);
}

void TLocation::UpdateSessionCount(int delta)
{
    if (!IsEnabled())
        return;

    SessionCount_ += delta;
}

int TLocation::GetSessionCount() const
{
    return SessionCount_;
}

void TLocation::UpdateChunkCount(int delta)
{
    if (!IsEnabled())
        return;

    ChunkCount_ += delta;
}

int TLocation::GetChunkCount() const
{
    return ChunkCount_;
}

TString TLocation::GetChunkPath(const TChunkId& chunkId) const
{
    return NFS::CombinePaths(GetPath(), GetRelativeChunkPath(chunkId));
}

void TLocation::RemoveChunkFilesPermanently(const TChunkId& chunkId)
{
    try {
        LOG_DEBUG("Started removing chunk files (ChunkId: %v)", chunkId);

        auto partNames = GetChunkPartNames(chunkId);
        auto directory = NFS::GetDirectoryName(GetChunkPath(chunkId));

        for (const auto& name : partNames) {
            auto fileName = NFS::CombinePaths(directory, name);
            if (NFS::Exists(fileName)) {
                NFS::Remove(fileName);
            }
        }

        LOG_DEBUG("Finished removing chunk files (ChunkId: %v)", chunkId);
    } catch (const std::exception& ex) {
        auto error = TError(
            NChunkClient::EErrorCode::IOError,
            "Error removing chunk %v",
            chunkId)
            << ex;
        Disable(error);
        Y_UNREACHABLE(); // Disable() exits the process.
    }
}

void TLocation::RemoveChunkFiles(const TChunkId& chunkId, bool force)
{
    Y_UNUSED(force);
    RemoveChunkFilesPermanently(chunkId);
}

TString TLocation::GetRelativeChunkPath(const TChunkId& chunkId)
{
    int hashByte = chunkId.Parts32[0] & 0xff;
    return NFS::CombinePaths(Format("%02x", hashByte), ToString(chunkId));
}

void TLocation::ForceHashDirectories(const TString& rootPath)
{
    for (int hashByte = 0; hashByte <= 0xff; ++hashByte) {
        auto hashDirectory = Format("%02x", hashByte);
        NFS::MakeDirRecursive(NFS::CombinePaths(rootPath, hashDirectory), ChunkFilesPermissions);
    }
}

void TLocation::ValidateLockFile()
{
    LOG_INFO("Checking lock file");

    auto lockFilePath = NFS::CombinePaths(GetPath(), DisabledLockFileName);
    if (!NFS::Exists(lockFilePath)) {
        return;
    }

    TFile file(lockFilePath, OpenExisting | RdOnly | Seq | CloseOnExec);
    TBufferedFileInput fileInput(file);

    auto errorData = fileInput.ReadAll();
    if (errorData.Empty()) {
        THROW_ERROR_EXCEPTION("Empty lock file found");
    }

    TError error;
    try {
        error = ConvertTo<TError>(TYsonString(errorData));
    } catch (const std::exception& ex) {
        THROW_ERROR_EXCEPTION("Error parsing lock file contents")
            << ex;
    }
    THROW_ERROR error;
}

void TLocation::ValidateWritable()
{
    NFS::MakeDirRecursive(GetPath(), ChunkFilesPermissions);

    // Run first health check before to sort out read-only drives.
    HealthChecker_->RunCheck()
        .Get()
        .ThrowOnError();
}

void TLocation::OnHealthCheckFailed(const TError& error)
{
    Disable(error);
    Y_UNREACHABLE(); // Disable() exits the process.
}

void TLocation::MarkAsDisabled(const TError& error)
{
    auto alert = TError("Chunk location at %v is disabled", GetPath())
        << error;
    auto masterConnector = Bootstrap_->GetMasterConnector();
    masterConnector->RegisterAlert(alert);

    Enabled_.store(false);

    AvailableSpace_ = 0;
    UsedSpace_ = 0;
    SessionCount_ = 0;
    ChunkCount_ = 0;
}

i64 TLocation::GetAdditionalSpace() const
{
    return 0;
}

bool TLocation::ShouldSkipFileName(const TString& fileName) const
{
    // Skip cell_id file.
    if (fileName == CellIdFileName)
        return true;

    return false;
}

std::vector<TChunkDescriptor> TLocation::DoScan()
{
    LOG_INFO("Scanning storage location");

    NFS::CleanTempFiles(GetPath());
    ForceHashDirectories(GetPath());

    yhash_set<TChunkId> chunkIds;
    {
        // Enumerate files under the location's directory.
        // Note that these also include trash files but the latter are explicitly skipped.
        auto fileNames = NFS::EnumerateFiles(GetPath(), std::numeric_limits<int>::max());
        for (const auto& fileName : fileNames) {
            if (ShouldSkipFileName(fileName))
                continue;

            TChunkId chunkId;
            auto bareFileName = NFS::GetFileNameWithoutExtension(fileName);
            if (!TChunkId::FromString(bareFileName, &chunkId)) {
                LOG_ERROR("Unrecognized file %v in location directory", fileName);
                continue;
            }

            chunkIds.insert(chunkId);
        }
    }

    // Construct the list of chunk descriptors.
    // Also "repair" half-alive chunks (e.g. those having some of their essential parts missing)
    // by moving them into trash.
    std::vector<TChunkDescriptor> descriptors;
    for (const auto& chunkId : chunkIds) {
        auto maybeDescriptor = RepairChunk(chunkId);
        if (maybeDescriptor) {
            descriptors.push_back(*maybeDescriptor);
        }
    }

    LOG_INFO("Done, %v chunks found", descriptors.size());

    return descriptors;
}

void TLocation::DoStart()
{
    auto cellIdPath = NFS::CombinePaths(GetPath(), CellIdFileName);
    if (NFS::Exists(cellIdPath)) {
        TFileInput cellIdFile(cellIdPath);
        auto cellIdString = cellIdFile.ReadAll();
        TCellId cellId;
        if (!TCellId::FromString(cellIdString, &cellId)) {
            THROW_ERROR_EXCEPTION("Failed to parse cell id %Qv",
                cellIdString);
        }
        if (cellId != Bootstrap_->GetCellId()) {
            THROW_ERROR_EXCEPTION("Wrong cell id: expected %v, found %v",
                Bootstrap_->GetCellId(),
                cellId);
        }
    } else {
        LOG_INFO("Cell id file is not found, creating");
        TFile file(cellIdPath, CreateAlways | WrOnly | Seq | CloseOnExec);
        TFileOutput cellIdFile(file);
        cellIdFile.Write(ToString(Bootstrap_->GetCellId()));
    }

    HealthChecker_->SubscribeFailed(BIND(&TLocation::OnHealthCheckFailed, Unretained(this)));
    HealthChecker_->Start();
}

<<<<<<< HEAD
=======
const TString& TLocation::GetMediumName() const
{
    return Config_->MediumName;
}

>>>>>>> 4a72649d
////////////////////////////////////////////////////////////////////////////////

TStoreLocation::TStoreLocation(
    const TString& id,
    TStoreLocationConfigPtr config,
    TBootstrap* bootstrap)
    : TLocation(
        ELocationType::Store,
        id,
        config,
        bootstrap)
    , Config_(config)
    , JournalManager_(New<TJournalManager>(
        bootstrap->GetConfig()->DataNode,
        this,
        bootstrap))
    , TrashCheckQueue_(New<TActionQueue>(Format("Trash:%v", id)))
    , TrashCheckExecutor_(New<TPeriodicExecutor>(
        TrashCheckQueue_->GetInvoker(),
        BIND(&TStoreLocation::OnCheckTrash, MakeWeak(this)),
        TrashCheckPeriod,
        EPeriodicExecutorMode::Automatic))
    , RepairInThrottler_(CreateReconfigurableThroughputThrottler(config->RepairInThrottler))
    , ReplicationInThrottler_(CreateReconfigurableThroughputThrottler(config->ReplicationInThrottler))
{ }

TJournalManagerPtr TStoreLocation::GetJournalManager()
{
    return JournalManager_;
}

i64 TStoreLocation::GetLowWatermarkSpace() const
{
    return Config_->LowWatermark;
}

bool TStoreLocation::IsFull() const
{
    return GetAvailableSpace() < Config_->LowWatermark;
}

bool TStoreLocation::HasEnoughSpace(i64 size) const
{
    return GetAvailableSpace() - size >= Config_->HighWatermark;
}

IThroughputThrottlerPtr TStoreLocation::GetInThrottler(const TWorkloadDescriptor& descriptor) const
{
   switch (descriptor.Category) {
        case EWorkloadCategory::SystemRepair:
            return RepairInThrottler_;

        case EWorkloadCategory::SystemReplication:
            return ReplicationInThrottler_;

        default:
            return GetUnlimitedThrottler();
    }
}

void TStoreLocation::RemoveChunkFiles(const TChunkId& chunkId, bool force)
{
    if (force) {
        RemoveChunkFilesPermanently(chunkId);
    } else {
        MoveChunkFilesToTrash(chunkId);
    }
}

TString TStoreLocation::GetTrashPath() const
{
    return NFS::CombinePaths(GetPath(), TrashDirectory);
}

TString TStoreLocation::GetTrashChunkPath(const TChunkId& chunkId) const
{
    return NFS::CombinePaths(GetTrashPath(), GetRelativeChunkPath(chunkId));
}

void TStoreLocation::RegisterTrashChunk(const TChunkId& chunkId)
{
    auto timestamp = TInstant::Zero();
    i64 diskSpace = 0;
    auto partNames = GetChunkPartNames(chunkId);
    for (const auto& name : partNames) {
        auto directory = NFS::GetDirectoryName(GetTrashChunkPath(chunkId));
        auto fileName = NFS::CombinePaths(directory, name);
        if (NFS::Exists(fileName)) {
            auto statistics = NFS::GetFileStatistics(fileName);
            timestamp = std::max(timestamp, statistics.ModificationTime);
            diskSpace += statistics.Size;
        }
    }

    {
        TGuard<TSpinLock> guard(TrashMapSpinLock_);
        TrashMap_.insert(std::make_pair(timestamp, TTrashChunkEntry{chunkId, diskSpace}));
        TrashDiskSpace_ += diskSpace;
    }

    LOG_DEBUG("Trash chunk registered (ChunkId: %v, Timestamp: %v, DiskSpace: %v)",
        chunkId,
        timestamp,
        diskSpace);
}

void TStoreLocation::OnCheckTrash()
{
    if (!IsEnabled())
        return;

    try {
        CheckTrashTtl();
        CheckTrashWatermark();
    } catch (const std::exception& ex) {
        auto error = TError("Error checking trash")
            << ex;
        Disable(error);
        Y_UNREACHABLE(); // Disable() exits the process.
    }
}

void TStoreLocation::CheckTrashTtl()
{
    auto deadline = TInstant::Now() - Config_->MaxTrashTtl;
    while (true) {
        TTrashChunkEntry entry;
        {
            TGuard<TSpinLock> guard(TrashMapSpinLock_);
            if (TrashMap_.empty())
                break;
            auto it = TrashMap_.begin();
            if (it->first >= deadline)
                break;
            entry = it->second;
            TrashMap_.erase(it);
            TrashDiskSpace_ -= entry.DiskSpace;
        }
        RemoveTrashFiles(entry);
    }
}

void TStoreLocation::CheckTrashWatermark()
{
    i64 availableSpace;
    auto beginCleanup = [&] () {
        TGuard<TSpinLock> guard(TrashMapSpinLock_);
        // NB: Available space includes trash disk space.
        availableSpace = GetAvailableSpace() - TrashDiskSpace_;
        return availableSpace < Config_->TrashCleanupWatermark && !TrashMap_.empty();
    };

    if (!beginCleanup())
        return;

    LOG_INFO("Low available disk space, starting trash cleanup (AvailableSpace: %v)",
        availableSpace);

    while (beginCleanup()) {
        while (true) {
            TTrashChunkEntry entry;
            {
                TGuard<TSpinLock> guard(TrashMapSpinLock_);
                if (TrashMap_.empty())
                    break;
                auto it = TrashMap_.begin();
                entry = it->second;
                TrashMap_.erase(it);
                TrashDiskSpace_ -= entry.DiskSpace;
            }
            RemoveTrashFiles(entry);
            availableSpace += entry.DiskSpace;
        }
    }

    LOG_INFO("Finished trash cleanup (AvailableSpace: %v)",
        availableSpace);
}

void TStoreLocation::RemoveTrashFiles(const TTrashChunkEntry& entry)
{
    auto partNames = GetChunkPartNames(entry.ChunkId);
    for (const auto& name : partNames) {
        auto directory = NFS::GetDirectoryName(GetTrashChunkPath(entry.ChunkId));
        auto fileName = NFS::CombinePaths(directory, name);
        if (NFS::Exists(fileName)) {
            NFS::Remove(fileName);
        }
    }

    LOG_DEBUG("Trash chunk removed (ChunkId: %v, DiskSpace: %v)",
        entry.ChunkId,
        entry.DiskSpace);
}

void TStoreLocation::MoveChunkFilesToTrash(const TChunkId& chunkId)
{
    try {
        LOG_DEBUG("Started moving chunk files to trash (ChunkId: %v)", chunkId);

        auto partNames = GetChunkPartNames(chunkId);
        auto directory = NFS::GetDirectoryName(GetChunkPath(chunkId));
        auto trashDirectory = NFS::GetDirectoryName(GetTrashChunkPath(chunkId));

        for (const auto& name : partNames) {
            auto srcFileName = NFS::CombinePaths(directory, name);
            auto dstFileName = NFS::CombinePaths(trashDirectory, name);
            if (NFS::Exists(srcFileName)) {
                NFS::Replace(srcFileName, dstFileName);
                NFS::Touch(dstFileName);
            }
        }

        LOG_DEBUG("Finished moving chunk files to trash (ChunkId: %v)", chunkId);

        RegisterTrashChunk(chunkId);
    } catch (const std::exception& ex) {
        auto error = TError(
            NChunkClient::EErrorCode::IOError,
            "Error moving chunk %v to trash",
            chunkId)
            << ex;
        Disable(error);
        Y_UNREACHABLE(); // Disable() exits the process.
    }
}

i64 TStoreLocation::GetAdditionalSpace() const
{
    // NB: Unguarded access to TrashDiskSpace_ seems OK.
    return TrashDiskSpace_;
}

TNullable<TChunkDescriptor> TStoreLocation::RepairBlobChunk(const TChunkId& chunkId)
{
    auto fileName = GetChunkPath(chunkId);
    auto trashFileName = GetTrashChunkPath(chunkId);

    auto dataFileName = fileName;
    auto metaFileName = fileName + ChunkMetaSuffix;

    auto trashDataFileName = trashFileName;
    auto trashMetaFileName = trashFileName + ChunkMetaSuffix;

    bool hasData = NFS::Exists(dataFileName);
    bool hasMeta = NFS::Exists(metaFileName);

    if (hasMeta && hasData) {
        i64 dataSize = NFS::GetFileStatistics(dataFileName).Size;
        i64 metaSize = NFS::GetFileStatistics(metaFileName).Size;
        if (metaSize > 0) {
            TChunkDescriptor descriptor;
            descriptor.Id = chunkId;
            descriptor.DiskSpace = dataSize + metaSize;
            return descriptor;
        }
        // EXT4 specific thing.
        // See https://bugs.launchpad.net/ubuntu/+source/linux/+bug/317781
        LOG_WARNING("Chunk meta file %v is empty, removing chunk files",
            metaFileName);
        NFS::Remove(dataFileName);
        NFS::Remove(metaFileName);
    } else if (!hasMeta && hasData) {
        LOG_WARNING("Chunk meta file %v is missing, moving data file %v to trash",
            metaFileName,
            dataFileName);
        NFS::Replace(dataFileName, trashDataFileName);
    } else if (!hasData && hasMeta) {
        LOG_WARNING("Chunk data file %v is missing, moving meta file %v to trash",
            dataFileName,
            metaFileName);
        NFS::Replace(metaFileName, trashMetaFileName);
    }
    return Null;
}

TNullable<TChunkDescriptor> TStoreLocation::RepairJournalChunk(const TChunkId& chunkId)
{
    auto fileName = GetChunkPath(chunkId);
    auto trashFileName = GetTrashChunkPath(chunkId);

    auto dataFileName = fileName;
    auto indexFileName = fileName + "." + ChangelogIndexExtension;

    auto trashIndexFileName = trashFileName + "." + ChangelogIndexExtension;

    bool hasData = NFS::Exists(dataFileName);
    bool hasIndex = NFS::Exists(indexFileName);

    if (hasData) {
        auto dispatcher = Bootstrap_->GetJournalDispatcher();
        // NB: This also creates the index file, if missing.
        auto changelog = dispatcher->OpenChangelog(this, chunkId)
            .Get()
            .ValueOrThrow();
        TChunkDescriptor descriptor;
        descriptor.Id = chunkId;
        descriptor.DiskSpace = changelog->GetDataSize();
        descriptor.RowCount = changelog->GetRecordCount();
        descriptor.Sealed = dispatcher->IsChangelogSealed(this, chunkId)
            .Get()
            .ValueOrThrow();
        return descriptor;

    } else if (!hasData && hasIndex) {
        LOG_WARNING("Journal data file %v is missing, moving index file %v to trash",
            dataFileName,
            indexFileName);
        NFS::Replace(indexFileName, trashIndexFileName);
    }

    return Null;
}

TNullable<TChunkDescriptor> TStoreLocation::RepairChunk(const TChunkId& chunkId)
{
    TNullable<TChunkDescriptor> maybeDescriptor;
    auto chunkType = TypeFromId(DecodeChunkId(chunkId).Id);
    switch (chunkType) {
        case EObjectType::Chunk:
        case EObjectType::ErasureChunk:
            maybeDescriptor = RepairBlobChunk(chunkId);
            break;

        case EObjectType::JournalChunk:
            maybeDescriptor = RepairJournalChunk(chunkId);
            break;

        default:
            LOG_WARNING("Invalid type %Qlv of chunk %v, skipped",
                chunkType,
                chunkId);
            break;
    }
    return maybeDescriptor;
}

std::vector<TString> TStoreLocation::GetChunkPartNames(const TChunkId& chunkId) const
{
    auto primaryName = ToString(chunkId);
    switch (TypeFromId(DecodeChunkId(chunkId).Id)) {
        case EObjectType::Chunk:
        case EObjectType::ErasureChunk:
            return {
                primaryName,
                primaryName + ChunkMetaSuffix
            };

        case EObjectType::JournalChunk:
            return {
                primaryName,
                primaryName + "." + ChangelogIndexExtension,
                primaryName + "." + SealedFlagExtension
            };

        default:
            Y_UNREACHABLE();
    }
}

bool TStoreLocation::ShouldSkipFileName(const TString& fileName) const
{
    if (TLocation::ShouldSkipFileName(fileName)) {
        return true;
    }

    // Skip trash directory.
    if (fileName.StartsWith(TrashDirectory + LOCSLASH_S))
        return true;

    // Skip multiplexed directory.
    if (fileName.StartsWith(MultiplexedDirectory + LOCSLASH_S))
        return true;

    return false;
}

std::vector<TChunkDescriptor> TStoreLocation::DoScan()
{
    auto result = TLocation::DoScan();

    LOG_INFO("Scanning storage trash");

    ForceHashDirectories(GetTrashPath());

    yhash_set<TChunkId> trashChunkIds;
    {
        // Enumerate files under the location's trash directory.
        // Note that some of them might have just been moved there during repair.
        auto fileNames = NFS::EnumerateFiles(GetTrashPath(), std::numeric_limits<int>::max());

        for (const auto& fileName : fileNames) {
            TChunkId chunkId;
            auto bareFileName = NFS::GetFileNameWithoutExtension(fileName);
            if (!TChunkId::FromString(bareFileName, &chunkId)) {
                LOG_ERROR("Unrecognized file %v in location trash directory", fileName);
                continue;
            }
            trashChunkIds.insert(chunkId);
        }

        for (const auto& chunkId : trashChunkIds) {
            RegisterTrashChunk(chunkId);
        }
    }

    LOG_INFO("Done, %v trash chunks found", trashChunkIds.size());

    return result;
}

void TStoreLocation::DoStart()
{
    TLocation::DoStart();

    JournalManager_->Initialize();

    TrashCheckExecutor_->Start();
}

////////////////////////////////////////////////////////////////////////////////

TCacheLocation::TCacheLocation(
    const TString& id,
    TCacheLocationConfigPtr config,
    TBootstrap* bootstrap)
    : TLocation(
        ELocationType::Cache,
        id,
        config,
        bootstrap)
    , Config_(config)
    , InThrottler_(CreateReconfigurableThroughputThrottler(config->InThrottler))
{ }

IThroughputThrottlerPtr TCacheLocation::GetInThrottler() const
{
    return InThrottler_;
}

TNullable<TChunkDescriptor> TCacheLocation::Repair(
    const TChunkId& chunkId,
    const TString& metaSuffix)
{
    auto fileName = GetChunkPath(chunkId);

    auto dataFileName = fileName;
    auto metaFileName = fileName + metaSuffix;

    bool hasData = NFS::Exists(dataFileName);
    bool hasMeta = NFS::Exists(metaFileName);

    if (hasMeta && hasData) {
        i64 dataSize = NFS::GetFileStatistics(dataFileName).Size;
        i64 metaSize = NFS::GetFileStatistics(metaFileName).Size;
        if (metaSize > 0) {
            TChunkDescriptor descriptor;
            descriptor.Id = chunkId;
            descriptor.DiskSpace = dataSize + metaSize;
            return descriptor;
        }
        LOG_WARNING("Chunk meta file %v is empty, removing chunk files",
            metaFileName);
    } else if (hasData && !hasMeta) {
        LOG_WARNING("Chunk meta file %v is missing, removing data file %v",
            metaFileName,
            dataFileName);
    } else if (!hasData && hasMeta) {
        LOG_WARNING("Chunk data file %v is missing, removing meta file %v",
            dataFileName,
            metaFileName);
    }

    if (hasData) {
        NFS::Remove(dataFileName);
    }
    if (hasMeta) {
        NFS::Remove(metaFileName);
    }

    return Null;
}

TNullable<TChunkDescriptor> TCacheLocation::RepairChunk(const TChunkId& chunkId)
{
    TNullable<TChunkDescriptor> maybeDescriptor;
    auto chunkType = TypeFromId(DecodeChunkId(chunkId).Id);
    switch (chunkType) {
        case EObjectType::Chunk:
            maybeDescriptor = Repair(chunkId, ChunkMetaSuffix);
            break;

        case EObjectType::Artifact:
            maybeDescriptor = Repair(chunkId, ArtifactMetaSuffix);
            break;

        default:
            LOG_WARNING("Invalid type %Qlv of chunk %v, skipped",
                chunkType,
                chunkId);
            break;
    }
    return maybeDescriptor;
}

std::vector<TString> TCacheLocation::GetChunkPartNames(const TChunkId& chunkId) const
{
    auto primaryName = ToString(chunkId);
    switch (TypeFromId(DecodeChunkId(chunkId).Id)) {
        case EObjectType::Chunk:
            return {
                primaryName,
                primaryName + ChunkMetaSuffix
            };

        case EObjectType::Artifact:
            return {
                primaryName,
                primaryName + ArtifactMetaSuffix
            };

        default:
            Y_UNREACHABLE();
    }
}

////////////////////////////////////////////////////////////////////////////////

TPendingIOGuard::TPendingIOGuard(
    EIODirection direction,
    EIOCategory category,
    i64 size,
    TLocationPtr owner)
    : Direction_(direction)
    , Category_(category)
    , Size_(size)
    , Owner_(owner)
{ }

TPendingIOGuard& TPendingIOGuard::operator=(TPendingIOGuard&& other)
{
    swap(*this, other);
    return *this;
}

TPendingIOGuard::~TPendingIOGuard()
{
    Release();
}

void TPendingIOGuard::Release()
{
    if (Owner_) {
        Owner_->DecreasePendingIOSize(Direction_, Category_, Size_);
        Owner_.Reset();
    }
}

TPendingIOGuard::operator bool() const
{
    return Owner_.operator bool();
}

i64 TPendingIOGuard::GetSize() const
{
    return Size_;
}

void swap(TPendingIOGuard& lhs, TPendingIOGuard& rhs)
{
    using std::swap;
    swap(lhs.Direction_, rhs.Direction_);
    swap(lhs.Category_, rhs.Category_);
    swap(lhs.Size_, rhs.Size_);
    swap(lhs.Owner_, rhs.Owner_);
}

////////////////////////////////////////////////////////////////////////////////

} // namespace NDataNode
} // namespace NYT<|MERGE_RESOLUTION|>--- conflicted
+++ resolved
@@ -103,7 +103,7 @@
     return Id_;
 }
 
-const Stroka& TLocation::GetMediumName() const
+const TString& TLocation::GetMediumName() const
 {
     return Config_->MediumName;
 }
@@ -561,14 +561,6 @@
     HealthChecker_->Start();
 }
 
-<<<<<<< HEAD
-=======
-const TString& TLocation::GetMediumName() const
-{
-    return Config_->MediumName;
-}
-
->>>>>>> 4a72649d
 ////////////////////////////////////////////////////////////////////////////////
 
 TStoreLocation::TStoreLocation(
