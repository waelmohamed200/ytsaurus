#pragma once

#include "public.h"

#include <yt/ytlib/chunk_client/chunk_replica.h>
#include <yt/ytlib/chunk_client/session_id.h>

#include <yt/server/cell_node/public.h>

#include <yt/core/concurrency/public.h>
#include <yt/core/concurrency/thread_affinity.h>

namespace NYT {
namespace NDataNode {

////////////////////////////////////////////////////////////////////////////////

//! Manages chunk uploads.
/*!
 *  Thread affinity: ControlThread
 */
class TSessionManager
    : public TRefCounted
{
public:
    using TSessionPtrList = SmallVector<ISessionPtr, 1>;

    TSessionManager(
        TDataNodeConfigPtr config,
        NCellNode::TBootstrap* bootstrap);

    //! Starts a new chunk upload session.
    /*!
     *  Chunk files are opened asynchronously, however the call returns immediately.
     */
    ISessionPtr StartSession(const TSessionId& sessionId, const TSessionOptions& options);

    //! Finds session by session ID. Returns |nullptr| if no session is found.
    //! Session ID must not specify AllMediaIndex as medium index.
    ISessionPtr FindSession(const TSessionId& sessionId);

    //! Finds session by session ID. Throws if no session is found.
    //! Session ID must not specify AllMediaIndex as medium index.
    ISessionPtr GetSessionOrThrow(const TSessionId& sessionId);

    //! Finds session by session ID. Returns empty vector if no sessions were found.
<<<<<<< HEAD
    //! If session ID specifies AllMediaIndex as medium index, all sessions
    //! matching chunk ID are returned.
    TSessionPtrList FindSessions(const TSessionId& sessionId);

    //! Finds sessions by session ID. Throws if no sessions were found (never
    //! returns empty vector).
    //! If session ID specifies AllMediaIndex as medium index, all sessions
    //! matching chunk ID are returned.
    TSessionPtrList GetSessions(const TSessionId& sessionId);

=======
>>>>>>> f275c298
    //! Returns the number of currently active sessions of a given type.
    int GetSessionCount(ESessionType type);

private:
    const TDataNodeConfigPtr Config_;
    NCellNode::TBootstrap* const Bootstrap_;

    yhash<TSessionId, ISessionPtr> SessionMap_;

    ISessionPtr CreateSession(const TSessionId& sessionId, const TSessionOptions& options);

    void OnSessionLeaseExpired(const TSessionId& sessionId);
    void OnSessionFinished(const TWeakPtr<ISession>& session, const TError& error);

    void RegisterSession(const ISessionPtr& session);
    void UnregisterSession(const ISessionPtr& session);

    DECLARE_THREAD_AFFINITY_SLOT(ControlThread);

};

DEFINE_REFCOUNTED_TYPE(TSessionManager)

////////////////////////////////////////////////////////////////////////////////

} // namespace NDataNode
} // namespace NYT
<|MERGE_RESOLUTION|>--- conflicted
+++ resolved
@@ -43,20 +43,6 @@
     //! Session ID must not specify AllMediaIndex as medium index.
     ISessionPtr GetSessionOrThrow(const TSessionId& sessionId);
 
-    //! Finds session by session ID. Returns empty vector if no sessions were found.
-<<<<<<< HEAD
-    //! If session ID specifies AllMediaIndex as medium index, all sessions
-    //! matching chunk ID are returned.
-    TSessionPtrList FindSessions(const TSessionId& sessionId);
-
-    //! Finds sessions by session ID. Throws if no sessions were found (never
-    //! returns empty vector).
-    //! If session ID specifies AllMediaIndex as medium index, all sessions
-    //! matching chunk ID are returned.
-    TSessionPtrList GetSessions(const TSessionId& sessionId);
-
-=======
->>>>>>> f275c298
     //! Returns the number of currently active sessions of a given type.
     int GetSessionCount(ESessionType type);
 
