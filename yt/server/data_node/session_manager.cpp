--- conflicted
+++ resolved
@@ -76,43 +76,6 @@
     return session;
 }
 
-<<<<<<< HEAD
-TSessionManager::TSessionPtrList TSessionManager::FindSessions(const TSessionId& sessionId)
-{
-    TSessionPtrList result;
-
-    if (sessionId.MediumIndex != AllMediaIndex) {
-        auto session = FindSession(sessionId);
-        if (session) {
-            result.emplace_back(std::move(session));
-        }
-    } else {
-        const auto& chunkId = sessionId.ChunkId;
-        for (int mediumIndex = 0; mediumIndex < MaxMediumCount; ++mediumIndex) {
-            auto session = FindSession(TSessionId(chunkId, mediumIndex));
-            if (session) {
-                result.emplace_back(std::move(session));
-            }
-        }
-    }
-
-    return result;
-}
-
-TSessionManager::TSessionPtrList TSessionManager::GetSessions(const TSessionId& sessionId)
-{
-    auto result = FindSessions(sessionId);
-    if (result.empty()) {
-       THROW_ERROR_EXCEPTION(
-            NChunkClient::EErrorCode::NoSuchSession,
-            "Session %v is invalid or expired",
-            sessionId);
-    }
-    return result;
-}
-
-=======
->>>>>>> 61c55a92
 ISessionPtr TSessionManager::StartSession(
     const TSessionId& sessionId,
     const TSessionOptions& options)
@@ -173,7 +136,7 @@
                 location,
                 lease);
             break;
-    
+
         default:
             THROW_ERROR_EXCEPTION("Invalid session chunk type %Qlv",
                 chunkType);
@@ -229,10 +192,7 @@
     VERIFY_THREAD_AFFINITY(ControlThread);
 
     YCHECK(SessionMap_.emplace(session->GetId(), session).second);
-<<<<<<< HEAD
-=======
     session->GetStoreLocation()->UpdateSessionCount(session->GetType(), +1);
->>>>>>> 61c55a92
 }
 
 void TSessionManager::UnregisterSession(const ISessionPtr& session)
@@ -240,10 +200,7 @@
     VERIFY_THREAD_AFFINITY(ControlThread);
 
     YCHECK(SessionMap_.erase(session->GetId()) == 1);
-<<<<<<< HEAD
-=======
     session->GetStoreLocation()->UpdateSessionCount(session->GetType(), -1);
->>>>>>> 61c55a92
 }
 
 ////////////////////////////////////////////////////////////////////////////////
