--- conflicted
+++ resolved
@@ -2597,13 +2597,7 @@
     }
 };
 
-<<<<<<< HEAD
 IServicePtr CreateApiService(TBootstrap* bootstrap)
-=======
-
-
-IServicePtr CreateApiService(NCellProxy::TBootstrap* bootstrap)
->>>>>>> e77bc3d2
 {
     return New<TApiService>(bootstrap);
 }
