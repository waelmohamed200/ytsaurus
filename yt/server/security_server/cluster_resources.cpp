#include "stdafx.h"
#include "cluster_resources.h"

#include <core/ytree/fluent.h>
#include <core/ytree/yson_serializable.h>

#include <server/security_server/security_manager.pb.h>

#include <server/cell_master/serialize.h>

namespace NYT {
namespace NSecurityServer {

using namespace NYTree;
using namespace NYson;

////////////////////////////////////////////////////////////////////////////////

TClusterResources::TClusterResources()
    : DiskSpace(0)
    , NodeCount(0)
    , ChunkCount(0)
{ }

TClusterResources::TClusterResources(
    i64 diskSpace,
    int nodeCount,
    int chunkCount)
    : DiskSpace(diskSpace)
    , NodeCount(nodeCount)
    , ChunkCount(chunkCount)
{ }

void TClusterResources::Save(NCellMaster::TSaveContext& context) const
{
    using NYT::Save;
    Save(context, DiskSpace);
    Save(context, NodeCount);
    Save(context, ChunkCount);
}

void TClusterResources::Load(NCellMaster::TLoadContext& context)
{
    using NYT::Load;
    Load(context, DiskSpace);
    Load(context, NodeCount);
    Load(context, ChunkCount);
}

////////////////////////////////////////////////////////////////////////////////

void ToProto(NProto::TClusterResources* protoResources, const TClusterResources& resources)
{
    protoResources->set_disk_space(resources.DiskSpace);
    protoResources->set_chunk_count(resources.ChunkCount);
    protoResources->set_node_count(resources.NodeCount);
}

void FromProto(TClusterResources* resources, const NProto::TClusterResources& protoResources)
{
    resources->DiskSpace = protoResources.disk_space();
    resources->ChunkCount = protoResources.chunk_count();
    resources->NodeCount = protoResources.node_count();
}

////////////////////////////////////////////////////////////////////////////////

//! A serialization-enabling wrapper around TClusterResources.
struct TSerializableClusterAttributes
    : public TClusterResources
    , public TYsonSerializableLite
{
<<<<<<< HEAD
    TSerializableClusterAttributes(const TClusterResources& other = TClusterResources())
        : TClusterResources(other)
=======
    TSerializableClusterAttributes()
>>>>>>> 25aab3cf
    {
        RegisterParameter("disk_space", DiskSpace)
            .GreaterThanOrEqual(0);
        RegisterParameter("node_count", NodeCount)
            .GreaterThanOrEqual(0);
        RegisterParameter("chunk_count", ChunkCount)
            .GreaterThanOrEqual(0);
    }
};

void Serialize(const TClusterResources& resources, IYsonConsumer* consumer)
{
    TSerializableClusterAttributes wrapper;
    static_cast<TClusterResources&>(wrapper) = resources;
    Serialize(static_cast<const TYsonSerializableLite&>(wrapper), consumer);
}

void Deserialize(TClusterResources& resources, INodePtr node)
{
    TSerializableClusterAttributes wrapper;
    Deserialize(static_cast<TYsonSerializableLite&>(wrapper), node);
    // TODO(babenko): we shouldn't be concerned with manual validation here
    wrapper.Validate();
    resources = static_cast<TClusterResources&>(wrapper);
}

////////////////////////////////////////////////////////////////////////////////

TClusterResources& operator += (TClusterResources& lhs, const TClusterResources& rhs)
{
    lhs.DiskSpace += rhs.DiskSpace;
    lhs.NodeCount += rhs.NodeCount;
    lhs.ChunkCount += rhs.ChunkCount;
    return lhs;
}

TClusterResources operator + (const TClusterResources& lhs, const TClusterResources& rhs)
{
    auto result = lhs;
    result += rhs;
    return result;
}

TClusterResources& operator -= (TClusterResources& lhs, const TClusterResources& rhs)
{
    lhs.DiskSpace -= rhs.DiskSpace;
    lhs.NodeCount -= rhs.NodeCount;
    lhs.ChunkCount -= rhs.ChunkCount;
    return lhs;
}

TClusterResources operator - (const TClusterResources& lhs, const TClusterResources& rhs)
{
    auto result = lhs;
    result -= rhs;
    return result;
}

TClusterResources& operator *= (TClusterResources& lhs, i64 rhs)
{
    lhs.DiskSpace *= rhs;
    lhs.NodeCount *= rhs;
    lhs.ChunkCount *= rhs;
    return lhs;
}

TClusterResources operator * (const TClusterResources& lhs, i64 rhs)
{
    auto result = lhs;
    result *= rhs;
    return result;
}

TClusterResources operator -  (const TClusterResources& resources)
{
    TClusterResources result;
    result.DiskSpace = -resources.DiskSpace;
    result.NodeCount = -resources.NodeCount;
    result.ChunkCount = -resources.ChunkCount;
    return result;
}

////////////////////////////////////////////////////////////////////////////////

} // namespace NSecurityServer
} // namespace NYT
<|MERGE_RESOLUTION|>--- conflicted
+++ resolved
@@ -70,12 +70,7 @@
     : public TClusterResources
     , public TYsonSerializableLite
 {
-<<<<<<< HEAD
-    TSerializableClusterAttributes(const TClusterResources& other = TClusterResources())
-        : TClusterResources(other)
-=======
     TSerializableClusterAttributes()
->>>>>>> 25aab3cf
     {
         RegisterParameter("disk_space", DiskSpace)
             .GreaterThanOrEqual(0);
