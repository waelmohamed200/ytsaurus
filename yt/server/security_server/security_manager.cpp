#include "security_manager.h"
#include "private.h"
#include "account.h"
#include "account_proxy.h"
#include "acl.h"
#include "config.h"
#include "group.h"
#include "group_proxy.h"
#include "request_tracker.h"
#include "user.h"
#include "user_proxy.h"

#include <yt/server/cell_master/bootstrap.h>
#include <yt/server/cell_master/hydra_facade.h>
#include <yt/server/cell_master/multicell_manager.h>
#include <yt/server/cell_master/serialize.h>

#include <yt/server/cypress_server/node.h>
#include <yt/server/cypress_server/cypress_manager.h>

#include <yt/server/hydra/composite_automaton.h>
#include <yt/server/hydra/entity_map.h>

#include <yt/server/object_server/type_handler_detail.h>

#include <yt/server/transaction_server/transaction.h>

#include <yt/server/hive/hive_manager.h>

#include <yt/ytlib/object_client/helpers.h>

#include <yt/ytlib/security_client/group_ypath_proxy.h>
#include <yt/ytlib/security_client/helpers.h>

#include <yt/core/profiling/profile_manager.h>

#include <yt/core/ypath/token.h>

namespace NYT {
namespace NSecurityServer {

using namespace NConcurrency;
using namespace NHydra;
using namespace NCellMaster;
using namespace NObjectClient;
using namespace NObjectServer;
using namespace NTransactionServer;
using namespace NYTree;
using namespace NYPath;
using namespace NCypressServer;
using namespace NSecurityClient;
using namespace NObjectServer;
using namespace NHiveServer;
using namespace NProfiling;

using NYT::FromProto;
using NYT::ToProto;

////////////////////////////////////////////////////////////////////////////////

static const auto& Logger = SecurityServerLogger;
static const auto& Profiler = SecurityServerProfiler;

////////////////////////////////////////////////////////////////////////////////

TAuthenticatedUserGuard::TAuthenticatedUserGuard(TSecurityManagerPtr securityManager, TUser* user)
    : SecurityManager_(std::move(securityManager))
    , IsNull_(!user)
{
    if (!IsNull_) {
        SecurityManager_->SetAuthenticatedUser(user);
    }
}

TAuthenticatedUserGuard::~TAuthenticatedUserGuard()
{
    if (!IsNull_) {
        SecurityManager_->ResetAuthenticatedUser();
    }
}

////////////////////////////////////////////////////////////////////////////////

class TSecurityManager::TAccountTypeHandler
    : public TObjectTypeHandlerWithMapBase<TAccount>
{
public:
    explicit TAccountTypeHandler(TImpl* owner);

    virtual ETypeFlags GetFlags() const override
    {
        return
            ETypeFlags::ReplicateCreate |
            ETypeFlags::ReplicateDestroy |
            ETypeFlags::ReplicateAttributes |
            ETypeFlags::Creatable;
    }

    virtual EObjectType GetType() const override
    {
        return EObjectType::Account;
    }

    virtual TObjectBase* CreateObject(
        const TObjectId& hintId,
        IAttributeDictionary* attributes) override;

private:
    TImpl* const Owner_;

    virtual TCellTagList DoGetReplicationCellTags(const TAccount* /*object*/) override
    {
        return AllSecondaryCellTags();
    }

    virtual Stroka DoGetName(const TAccount* object) override
    {
        return Format("account %Qv", object->GetName());
    }

    virtual IObjectProxyPtr DoGetProxy(TAccount* account, TTransaction* transaction) override;

    virtual void DoZombifyObject(TAccount* account) override;

    virtual TAccessControlDescriptor* DoFindAcd(TAccount* account) override
    {
        return &account->Acd();
    }

};

////////////////////////////////////////////////////////////////////////////////

class TSecurityManager::TUserTypeHandler
    : public TObjectTypeHandlerWithMapBase<TUser>
{
public:
    explicit TUserTypeHandler(TImpl* owner);

    virtual ETypeFlags GetFlags() const override
    {
        return
            ETypeFlags::ReplicateCreate |
            ETypeFlags::ReplicateDestroy |
            ETypeFlags::ReplicateAttributes |
            ETypeFlags::Creatable;
    }

    virtual TCellTagList GetReplicationCellTags(const TObjectBase* /*object*/) override
    {
        return AllSecondaryCellTags();
    }

    virtual EObjectType GetType() const override
    {
        return EObjectType::User;
    }

    virtual TObjectBase* CreateObject(
        const TObjectId& hintId,
        IAttributeDictionary* attributes) override;

private:
    TImpl* const Owner_;

    virtual Stroka DoGetName(const TUser* user) override
    {
        return Format("user %Qv", user->GetName());
    }

    virtual TAccessControlDescriptor* DoFindAcd(TUser* user) override
    {
        return &user->Acd();
    }

    virtual IObjectProxyPtr DoGetProxy(TUser* user, TTransaction* transaction) override;

    virtual void DoZombifyObject(TUser* user) override;

};

////////////////////////////////////////////////////////////////////////////////

class TSecurityManager::TGroupTypeHandler
    : public TObjectTypeHandlerWithMapBase<TGroup>
{
public:
    explicit TGroupTypeHandler(TImpl* owner);

    virtual ETypeFlags GetFlags() const override
    {
        return
            ETypeFlags::ReplicateCreate |
            ETypeFlags::ReplicateDestroy |
            ETypeFlags::ReplicateAttributes |
            ETypeFlags::Creatable;
    }

    virtual EObjectType GetType() const override
    {
        return EObjectType::Group;
    }

    virtual TObjectBase* CreateObject(
        const TObjectId& hintId,
        IAttributeDictionary* attributes) override;

private:
    TImpl* const Owner_;

    virtual TCellTagList DoGetReplicationCellTags(const TGroup* /*group*/) override
    {
        return AllSecondaryCellTags();
    }

    virtual Stroka DoGetName(const TGroup* group) override
    {
        return Format("group %Qv", group->GetName());
    }

    virtual TAccessControlDescriptor* DoFindAcd(TGroup* group) override
    {
        return &group->Acd();
    }

    virtual IObjectProxyPtr DoGetProxy(TGroup* group, TTransaction* transaction) override;

    virtual void DoZombifyObject(TGroup* group) override;

};

/////////////////////////////////////////////////////////////////////////// /////

class TSecurityManager::TImpl
    : public TMasterAutomatonPart
{
public:
    TImpl(
        TSecurityManagerConfigPtr config,
        NCellMaster::TBootstrap* bootstrap)
        : TMasterAutomatonPart(bootstrap)
        , Config_(config)
        , RequestTracker_(New<TRequestTracker>(config, bootstrap))
    {
        RegisterLoader(
            "SecurityManager.Keys",
            BIND(&TImpl::LoadKeys, Unretained(this)));
        RegisterLoader(
            "SecurityManager.Values",
            BIND(&TImpl::LoadValues, Unretained(this)));

        RegisterSaver(
            ESyncSerializationPriority::Keys,
            "SecurityManager.Keys",
            BIND(&TImpl::SaveKeys, Unretained(this)));
        RegisterSaver(
            ESyncSerializationPriority::Values,
            "SecurityManager.Values",
            BIND(&TImpl::SaveValues, Unretained(this)));

        auto cellTag = Bootstrap_->GetPrimaryCellTag();

        SysAccountId_ = MakeWellKnownId(EObjectType::Account, cellTag, 0xffffffffffffffff);
        TmpAccountId_ = MakeWellKnownId(EObjectType::Account, cellTag, 0xfffffffffffffffe);
        IntermediateAccountId_ = MakeWellKnownId(EObjectType::Account, cellTag, 0xfffffffffffffffd);

        RootUserId_ = MakeWellKnownId(EObjectType::User, cellTag, 0xffffffffffffffff);
        GuestUserId_ = MakeWellKnownId(EObjectType::User, cellTag, 0xfffffffffffffffe);
        JobUserId_ = MakeWellKnownId(EObjectType::User, cellTag, 0xfffffffffffffffd);
        SchedulerUserId_ = MakeWellKnownId(EObjectType::User, cellTag, 0xfffffffffffffffc);

        EveryoneGroupId_ = MakeWellKnownId(EObjectType::Group, cellTag, 0xffffffffffffffff);
        UsersGroupId_ = MakeWellKnownId(EObjectType::Group, cellTag, 0xfffffffffffffffe);
        SuperusersGroupId_ = MakeWellKnownId(EObjectType::Group, cellTag, 0xfffffffffffffffd);

        RegisterMethod(BIND(&TImpl::HydraIncreaseUserStatistics, Unretained(this)));
        RegisterMethod(BIND(&TImpl::HydraSetUserStatistics, Unretained(this)));
        RegisterMethod(BIND(&TImpl::HydraSetAccountStatistics, Unretained(this)));
    }

    void Initialize()
    {
        auto objectManager = Bootstrap_->GetObjectManager();
        objectManager->RegisterHandler(New<TAccountTypeHandler>(this));
        objectManager->RegisterHandler(New<TUserTypeHandler>(this));
        objectManager->RegisterHandler(New<TGroupTypeHandler>(this));

        if (Bootstrap_->IsPrimaryMaster()) {
            auto multicellManager = Bootstrap_->GetMulticellManager();
            multicellManager->SubscribeReplicateKeysToSecondaryMaster(
                BIND(&TImpl::OnReplicateKeysToSecondaryMaster, MakeWeak(this)));
            multicellManager->SubscribeReplicateValuesToSecondaryMaster(
                BIND(&TImpl::OnReplicateValuesToSecondaryMaster, MakeWeak(this)));
        }
    }


    DECLARE_ENTITY_MAP_ACCESSORS(Account, TAccount);
    DECLARE_ENTITY_MAP_ACCESSORS(User, TUser);
    DECLARE_ENTITY_MAP_ACCESSORS(Group, TGroup);


    TAccount* CreateAccount(const Stroka& name, const TObjectId& hintId)
    {
        ValidateAccountName(name);

        if (FindAccountByName(name)) {
            THROW_ERROR_EXCEPTION(
                NYTree::EErrorCode::AlreadyExists,
                "Account %Qv already exists",
                name);
        }

        auto objectManager = Bootstrap_->GetObjectManager();
        auto id = objectManager->GenerateId(EObjectType::Account, hintId);
        return DoCreateAccount(id, name);
    }

    void DestroyAccount(TAccount* account)
    {
        YCHECK(AccountNameMap_.erase(account->GetName()) == 1);
    }

    TAccount* FindAccountByName(const Stroka& name)
    {
        auto it = AccountNameMap_.find(name);
        return it == AccountNameMap_.end() ? nullptr : it->second;
    }

    TAccount* GetAccountByNameOrThrow(const Stroka& name)
    {
        auto* account = FindAccountByName(name);
        if (!account) {
            THROW_ERROR_EXCEPTION(
                NSecurityClient::EErrorCode::NoSuchAccount,
                "No such account %Qv",
                name);
        }
        return account;
    }


    TAccount* GetSysAccount()
    {
        YCHECK(SysAccount_);
        return SysAccount_;
    }

    TAccount* GetTmpAccount()
    {
        YCHECK(TmpAccount_);
        return TmpAccount_;
    }

    TAccount* GetIntermediateAccount()
    {
        return IntermediateAccount_;
    }


    void SetAccount(TCypressNodeBase* node, TAccount* account)
    {
        YCHECK(node);
        YCHECK(account);

        auto* oldAccount = node->GetAccount();
        if (oldAccount == account)
            return;

        auto objectManager = Bootstrap_->GetObjectManager();

        if (oldAccount) {
            UpdateAccountResourceUsage(node, oldAccount, -1);
            objectManager->UnrefObject(oldAccount);
        }

        node->SetAccount(account);

        UpdateNodeCachedResourceUsage(node);

        UpdateAccountResourceUsage(node, account, +1);

        objectManager->RefObject(account);
    }

    void ResetAccount(TCypressNodeBase* node)
    {
        auto* account = node->GetAccount();
        if (!account)
            return;

        UpdateAccountResourceUsage(node, account, -1);

        node->CachedResourceUsage() = TClusterResources();
        node->SetAccount(nullptr);

        auto objectManager = Bootstrap_->GetObjectManager();
        objectManager->UnrefObject(account);
    }

    void RenameAccount(TAccount* account, const Stroka& newName)
    {
        ValidateAccountName(newName);

        if (newName == account->GetName()) {
            return;
        }

        if (FindAccountByName(newName)) {
            THROW_ERROR_EXCEPTION(
                NYTree::EErrorCode::AlreadyExists,
                "Account %Qv already exists",
                newName);
        }

        YCHECK(AccountNameMap_.erase(account->GetName()) == 1);
        YCHECK(AccountNameMap_.insert(std::make_pair(newName, account)).second);
        account->SetName(newName);
    }

    void UpdateAccountNodeUsage(TCypressNodeBase* node)
    {
        auto* account = node->GetAccount();
        if (!account)
            return;

        UpdateAccountResourceUsage(node, account, -1);

        UpdateNodeCachedResourceUsage(node);

        UpdateAccountResourceUsage(node, account, +1);
    }

    void SetNodeResourceAccounting(TCypressNodeBase* node, bool enable)
    {
        if (node->GetAccountingEnabled() != enable) {
            node->SetAccountingEnabled(enable);
            UpdateAccountNodeUsage(node);
        }
    }

    void UpdateAccountStagingUsage(
        TTransaction* transaction,
        TAccount* account,
        const TClusterResources& delta)
    {
        if (!transaction->GetAccountingEnabled())
            return;

        account->ClusterStatistics().ResourceUsage += delta;
        account->LocalStatistics().ResourceUsage += delta;

        auto* transactionUsage = GetTransactionAccountUsage(transaction, account);
        *transactionUsage += delta;
    }


    void DestroySubject(TSubject* subject)
    {
        for (auto* group  : subject->MemberOf()) {
            YCHECK(group->Members().erase(subject) == 1);
        }
        subject->MemberOf().clear();

        for (const auto& pair : subject->LinkedObjects()) {
            auto* acd = GetAcd(pair.first);
            acd->OnSubjectDestroyed(subject, GuestUser_);
        }
        subject->LinkedObjects().clear();
    }


    TUser* CreateUser(const Stroka& name, const TObjectId& hintId)
    {
        ValidateSubjectName(name);

        if (FindUserByName(name)) {
            THROW_ERROR_EXCEPTION(
                NYTree::EErrorCode::AlreadyExists,
                "User %Qv already exists",
                name);
        }

        if (FindGroupByName(name)) {
            THROW_ERROR_EXCEPTION(
                NYTree::EErrorCode::AlreadyExists,
                "Group %Qv already exists",
                name);
        }

        auto objectManager = Bootstrap_->GetObjectManager();
        auto id = objectManager->GenerateId(EObjectType::User, hintId);
        return DoCreateUser(id, name);
    }

    void DestroyUser(TUser* user)
    {
        YCHECK(UserNameMap_.erase(user->GetName()) == 1);
        DestroySubject(user);
    }

    TUser* FindUserByName(const Stroka& name)
    {
        auto it = UserNameMap_.find(name);
        return it == UserNameMap_.end() ? nullptr : it->second;
    }

    TUser* GetUserByNameOrThrow(const Stroka& name)
    {
        auto* user = FindUserByName(name);
        if (!IsObjectAlive(user)) {
            THROW_ERROR_EXCEPTION(
                NSecurityClient::EErrorCode::AuthenticationError,
                "No such user %Qv",
                name);
        }
        return user;
    }

    TUser* GetUserOrThrow(const TUserId& id)
    {
        auto* user = FindUser(id);
        if (!IsObjectAlive(user)) {
            THROW_ERROR_EXCEPTION(
                NSecurityClient::EErrorCode::AuthenticationError,
                "No such user %v",
                id);
        }
        return user;
    }

    TUser* GetRootUser()
    {
        YCHECK(RootUser_);
        return RootUser_;
    }

    TUser* GetGuestUser()
    {
        YCHECK(GuestUser_);
        return GuestUser_;
    }


    TGroup* CreateGroup(const Stroka& name, const TObjectId& hintId)
    {
        ValidateSubjectName(name);

        if (FindGroupByName(name)) {
            THROW_ERROR_EXCEPTION(
                NYTree::EErrorCode::AlreadyExists,
                "Group %Qv already exists",
                name);
        }

        if (FindUserByName(name)) {
            THROW_ERROR_EXCEPTION(
                NYTree::EErrorCode::AlreadyExists,
                "User %Qv already exists",
                name);
        }

        auto objectManager = Bootstrap_->GetObjectManager();
        auto id = objectManager->GenerateId(EObjectType::Group, hintId);
        return DoCreateGroup(id, name);
    }

    void DestroyGroup(TGroup* group)
    {
        YCHECK(GroupNameMap_.erase(group->GetName()) == 1);

        for (auto* subject : group->Members()) {
            YCHECK(subject->MemberOf().erase(group) == 1);
        }
        group->Members().clear();

        DestroySubject(group);

        RecomputeMembershipClosure();
    }

    TGroup* FindGroupByName(const Stroka& name)
    {
        auto it = GroupNameMap_.find(name);
        return it == GroupNameMap_.end() ? nullptr : it->second;
    }


    TGroup* GetEveryoneGroup()
    {
        YCHECK(EveryoneGroup_);
        return EveryoneGroup_;
    }

    TGroup* GetUsersGroup()
    {
        YCHECK(UsersGroup_);
        return UsersGroup_;
    }

    TGroup* GetSuperusersGroup()
    {
        YCHECK(SuperusersGroup_);
        return SuperusersGroup_;
    }


    TSubject* FindSubjectByName(const Stroka& name)
    {
        auto* user = FindUserByName(name);
        if (user) {
            return user;
        }

        auto* group = FindGroupByName(name);
        if (group) {
            return group;
        }

        return nullptr;
    }

    TSubject* GetSubjectByNameOrThrow(const Stroka& name)
    {
        auto* subject = FindSubjectByName(name);
        if (!IsObjectAlive(subject)) {
            THROW_ERROR_EXCEPTION("No such subject %Qv", name);
        }
        return subject;
    }


    void AddMember(TGroup* group, TSubject* member, bool ignoreExisting)
    {
        ValidateMembershipUpdate(group, member);

        if (group->Members().find(member) != group->Members().end()) {
            if (ignoreExisting) {
                return;
            }
            THROW_ERROR_EXCEPTION("Member %Qv is already present in group %Qv",
                member->GetName(),
                group->GetName());
        }

        if (member->GetType() == EObjectType::Group) {
            auto* memberGroup = member->AsGroup();
            if (group == memberGroup || group->RecursiveMemberOf().find(memberGroup) != group->RecursiveMemberOf().end()) {
                THROW_ERROR_EXCEPTION("Adding group %Qv to group %Qv would produce a cycle",
                    memberGroup->GetName(),
                    group->GetName());
            }
        }

        DoAddMember(group, member);
    }

    void RemoveMember(TGroup* group, TSubject* member, bool force)
    {
        ValidateMembershipUpdate(group, member);

        if (group->Members().find(member) == group->Members().end()) {
            if (force) {
                return;
            }
            THROW_ERROR_EXCEPTION("Member %Qv is not present in group %Qv",
                member->GetName(),
                group->GetName());
        }

        DoRemoveMember(group, member);
    }


    void RenameSubject(TSubject* subject, const Stroka& newName)
    {
        ValidateSubjectName(newName);

        if (FindSubjectByName(newName)) {
            THROW_ERROR_EXCEPTION(
                NYTree::EErrorCode::AlreadyExists,
                "Subject %Qv already exists",
                newName);
        }

        switch (subject->GetType()) {
            case EObjectType::User:
                YCHECK(UserNameMap_.erase(subject->GetName()) == 1);
                YCHECK(UserNameMap_.insert(std::make_pair(newName, subject->AsUser())).second);
                break;

            case EObjectType::Group:
                YCHECK(GroupNameMap_.erase(subject->GetName()) == 1);
                YCHECK(GroupNameMap_.insert(std::make_pair(newName, subject->AsGroup())).second);
                break;

            default:
                Y_UNREACHABLE();
        }
        subject->SetName(newName);
    }


    TAccessControlDescriptor* FindAcd(TObjectBase* object)
    {
        auto objectManager = Bootstrap_->GetObjectManager();
        const auto& handler = objectManager->GetHandler(object);
        return handler->FindAcd(object);
    }

    TAccessControlDescriptor* GetAcd(TObjectBase* object)
    {
        auto* acd = FindAcd(object);
        YCHECK(acd);
        return acd;
    }

    TAccessControlList GetEffectiveAcl(NObjectServer::TObjectBase* object)
    {
        TAccessControlList result;
        auto objectManager = Bootstrap_->GetObjectManager();
        while (object) {
            const auto& handler = objectManager->GetHandler(object);
            auto* acd = handler->FindAcd(object);
            if (acd) {
                result.Entries.insert(result.Entries.end(), acd->Acl().Entries.begin(), acd->Acl().Entries.end());
                if (!acd->GetInherit()) {
                    break;
                }
            }

            object = handler->GetParent(object);
        }

        return result;
    }


    void SetAuthenticatedUser(TUser* user)
    {
        AuthenticatedUser_ = user;
    }

    void ResetAuthenticatedUser()
    {
        AuthenticatedUser_ = nullptr;
    }

    TUser* GetAuthenticatedUser()
    {
        return AuthenticatedUser_ ? AuthenticatedUser_ : RootUser_;
    }


    TPermissionCheckResult CheckPermission(
        TObjectBase* object,
        TUser* user,
        EPermission permission)
    {
        TPermissionCheckResult result;

        // Fast lane: "root" needs to authorization.
        // NB: This is also useful for migration when "superusers" is initially created.
        if (user == RootUser_) {
            result.Action = ESecurityAction::Allow;
            return result;
        }

        // Fast lane: "superusers" need to authorization.
        if (user->RecursiveMemberOf().find(SuperusersGroup_) != user->RecursiveMemberOf().end()) {
            result.Action = ESecurityAction::Allow;
            return result;
        }

        // Slow lane: check ACLs through the object hierarchy.
        auto objectManager = Bootstrap_->GetObjectManager();
        auto* currentObject = object;
        while (currentObject) {
            const auto& handler = objectManager->GetHandler(currentObject);
            auto* acd = handler->FindAcd(currentObject);

            // Check the current ACL, if any.
            if (acd) {
                for (const auto& ace : acd->Acl().Entries) {
                    // Handle inheritance mode.
                    if (object == currentObject) {
                        if (ace.InheritanceMode == EAceInheritanceMode::DescendantsOnly) {
                            continue;
                        }
                    } else {
                        if (ace.InheritanceMode == EAceInheritanceMode::ObjectOnly) {
                            continue;
                        }
                    }
                    if (CheckPermissionMatch(ace.Permissions, permission)) {
                        for (auto* subject : ace.Subjects) {
                            if (CheckSubjectMatch(subject, user)) {
                                result.Action = ace.Action;
                                result.Object = currentObject;
                                result.Subject = subject;
                                // At least one denying ACE is found, deny the request.
                                if (result.Action == ESecurityAction::Deny) {
                                    LOG_DEBUG_UNLESS(IsRecovery(), "Permission check failed: explicit denying ACE found "
                                        "(CheckObjectId: %v, Permission: %v, User: %v, AclObjectId: %v, AclSubject: %v)",
                                        object->GetId(),
                                        permission,
                                        user->GetName(),
                                        result.Object->GetId(),
                                        result.Subject->GetName());
                                    return result;
                                }
                            }
                        }
                    }
                }

                // Proceed to the parent object unless the current ACL explicitly forbids inheritance.
                if (!acd->GetInherit()) {
                    break;
                }
            }

            currentObject = handler->GetParent(currentObject);
        }

        // No allowing ACE, deny the request.
        if (result.Action == ESecurityAction::Undefined) {
            LOG_DEBUG_UNLESS(IsRecovery(), "Permission check failed: no matching ACE found "
                "(CheckObjectId: %v, Permission: %v, User: %v)",
                object->GetId(),
                permission,
                user->GetName());
            result.Action = ESecurityAction::Deny;
            return result;
        } else {
            Y_ASSERT(result.Action == ESecurityAction::Allow);
            LOG_TRACE_UNLESS(IsRecovery(), "Permission check succeeded: explicit allowing ACE found "
                "(CheckObjectId: %v, Permission: %v, User: %v, AclObjectId: %v, AclSubject: %v)",
                object->GetId(),
                permission,
                user->GetName(),
                result.Object->GetId(),
                result.Subject->GetName());
            return result;
        }
    }

    void ValidatePermission(
        TObjectBase* object,
        TUser* user,
        EPermission permission)
    {
        if (IsHiveMutation()) {
            return;
        }

        auto result = CheckPermission(object, user, permission);
        if (result.Action == ESecurityAction::Deny) {
            auto objectManager = Bootstrap_->GetObjectManager();
            TError error;
            if (result.Object && result.Subject) {
                error = TError(
                    NSecurityClient::EErrorCode::AuthorizationError,
                    "Access denied: %Qlv permission for %v is denied for %Qv by ACE at %v",
                    permission,
                    objectManager->GetHandler(object)->GetName(object),
                    result.Subject->GetName(),
                    objectManager->GetHandler(result.Object)->GetName(result.Object));
            } else {
                error = TError(
                    NSecurityClient::EErrorCode::AuthorizationError,
                    "Access denied: %Qlv permission for %v is not allowed by any matching ACE",
                    permission,
                    objectManager->GetHandler(object)->GetName(object));
            }
            error.Attributes().Set("permission", permission);
            error.Attributes().Set("user", user->GetName());
            error.Attributes().Set("object", object->GetId());
            if (result.Object) {
                error.Attributes().Set("denied_by", result.Object->GetId());
            }
            if (result.Subject) {
                error.Attributes().Set("denied_for", result.Subject->GetId());
            }
            THROW_ERROR(error);
        }
    }

    void ValidatePermission(
        TObjectBase* object,
        EPermission permission)
    {
        ValidatePermission(
            object,
            GetAuthenticatedUser(),
            permission);
    }


    void ValidateResourceUsageIncrease(
        TAccount* account,
        const TClusterResources& delta)
    {
        if (IsHiveMutation()) {
            return;
        }

        const auto& usage = account->ClusterStatistics().ResourceUsage;
        const auto& limits = account->ClusterResourceLimits();
        if (delta.DiskSpace > 0 && usage.DiskSpace + delta.DiskSpace > limits.DiskSpace) {
            THROW_ERROR_EXCEPTION(
                NSecurityClient::EErrorCode::AccountLimitExceeded,
                "Account %Qv is over disk space limit",
                account->GetName())
                << TErrorAttribute("usage", usage.DiskSpace)
                << TErrorAttribute("limit", limits.DiskSpace);
        }
        if (delta.NodeCount > 0 && usage.NodeCount + delta.NodeCount > limits.NodeCount) {
            THROW_ERROR_EXCEPTION(
                NSecurityClient::EErrorCode::AccountLimitExceeded,
                "Account %Qv is over Cypress node count limit",
                account->GetName())
                << TErrorAttribute("usage", usage.NodeCount)
                << TErrorAttribute("limit", limits.NodeCount);
        }
        if (delta.ChunkCount > 0 && usage.ChunkCount + delta.ChunkCount > limits.ChunkCount) {
            THROW_ERROR_EXCEPTION(
                NSecurityClient::EErrorCode::AccountLimitExceeded,
                "Account %Qv is over chunk count limit",
                account->GetName())
                << TErrorAttribute("usage", usage.ChunkCount)
                << TErrorAttribute("limit", limits.ChunkCount);
        }
    }


    void SetUserBanned(TUser* user, bool banned)
    {
        if (banned && user == RootUser_) {
            THROW_ERROR_EXCEPTION("User %Qv cannot be banned",
                user->GetName());
        }

        if (user->GetBanned() != banned) {
            user->SetBanned(banned);
            if (banned) {
                LOG_INFO_UNLESS(IsRecovery(), "User is banned (User: %v)", user->GetName());
            } else {
                LOG_INFO_UNLESS(IsRecovery(), "User is no longer banned (User: %v)", user->GetName());
            }
        }
    }

    void ValidateUserAccess(TUser* user)
    {
        if (user->GetBanned()) {
            THROW_ERROR_EXCEPTION(
                NSecurityClient::EErrorCode::UserBanned,
                "User %Qv is banned",
                user->GetName());
        }
    }

    void ChargeUserRead(
        TUser* user,
        int requestCount,
        TDuration requestTime)
    {
        RequestTracker_->ChargeUserRead(
            user,
            requestCount,
            requestTime);
    }

    void ChargeUserWrite(
        TUser* user,
        int requestCount,
        TDuration requestTime)
    {
        RequestTracker_->ChargeUserWrite(
            user,
            requestCount,
            requestTime);
    }

    TFuture<void> ThrottleUser(TUser* user, int requestCount)
    {
        return RequestTracker_->ThrottleUser(user, requestCount);
    }

    void SetUserRequestRateLimit(TUser* user, int limit)
    {
        RequestTracker_->SetUserRequestRateLimit(user, limit);
    }

    void SetUserRequestQueueSizeLimit(TUser* user, int limit)
    {
        RequestTracker_->SetUserRequestQueueSizeLimit(user, limit);
    }

    bool TryIncreaseRequestQueueSize(TUser* user)
    {
        return RequestTracker_->TryIncreaseRequestQueueSize(user);
    }

    void DecreaseRequestQueueSize(TUser* user)
    {
        RequestTracker_->DecreaseRequestQueueSize(user);
    }

private:
    friend class TAccountTypeHandler;
    friend class TUserTypeHandler;
    friend class TGroupTypeHandler;


    const TSecurityManagerConfigPtr Config_;

    const TRequestTrackerPtr RequestTracker_;

    TPeriodicExecutorPtr AccountStatisticsGossipExecutor_;
    TPeriodicExecutorPtr UserStatisticsGossipExecutor_;

    NHydra::TEntityMap<TAccount> AccountMap_;
    yhash_map<Stroka, TAccount*> AccountNameMap_;

    TAccountId SysAccountId_;
    TAccount* SysAccount_ = nullptr;

    TAccountId TmpAccountId_;
    TAccount* TmpAccount_ = nullptr;

    TAccountId IntermediateAccountId_;
    TAccount* IntermediateAccount_ = nullptr;

    NHydra::TEntityMap<TUser> UserMap_;
    yhash_map<Stroka, TUser*> UserNameMap_;
    yhash_map<Stroka, TTagId> UserNameToProfilingTagId_;

    TUserId RootUserId_;
    TUser* RootUser_ = nullptr;

    TUserId GuestUserId_;
    TUser* GuestUser_ = nullptr;

    TUserId JobUserId_;
    TUser* JobUser_ = nullptr;

    TUserId SchedulerUserId_;
    TUser* SchedulerUser_ = nullptr;

    NHydra::TEntityMap<TGroup> GroupMap_;
    yhash_map<Stroka, TGroup*> GroupNameMap_;

    TGroupId EveryoneGroupId_;
    TGroup* EveryoneGroup_ = nullptr;

    TGroupId UsersGroupId_;
    TGroup* UsersGroup_ = nullptr;

    TGroupId SuperusersGroupId_;
    TGroup* SuperusersGroup_ = nullptr;

    TUser* AuthenticatedUser_ = nullptr;

    bool SetInitialRequestQueueSizeLimits_ = false;


    void UpdateNodeCachedResourceUsage(TCypressNodeBase* node)
    {
        if (!node->IsExternal() && node->GetAccountingEnabled()) {
            auto cypressManager = Bootstrap_->GetCypressManager();
            auto handler = cypressManager->GetHandler(node);
            node->CachedResourceUsage() = handler->GetAccountingResourceUsage(node);
        } else {
            node->CachedResourceUsage() = TClusterResources();
        }
    }

    static void UpdateAccountResourceUsage(TCypressNodeBase* node, TAccount* account, int delta)
    {
        auto resourceUsage = node->CachedResourceUsage() * delta;

        account->ClusterStatistics().ResourceUsage += resourceUsage;
        account->LocalStatistics().ResourceUsage += resourceUsage;
        if (node->IsTrunk()) {
            account->ClusterStatistics().CommittedResourceUsage += resourceUsage;
            account->LocalStatistics().CommittedResourceUsage += resourceUsage;
        }

        auto* transactionUsage = FindTransactionAccountUsage(node);
        if (transactionUsage) {
            *transactionUsage += resourceUsage;
        }
    }

    static TClusterResources* FindTransactionAccountUsage(TCypressNodeBase* node)
    {
        auto* account = node->GetAccount();
        auto* transaction = node->GetTransaction();
        if (!transaction) {
            return nullptr;
        }

        return GetTransactionAccountUsage(transaction, account);
    }

    static TClusterResources* GetTransactionAccountUsage(TTransaction* transaction, TAccount* account)
    {
        auto it = transaction->AccountResourceUsage().find(account);
        if (it == transaction->AccountResourceUsage().end()) {
            auto pair = transaction->AccountResourceUsage().insert(std::make_pair(account, TClusterResources()));
            YCHECK(pair.second);
            return &pair.first->second;
        } else {
            return &it->second;
        }
    }


    TAccount* DoCreateAccount(const TAccountId& id, const Stroka& name)
    {
        auto accountHolder = std::make_unique<TAccount>(id);
        accountHolder->SetName(name);
        // Give some reasonable initial resource limits.
        accountHolder->ClusterResourceLimits().DiskSpace = (i64) 1024 * 1024 * 1024; // 1 GB
        accountHolder->ClusterResourceLimits().NodeCount = 1000;
        accountHolder->ClusterResourceLimits().ChunkCount = 100000;

        auto* account = AccountMap_.Insert(id, std::move(accountHolder));
        YCHECK(AccountNameMap_.insert(std::make_pair(account->GetName(), account)).second);

        InitializeAccountStatistics(account);

        // Make the fake reference.
        YCHECK(account->RefObject() == 1);

        return account;
    }

    TGroup* GetBuiltinGroupForUser(TUser* user)
    {
        // "guest" is a member of "everyone" group
        // "root", "job", and "scheduler" are members of "superusers" group
        // others are members of "users" group
        const auto& id = user->GetId();
        if (id == GuestUserId_) {
            return EveryoneGroup_;
        } else if (id == RootUserId_ || id == JobUserId_ || id == SchedulerUserId_) {
            return SuperusersGroup_;
        } else {
            return UsersGroup_;
        }
    }

    TUser* DoCreateUser(const TUserId& id, const Stroka& name)
    {
        auto userHolder = std::make_unique<TUser>(id);
        userHolder->SetName(name);

        auto* user = UserMap_.Insert(id, std::move(userHolder));
        YCHECK(UserNameMap_.insert(std::make_pair(user->GetName(), user)).second);

        InitializeUserStatistics(user);

        YCHECK(user->RefObject() == 1);
        DoAddMember(GetBuiltinGroupForUser(user), user);

        if (!IsRecovery()) {
            RequestTracker_->ReconfigureUserRequestRateThrottler(user);
        }

        return user;
    }

    TTagId GetProfilingTagForUser(TUser* user)
    {
        auto it = UserNameToProfilingTagId_.find(user->GetName());
        if (it != UserNameToProfilingTagId_.end()) {
            return it->second;
        }

        auto tagId = TProfileManager::Get()->RegisterTag("user", user->GetName());
        YCHECK(UserNameToProfilingTagId_.insert(std::make_pair(user->GetName(), tagId)).second);
        return tagId;
    }

    TGroup* DoCreateGroup(const TGroupId& id, const Stroka& name)
    {
        auto groupHolder = std::make_unique<TGroup>(id);
        groupHolder->SetName(name);

        auto* group = GroupMap_.Insert(id, std::move(groupHolder));
        YCHECK(GroupNameMap_.insert(std::make_pair(group->GetName(), group)).second);

        // Make the fake reference.
        YCHECK(group->RefObject() == 1);

        return group;
    }


    void PropagateRecursiveMemberOf(TSubject* subject, TGroup* ancestorGroup)
    {
        bool added = subject->RecursiveMemberOf().insert(ancestorGroup).second;
        if (added && subject->GetType() == EObjectType::Group) {
            auto* subjectGroup = subject->AsGroup();
            for (auto* member : subjectGroup->Members()) {
                PropagateRecursiveMemberOf(member, ancestorGroup);
            }
        }
    }

    void RecomputeMembershipClosure()
    {
        for (const auto& pair : UserMap_) {
            pair.second->RecursiveMemberOf().clear();
        }

        for (const auto& pair : GroupMap_) {
            pair.second->RecursiveMemberOf().clear();
        }

        for (const auto& pair : GroupMap_) {
            auto* group = pair.second;
            for (auto* member : group->Members()) {
                PropagateRecursiveMemberOf(member, group);
            }
        }
    }


    void DoAddMember(TGroup* group, TSubject* member)
    {
        YCHECK(group->Members().insert(member).second);
        YCHECK(member->MemberOf().insert(group).second);

        RecomputeMembershipClosure();
    }

    void DoRemoveMember(TGroup* group, TSubject* member)
    {
        YCHECK(group->Members().erase(member) == 1);
        YCHECK(member->MemberOf().erase(group) == 1);

        RecomputeMembershipClosure();
    }


    void ValidateMembershipUpdate(TGroup* group, TSubject* member)
    {
        if (group == EveryoneGroup_ || group == UsersGroup_) {
            THROW_ERROR_EXCEPTION("Cannot modify group");
        }

        ValidatePermission(group, EPermission::Write);
    }


    static bool CheckSubjectMatch(TSubject* subject, TUser* user)
    {
        switch (subject->GetType()) {
            case EObjectType::User:
                return subject == user;

            case EObjectType::Group: {
                auto* subjectGroup = subject->AsGroup();
                return user->RecursiveMemberOf().find(subjectGroup) != user->RecursiveMemberOf().end();
            }

            default:
                Y_UNREACHABLE();
        }
    }

    static bool CheckPermissionMatch(EPermissionSet permissions, EPermission requestedPermission)
    {
        return (permissions & requestedPermission) != NonePermissions;
    }


    void SaveKeys(NCellMaster::TSaveContext& context) const
    {
        AccountMap_.SaveKeys(context);
        UserMap_.SaveKeys(context);
        GroupMap_.SaveKeys(context);
    }

    void SaveValues(NCellMaster::TSaveContext& context) const
    {
        AccountMap_.SaveValues(context);
        UserMap_.SaveValues(context);
        GroupMap_.SaveValues(context);
    }


    void LoadKeys(NCellMaster::TLoadContext& context)
    {
        AccountMap_.LoadKeys(context);
        UserMap_.LoadKeys(context);
        GroupMap_.LoadKeys(context);
    }

    void LoadValues(NCellMaster::TLoadContext& context)
    {
        AccountMap_.LoadValues(context);
        UserMap_.LoadValues(context);
        GroupMap_.LoadValues(context);
        // COMPAT(babenko)
        SetInitialRequestQueueSizeLimits_ = (context.GetVersion() < 213);
    }

    virtual void OnAfterSnapshotLoaded() override
    {
        TMasterAutomatonPart::OnAfterSnapshotLoaded();

        AccountNameMap_.clear();
        for (const auto& pair : AccountMap_) {
            auto* account = pair.second;

            // Reconstruct account name map.
            YCHECK(AccountNameMap_.insert(std::make_pair(account->GetName(), account)).second);

            // Initialize statistics for this cell.
            // NB: This also provides the necessary data migration for pre-0.18 versions.
            InitializeAccountStatistics(account);
        }

        UserNameMap_.clear();
        for (const auto& pair : UserMap_) {
            auto* user = pair.second;

            // Reconstruct user name map.
            YCHECK(UserNameMap_.insert(std::make_pair(user->GetName(), user)).second);

            // Initialize statistics for this cell.
            // NB: This also provides the necessary data migration for pre-0.18 versions.
            InitializeUserStatistics(user);
        }

        GroupNameMap_.clear();
        for (const auto& pair : GroupMap_) {
            auto* group = pair.second;

            // Reconstruct group name map.
            YCHECK(GroupNameMap_.insert(std::make_pair(group->GetName(), group)).second);
        }

        InitBuiltins();
        ResetAuthenticatedUser();
    }

    virtual void Clear() override
    {
        TMasterAutomatonPart::Clear();

        AccountMap_.Clear();
        AccountNameMap_.clear();

        UserMap_.Clear();
        UserNameMap_.clear();

        GroupMap_.Clear();
        GroupNameMap_.clear();

        InitBuiltins();
        ResetAuthenticatedUser();
        InitDefaultSchemaAcds();
    }

    void InitDefaultSchemaAcds()
    {
        auto objectManager = Bootstrap_->GetObjectManager();
        for (auto type : objectManager->GetRegisteredTypes()) {
            if (HasSchema(type)) {
                auto* schema = objectManager->GetSchema(type);
                auto* acd = GetAcd(schema);
                if (!IsVersionedType(type)) {
                    acd->AddEntry(TAccessControlEntry(
                        ESecurityAction::Allow,
                        GetUsersGroup(),
                        EPermission::Remove));
                    acd->AddEntry(TAccessControlEntry(
                        ESecurityAction::Allow,
                        GetUsersGroup(),
                        EPermission::Write));
                    acd->AddEntry(TAccessControlEntry(
                        ESecurityAction::Allow,
                        GetEveryoneGroup(),
                        EPermission::Read));
                }
                if (IsUserType(type)) {
                    acd->AddEntry(TAccessControlEntry(
                        ESecurityAction::Allow,
                        GetUsersGroup(),
                        EPermission::Create));
                }
            }
        }
    }

    void InitBuiltins()
    {
        // Groups

        UsersGroup_ = FindGroup(UsersGroupId_);
        if (!UsersGroup_) {
            // users
            UsersGroup_ = DoCreateGroup(UsersGroupId_, UsersGroupName);
        }

        EveryoneGroup_ = FindGroup(EveryoneGroupId_);
        if (!EveryoneGroup_) {
            // everyone
            EveryoneGroup_ = DoCreateGroup(EveryoneGroupId_, EveryoneGroupName);
            DoAddMember(EveryoneGroup_, UsersGroup_);
        }

        SuperusersGroup_ = FindGroup(SuperusersGroupId_);
        if (!SuperusersGroup_) {
            // superusers
            SuperusersGroup_ = DoCreateGroup(SuperusersGroupId_, SuperusersGroupName);
            DoAddMember(UsersGroup_, SuperusersGroup_);
        }

        // Users

        RootUser_ = FindUser(RootUserId_);
        if (!RootUser_) {
            // root
            RootUser_ = DoCreateUser(RootUserId_, RootUserName);
            RootUser_->SetRequestRateLimit(1000000);
            RootUser_->SetRequestQueueSizeLimit(1000000);
        }

        GuestUser_ = FindUser(GuestUserId_);
        if (!GuestUser_) {
            // guest
            GuestUser_ = DoCreateUser(GuestUserId_, GuestUserName);
        }

        JobUser_ = FindUser(JobUserId_);
        if (!JobUser_) {
            // job
            JobUser_ = DoCreateUser(JobUserId_, JobUserName);
            JobUser_->SetRequestRateLimit(1000000);
            JobUser_->SetRequestQueueSizeLimit(1000000);
        }

        SchedulerUser_ = FindUser(SchedulerUserId_);
        if (!SchedulerUser_) {
            // scheduler
            SchedulerUser_ = DoCreateUser(SchedulerUserId_, SchedulerUserName);
            SchedulerUser_->SetRequestRateLimit(1000000);
            SchedulerUser_->SetRequestQueueSizeLimit(1000000);
        }

        // COMPAT(babenko)
        if (SetInitialRequestQueueSizeLimits_) {
            RootUser_->SetRequestQueueSizeLimit(1000000);
            JobUser_->SetRequestQueueSizeLimit(1000000);
            SchedulerUser_->SetRequestQueueSizeLimit(1000000);
        }

        // Accounts

        SysAccount_ = FindAccount(SysAccountId_);
        if (!SysAccount_) {
            // sys, 1 TB disk space, 100 000 nodes, 1 000 000 chunks allowed for: root
            SysAccount_ = DoCreateAccount(SysAccountId_, SysAccountName);
            SysAccount_->ClusterResourceLimits() = TClusterResources((i64) 1024 * 1024 * 1024 * 1024, 100000, 1000000000);
            SysAccount_->Acd().AddEntry(TAccessControlEntry(
                ESecurityAction::Allow,
                RootUser_,
                EPermission::Use));
        }

        TmpAccount_ = FindAccount(TmpAccountId_);
        if (!TmpAccount_) {
            // tmp, 1 TB disk space, 100 000 nodes, 1 000 000 chunks allowed for: users
            TmpAccount_ = DoCreateAccount(TmpAccountId_, TmpAccountName);
            TmpAccount_->ClusterResourceLimits() = TClusterResources((i64) 1024 * 1024 * 1024 * 1024, 100000, 1000000000);
            TmpAccount_->Acd().AddEntry(TAccessControlEntry(
                ESecurityAction::Allow,
                UsersGroup_,
                EPermission::Use));
        }

        IntermediateAccount_ = FindAccount(IntermediateAccountId_);
        if (!IntermediateAccount_) {
            // tmp, 1 TB disk space, 100 000 nodes, 1 000 000 chunks allowed for: users
            IntermediateAccount_ = DoCreateAccount(IntermediateAccountId_, IntermediateAccountName);
            IntermediateAccount_->ClusterResourceLimits() = TClusterResources((i64) 1024 * 1024 * 1024 * 1024, 100000, 1000000000);
            IntermediateAccount_->Acd().AddEntry(TAccessControlEntry(
                ESecurityAction::Allow,
                UsersGroup_,
                EPermission::Use));
        }
    }

    virtual void OnRecoveryComplete() override
    {
        TMasterAutomatonPart::OnRecoveryComplete();

        RequestTracker_->Start();
    }

    virtual void OnLeaderActive() override
    {
        TMasterAutomatonPart::OnLeaderActive();

        AccountStatisticsGossipExecutor_ = New<TPeriodicExecutor>(
            Bootstrap_->GetHydraFacade()->GetEpochAutomatonInvoker(),
            BIND(&TImpl::OnAccountStatisticsGossip, MakeWeak(this)),
            Config_->AccountStatisticsGossipPeriod);
        AccountStatisticsGossipExecutor_->Start();

        UserStatisticsGossipExecutor_ = New<TPeriodicExecutor>(
            Bootstrap_->GetHydraFacade()->GetEpochAutomatonInvoker(),
            BIND(&TImpl::OnUserStatisticsGossip, MakeWeak(this)),
            Config_->UserStatisticsGossipPeriod);
        UserStatisticsGossipExecutor_->Start();
    }

    virtual void OnStopLeading() override
    {
        TMasterAutomatonPart::OnStopLeading();

        RequestTracker_->Stop();

        if (AccountStatisticsGossipExecutor_) {
            AccountStatisticsGossipExecutor_->Stop();
            AccountStatisticsGossipExecutor_.Reset();
        }

        if (UserStatisticsGossipExecutor_) {
            UserStatisticsGossipExecutor_->Stop();
            UserStatisticsGossipExecutor_.Reset();
        }
    }

    virtual void OnStopFollowing() override
    {
        TMasterAutomatonPart::OnStopFollowing();

        RequestTracker_->Stop();
    }


    void InitializeAccountStatistics(TAccount* account)
    {
        auto cellTag = Bootstrap_->GetCellTag();
        const auto& secondaryCellTags = Bootstrap_->GetSecondaryCellTags();

        auto& multicellStatistics = account->MulticellStatistics();
        if (multicellStatistics.find(cellTag) == multicellStatistics.end()) {
            multicellStatistics[cellTag] = account->ClusterStatistics();
        }

        for (auto secondaryCellTag : secondaryCellTags) {
            multicellStatistics[secondaryCellTag];
        }

        account->SetLocalStatisticsPtr(&multicellStatistics[cellTag]);
    }

    void OnAccountStatisticsGossip()
    {
        auto multicellManager = Bootstrap_->GetMulticellManager();
        if (!multicellManager->IsLocalMasterCellRegistered()) {
            return;
        }

        LOG_INFO("Sending account statistics gossip message");

        NProto::TReqSetAccountStatistics request;
        request.set_cell_tag(Bootstrap_->GetCellTag());
        for (const auto& pair : AccountMap_) {
            auto* account = pair.second;
            if (!IsObjectAlive(account))
                continue;

            auto* entry = request.add_entries();
            ToProto(entry->mutable_account_id(), account->GetId());
            if (Bootstrap_->IsPrimaryMaster()) {
                ToProto(entry->mutable_statistics(), account->ClusterStatistics());
            } else {
                ToProto(entry->mutable_statistics(), account->LocalStatistics());
            }
        }

        if (Bootstrap_->IsPrimaryMaster()) {
            multicellManager->PostToSecondaryMasters(request, false);
        } else {
            multicellManager->PostToMaster(request, PrimaryMasterCellTag, false);
        }
    }

    void HydraSetAccountStatistics(NProto::TReqSetAccountStatistics* request)
    {
        auto cellTag = request->cell_tag();
        YCHECK(Bootstrap_->IsPrimaryMaster() || cellTag == Bootstrap_->GetPrimaryCellTag());

        auto multicellManager = Bootstrap_->GetMulticellManager();
        if (!multicellManager->IsRegisteredMasterCell(cellTag)) {
            LOG_ERROR_UNLESS(IsRecovery(), "Received account statistics gossip message from unknown cell (CellTag: %v)",
                cellTag);
            return;
        }

        LOG_INFO_UNLESS(IsRecovery(), "Received account statistics gossip message (CellTag: %v)",
            cellTag);

        for (const auto& entry : request->entries()) {
            auto accountId = FromProto<TAccountId>(entry.account_id());
            auto* account = FindAccount(accountId);
            if (!IsObjectAlive(account))
                continue;

            auto newStatistics = FromProto<TAccountStatistics>(entry.statistics());
            if (Bootstrap_->IsPrimaryMaster()) {
                *account->GetCellStatistics(cellTag) = newStatistics;
                account->ClusterStatistics() = TAccountStatistics();
                for (const auto& pair : account->MulticellStatistics()) {
                    account->ClusterStatistics() += pair.second;
                }
            } else {
                account->ClusterStatistics() = newStatistics;
            }
        }
    }


    void InitializeUserStatistics(TUser* user)
    {
        auto cellTag = Bootstrap_->GetCellTag();
        const auto& secondaryCellTags = Bootstrap_->GetSecondaryCellTags();

        auto& multicellStatistics = user->MulticellStatistics();
        if (multicellStatistics.find(cellTag) == multicellStatistics.end()) {
            multicellStatistics[cellTag] = user->ClusterStatistics();
        }

        for (auto secondaryCellTag : secondaryCellTags) {
            multicellStatistics[secondaryCellTag];
        }

        user->SetLocalStatisticsPtr(&multicellStatistics[cellTag]);
    }

    void OnUserStatisticsGossip()
    {
        auto multicellManager = Bootstrap_->GetMulticellManager();
        if (!multicellManager->IsLocalMasterCellRegistered()) {
            return;
        }

        LOG_INFO("Sending user statistics gossip message");

        NProto::TReqSetUserStatistics request;
        request.set_cell_tag(Bootstrap_->GetCellTag());
        for (const auto& pair : UserMap_) {
            auto* user = pair.second;
            if (!IsObjectAlive(user))
                continue;

            auto* entry = request.add_entries();
            ToProto(entry->mutable_user_id(), user->GetId());
            if (Bootstrap_->IsPrimaryMaster()) {
                ToProto(entry->mutable_statistics(), user->ClusterStatistics());
            } else {
                ToProto(entry->mutable_statistics(), user->LocalStatistics());
            }
        }

        if (Bootstrap_->IsPrimaryMaster()) {
            multicellManager->PostToSecondaryMasters(request, false);
        } else {
            multicellManager->PostToMaster(request, PrimaryMasterCellTag, false);
        }
    }

    void HydraIncreaseUserStatistics(NProto::TReqIncreaseUserStatistics* request)
    {
        for (const auto& entry : request->entries()) {
            auto userId = FromProto<TUserId>(entry.user_id());
            auto* user = FindUser(userId);
            if (!IsObjectAlive(user))
                continue;

            // Update access time.
            auto statisticsDelta = FromProto<TUserStatistics>(entry.statistics());
            user->LocalStatistics() += statisticsDelta;
            user->ClusterStatistics() += statisticsDelta;

            TTagIdList tagIds{
                GetProfilingTagForUser(user)
            };

            const auto& localStatistics = user->LocalStatistics();
            Profiler.Enqueue("/user_read_time", localStatistics.ReadRequestTime.MicroSeconds(), EMetricType::Gauge, tagIds);
            Profiler.Enqueue("/user_write_time", localStatistics.WriteRequestTime.MicroSeconds(), EMetricType::Gauge, tagIds);
            Profiler.Enqueue("/user_request_count", localStatistics.RequestCount, EMetricType::Gauge, tagIds);
            Profiler.Enqueue("/user_request_queue_size", user->GetRequestQueueSize(), EMetricType::Gauge, tagIds);
            // COMPAT(babenko)
            Profiler.Enqueue("/user_request_counter", localStatistics.RequestCount, EMetricType::Gauge, tagIds);
        }
    }

    void HydraSetUserStatistics(NProto::TReqSetUserStatistics* request)
    {
        auto cellTag = request->cell_tag();
        YCHECK(Bootstrap_->IsPrimaryMaster() || cellTag == Bootstrap_->GetPrimaryCellTag());

        auto multicellManager = Bootstrap_->GetMulticellManager();
        if (!multicellManager->IsRegisteredMasterCell(cellTag)) {
            LOG_ERROR_UNLESS(IsRecovery(), "Received user statistics gossip message from unknown cell (CellTag: %v)",
                cellTag);
            return;
        }

        LOG_INFO_UNLESS(IsRecovery(), "Received user statistics gossip message (CellTag: %v)",
            cellTag);

        for (const auto& entry : request->entries()) {
            auto userId = FromProto<TAccountId>(entry.user_id());
            auto* user = FindUser(userId);
            if (!IsObjectAlive(user))
                continue;

            auto newStatistics = FromProto<TUserStatistics>(entry.statistics());
            if (Bootstrap_->IsPrimaryMaster()) {
                user->CellStatistics(cellTag) = newStatistics;
                user->ClusterStatistics() = TUserStatistics();
                for (const auto& pair : user->MulticellStatistics()) {
                    user->ClusterStatistics() += pair.second;
                }
            } else {
                user->ClusterStatistics() = newStatistics;
            }
        }
    }


    void OnReplicateKeysToSecondaryMaster(TCellTag cellTag)
    {
        auto objectManager = Bootstrap_->GetObjectManager();

        auto accounts = GetValuesSortedByKey(AccountMap_);
        for (auto* account : accounts) {
            objectManager->ReplicateObjectCreationToSecondaryMaster(account, cellTag);
        }

        auto users = GetValuesSortedByKey(UserMap_);
        for (auto* user : users) {
            objectManager->ReplicateObjectCreationToSecondaryMaster(user, cellTag);
        }

        auto groups = GetValuesSortedByKey(GroupMap_);
        for (auto* group : groups) {
            objectManager->ReplicateObjectCreationToSecondaryMaster(group, cellTag);
        }
    }

    void OnReplicateValuesToSecondaryMaster(TCellTag cellTag)
    {
        auto objectManager = Bootstrap_->GetObjectManager();

        auto accounts = GetValuesSortedByKey(AccountMap_);
        for (auto* account : accounts) {
            objectManager->ReplicateObjectAttributesToSecondaryMaster(account, cellTag);
        }

        auto users = GetValuesSortedByKey(UserMap_);
        for (auto* user : users) {
            objectManager->ReplicateObjectAttributesToSecondaryMaster(user, cellTag);
        }

        auto groups = GetValuesSortedByKey(GroupMap_);
        for (auto* group : groups) {
            objectManager->ReplicateObjectAttributesToSecondaryMaster(group, cellTag);
        }
        
        auto multicellManager = Bootstrap_->GetMulticellManager();
        auto replicateMembership = [&] (TSubject* subject) {
            for (auto* group : subject->MemberOf()) {
                auto req = TGroupYPathProxy::AddMember(FromObjectId(group->GetId()));
                req->set_name(subject->GetName());
                req->set_ignore_existing(true);
                multicellManager->PostToMaster(req, cellTag);
            }
        };

        for (auto* user : users) {
            replicateMembership(user);
        }

        for (auto* group : groups) {
            replicateMembership(group);
        }
    }
<<<<<<< HEAD


    static void ValidateAccountName(const Stroka& name)
    {
        if (name.empty()) {
            THROW_ERROR_EXCEPTION("Account name cannot be empty");
        }
    }

    static void ValidateSubjectName(const Stroka& name)
    {
        if (name.empty()) {
            THROW_ERROR_EXCEPTION("Subject name cannot be empty");
        }
    }
=======
>>>>>>> e7908b0a
};

DEFINE_ENTITY_MAP_ACCESSORS(TSecurityManager::TImpl, Account, TAccount, AccountMap_)
DEFINE_ENTITY_MAP_ACCESSORS(TSecurityManager::TImpl, User, TUser, UserMap_)
DEFINE_ENTITY_MAP_ACCESSORS(TSecurityManager::TImpl, Group, TGroup, GroupMap_)

///////////////////////////////////////////////////////////////////////////////

TSecurityManager::TAccountTypeHandler::TAccountTypeHandler(TImpl* owner)
    : TObjectTypeHandlerWithMapBase(owner->Bootstrap_, &owner->AccountMap_)
    , Owner_(owner)
{ }

TObjectBase* TSecurityManager::TAccountTypeHandler::CreateObject(
    const TObjectId& hintId,
    IAttributeDictionary* attributes)
{
    auto name = attributes->GetAndRemove<Stroka>("name");

    return Owner_->CreateAccount(name, hintId);
}

IObjectProxyPtr TSecurityManager::TAccountTypeHandler::DoGetProxy(
    TAccount* account,
    TTransaction* /*transaction*/)
{
    return CreateAccountProxy(Owner_->Bootstrap_, &Metadata_, account);
}

void TSecurityManager::TAccountTypeHandler::DoZombifyObject(TAccount* account)
{
    TObjectTypeHandlerWithMapBase::DoZombifyObject(account);
    Owner_->DestroyAccount(account);
}

///////////////////////////////////////////////////////////////////////////////

TSecurityManager::TUserTypeHandler::TUserTypeHandler(TImpl* owner)
    : TObjectTypeHandlerWithMapBase(owner->Bootstrap_, &owner->UserMap_)
    , Owner_(owner)
{ }

TObjectBase* TSecurityManager::TUserTypeHandler::CreateObject(
    const TObjectId& hintId,
    IAttributeDictionary* attributes)
{
    auto name = attributes->GetAndRemove<Stroka>("name");

    return Owner_->CreateUser(name, hintId);
}

IObjectProxyPtr TSecurityManager::TUserTypeHandler::DoGetProxy(
    TUser* user,
    TTransaction* /*transaction*/)
{
    return CreateUserProxy(Owner_->Bootstrap_, &Metadata_, user);
}

void TSecurityManager::TUserTypeHandler::DoZombifyObject(TUser* user)
{
    TObjectTypeHandlerWithMapBase::DoZombifyObject(user);
    Owner_->DestroyUser(user);
}

///////////////////////////////////////////////////////////////////////////////

TSecurityManager::TGroupTypeHandler::TGroupTypeHandler(TImpl* owner)
    : TObjectTypeHandlerWithMapBase(owner->Bootstrap_, &owner->GroupMap_)
    , Owner_(owner)
{ }

TObjectBase* TSecurityManager::TGroupTypeHandler::CreateObject(
    const TObjectId& hintId,
    IAttributeDictionary* attributes)
{
    auto name = attributes->GetAndRemove<Stroka>("name");

    return Owner_->CreateGroup(name, hintId);
}

IObjectProxyPtr TSecurityManager::TGroupTypeHandler::DoGetProxy(
    TGroup* group,
    TTransaction* /*transaction*/)
{
    return CreateGroupProxy(Owner_->Bootstrap_, &Metadata_, group);
}

void TSecurityManager::TGroupTypeHandler::DoZombifyObject(TGroup* group)
{
    TObjectTypeHandlerWithMapBase::DoZombifyObject(group);
    Owner_->DestroyGroup(group);
}

///////////////////////////////////////////////////////////////////////////////

TSecurityManager::TSecurityManager(
    TSecurityManagerConfigPtr config,
    NCellMaster::TBootstrap* bootstrap)
    : Impl_(New<TImpl>(config, bootstrap))
{ }

TSecurityManager::~TSecurityManager() = default;

void TSecurityManager::Initialize()
{
    return Impl_->Initialize();
}

TAccount* TSecurityManager::FindAccountByName(const Stroka& name)
{
    return Impl_->FindAccountByName(name);
}

TAccount* TSecurityManager::GetAccountByNameOrThrow(const Stroka& name)
{
    return Impl_->GetAccountByNameOrThrow(name);
}

TAccount* TSecurityManager::GetSysAccount()
{
    return Impl_->GetSysAccount();
}

TAccount* TSecurityManager::GetTmpAccount()
{
    return Impl_->GetTmpAccount();
}

TAccount* TSecurityManager::GetIntermediateAccount()
{
    return Impl_->GetIntermediateAccount();
}

void TSecurityManager::SetAccount(TCypressNodeBase* node, TAccount* account)
{
    Impl_->SetAccount(node, account);
}

void TSecurityManager::ResetAccount(TCypressNodeBase* node)
{
    Impl_->ResetAccount(node);
}

void TSecurityManager::RenameAccount(TAccount* account, const Stroka& newName)
{
    Impl_->RenameAccount(account, newName);
}

void TSecurityManager::UpdateAccountNodeUsage(TCypressNodeBase* node)
{
    Impl_->UpdateAccountNodeUsage(node);
}

void TSecurityManager::SetNodeResourceAccounting(NCypressServer::TCypressNodeBase* node, bool enable)
{
    Impl_->SetNodeResourceAccounting(node, enable);
}

void TSecurityManager::UpdateAccountStagingUsage(
    TTransaction* transaction,
    TAccount* account,
    const TClusterResources& delta)
{
    Impl_->UpdateAccountStagingUsage(transaction, account, delta);
}

TUser* TSecurityManager::FindUserByName(const Stroka& name)
{
    return Impl_->FindUserByName(name);
}

TUser* TSecurityManager::GetUserByNameOrThrow(const Stroka& name)
{
    return Impl_->GetUserByNameOrThrow(name);
}

TUser* TSecurityManager::GetUserOrThrow(const TUserId& id)
{
    return Impl_->GetUserOrThrow(id);
}

TUser* TSecurityManager::GetRootUser()
{
    return Impl_->GetRootUser();
}

TUser* TSecurityManager::GetGuestUser()
{
    return Impl_->GetGuestUser();
}

TGroup* TSecurityManager::FindGroupByName(const Stroka& name)
{
    return Impl_->FindGroupByName(name);
}

TGroup* TSecurityManager::GetEveryoneGroup()
{
    return Impl_->GetEveryoneGroup();
}

TGroup* TSecurityManager::GetUsersGroup()
{
    return Impl_->GetUsersGroup();
}

TGroup* TSecurityManager::GetSuperusersGroup()
{
    return Impl_->GetSuperusersGroup();
}

TSubject* TSecurityManager::FindSubjectByName(const Stroka& name)
{
    return Impl_->FindSubjectByName(name);
}

TSubject* TSecurityManager::GetSubjectByNameOrThrow(const Stroka& name)
{
    return Impl_->GetSubjectByNameOrThrow(name);
}

void TSecurityManager::AddMember(TGroup* group, TSubject* member, bool ignoreExisting)
{
    Impl_->AddMember(group, member, ignoreExisting);
}

void TSecurityManager::RemoveMember(TGroup* group, TSubject* member, bool ignoreMissing)
{
    Impl_->RemoveMember(group, member, ignoreMissing);
}

void TSecurityManager::RenameSubject(TSubject* subject, const Stroka& newName)
{
    Impl_->RenameSubject(subject, newName);
}

TAccessControlDescriptor* TSecurityManager::FindAcd(TObjectBase* object)
{
    return Impl_->FindAcd(object);
}

TAccessControlDescriptor* TSecurityManager::GetAcd(TObjectBase* object)
{
    return Impl_->GetAcd(object);
}

TAccessControlList TSecurityManager::GetEffectiveAcl(TObjectBase* object)
{
    return Impl_->GetEffectiveAcl(object);
}

void TSecurityManager::SetAuthenticatedUser(TUser* user)
{
    Impl_->SetAuthenticatedUser(user);
}

void TSecurityManager::ResetAuthenticatedUser()
{
    Impl_->ResetAuthenticatedUser();
}

TUser* TSecurityManager::GetAuthenticatedUser()
{
    return Impl_->GetAuthenticatedUser();
}

TPermissionCheckResult TSecurityManager::CheckPermission(
    TObjectBase* object,
    TUser* user,
    EPermission permission)
{
    return Impl_->CheckPermission(
        object,
        user,
        permission);
}

void TSecurityManager::ValidatePermission(
    TObjectBase* object,
    TUser* user,
    EPermission permission)
{
    Impl_->ValidatePermission(
        object,
        user,
        permission);
}

void TSecurityManager::ValidatePermission(
    TObjectBase* object,
    EPermission permission)
{
    Impl_->ValidatePermission(
        object,
        permission);
}

void TSecurityManager::ValidateResourceUsageIncrease(
    TAccount* account,
    const TClusterResources& delta)
{
    Impl_->ValidateResourceUsageIncrease(
        account,
        delta);
}

void TSecurityManager::SetUserBanned(TUser* user, bool banned)
{
    Impl_->SetUserBanned(user, banned);
}

void TSecurityManager::ValidateUserAccess(TUser* user)
{
    Impl_->ValidateUserAccess(user);
}

void TSecurityManager::ChargeUserRead(
    TUser* user,
    int requestCount,
    TDuration requestTime)
{
    Impl_->ChargeUserRead(user, requestCount, requestTime);
}

void TSecurityManager::ChargeUserWrite(
    TUser* user,
    int requestCount,
    TDuration requestTime)
{
    Impl_->ChargeUserWrite(user, requestCount, requestTime);
}

TFuture<void> TSecurityManager::ThrottleUser(TUser* user, int requestCount)
{
    return Impl_->ThrottleUser(user, requestCount);
}

void TSecurityManager::SetUserRequestRateLimit(TUser* user, int limit)
{
    Impl_->SetUserRequestRateLimit(user, limit);
}

void TSecurityManager::SetUserRequestQueueSizeLimit(TUser* user, int limit)
{
    Impl_->SetUserRequestQueueSizeLimit(user, limit);
}

bool TSecurityManager::TryIncreaseRequestQueueSize(TUser* user)
{
    return Impl_->TryIncreaseRequestQueueSize(user);
}

void TSecurityManager::DecreaseRequestQueueSize(TUser* user)
{
    Impl_->DecreaseRequestQueueSize(user);
}

DELEGATE_ENTITY_MAP_ACCESSORS(TSecurityManager, Account, TAccount, *Impl_)
DELEGATE_ENTITY_MAP_ACCESSORS(TSecurityManager, User, TUser, *Impl_)
DELEGATE_ENTITY_MAP_ACCESSORS(TSecurityManager, Group, TGroup, *Impl_)

///////////////////////////////////////////////////////////////////////////////

} // namespace NSecurityServer
} // namespace NYT<|MERGE_RESOLUTION|>--- conflicted
+++ resolved
@@ -1799,7 +1799,6 @@
             replicateMembership(group);
         }
     }
-<<<<<<< HEAD
 
 
     static void ValidateAccountName(const Stroka& name)
@@ -1815,8 +1814,6 @@
             THROW_ERROR_EXCEPTION("Subject name cannot be empty");
         }
     }
-=======
->>>>>>> e7908b0a
 };
 
 DEFINE_ENTITY_MAP_ACCESSORS(TSecurityManager::TImpl, Account, TAccount, AccountMap_)
