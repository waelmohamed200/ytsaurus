--- conflicted
+++ resolved
@@ -1507,16 +1507,7 @@
 
     void HydraSetAccountStatistics(NProto::TReqSetAccountStatistics* request)
     {
-<<<<<<< HEAD
         auto cellTag = request->cell_tag();
-        LOG_INFO_UNLESS(IsRecovery(), "Received account statistics gossip message (CellTag: %v)",
-            cellTag);
-
-        YCHECK(Bootstrap_->IsPrimaryMaster() || cellTag == Bootstrap_->GetPrimaryCellTag());
-
-        for (const auto& entry : request->entries()) {
-=======
-        auto cellTag = request.cell_tag();
         YCHECK(Bootstrap_->IsPrimaryMaster() || cellTag == Bootstrap_->GetPrimaryCellTag());
 
         auto multicellManager = Bootstrap_->GetMulticellManager();
@@ -1529,8 +1520,7 @@
         LOG_INFO_UNLESS(IsRecovery(), "Received account statistics gossip message (CellTag: %v)",
             cellTag);
 
-        for (const auto& entry : request.entries()) {
->>>>>>> c8d07d84
+        for (const auto& entry : request->entries()) {
             auto accountId = FromProto<TAccountId>(entry.account_id());
             auto* account = FindAccount(accountId);
             if (!IsObjectAlive(account))
@@ -1642,16 +1632,7 @@
 
     void HydraSetUserStatistics(NProto::TReqSetUserStatistics* request)
     {
-<<<<<<< HEAD
         auto cellTag = request->cell_tag();
-        LOG_INFO_UNLESS(IsRecovery(), "Received user statistics gossip message (CellTag: %v)",
-            cellTag);
-
-        YCHECK(Bootstrap_->IsPrimaryMaster() || cellTag == Bootstrap_->GetPrimaryCellTag());
-
-        for (const auto& entry : request->entries()) {
-=======
-        auto cellTag = request.cell_tag();
         YCHECK(Bootstrap_->IsPrimaryMaster() || cellTag == Bootstrap_->GetPrimaryCellTag());
 
         auto multicellManager = Bootstrap_->GetMulticellManager();
@@ -1664,8 +1645,7 @@
         LOG_INFO_UNLESS(IsRecovery(), "Received user statistics gossip message (CellTag: %v)",
             cellTag);
 
-        for (const auto& entry : request.entries()) {
->>>>>>> c8d07d84
+        for (const auto& entry : request->entries()) {
             auto userId = FromProto<TAccountId>(entry.user_id());
             auto* user = FindUser(userId);
             if (!IsObjectAlive(user))
