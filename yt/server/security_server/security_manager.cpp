--- conflicted
+++ resolved
@@ -886,11 +886,7 @@
                 user->GetName());
         }
 
-<<<<<<< HEAD
-        if (user != RootUser_ && GetRequestRate(user) > user->GetRequestRateLimit()) {
-=======
-        if (user != RootUser && enforceRateLimit && GetRequestRate(user) > user->GetRequestRateLimit()) {
->>>>>>> 341b22ee
+        if (user != RootUser_ && enforceRateLimit && GetRequestRate(user) > user->GetRequestRateLimit()) {
             THROW_ERROR_EXCEPTION(
                 NSecurityClient::EErrorCode::RequestRateLimitExceeded,
                 "User %Qv has exceeded its request rate limit",
@@ -1771,11 +1767,7 @@
 
 void TSecurityManager::ValidateUserAccess(TUser* user, int requestCount, bool enforceRateLimit)
 {
-<<<<<<< HEAD
-    Impl_->ValidateUserAccess(user, requestCount);
-=======
-    Impl->ValidateUserAccess(user, requestCount, enforceRateLimit);
->>>>>>> 341b22ee
+    Impl_->ValidateUserAccess(user, requestCount, enforceRateLimit);
 }
 
 double TSecurityManager::GetRequestRate(TUser* user)
