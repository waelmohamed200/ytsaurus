--- conflicted
+++ resolved
@@ -778,15 +778,9 @@
     YUNREACHABLE();
 }
 
-<<<<<<< HEAD
-NLogging::TLogger TNontemplateCypressNodeProxyBase::CreateLogger() const
-{
-    return CypressServerLogger;
-=======
 TClusterResources TNontemplateCypressNodeProxyBase::GetResourceUsage() const
 {
     return TClusterResources(0, 1, 0);
->>>>>>> 81b93d7c
 }
 
 DEFINE_YPATH_SERVICE_METHOD(TNontemplateCypressNodeProxyBase, Lock)
