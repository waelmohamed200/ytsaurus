#pragma once

#include "public.h"

#include <yt/server/cell_master/public.h>

#include <yt/server/transaction_server/public.h>

#include <yt/server/object_server/public.h>

#include <yt/core/yson/string.h>

namespace NYT {
namespace NCypressServer {

////////////////////////////////////////////////////////////////////////////////

const THashMap<TString, TCypressNodeBase*>& GetMapNodeChildMap(
    const TCypressManagerPtr& cypressManager,
    TCypressNodeBase* trunkNode,
    NTransactionServer::TTransaction* transaction,
    THashMap<TString, TCypressNodeBase*>* storage);

std::vector<TCypressNodeBase*> GetMapNodeChildList(
    const TCypressManagerPtr& cypressManager,
    TCypressNodeBase* trunkNode,
    NTransactionServer::TTransaction* transaction);

const std::vector<TCypressNodeBase*>& GetListNodeChildList(
    const TCypressManagerPtr& cypressManager,
    TCypressNodeBase* trunkNode,
    NTransactionServer::TTransaction* transaction);

std::vector<std::pair<TString, TCypressNodeBase*>> SortKeyToChild(
    const THashMap<TString, TCypressNodeBase*>& keyToChildMap);

TCypressNodeBase* FindMapNodeChild(
    const TCypressManagerPtr& cypressManager,
    TCypressNodeBase* trunkNode,
    NTransactionServer::TTransaction* transaction,
    const TString& key);

<<<<<<< HEAD
TStringBuf FindMapNodeChildKey(
    TMapNode* parentNode,
    TCypressNodeBase* trunkChildNode);

int FindListNodeChildIndex(
    TListNode* parentNode,
    TCypressNodeBase* trunkChildNode);

yhash<TString, NYson::TYsonString> GetNodeAttributes(
=======
THashMap<TString, NYson::TYsonString> GetNodeAttributes(
>>>>>>> 5e5c3f74
    const TCypressManagerPtr& cypressManager,
    TCypressNodeBase* trunkNode,
    NTransactionServer::TTransaction* transaction);

THashSet<TString> ListNodeAttributes(
    const TCypressManagerPtr& cypressManager,
    TCypressNodeBase* trunkNode,
    NTransactionServer::TTransaction* transaction);

void AttachChild(
    const NObjectServer::TObjectManagerPtr& objectManager,
    TCypressNodeBase* trunkParent,
    TCypressNodeBase* child);

void DetachChild(
    const NObjectServer::TObjectManagerPtr& objectManager,
    TCypressNodeBase* trunkParent,
    TCypressNodeBase* child,
    bool unref);

bool NodeHasKey(const TCypressNodeBase* node);

bool IsAncestorOf(
    const TCypressNodeBase* trunkAncestor,
    const TCypressNodeBase* trunkDescendant);

////////////////////////////////////////////////////////////////////////////////

} // namespace NCypressServer
} // namespace NYT<|MERGE_RESOLUTION|>--- conflicted
+++ resolved
@@ -40,7 +40,6 @@
     NTransactionServer::TTransaction* transaction,
     const TString& key);
 
-<<<<<<< HEAD
 TStringBuf FindMapNodeChildKey(
     TMapNode* parentNode,
     TCypressNodeBase* trunkChildNode);
@@ -49,10 +48,7 @@
     TListNode* parentNode,
     TCypressNodeBase* trunkChildNode);
 
-yhash<TString, NYson::TYsonString> GetNodeAttributes(
-=======
 THashMap<TString, NYson::TYsonString> GetNodeAttributes(
->>>>>>> 5e5c3f74
     const TCypressManagerPtr& cypressManager,
     TCypressNodeBase* trunkNode,
     NTransactionServer::TTransaction* transaction);
