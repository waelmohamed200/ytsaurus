#include "stdafx.h"
#include "cypress_manager.h"
#include "node_detail.h"
#include "node_proxy_detail.h"
#include "config.h"
#include "access_tracker.h"
#include "lock_proxy.h"
#include "private.h"
#include "public.h"
#include "node.h"
#include "type_handler.h"
#include "node_proxy.h"
#include "lock.h"

#include <core/misc/id_generator.h>

#include <core/concurrency/thread_affinity.h>

#include <core/ytree/ypath_service.h>
#include <core/ytree/tree_builder.h>

#include <core/ytree/ephemeral_node_factory.h>
#include <core/ytree/ypath_detail.h>

#include <ytlib/cypress_client/cypress_ypath_proxy.h>
#include <ytlib/cypress_client/cypress_ypath.pb.h>

#include <ytlib/object_client/object_service_proxy.h>
#include <ytlib/object_client/helpers.h>

#include <ytlib/journal_client/journal_ypath_proxy.h>

#include <server/cell_master/bootstrap.h>
#include <server/cell_master/hydra_facade.h>

#include <server/object_server/object_manager.h>
#include <server/object_server/type_handler_detail.h>
#include <server/object_server/object_detail.h>

#include <server/security_server/account.h>
#include <server/security_server/group.h>
#include <server/security_server/user.h>
#include <server/security_server/security_manager.h>

#include <server/hydra/composite_automaton.h>
#include <server/hydra/entity_map.h>
#include <server/hydra/mutation.h>

#include <server/cell_master/automaton.h>
#include <server/cell_master/multicell_manager.h>

#include <server/transaction_server/transaction.h>
#include <server/transaction_server/transaction_manager.h>

#include <server/cypress_server/cypress_manager.pb.h>

#include <server/journal_server/journal_node.h>

// COMPAT(babenko)
#include <server/chunk_server/chunk_owner_base.h>
#include <server/chunk_server/chunk_list.h>

namespace NYT {
namespace NCypressServer {

using namespace NCellMaster;
using namespace NBus;
using namespace NRpc;
using namespace NYTree;
using namespace NTransactionServer;
using namespace NHydra;
using namespace NObjectClient;
using namespace NObjectClient::NProto;
using namespace NObjectServer;
using namespace NSecurityClient;
using namespace NSecurityServer;
using namespace NCypressClient::NProto;
// COMPAT(babenko)
using namespace NChunkServer;
using namespace NJournalClient;
using namespace NJournalServer;
using namespace NChunkClient::NProto;

////////////////////////////////////////////////////////////////////////////////

static const auto& Logger = CypressServerLogger;

////////////////////////////////////////////////////////////////////////////////

class TCypressManager::TNodeFactory
    : public ICypressNodeFactory
{
public:
    TNodeFactory(
        NCellMaster::TBootstrap* bootstrap,
        TCypressManagerConfigPtr config,
        TTransaction* transaction,
        TAccount* account,
        bool preserveAccount)
        : Bootstrap_(bootstrap)
        , Config_(std::move(config))
        , Transaction_(transaction)
        , Account_(account)
        , PreserveAccount_(preserveAccount)
    {
        YCHECK(bootstrap);
        YCHECK(account);
    }

    ~TNodeFactory()
    {
        auto objectManager = Bootstrap_->GetObjectManager();
        for (auto* node : CreatedNodes_) {
            objectManager->UnrefObject(node);
        }
    }

    virtual IStringNodePtr CreateString() override
    {
        return CreateNode(EObjectType::StringNode)->AsString();
    }

    virtual IInt64NodePtr CreateInt64() override
    {
        return CreateNode(EObjectType::Int64Node)->AsInt64();
    }

    virtual IUint64NodePtr CreateUint64() override
    {
        return CreateNode(EObjectType::Uint64Node)->AsUint64();
    }

    virtual IDoubleNodePtr CreateDouble() override
    {
        return CreateNode(EObjectType::DoubleNode)->AsDouble();
    }

    virtual IBooleanNodePtr CreateBoolean() override
    {
        return CreateNode(EObjectType::BooleanNode)->AsBoolean();
    }

    virtual IMapNodePtr CreateMap() override
    {
        return CreateNode(EObjectType::MapNode)->AsMap();
    }

    virtual IListNodePtr CreateList() override
    {
        return CreateNode(EObjectType::ListNode)->AsList();
    }

    virtual IEntityNodePtr CreateEntity() override
    {
        THROW_ERROR_EXCEPTION("Entity nodes cannot be created inside Cypress");
    }

    virtual NTransactionServer::TTransaction* GetTransaction() override
    {
        return Transaction_;
    }

    virtual TAccount* GetNewNodeAccount() override
    {
        return Account_;
    }

    virtual TAccount* GetClonedNodeAccount(
        TCypressNodeBase* sourceNode) override
    {
        return PreserveAccount_ ? sourceNode->GetAccount() : Account_;
    }

    virtual ICypressNodeProxyPtr CreateNode(
        EObjectType type,
        IAttributeDictionary* attributes = nullptr) override
    {
        ValidateCreatedNodeType(type);

        auto* account = GetNewNodeAccount();
        account->ValidateResourceUsageIncrease(TClusterResources(0, 1, 0));

        auto cypressManager = Bootstrap_->GetCypressManager();
        auto handler = cypressManager->FindHandler(type);
        if (!handler) {
            THROW_ERROR_EXCEPTION("Unknown object type %Qlv",
                type);
        }

        std::unique_ptr<IAttributeDictionary> attributeHolder;
        if (!attributes) {
            attributeHolder = CreateEphemeralAttributes();
            attributes = attributeHolder.get();
        }

        bool isExternal = false;
        auto multicellManager = Bootstrap_->GetMulticellManager();
        if (attributes->Contains("external")) {
            isExternal = attributes->Get<bool>("external");
            attributes->Remove("external");
        } else {
            isExternal = Bootstrap_->IsPrimaryMaster() &&
                !multicellManager->GetRegisteredSecondaryMasterCellTags().empty() &&
                handler->IsExternalizable();
        }

        auto cellTag = NotReplicatedCellTag;
        if (isExternal) {
            if (!Bootstrap_->IsPrimaryMaster()) {
                THROW_ERROR_EXCEPTION("External nodes are only created at primary masters");
            }

            if (!handler->IsExternalizable()) {
                THROW_ERROR_EXCEPTION("Type %Qlv is not externalizable",
                    handler->GetObjectType());
            }

            auto maybeCellTag = attributes->Find<TCellTag>("cell_tag");
            if (maybeCellTag) {
                cellTag = *maybeCellTag;
                if (!multicellManager->IsRegisteredSecondaryMaster(cellTag)) {
                    THROW_ERROR_EXCEPTION("Unknown cell tag %v", cellTag);
                }
                attributes->Remove("cell_tag");
            } else {
                cellTag = multicellManager->PickCellForNode();
                if (cellTag == InvalidCellTag) {
                    THROW_ERROR_EXCEPTION("No secondary masters registered");
                }
            }
        }

        // INodeTypeHandler::Create may modify the attributes.
        std::unique_ptr<IAttributeDictionary> replicationAttributes;
        if (isExternal) {
            replicationAttributes = attributes->Clone();
        }

        auto* trunkNode = cypressManager->CreateNode(
            NullObjectId,
            cellTag,
            handler,
            account,
            Transaction_,
            attributes);

        RegisterCreatedNode(trunkNode);

        auto objectManager = Bootstrap_->GetObjectManager();
        objectManager->FillAttributes(trunkNode, *attributes);

        cypressManager->LockNode(trunkNode, Transaction_, ELockMode::Exclusive);

        if (isExternal) {
            NProto::TReqCreateForeignNode replicationRequest;
            ToProto(replicationRequest.mutable_node_id(), trunkNode->GetId());
            if (Transaction_) {
                ToProto(replicationRequest.mutable_transaction_id(), Transaction_->GetId());
            }
            replicationRequest.set_type(static_cast<int>(type));
            ToProto(replicationRequest.mutable_node_attributes(), *replicationAttributes);
            ToProto(replicationRequest.mutable_account_id(), Account_->GetId());
            multicellManager->PostToMaster(replicationRequest, cellTag);
        }

        return cypressManager->GetNodeProxy(trunkNode, Transaction_);
    }

    virtual TCypressNodeBase* InstantiateNode(
        const TNodeId& id,
        TCellTag externalCellTag) override
    {
        auto cypressManager = Bootstrap_->GetCypressManager();
        auto* node = cypressManager->InstantiateNode(id, externalCellTag);

        RegisterCreatedNode(node);

        return node;
    }

    virtual TCypressNodeBase* CloneNode(
        TCypressNodeBase* sourceNode,
        ENodeCloneMode mode) override
    {
        ValidateCreatedNodeType(sourceNode->GetType());

        auto account = GetClonedNodeAccount(sourceNode);
        account->ValidateResourceUsageIncrease(TClusterResources(0, 1, 0));

        auto cypressManager = Bootstrap_->GetCypressManager();
        auto* clonedTrunkNode = cypressManager->CloneNode(sourceNode, this, mode);
        auto* clonedNode = cypressManager->LockNode(clonedTrunkNode, Transaction_, ELockMode::Exclusive);

        // NB: No need to call RegisterCreatedNode since
        // cloning a node involves calling ICypressNodeFactory::InstantiateNode,
        // which calls RegisterCreatedNode.
        if (sourceNode->IsExternal()) {
            NProto::TReqCloneForeignNode protoRequest;
            ToProto(protoRequest.mutable_source_node_id(), sourceNode->GetId());
            if (sourceNode->GetTransaction()) {
                ToProto(protoRequest.mutable_source_transaction_id(), sourceNode->GetTransaction()->GetId());
            }
            ToProto(protoRequest.mutable_cloned_node_id(), clonedNode->GetId());
            if (clonedNode->GetTransaction()) {
                ToProto(protoRequest.mutable_cloned_transaction_id(), clonedNode->GetTransaction()->GetId());
            }
            protoRequest.set_mode(static_cast<int>(mode));
            ToProto(protoRequest.mutable_account_id(), clonedNode->GetAccount()->GetId());

            auto multicellManager = Bootstrap_->GetMulticellManager();
            multicellManager->PostToMaster(protoRequest, sourceNode->GetExternalCellTag());
        }

        return clonedTrunkNode;
    }

    virtual void Commit() override
    {
        if (Transaction_) {
            auto transactionManager = Bootstrap_->GetTransactionManager();
            for (auto* node : CreatedNodes_) {
                transactionManager->StageNode(Transaction_, node);
            }
        }
    }

private:
    NCellMaster::TBootstrap* const Bootstrap_;
    const TCypressManagerConfigPtr Config_;
    TTransaction* const Transaction_;
    TAccount* const Account_;
    const bool PreserveAccount_;

    std::vector<TCypressNodeBase*> CreatedNodes_;


    void ValidateCreatedNodeType(EObjectType type)
    {
        auto objectManager = Bootstrap_->GetObjectManager();
        auto* schema = objectManager->GetSchema(type);

        auto securityManager = Bootstrap_->GetSecurityManager();
        securityManager->ValidatePermission(schema, EPermission::Create);
    }

    void RegisterCreatedNode(TCypressNodeBase* trunkNode)
    {
        YASSERT(trunkNode->IsTrunk());
        auto objectManager = Bootstrap_->GetObjectManager();
        objectManager->RefObject(trunkNode);
        CreatedNodes_.push_back(trunkNode);
    }

};

////////////////////////////////////////////////////////////////////////////////

class TCypressManager::TNodeTypeHandler
    : public TObjectTypeHandlerBase<TCypressNodeBase>
{
public:
    TNodeTypeHandler(TImpl* owner, EObjectType type);

    virtual EObjectReplicationFlags GetReplicationFlags() const override
    {
        return
            EObjectReplicationFlags::ReplicateAttributes |
            EObjectReplicationFlags::ReplicateDestroy;
    }

    virtual TCellTag GetReplicationCellTag(const TObjectBase* object) override
    {
        return static_cast<const TCypressNodeBase*>(object)->GetExternalCellTag();
    }

    virtual EObjectType GetType() const override
    {
        return Type_;
    }

    virtual TObjectBase* FindObject(const TObjectId& id) override
    {
        auto cypressManager = Bootstrap_->GetCypressManager();
        return cypressManager->FindNode(TVersionedNodeId(id));
    }

    virtual void DestroyObject(TObjectBase* object) throw();

    virtual TNullable<TTypeCreationOptions> GetCreationOptions() const override
    {
        return TTypeCreationOptions(
            EObjectTransactionMode::Optional,
            EObjectAccountMode::Required);
    }

    virtual void ResetAllObjects() override
    {
        auto cypressManager = Bootstrap_->GetCypressManager();
        for (const auto& pair : cypressManager->Nodes()) {
            DoResetObject(pair.second);
        }
    }

private:
    TImpl* const Owner_;
    const EObjectType Type_;


    virtual Stroka DoGetName(TCypressNodeBase* node);

    virtual IObjectProxyPtr DoGetProxy(
        TCypressNodeBase* node,
        TTransaction* transaction) override
    {
        auto cypressManager = Bootstrap_->GetCypressManager();
        return cypressManager->GetNodeProxy(node, transaction);
    }

    virtual TAccessControlDescriptor* DoFindAcd(TCypressNodeBase* node) override
    {
        return &node->GetTrunkNode()->Acd();
    }

    virtual TObjectBase* DoGetParent(TCypressNodeBase* node) override
    {
        return node->GetParent();
    }

    void DoResetObject(TCypressNodeBase* node)
    {
        node->ResetWeakRefCounter();
    }

};

////////////////////////////////////////////////////////////////////////////////

class TCypressManager::TLockTypeHandler
    : public TObjectTypeHandlerWithMapBase<TLock>
{
public:
    explicit TLockTypeHandler(TImpl* owner);

    virtual EObjectType GetType() const override
    {
        return EObjectType::Lock;
    }

private:
    virtual Stroka DoGetName(TLock* lock) override
    {
        return Format("lock %v", lock->GetId());
    }

    virtual IObjectProxyPtr DoGetProxy(
        TLock* lock,
        TTransaction* /*transaction*/) override
    {
        return CreateLockProxy(Bootstrap_, lock);
    }

};

////////////////////////////////////////////////////////////////////////////////

class TCypressManager::TYPathResolver
    : public INodeResolver
{
public:
    TYPathResolver(
        TBootstrap* bootstrap,
        TTransaction* transaction)
        : Bootstrap_(bootstrap)
        , Transaction_(transaction)
    { }

    virtual INodePtr ResolvePath(const TYPath& path) override
    {
        auto objectManager = Bootstrap_->GetObjectManager();
        auto* resolver = objectManager->GetObjectResolver();
        auto objectProxy = resolver->ResolvePath(path, Transaction_);
        auto* nodeProxy = dynamic_cast<ICypressNodeProxy*>(objectProxy.Get());
        if (!nodeProxy) {
            THROW_ERROR_EXCEPTION("Path %v points to a nonversioned %Qlv object instead of a node",
                path,
                TypeFromId(objectProxy->GetId()));
        }
        return nodeProxy;
    }

    virtual TYPath GetPath(INodePtr node) override
    {
        auto* nodeProxy = dynamic_cast<ICypressNodeProxy*>(node.Get());
        YCHECK(nodeProxy);

        auto cypressManager = Bootstrap_->GetCypressManager();
        if (!cypressManager->IsAlive(nodeProxy->GetTrunkNode(), nodeProxy->GetTransaction())) {
            return FromObjectId(nodeProxy->GetId());
        }

        INodePtr root;
        auto path = GetNodeYPath(node, &root);

        auto* rootProxy = dynamic_cast<ICypressNodeProxy*>(root.Get());
        YCHECK(rootProxy);

        return rootProxy->GetId() == cypressManager->GetRootNode()->GetId()
            ? "/" + path
            : "?" + path;
    }

private:
    TBootstrap* const Bootstrap_;
    TTransaction* const Transaction_;

};

////////////////////////////////////////////////////////////////////////////////

class TCypressManager::TImpl
    : public NCellMaster::TMasterAutomatonPart
{
public:
    TImpl(
        TCypressManagerConfigPtr config,
        TBootstrap* bootstrap)
        : TMasterAutomatonPart(bootstrap)
        , Config_(config)
        , AccessTracker_(New<TAccessTracker>(config, bootstrap))
        , NodeMap_(TNodeMapTraits(this))
    {
        auto hydraFacade = Bootstrap_->GetHydraFacade();
        VERIFY_INVOKER_THREAD_AFFINITY(hydraFacade->GetAutomatonInvoker(), AutomatonThread);

        RootNodeId_ = MakeWellKnownId(EObjectType::MapNode, Bootstrap_->GetCellTag());

        RegisterHandler(New<TStringNodeTypeHandler>(Bootstrap_));
        RegisterHandler(New<TInt64NodeTypeHandler>(Bootstrap_));
        RegisterHandler(New<TUint64NodeTypeHandler>(Bootstrap_));
        RegisterHandler(New<TDoubleNodeTypeHandler>(Bootstrap_));
        RegisterHandler(New<TBooleanNodeTypeHandler>(Bootstrap_));
        RegisterHandler(New<TMapNodeTypeHandler>(Bootstrap_));
        RegisterHandler(New<TListNodeTypeHandler>(Bootstrap_));
        RegisterHandler(New<TLinkNodeTypeHandler>(Bootstrap_));
        RegisterHandler(New<TDocumentNodeTypeHandler>(Bootstrap_));

        RegisterLoader(
            "CypressManager.Keys",
            BIND(&TImpl::LoadKeys, Unretained(this)));
        RegisterLoader(
            "CypressManager.Values",
            BIND(&TImpl::LoadValues, Unretained(this)));

        RegisterSaver(
            ESyncSerializationPriority::Keys,
            "CypressManager.Keys",
            BIND(&TImpl::SaveKeys, Unretained(this)));
        RegisterSaver(
            ESyncSerializationPriority::Values,
            "CypressManager.Values",
            BIND(&TImpl::SaveValues, Unretained(this)));

        RegisterMethod(BIND(&TImpl::HydraUpdateAccessStatistics, Unretained(this)));
        RegisterMethod(BIND(&TImpl::HydraCreateForeignNode, Unretained(this)));
        RegisterMethod(BIND(&TImpl::HydraCloneForeignNode, Unretained(this)));
    }

    void Initialize()
    {
        auto transactionManager = Bootstrap_->GetTransactionManager();
        transactionManager->SubscribeTransactionCommitted(BIND(
            &TImpl::OnTransactionCommitted,
            MakeStrong(this)));
        transactionManager->SubscribeTransactionAborted(BIND(
            &TImpl::OnTransactionAborted,
            MakeStrong(this)));

        auto objectManager = Bootstrap_->GetObjectManager();
        objectManager->RegisterHandler(New<TLockTypeHandler>(this));
    }


    void RegisterHandler(INodeTypeHandlerPtr handler)
    {
        // No thread affinity is given here.
        // This will be called during init-time only.
        YCHECK(handler);

        auto type = handler->GetObjectType();
        YCHECK(!TypeToHandler_[type]);
        TypeToHandler_[type] = handler;

        auto objectManager = Bootstrap_->GetObjectManager();
        objectManager->RegisterHandler(New<TNodeTypeHandler>(this, type));
    }

    INodeTypeHandlerPtr FindHandler(EObjectType type)
    {
        VERIFY_THREAD_AFFINITY_ANY();

        if (type < TEnumTraits<EObjectType>::GetMinValue() || type > TEnumTraits<EObjectType>::GetMaxValue()) {
            return nullptr;
        }

        return TypeToHandler_[type];
    }

    INodeTypeHandlerPtr GetHandler(EObjectType type)
    {
        VERIFY_THREAD_AFFINITY_ANY();

        auto handler = FindHandler(type);
        YCHECK(handler);
        return handler;
    }

    INodeTypeHandlerPtr GetHandler(const TCypressNodeBase* node)
    {
        VERIFY_THREAD_AFFINITY_ANY();

        return GetHandler(node->GetType());
    }


    ICypressNodeFactoryPtr CreateNodeFactory(
        TTransaction* transaction,
        TAccount* account,
        bool preserveAccount)
    {
        return New<TNodeFactory>(
            Bootstrap_,
            Config_,
            transaction,
            account,
            preserveAccount);
    }

    TCypressNodeBase* CreateNode(
        const TNodeId& hintId,
        TCellTag externalCellTag,
        INodeTypeHandlerPtr handler,
        TAccount* account,
        TTransaction* transaction,
        IAttributeDictionary* attributes)
    {
        YCHECK(handler);
        YCHECK(account);
        YCHECK(attributes);

        auto nodeHolder = handler->Create(
            hintId,
            externalCellTag,
            transaction,
            attributes);
        auto* node = RegisterNode(std::move(nodeHolder));

        // Set account.
        auto securityManager = Bootstrap_->GetSecurityManager();
        securityManager->SetAccount(node, account);

        // Set owner.
        auto* user = securityManager->GetAuthenticatedUser();
        auto* acd = securityManager->GetAcd(node);
        acd->SetOwner(user);

        return node;
    }


    TCypressNodeBase* InstantiateNode(
        const TNodeId& id,
        TCellTag externalCellTag)
    {
        auto type = TypeFromId(id);
        auto handler = GetHandler(type);
        auto nodeHolder = handler->Instantiate(TVersionedNodeId(id), externalCellTag);
        return RegisterNode(std::move(nodeHolder));
    }

    TCypressNodeBase* CloneNode(
        TCypressNodeBase* sourceNode,
        ICypressNodeFactoryPtr factory,
        ENodeCloneMode mode)
    {
        YCHECK(sourceNode);
        YCHECK(factory);

        // Validate account access _before_ creating the actual copy.
        auto securityManager = Bootstrap_->GetSecurityManager();
        auto* account = factory->GetClonedNodeAccount(sourceNode);
        securityManager->ValidatePermission(account, EPermission::Use);

        return DoCloneNode(
            sourceNode,
            factory,
            NullObjectId,
            mode);
    }


    TCypressNodeBase* GetRootNode() const
    {
        VERIFY_THREAD_AFFINITY_ANY();

        return RootNode_;
    }

    TCypressNodeBase* GetNodeOrThrow(const TVersionedNodeId& id)
    {
        VERIFY_THREAD_AFFINITY(AutomatonThread);

        auto* node = FindNode(id);
        if (!IsObjectAlive(node)) {
            THROW_ERROR_EXCEPTION(
                NYTree::EErrorCode::ResolveError,
                "No such node %v",
                id);
        }

        return node;
    }

    INodeResolverPtr CreateResolver(TTransaction* transaction)
    {
        VERIFY_THREAD_AFFINITY(AutomatonThread);

        return New<TYPathResolver>(Bootstrap_, transaction);
    }

    TCypressNodeBase* FindNode(
        TCypressNodeBase* trunkNode,
        NTransactionServer::TTransaction* transaction)
    {
        VERIFY_THREAD_AFFINITY(AutomatonThread);
        YCHECK(trunkNode->IsTrunk());

        // Fast path -- no transaction.
        if (!transaction) {
            return trunkNode;
        }

        TVersionedNodeId versionedId(trunkNode->GetId(), GetObjectId(transaction));
        return FindNode(versionedId);
    }

    TCypressNodeBase* GetVersionedNode(
        TCypressNodeBase* trunkNode,
        TTransaction* transaction)
    {
        VERIFY_THREAD_AFFINITY(AutomatonThread);
        YCHECK(trunkNode->IsTrunk());

        auto* currentTransaction = transaction;
        while (true) {
            auto* currentNode = FindNode(trunkNode, currentTransaction);
            if (currentNode) {
                return currentNode;
            }
            currentTransaction = currentTransaction->GetParent();
        }
    }

    ICypressNodeProxyPtr GetNodeProxy(
        TCypressNodeBase* trunkNode,
        TTransaction* transaction)
    {
        VERIFY_THREAD_AFFINITY(AutomatonThread);
        YCHECK(trunkNode->IsTrunk());

        auto handler = GetHandler(trunkNode);
        return handler->GetProxy(trunkNode, transaction);
    }


    TCypressNodeBase* LockNode(
        TCypressNodeBase* trunkNode,
        TTransaction* transaction,
        const TLockRequest& request,
        bool recursive = false)
    {
        VERIFY_THREAD_AFFINITY(AutomatonThread);
        YCHECK(trunkNode->IsTrunk());
        YCHECK(request.Mode != ELockMode::None);

        TSubtreeNodes childrenToLock;
        if (recursive) {
            YCHECK(!request.ChildKey);
            YCHECK(!request.AttributeKey);
            ListSubtreeNodes(trunkNode, transaction, true, &childrenToLock);
        } else {
            childrenToLock.push_back(trunkNode);
        }

        // Validate all potentials lock to see if we need to take at least one of them.
        // This throws an exception in case the validation fails.
        bool isMandatory = false;
        for (auto* child : childrenToLock) {
            auto* trunkChild = child->GetTrunkNode();

            bool isChildMandatory;
            auto error = CheckLock(
                trunkChild,
                transaction,
                request,
                true,
                &isChildMandatory);

            if (!error.IsOK()) {
                THROW_ERROR error;
            }

            isMandatory |= isChildMandatory;
        }

        if (!isMandatory) {
            return GetVersionedNode(trunkNode, transaction);
        }

        // Ensure deterministic order of children.
        std::sort(
            childrenToLock.begin(),
            childrenToLock.end(),
            [] (const TCypressNodeBase* lhs, const TCypressNodeBase* rhs) {
                return lhs->GetVersionedId() < rhs->GetVersionedId();
            });

        TCypressNodeBase* lockedNode = nullptr;
        for (auto* child : childrenToLock) {
            auto* lock = DoCreateLock(child, transaction, request);
            auto* lockedChild = DoAcquireLock(lock);
            if (child == trunkNode) {
                lockedNode = lockedChild;
            }
        }

        YCHECK(lockedNode);
        return lockedNode;
    }

    TLock* CreateLock(
        TCypressNodeBase* trunkNode,
        NTransactionServer::TTransaction* transaction,
        const TLockRequest& request,
        bool waitable)
    {
        VERIFY_THREAD_AFFINITY(AutomatonThread);
        YCHECK(trunkNode->IsTrunk());
        YCHECK(transaction);
        YCHECK(request.Mode != ELockMode::None);

        if (waitable && !transaction) {
            THROW_ERROR_EXCEPTION("Waitable lock requires a transaction");
        }

        // Try to lock without waiting in the queue.
        bool isMandatory;
        auto error = CheckLock(
            trunkNode,
            transaction,
            request,
            true,
            &isMandatory);

        // Is it OK?
        if (error.IsOK()) {
            if (!isMandatory) {
                return nullptr;
            }

            auto* lock = DoCreateLock(trunkNode, transaction, request);
            DoAcquireLock(lock);
            return lock;
        }

        // Should we wait?
        if (!waitable) {
            THROW_ERROR error;
        }

        // Will wait.
        YCHECK(isMandatory);
        return DoCreateLock(trunkNode, transaction, request);
    }


    void SetModified(
        TCypressNodeBase* trunkNode,
        TTransaction* transaction)
    {
        VERIFY_THREAD_AFFINITY(AutomatonThread);

        AccessTracker_->SetModified(trunkNode, transaction);
    }

    void SetAccessed(TCypressNodeBase* trunkNode)
    {
        VERIFY_THREAD_AFFINITY(AutomatonThread);

        if (HydraManager_->IsLeader() || HydraManager_->IsFollower() && !HasMutationContext()) {
            AccessTracker_->SetAccessed(trunkNode);
        }
    }


    TSubtreeNodes ListSubtreeNodes(
        TCypressNodeBase* trunkNode,
        TTransaction* transaction,
        bool includeRoot)
    {
        TSubtreeNodes result;
        ListSubtreeNodes(trunkNode, transaction, includeRoot, &result);
        return result;
    }

    void AbortSubtreeTransactions(
        TCypressNodeBase* trunkNode,
        TTransaction* transaction)
    {
        auto nodes = ListSubtreeNodes(trunkNode, transaction, true);

        // NB: std::set ensures stable order.
        std::set<TTransaction*> transactions;
        for (const auto* node : nodes) {
            for (auto* lock : node->AcquiredLocks()) {
                transactions.insert(lock->GetTransaction());
            }
            for (auto* lock : node->PendingLocks()) {
                transactions.insert(lock->GetTransaction());
            }
        }

        auto transactionManager = Bootstrap_->GetTransactionManager();
        for (auto* transaction : transactions) {
            transactionManager->AbortTransaction(transaction, true);
        }
    }

    void AbortSubtreeTransactions(INodePtr node)
    {
        auto cypressNode = dynamic_cast<ICypressNodeProxy*>(node.Get());
        AbortSubtreeTransactions(cypressNode->GetTrunkNode(), cypressNode->GetTransaction());
    }


    bool IsOrphaned(TCypressNodeBase* trunkNode)
    {
        auto* currentNode = trunkNode;
        while (true) {
            if (!IsObjectAlive(currentNode)) {
                return true;
            }
            if (currentNode == RootNode_) {
                return false;
            }
            currentNode = currentNode->GetParent();
        }
    }

    bool IsAlive(TCypressNodeBase* trunkNode, TTransaction* transaction)
    {
        auto hasChild = [&] (TCypressNodeBase* parentTrunkNode, TCypressNodeBase* childTrunkNode) {
            // Compute child key or index.
            auto parentOriginators = GetNodeOriginators(transaction, parentTrunkNode);
            TNullable<Stroka> key;
            for (const auto* parentNode : parentOriginators) {
                if (IsMapLikeType(parentNode->GetType())) {
                    const auto* parentMapNode = static_cast<const TMapNode*>(parentNode);
                    auto it = parentMapNode->ChildToKey().find(childTrunkNode);
                    if (it != parentMapNode->ChildToKey().end()) {
                        key = it->second;
                    }
                } else if (IsListLikeType(parentNode->GetType())) {
                    const auto* parentListNode = static_cast<const TListNode*>(parentNode);
                    auto it = parentListNode->ChildToIndex().find(childTrunkNode);
                    return it != parentListNode->ChildToIndex().end();
                } else {
                    YUNREACHABLE();
                }

                if (key) {
                    break;
                }
            }

            if (!key) {
                return false;
            }

            // Look for tombstones.
            for (const auto* parentNode : parentOriginators) {
                if (IsMapLikeType(parentNode->GetType())) {
                    const auto* parentMapNode = static_cast<const TMapNode*>(parentNode);
                    auto it = parentMapNode->KeyToChild().find(*key);
                    if (it != parentMapNode->KeyToChild().end() && it->second != childTrunkNode) {
                        return false;
                    }
                } else if (IsListLikeType(parentNode->GetType())) {
                    // Do nothing.
                } else {
                    YUNREACHABLE();
                }
            }

            return true;
        };


        auto* currentNode = trunkNode;
        while (true) {
            if (!IsObjectAlive(currentNode)) {
                return false;
            }
            if (currentNode == RootNode_) {
                return true;
            }
            auto* parentNode = currentNode->GetParent();
            if (!parentNode) {
                return false;
            }
            if (!hasChild(parentNode, currentNode)) {
                return false;
            }
            currentNode = parentNode;
        }
    }


    TCypressNodeList GetNodeOriginators(
        TTransaction* transaction,
        TCypressNodeBase* trunkNode)
    {
        YCHECK(trunkNode->IsTrunk());

        // Fast path.
        if (!transaction) {
            return TCypressNodeList(1, trunkNode);
        }

        // Slow path.
        TCypressNodeList result;
        auto* currentNode = GetVersionedNode(trunkNode, transaction);
        while (currentNode) {
            result.push_back(currentNode);
            currentNode = currentNode->GetOriginator();
        }

        return result;
    }

    TCypressNodeList GetNodeReverseOriginators(
        TTransaction* transaction,
        TCypressNodeBase* trunkNode)
    {
        auto result = GetNodeOriginators(transaction, trunkNode);
        std::reverse(result.begin(), result.end());
        return result;
    }


    DECLARE_ENTITY_MAP_ACCESSORS(Node, TCypressNodeBase, TVersionedNodeId);
    DECLARE_ENTITY_MAP_ACCESSORS(Lock, TLock, TLockId);

private:
    friend class TNodeTypeHandler;
    friend class TLockTypeHandler;

    class TNodeMapTraits
    {
    public:
        explicit TNodeMapTraits(TImpl* owner);

        std::unique_ptr<TCypressNodeBase> Create(const TVersionedNodeId& id) const;

    private:
        TImpl* const Owner_;

    };

    const TCypressManagerConfigPtr Config_;

    const TAccessTrackerPtr AccessTracker_;

    NHydra::TEntityMap<TVersionedNodeId, TCypressNodeBase, TNodeMapTraits> NodeMap_;
    NHydra::TEntityMap<TLockId, TLock> LockMap_;

    TEnumIndexedVector<INodeTypeHandlerPtr, NObjectClient::EObjectType> TypeToHandler_;

    TNodeId RootNodeId_;
    TCypressNodeBase* RootNode_ = nullptr;

    // COMPAT(babenko)
    bool RecomputeChunkOwnerStatistics_ = false;

    DECLARE_THREAD_AFFINITY_SLOT(AutomatonThread);


    void SaveKeys(NCellMaster::TSaveContext& context) const
    {
        NodeMap_.SaveKeys(context);
        LockMap_.SaveKeys(context);
    }

    void SaveValues(NCellMaster::TSaveContext& context) const
    {
        NodeMap_.SaveValues(context);
        LockMap_.SaveValues(context);
    }


    void LoadKeys(NCellMaster::TLoadContext& context)
    {
        VERIFY_THREAD_AFFINITY(AutomatonThread);

        NodeMap_.LoadKeys(context);
        LockMap_.LoadKeys(context);
    }

    void LoadValues(NCellMaster::TLoadContext& context)
    {
        VERIFY_THREAD_AFFINITY(AutomatonThread);

        NodeMap_.LoadValues(context);
        LockMap_.LoadValues(context);
        // COMPAT(babenko)
        RecomputeChunkOwnerStatistics_ = (context.GetVersion() < 200);
    }


    virtual void Clear() override
    {
        VERIFY_THREAD_AFFINITY(AutomatonThread);

        TMasterAutomatonPart::Clear();

        NodeMap_.Clear();
        LockMap_.Clear();

        InitBuiltin();
    }

    virtual void OnAfterSnapshotLoaded() override
    {
        VERIFY_THREAD_AFFINITY(AutomatonThread);

        TMasterAutomatonPart::OnAfterSnapshotLoaded();

        auto transactionManager = Bootstrap_->GetTransactionManager();

        for (const auto& pair : NodeMap_) {
            auto* node = pair.second;

            // Reconstruct immediate ancestor sets.
            auto* parent = node->GetParent();
            if (parent) {
                YCHECK(parent->ImmediateDescendants().insert(node).second);
            }

            // Compute originators.
            if (!node->IsTrunk()) {
                auto* parentTransaction = node->GetTransaction()->GetParent();
                auto* originator = GetVersionedNode(node->GetTrunkNode(), parentTransaction);
                node->SetOriginator(originator);
            }


            // Reconstruct TrunkNode and Transaction.
            auto transactionId = node->GetVersionedId().TransactionId;
            if (transactionId) {
                node->SetTrunkNode(GetNode(TVersionedNodeId(node->GetId())));
                node->SetTransaction(transactionManager->GetTransaction(transactionId));
            }

            // Reconstruct iterators from locks to their positions in the lock list.
            for (auto it = node->AcquiredLocks().begin(); it != node->AcquiredLocks().end(); ++it) {
                auto* lock = *it;
                lock->SetLockListIterator(it);
            }
            for (auto it = node->PendingLocks().begin(); it != node->PendingLocks().end(); ++it) {
                auto* lock = *it;
                lock->SetLockListIterator(it);
            }

            // COMPAT(babenko)
            if (RecomputeChunkOwnerStatistics_ && (node->GetType() == EObjectType::Table || node->GetType() == EObjectType::Table)) {
                auto* chunkOwnerNode = static_cast<TChunkOwnerBase*>(node);
                const auto* chunkList = chunkOwnerNode->GetChunkList();
                if (chunkList) {
                    chunkOwnerNode->SnapshotStatistics() = chunkList->Statistics().ToDataStatistics();
                }
            }
        }

        InitBuiltin();
    }


    void InitBuiltin()
    {
        RootNode_ = FindNode(TVersionedNodeId(RootNodeId_));
        if (!RootNode_) {
            // Create the root.
            auto securityManager = Bootstrap_->GetSecurityManager();
            auto rootNodeHolder = std::make_unique<TMapNode>(TVersionedNodeId(RootNodeId_));
            rootNodeHolder->SetTrunkNode(rootNodeHolder.get());
            rootNodeHolder->SetAccount(securityManager->GetSysAccount());
            rootNodeHolder->Acd().SetInherit(false);
            rootNodeHolder->Acd().AddEntry(TAccessControlEntry(
                ESecurityAction::Allow,
                securityManager->GetEveryoneGroup(),
                EPermission::Read));
            rootNodeHolder->Acd().SetOwner(securityManager->GetRootUser());

            RootNode_ = NodeMap_.Insert(TVersionedNodeId(RootNodeId_), std::move(rootNodeHolder));
            YCHECK(RootNode_->RefObject() == 1);
        }
    }


    virtual void OnRecoveryComplete() override
    {
        VERIFY_THREAD_AFFINITY(AutomatonThread);

        TMasterAutomatonPart::OnRecoveryComplete();

        AccessTracker_->Start();
    }

    virtual void OnStopLeading() override
    {
        VERIFY_THREAD_AFFINITY(AutomatonThread);

        TMasterAutomatonPart::OnStopLeading();

        AccessTracker_->Stop();
    }

    virtual void OnStopFollowing() override
    {
        VERIFY_THREAD_AFFINITY(AutomatonThread);

        TMasterAutomatonPart::OnStopFollowing();

        AccessTracker_->Stop();
    }


    TCypressNodeBase* RegisterNode(std::unique_ptr<TCypressNodeBase> trunkNodeHolder)
    {
        VERIFY_THREAD_AFFINITY(AutomatonThread);
        YCHECK(trunkNodeHolder->IsTrunk());

        const auto& nodeId = trunkNodeHolder->GetId();
        auto* node = NodeMap_.Insert(TVersionedNodeId(nodeId), std::move(trunkNodeHolder));

        const auto* mutationContext = GetCurrentMutationContext();
        node->SetCreationTime(mutationContext->GetTimestamp());
        node->SetModificationTime(mutationContext->GetTimestamp());
        node->SetAccessTime(mutationContext->GetTimestamp());
        node->SetRevision(mutationContext->GetVersion().ToRevision());

        if (node->IsExternal()) {
            LOG_DEBUG_UNLESS(IsRecovery(), "External node registered (NodeId: %v, Type: %v, ExternalCellTag: %v)",
                node->GetId(),
                node->GetType(),
                node->GetExternalCellTag());
        } else {
            LOG_DEBUG_UNLESS(IsRecovery(), "Local node registered (NodeId: %v, Type: %v)",
                node->GetId(),
                node->GetType());
        }

        return node;
    }

    void DestroyNode(TCypressNodeBase* trunkNode)
    {
        VERIFY_THREAD_AFFINITY(AutomatonThread);
        YCHECK(trunkNode->IsTrunk());

        NodeMap_.Release(trunkNode->GetVersionedId()).release();

        TCypressNodeBase::TLockList acquiredLocks;
        trunkNode->AcquiredLocks().swap(acquiredLocks);

        TCypressNodeBase::TLockList pendingLocks;
        trunkNode->PendingLocks().swap(pendingLocks);

        TCypressNodeBase::TLockStateMap lockStateMap;
        trunkNode->LockStateMap().swap(lockStateMap);

        auto objectManager = Bootstrap_->GetObjectManager();

        for (auto* lock : acquiredLocks) {
            lock->SetTrunkNode(nullptr);
        }

        for (auto* lock : pendingLocks) {
            LOG_DEBUG_UNLESS(IsRecovery(), "Lock orphaned (LockId: %v)",
                lock->GetId());
            lock->SetTrunkNode(nullptr);
            auto* transaction = lock->GetTransaction();
            YCHECK(transaction->Locks().erase(lock) == 1);
            lock->SetTransaction(nullptr);
            objectManager->UnrefObject(lock);
        }

        for (const auto& pair : lockStateMap) {
            auto* transaction = pair.first;
            YCHECK(transaction->LockedNodes().erase(trunkNode) == 1);
        }

        auto handler = GetHandler(trunkNode);
        handler->Destroy(trunkNode);
    }


    void OnTransactionCommitted(TTransaction* transaction)
    {
        VERIFY_THREAD_AFFINITY(AutomatonThread);

        MergeNodes(transaction);
        ReleaseLocks(transaction);
    }

    void OnTransactionAborted(TTransaction* transaction)
    {
        VERIFY_THREAD_AFFINITY(AutomatonThread);

        RemoveBranchedNodes(transaction);
        ReleaseLocks(transaction);
    }


    TError CheckLock(
        TCypressNodeBase* trunkNode,
        TTransaction* transaction,
        const TLockRequest& request,
        bool checkPending,
        bool* isMandatory)
    {
        YCHECK(trunkNode->IsTrunk());

        *isMandatory = true;

        // Snapshot locks can only be taken inside a transaction.
        if (request.Mode == ELockMode::Snapshot && !transaction) {
            return TError("%Qlv lock requires a transaction",
                request.Mode);
        }

        // Check for conflicts with other transactions.
        for (const auto& pair : trunkNode->LockStateMap()) {
            auto* existingTransaction = pair.first;
            const auto& existingState = pair.second;

            // Skip same transaction.
            if (existingTransaction == transaction)
                continue;

            // Ignore other Snapshot locks.
            if (existingState.Mode == ELockMode::Snapshot)
                continue;

            if (!transaction || IsConcurrentTransaction(transaction, existingTransaction)) {
                // For Exclusive locks we check locks held by concurrent transactions.
                if ((request.Mode == ELockMode::Exclusive && existingState.Mode != ELockMode::Snapshot) ||
                    (existingState.Mode == ELockMode::Exclusive && request.Mode != ELockMode::Snapshot))
                {
                    return TError(
                        NCypressClient::EErrorCode::ConcurrentTransactionLockConflict,
                        "Cannot take %Qlv lock for node %v since %Qlv lock is taken by concurrent transaction %v",
                        request.Mode,
                        GetNodePath(trunkNode, transaction),
                        existingState.Mode,
                        existingTransaction->GetId());
                }

                // For Shared locks we check child and attribute keys.
                if (request.Mode == ELockMode::Shared && existingState.Mode == ELockMode::Shared) {
                    if (request.ChildKey &&
                        existingState.ChildKeys.find(request.ChildKey.Get()) != existingState.ChildKeys.end())
                    {
                        return TError(
                            NCypressClient::EErrorCode::ConcurrentTransactionLockConflict,
                            "Cannot take %Qlv lock for child %Qv of node %v since %Qlv lock is taken by concurrent transaction %v",
                            request.Mode,
                            request.ChildKey.Get(),
                            GetNodePath(trunkNode, transaction),
                            existingState.Mode,
                            existingTransaction->GetId());
                    }
                    if (request.AttributeKey &&
                        existingState.AttributeKeys.find(request.AttributeKey.Get()) != existingState.AttributeKeys.end())
                    {
                        return TError(
                            NCypressClient::EErrorCode::ConcurrentTransactionLockConflict,
                            "Cannot take %Qlv lock for attribute %Qv of node %v since %Qlv lock is taken by concurrent transaction %v",
                            request.Mode,
                            request.AttributeKey.Get(),
                            GetNodePath(trunkNode, transaction),
                            existingState.Mode,
                            existingTransaction->GetId());
                    }
                }
            }
        }

        // Examine existing locks.
        // A quick check: same transaction, same or weaker lock mode (beware of Snapshot!).
        {
            auto it = trunkNode->LockStateMap().find(transaction);
            if (it != trunkNode->LockStateMap().end()) {
                const auto& existingState = it->second;
                if (IsRedundantLockRequest(existingState, request)) {
                    *isMandatory = false;
                    return TError();
                }
                if (existingState.Mode == ELockMode::Snapshot) {
                    return TError(
                        NCypressClient::EErrorCode::SameTransactionLockConflict,
                        "Cannot take %Qlv lock for node %v since %Qlv lock is already taken by the same transaction",
                        request.Mode,
                        GetNodePath(trunkNode, transaction),
                        existingState.Mode);
                }
            }
        }

        // If we're outside of a transaction then the lock is not needed.
        if (!transaction) {
            *isMandatory = false;
        }

        // Check pending locks.
        if (request.Mode != ELockMode::Snapshot && checkPending && !trunkNode->PendingLocks().empty()) {
            return TError(
                NCypressClient::EErrorCode::PendingLockConflict,
                "Cannot take %Qlv lock for node %v since there are %v pending lock(s) for this node",
                request.Mode,
                GetNodePath(trunkNode, transaction),
                trunkNode->PendingLocks().size());
        }

        return TError();
    }

    bool IsRedundantLockRequest(
        const TTransactionLockState& state,
        const TLockRequest& request)
    {
        if (state.Mode == ELockMode::Snapshot && request.Mode == ELockMode::Snapshot) {
            return true;
        }

        if (state.Mode > request.Mode && request.Mode != ELockMode::Snapshot) {
            return true;
        }

<<<<<<< HEAD
        if (state.Mode == request.Mode) {
            if (request.Mode == ELockMode::Shared) {
                if (request.ChildKey &&
                    state.ChildKeys.find(request.ChildKey.Get()) == state.ChildKeys.end())
                {
                    return false;
                }
                if (request.AttributeKey &&
                    state.AttributeKeys.find(request.AttributeKey.Get()) == state.AttributeKeys.end())
                {
                    return false;
                }
=======
bool TCypressManager::IsAlive(TCypressNodeBase* trunkNode, TTransaction* transaction)
{
    auto hasChild = [&] (TCypressNodeBase* parentTrunkNode, TCypressNodeBase* childTrunkNode) {
        // Compute child key or index.
        auto parentOriginators = GetNodeOriginators(transaction, parentTrunkNode);
        TNullable<Stroka> key;
        for (const auto* parentNode : parentOriginators) {
            switch (parentNode->GetNodeType()) {
                case ENodeType::Map: {
                    const auto* parentMapNode = static_cast<const TMapNode*>(parentNode);
                    auto it = parentMapNode->ChildToKey().find(childTrunkNode);
                    if (it != parentMapNode->ChildToKey().end()) {
                        key = it->second;
                    }
                    break;
                }

                case ENodeType::List: {
                    const auto* parentListNode = static_cast<const TListNode*>(parentNode);
                    auto it = parentListNode->ChildToIndex().find(childTrunkNode);
                    return it != parentListNode->ChildToIndex().end();
                }

                default:
                    YUNREACHABLE();
>>>>>>> 98e53d56
            }
            return true;
        }

        return false;
    }

    bool IsParentTransaction(
        TTransaction* transaction,
        TTransaction* parent)
    {
        auto currentTransaction = transaction;
        while (currentTransaction) {
            if (currentTransaction == parent) {
                return true;
            }
            currentTransaction = currentTransaction->GetParent();
        }
        return false;
    }

    bool IsConcurrentTransaction(
        TTransaction* requestingTransaction,
        TTransaction* existingTransaction)
    {
        return !IsParentTransaction(requestingTransaction, existingTransaction);
    }

    TCypressNodeBase* DoAcquireLock(TLock* lock)
    {
        auto* trunkNode = lock->GetTrunkNode();
        auto* transaction = lock->GetTransaction();
        const auto& request = lock->Request();

        LOG_DEBUG_UNLESS(IsRecovery(), "Lock acquired (LockId: %v)",
            lock->GetId());

        YCHECK(lock->GetState() == ELockState::Pending);
        lock->SetState(ELockState::Acquired);

        trunkNode->PendingLocks().erase(lock->GetLockListIterator());
        trunkNode->AcquiredLocks().push_back(lock);
        lock->SetLockListIterator(--trunkNode->AcquiredLocks().end());

        UpdateNodeLockState(trunkNode, transaction, request);

        // Upgrade locks held by parent transactions, if needed.
        if (request.Mode != ELockMode::Snapshot) {
            auto* currentTransaction = transaction->GetParent();
            while (currentTransaction) {
                UpdateNodeLockState(trunkNode, currentTransaction, request);
                currentTransaction = currentTransaction->GetParent();
            }
        }

        // Branch node, if needed.
        auto* branchedNode = FindNode(trunkNode, transaction);
        if (branchedNode) {
            if (branchedNode->GetLockMode() < request.Mode) {
                branchedNode->SetLockMode(request.Mode);
            }
            return branchedNode;
        }

        TCypressNodeBase* originatingNode;
        std::vector<TTransaction*> intermediateTransactions;
        // Walk up to the root, find originatingNode, construct the list of
        // intermediate transactions.
        auto* currentTransaction = transaction;
        while (true) {
            originatingNode = FindNode(trunkNode, currentTransaction);
            if (originatingNode) {
                break;
            }
            if (!currentTransaction) {
                break;
            }
            intermediateTransactions.push_back(currentTransaction);
            currentTransaction = currentTransaction->GetParent();
        }

        YCHECK(originatingNode);
        YCHECK(!intermediateTransactions.empty());

        if (request.Mode == ELockMode::Snapshot) {
            // Branch at requested transaction only.
            return BranchNode(originatingNode, transaction, request.Mode);
        } else {
            // Branch at all intermediate transactions.
            std::reverse(intermediateTransactions.begin(), intermediateTransactions.end());
            auto* currentNode = originatingNode;
            for (auto* transactionToBranch : intermediateTransactions) {
                currentNode = BranchNode(currentNode, transactionToBranch, request.Mode);
            }
            return currentNode;
        }
    }

    void UpdateNodeLockState(
        TCypressNodeBase* trunkNode,
        TTransaction* transaction,
        const TLockRequest& request)
    {
        YCHECK(trunkNode->IsTrunk());

        TVersionedNodeId versionedId(trunkNode->GetId(), transaction->GetId());
        TTransactionLockState* lockState;
        auto it = trunkNode->LockStateMap().find(transaction);
        if (it == trunkNode->LockStateMap().end()) {
            lockState = &trunkNode->LockStateMap()[transaction];
            lockState->Mode = request.Mode;
            YCHECK(transaction->LockedNodes().insert(trunkNode).second);

            LOG_DEBUG_UNLESS(IsRecovery(), "Node locked (NodeId: %v, Mode: %v)",
                versionedId,
                request.Mode);
        } else {
            lockState = &it->second;
            if (lockState->Mode < request.Mode) {
                lockState->Mode = request.Mode;

                LOG_DEBUG_UNLESS(IsRecovery(), "Node lock upgraded (NodeId: %v, Mode: %v)",
                    versionedId,
                    lockState->Mode);
            }
        }

<<<<<<< HEAD
        if (request.ChildKey &&
            lockState->ChildKeys.find(request.ChildKey.Get()) == lockState->ChildKeys.end())
        {
            YCHECK(lockState->ChildKeys.insert(request.ChildKey.Get()).second);
            LOG_DEBUG_UNLESS(IsRecovery(), "Node child locked (NodeId: %v, Key: %v)",
                versionedId,
                request.ChildKey.Get());
        }

        if (request.AttributeKey &&
            lockState->AttributeKeys.find(request.AttributeKey.Get()) == lockState->AttributeKeys.end())
        {
            YCHECK(lockState->AttributeKeys.insert(request.AttributeKey.Get()).second);
            LOG_DEBUG_UNLESS(IsRecovery(), "Node attribute locked (NodeId: %v, Key: %v)",
                versionedId,
                request.AttributeKey.Get());
        }
    }

    TLock* DoCreateLock(
        TCypressNodeBase* trunkNode,
        TTransaction* transaction,
        const TLockRequest& request)
    {
        auto objectManager = Bootstrap_->GetObjectManager();
        auto id = objectManager->GenerateId(EObjectType::Lock, NullObjectId);
        auto lockHolder = std::make_unique<TLock>(id);
        lockHolder->SetState(ELockState::Pending);
        lockHolder->SetTrunkNode(trunkNode);
        lockHolder->SetTransaction(transaction);
        lockHolder->Request() = request;
        trunkNode->PendingLocks().push_back(lockHolder.get());
        lockHolder->SetLockListIterator(--trunkNode->PendingLocks().end());
        auto* lock = LockMap_.Insert(id, std::move(lockHolder));

        YCHECK(transaction->Locks().insert(lock).second);
        objectManager->RefObject(lock);

        LOG_DEBUG_UNLESS(IsRecovery(), "Lock created (LockId: %v, Mode: %v, NodeId: %v)",
            id,
            request.Mode,
            TVersionedNodeId(trunkNode->GetId(), transaction->GetId()));

        return lock;
    }

    void ReleaseLocks(TTransaction* transaction)
    {
        auto* parentTransaction = transaction->GetParent();
        auto objectManager = Bootstrap_->GetObjectManager();

        TTransaction::TLockSet locks;
        transaction->Locks().swap(locks);

        TTransaction::TLockedNodeSet lockedNodes;
        transaction->LockedNodes().swap(lockedNodes);

        for (auto* lock : locks) {
            auto* trunkNode = lock->GetTrunkNode();
            // Decide if the lock must be promoted.
            if (parentTransaction && lock->Request().Mode != ELockMode::Snapshot) {
                lock->SetTransaction(parentTransaction);
                YCHECK(parentTransaction->Locks().insert(lock).second);
                LOG_DEBUG_UNLESS(IsRecovery(), "Lock promoted (LockId: %v, NewTransactionId: %v)",
                    lock->GetId(),
                    parentTransaction->GetId());
            } else {
                if (trunkNode) {
                    switch (lock->GetState()) {
                        case ELockState::Acquired:
                            trunkNode->AcquiredLocks().erase(lock->GetLockListIterator());
                            break;
                        case ELockState::Pending:
                            trunkNode->PendingLocks().erase(lock->GetLockListIterator());
                            break;
                        default:
                            YUNREACHABLE();
                    }
                    lock->SetTrunkNode(nullptr);
                }
                lock->SetTransaction(nullptr);
                objectManager->UnrefObject(lock);
            }
        }

        for (auto* trunkNode : lockedNodes) {
            YCHECK(trunkNode->LockStateMap().erase(transaction) == 1);

            TVersionedNodeId versionedId(trunkNode->GetId(), transaction->GetId());
            LOG_DEBUG_UNLESS(IsRecovery(), "Node unlocked (NodeId: %v)",
                versionedId);
        }

        for (auto* trunkNode : lockedNodes) {
            CheckPendingLocks(trunkNode);
        }
    }

    void CheckPendingLocks(TCypressNodeBase* trunkNode)
    {
        // Ignore orphaned nodes.
        // Eventually the node will get destroyed and the lock will become
        // orphaned.
        if (IsOrphaned(trunkNode))
            return;

        // Make acquisitions while possible.
        auto it = trunkNode->PendingLocks().begin();
        while (it != trunkNode->PendingLocks().end()) {
            // Be prepared to possible iterator invalidation.
            auto jt = it++;
            auto* lock = *jt;

            bool isMandatory;
            auto error = CheckLock(
                trunkNode,
                lock->GetTransaction(),
                lock->Request(),
                false,
                &isMandatory);

            // Is it OK?
            if (!error.IsOK())
                return;

            DoAcquireLock(lock);
        }
    }


    void ListSubtreeNodes(
        TCypressNodeBase* trunkNode,
        TTransaction* transaction,
        bool includeRoot,
        TSubtreeNodes* subtreeNodes)
    {
        YCHECK(trunkNode->IsTrunk());

        if (includeRoot) {
            subtreeNodes->push_back(trunkNode);
        }

        if (IsMapLikeType(trunkNode->GetType())) {
            auto originators = GetNodeReverseOriginators(transaction, trunkNode);
            yhash_map<Stroka, TCypressNodeBase*> children;
            for (const auto* node : originators) {
                const auto* mapNode = static_cast<const TMapNode*>(node);
                for (const auto& pair : mapNode->KeyToChild()) {
                    if (pair.second) {
                        children[pair.first] = pair.second;
                    } else {
                        // NB: erase may fail.
                        children.erase(pair.first);
                    }
                }
            }

            for (const auto& pair : children) {
                ListSubtreeNodes(pair.second, transaction, true, subtreeNodes);
            }
        } else if (IsListLikeType(trunkNode->GetType())) {
            auto* node = GetVersionedNode(trunkNode, transaction);
            auto* listRoot = static_cast<TListNode*>(node);
            for (auto* trunkChild : listRoot->IndexToChild()) {
                ListSubtreeNodes(trunkChild, transaction, true, subtreeNodes);
=======
        // Look for thombstones.
        for (const auto* parentNode : parentOriginators) {
            switch (parentNode->GetNodeType()) {
                case ENodeType::Map: {
                    const auto* parentMapNode = static_cast<const TMapNode*>(parentNode);
                    auto it = parentMapNode->KeyToChild().find(*key);
                    if (it != parentMapNode->KeyToChild().end() && it->second != childTrunkNode) {
                        return false;
                    }
                    break;
                }

                case ENodeType::List:
                    // Do nothing.
                    break;

                default:
                    YUNREACHABLE();
>>>>>>> 98e53d56
            }
        }
    }


    TCypressNodeBase* BranchNode(
        TCypressNodeBase* originatingNode,
        TTransaction* transaction,
        ELockMode mode)
    {
        YCHECK(originatingNode);
        YCHECK(transaction);
        VERIFY_THREAD_AFFINITY(AutomatonThread);

        auto objectManager = Bootstrap_->GetObjectManager();
        auto securityManager = Bootstrap_->GetSecurityManager();

        const auto& id = originatingNode->GetId();

        // Create a branched node and initialize its state.
        auto handler = GetHandler(originatingNode);
        auto branchedNodeHolder = handler->Branch(originatingNode, transaction, mode);

        TVersionedNodeId versionedId(id, transaction->GetId());
        auto* branchedNode = NodeMap_.Insert(versionedId, std::move(branchedNodeHolder));

        YCHECK(branchedNode->GetLockMode() == mode);

        // Register the branched node with the transaction.
        transaction->BranchedNodes().push_back(branchedNode);

        // The branched node holds an implicit reference to its originator.
        objectManager->RefObject(originatingNode->GetTrunkNode());

        // Update resource usage.
        auto* account = originatingNode->GetAccount();
        securityManager->SetAccount(branchedNode, account);

        LOG_DEBUG_UNLESS(IsRecovery(), "Node branched (NodeId: %v, Mode: %v)",
            TVersionedNodeId(id, transaction->GetId()),
            mode);

        return branchedNode;
    }

    void MergeNode(
        TTransaction* transaction,
        TCypressNodeBase* branchedNode)
    {
        auto objectManager = Bootstrap_->GetObjectManager();
        auto securityManager = Bootstrap_->GetSecurityManager();

        auto handler = GetHandler(branchedNode);

        auto* trunkNode = branchedNode->GetTrunkNode();
        auto branchedId = branchedNode->GetVersionedId();
        auto* parentTransaction = transaction->GetParent();
        auto originatingId = TVersionedNodeId(branchedId.ObjectId, GetObjectId(parentTransaction));

        if (branchedNode->GetLockMode() != ELockMode::Snapshot) {
            auto* originatingNode = NodeMap_.Get(originatingId);

            // Merge changes back.
            handler->Merge(originatingNode, branchedNode);

            // The root needs a special handling.
            // When Cypress gets cleared, the root is created and is assigned zero creation time.
            // (We don't have any mutation context at hand to provide a synchronized timestamp.)
            // Later on, Cypress is initialized and filled with nodes.
            // At this point we set the root's creation time.
            if (trunkNode == RootNode_ && !parentTransaction) {
                originatingNode->SetCreationTime(originatingNode->GetModificationTime());
            }

            // Update resource usage.
            securityManager->UpdateAccountNodeUsage(originatingNode);

            LOG_DEBUG_UNLESS(IsRecovery(), "Node merged (NodeId: %v)", branchedId);
        } else {
            // Destroy the branched copy.
            handler->Destroy(branchedNode);

            LOG_DEBUG_UNLESS(IsRecovery(), "Node snapshot destroyed (NodeId: %v)", branchedId);
        }

        // Drop the implicit reference to the originator.
        objectManager->UnrefObject(trunkNode);

        // Remove the branched copy.
        NodeMap_.Remove(branchedId);

        LOG_DEBUG_UNLESS(IsRecovery(), "Branched node removed (NodeId: %v)", branchedId);
    }

    void MergeNodes(TTransaction* transaction)
    {
        for (auto* node : transaction->BranchedNodes()) {
            MergeNode(transaction, node);
        }
        transaction->BranchedNodes().clear();
    }

    void RemoveBranchedNode(
        TTransaction* transaction,
        TCypressNodeBase* branchedNode)
    {
        auto objectManager = Bootstrap_->GetObjectManager();

        auto handler = GetHandler(branchedNode);

        auto* trunkNode = branchedNode->GetTrunkNode();
        auto branchedNodeId = branchedNode->GetVersionedId();

        // Drop the implicit reference to the originator.
        objectManager->UnrefObject(trunkNode);

        if (branchedNode->GetLockMode() != ELockMode::Snapshot) {
            // Cleanup the branched node.
            auto branchedId = branchedNode->GetVersionedId();
            auto* parentTransaction = transaction->GetParent();
            auto originatingId = TVersionedNodeId(branchedId.ObjectId, GetObjectId(parentTransaction));
            auto* originatingNode = NodeMap_.Get(originatingId);
            handler->Unbranch(originatingNode, branchedNode);
        }

        // Remove the node.
        handler->Destroy(branchedNode);
        NodeMap_.Remove(branchedNodeId);

        LOG_DEBUG_UNLESS(IsRecovery(), "Branched node removed (NodeId: %v)", branchedNodeId);
    }

    void RemoveBranchedNodes(TTransaction* transaction)
    {
        for (auto* branchedNode : transaction->BranchedNodes()) {
            RemoveBranchedNode(transaction, branchedNode);
        }
        transaction->BranchedNodes().clear();
    }


    TYPath GetNodePath(
        TCypressNodeBase* trunkNode,
        TTransaction* transaction)
    {
        YCHECK(trunkNode->IsTrunk());

        auto proxy = GetNodeProxy(trunkNode, transaction);
        return proxy->GetResolver()->GetPath(proxy);
    }


    TCypressNodeBase* DoCloneNode(
        TCypressNodeBase* sourceNode,
        ICypressNodeFactoryPtr factory,
        const TNodeId& hintId,
        ENodeCloneMode mode)
    {
        auto handler = GetHandler(sourceNode);
        auto* clonedNode = handler->Clone(
            sourceNode,
            factory,
            hintId,
            mode);

        // Set account.
        auto securityManager = Bootstrap_->GetSecurityManager();
        auto* account = factory->GetClonedNodeAccount(sourceNode);
        securityManager->SetAccount(clonedNode, account);

        // Set owner.
        auto* user = securityManager->GetAuthenticatedUser();
        auto* acd = securityManager->GetAcd(clonedNode);
        acd->SetOwner(user);

        return clonedNode;
    }


    void HydraUpdateAccessStatistics(const NProto::TReqUpdateAccessStatistics& request) throw()
    {
        for (const auto& update : request.updates()) {
            auto nodeId = FromProto<TNodeId>(update.node_id());
            auto* node = FindNode(TVersionedNodeId(nodeId));
            if (!IsObjectAlive(node))
                continue;

            // Update access time.
            auto accessTime = TInstant(update.access_time());
            if (accessTime > node->GetAccessTime()) {
                node->SetAccessTime(accessTime);
            }

            // Update access counter.
            i64 accessCounter = node->GetAccessCounter() + update.access_counter_delta();
            node->SetAccessCounter(accessCounter);
        }
    }

    void HydraCreateForeignNode(const NProto::TReqCreateForeignNode& request) throw()
    {
        YCHECK(Bootstrap_->IsSecondaryMaster());

        auto nodeId = FromProto<TObjectId>(request.node_id());
        auto transactionId = request.has_transaction_id()
            ? FromProto<TTransactionId>(request.transaction_id())
            : NullTransactionId;
        auto accountId = request.has_account_id()
            ? FromProto<TAccountId>(request.account_id())
            : NullObjectId;
        auto type = EObjectType(request.type());

        auto transactionManager = Bootstrap_->GetTransactionManager();
        auto* transaction = transactionId
            ? transactionManager->GetTransaction(transactionId)
            : nullptr;

        auto securityManager = Bootstrap_->GetSecurityManager();
        auto* account = accountId
            ? securityManager->GetAccount(accountId)
            : nullptr;

        auto attributes = request.has_node_attributes()
            ? FromProto(request.node_attributes())
            : std::unique_ptr<IAttributeDictionary>();

        auto versionedNodeId = TVersionedNodeId(nodeId, transactionId);

        LOG_DEBUG_UNLESS(IsRecovery(), "Creating foreign node (NodeId: %v, Type: %v, Account: %v)",
            versionedNodeId,
            transactionId,
            type,
            account ? MakeNullable(account->GetName()) : Null);

        auto handler = GetHandler(type);

        auto* trunkNode = CreateNode(
            nodeId,
            NotReplicatedCellTag,
            handler,
            account,
            transaction,
            attributes.get());

        auto objectManager = Bootstrap_->GetObjectManager();
        objectManager->RefObject(trunkNode);
        objectManager->FillAttributes(trunkNode, *attributes);

        LockNode(trunkNode, transaction, ELockMode::Exclusive);
    }

    void HydraCloneForeignNode(const NProto::TReqCloneForeignNode& request) throw()
    {
        YCHECK(Bootstrap_->IsSecondaryMaster());

        auto sourceNodeId = FromProto<TNodeId>(request.source_node_id());
        auto sourceTransactionId = request.has_source_transaction_id()
            ? FromProto<TTransactionId>(request.source_transaction_id())
            : NullTransactionId;
        auto clonedNodeId = FromProto<TNodeId>(request.cloned_node_id());
        auto clonedTransactionId = request.has_cloned_transaction_id()
            ? FromProto<TNodeId>(request.cloned_transaction_id())
            : NullTransactionId;
        auto mode = ENodeCloneMode(request.mode());
        auto accountId = FromProto<TAccountId>(request.account_id());

        auto* sourceNode = GetNode(TVersionedObjectId(sourceNodeId, sourceTransactionId));

        auto securityManager = Bootstrap_->GetSecurityManager();
        auto* account = securityManager->GetAccount(accountId);

        auto transactionManager = Bootstrap_->GetTransactionManager();
        auto* clonedTransaction = clonedTransactionId
            ? transactionManager->GetTransaction(clonedTransactionId)
            : nullptr;

        auto factory = CreateNodeFactory(clonedTransaction, account, false);

        LOG_DEBUG_UNLESS(IsRecovery(), "Cloning foreign node (SourceNodeId: %v, ClonedNodeId: %v, Account: %v)",
            TVersionedNodeId(sourceNodeId, sourceTransactionId),
            TVersionedNodeId(clonedNodeId, clonedTransactionId),
            account->GetName());

        auto* clonedTrunkNode = DoCloneNode(
            sourceNode,
            factory,
            clonedNodeId,
            mode);

        auto objectManager = Bootstrap_->GetObjectManager();
        objectManager->RefObject(clonedTrunkNode);

        LockNode(clonedTrunkNode, clonedTransaction, ELockMode::Exclusive);

        factory->Commit();
    }

};

DEFINE_ENTITY_MAP_ACCESSORS(TCypressManager::TImpl, Node, TCypressNodeBase, TVersionedNodeId, NodeMap_);
DEFINE_ENTITY_MAP_ACCESSORS(TCypressManager::TImpl, Lock, TLock, TLockId, LockMap_);

////////////////////////////////////////////////////////////////////////////////

TCypressManager::TImpl::TNodeMapTraits::TNodeMapTraits(TImpl* owner)
    : Owner_(owner)
{ }

auto TCypressManager::TImpl::TNodeMapTraits::Create(const TVersionedNodeId& id) const -> std::unique_ptr<TCypressNodeBase>
{
    auto type = TypeFromId(id.ObjectId);
    auto handler = Owner_->GetHandler(type);
    // This cell tag is fake and will be overwritten on load.
    return handler->Instantiate(id, InvalidCellTag);
}

////////////////////////////////////////////////////////////////////////////////

TCypressManager::TNodeTypeHandler::TNodeTypeHandler(TImpl* owner, EObjectType type)
    : TObjectTypeHandlerBase(owner->Bootstrap_)
    , Owner_(owner)
    , Type_(type)
{ }

void TCypressManager::TNodeTypeHandler::DestroyObject(TObjectBase* object) throw()
{
    Owner_->DestroyNode(static_cast<TCypressNodeBase*>(object));
}

Stroka TCypressManager::TNodeTypeHandler::DoGetName(TCypressNodeBase* node)
{
    auto path = Owner_->GetNodePath(node->GetTrunkNode(), node->GetTransaction());
    return Format("node %v", path);
}

////////////////////////////////////////////////////////////////////////////////

TCypressManager::TLockTypeHandler::TLockTypeHandler(TImpl* owner)
    : TObjectTypeHandlerWithMapBase(owner->Bootstrap_, &owner->LockMap_)
{ }

////////////////////////////////////////////////////////////////////////////////

TCypressManager::TCypressManager(
    TCypressManagerConfigPtr config,
    TBootstrap* bootstrap)
    : Impl_(New<TImpl>(config, bootstrap))
{ }

TCypressManager::~TCypressManager()
{ }

void TCypressManager::Initialize()
{
    Impl_->Initialize();
}

void TCypressManager::RegisterHandler(INodeTypeHandlerPtr handler)
{
    Impl_->RegisterHandler(std::move(handler));
}

INodeTypeHandlerPtr TCypressManager::FindHandler(EObjectType type)
{
    return Impl_->FindHandler(type);
}

<<<<<<< HEAD
INodeTypeHandlerPtr TCypressManager::GetHandler(EObjectType type)
{
    return Impl_->GetHandler(type);
}

INodeTypeHandlerPtr TCypressManager::GetHandler(const TCypressNodeBase* node)
{
    return Impl_->GetHandler(node);
=======
    switch (trunkNode->GetNodeType()) {
        case ENodeType::Map: {
            auto originators = GetNodeReverseOriginators(transaction, trunkNode);
            yhash_map<Stroka, TCypressNodeBase*> children;
            for (const auto* node : originators) {
                const auto* mapNode = static_cast<const TMapNode*>(node);
                for (const auto& pair : mapNode->KeyToChild()) {
                    if (pair.second) {
                        children[pair.first] = pair.second;
                    } else {
                        // NB: erase may fail.
                        children.erase(pair.first);
                    }
                }
            }

            for (const auto& pair : children) {
                ListSubtreeNodes(pair.second, transaction, true, subtreeNodes);
            }

            break;
        }

        case ENodeType::List: {
            auto* node = GetVersionedNode(trunkNode, transaction);
            auto* listRoot = static_cast<TListNode*>(node);
            for (auto* trunkChild : listRoot->IndexToChild()) {
                ListSubtreeNodes(trunkChild, transaction, true, subtreeNodes);
            }
            break;
        }

        default:
            break;
    }
>>>>>>> 98e53d56
}

ICypressNodeFactoryPtr TCypressManager::CreateNodeFactory(
    TTransaction* transaction,
    TAccount* account,
    bool preserveAccount)
{
    return Impl_->CreateNodeFactory(transaction, account, preserveAccount);
}

TCypressNodeBase* TCypressManager::CreateNode(
    const TNodeId& hintId,
    TCellTag externalCellTag,
    INodeTypeHandlerPtr handler,
    TAccount* account,
    TTransaction* transaction,
    IAttributeDictionary* attributes)
{
    return Impl_->CreateNode(
        hintId,
        externalCellTag,
        std::move(handler),
        account,
        transaction,
        attributes);
}

TCypressNodeBase* TCypressManager::InstantiateNode(
    const TNodeId& id,
    TCellTag externalCellTag)
{
    return Impl_->InstantiateNode(id, externalCellTag);
}

TCypressNodeBase* TCypressManager::CloneNode(
    TCypressNodeBase* sourceNode,
    ICypressNodeFactoryPtr factory,
    ENodeCloneMode mode)
{
    return Impl_->CloneNode(sourceNode, factory, mode);
}

TCypressNodeBase* TCypressManager::GetRootNode() const
{
    return Impl_->GetRootNode();
}

TCypressNodeBase* TCypressManager::GetNodeOrThrow(const TVersionedNodeId& id)
{
    return Impl_->GetNodeOrThrow(id);
}

INodeResolverPtr TCypressManager::CreateResolver(TTransaction* transaction)
{
    return Impl_->CreateResolver(transaction);
}

TCypressNodeBase* TCypressManager::FindNode(
    TCypressNodeBase* trunkNode,
    TTransaction* transaction)
{
    return Impl_->FindNode(trunkNode, transaction);
}

TCypressNodeBase* TCypressManager::GetVersionedNode(
    TCypressNodeBase* trunkNode,
    TTransaction* transaction)
{
    return Impl_->GetVersionedNode(trunkNode, transaction);
}

ICypressNodeProxyPtr TCypressManager::GetNodeProxy(
    TCypressNodeBase* trunkNode,
    TTransaction* transaction)
{
    return Impl_->GetNodeProxy(trunkNode, transaction);
}

TCypressNodeBase* TCypressManager::LockNode(
    TCypressNodeBase* trunkNode,
    TTransaction* transaction,
    const TLockRequest& request,
    bool recursive)
{
    return Impl_->LockNode(trunkNode, transaction, request, recursive);
}

TLock* TCypressManager::CreateLock(
    TCypressNodeBase* trunkNode,
    TTransaction* transaction,
    const TLockRequest& request,
    bool waitable)
{
    return Impl_->CreateLock(trunkNode, transaction, request, waitable);
}

void TCypressManager::SetModified(
    TCypressNodeBase* trunkNode,
    TTransaction* transaction)
{
    Impl_->SetModified(trunkNode, transaction);
}

void TCypressManager::SetAccessed(TCypressNodeBase* trunkNode)
{
    Impl_->SetAccessed(trunkNode);
}

TCypressManager::TSubtreeNodes TCypressManager::ListSubtreeNodes(
    TCypressNodeBase* trunkNode,
    TTransaction* transaction,
    bool includeRoot)
{
    return Impl_->ListSubtreeNodes(trunkNode, transaction, includeRoot);
}

void TCypressManager::AbortSubtreeTransactions(
    TCypressNodeBase* trunkNode,
    TTransaction* transaction)
{
    Impl_->AbortSubtreeTransactions(trunkNode, transaction);
}

void TCypressManager::AbortSubtreeTransactions(INodePtr node)
{
    Impl_->AbortSubtreeTransactions(std::move(node));
}

bool TCypressManager::IsOrphaned(TCypressNodeBase* trunkNode)
{
    return Impl_->IsOrphaned(trunkNode);
}

bool TCypressManager::IsAlive(
    TCypressNodeBase* trunkNode,
    TTransaction* transaction)
{
    return Impl_->IsAlive(trunkNode, transaction);
}

TCypressNodeList TCypressManager::GetNodeOriginators(
    TTransaction* transaction,
    TCypressNodeBase* trunkNode)
{
    return Impl_->GetNodeOriginators(transaction, trunkNode);
}

TCypressNodeList TCypressManager::GetNodeReverseOriginators(
    TTransaction* transaction,
    TCypressNodeBase* trunkNode)
{
    return Impl_->GetNodeReverseOriginators(transaction, trunkNode);
}

DELEGATE_ENTITY_MAP_ACCESSORS(TCypressManager, Node, TCypressNodeBase, TVersionedNodeId, *Impl_);
DELEGATE_ENTITY_MAP_ACCESSORS(TCypressManager, Lock, TLock, TLockId, *Impl_);

////////////////////////////////////////////////////////////////////////////////

} // namespace NCypressServer
} // namespace NYT<|MERGE_RESOLUTION|>--- conflicted
+++ resolved
@@ -963,18 +963,24 @@
             auto parentOriginators = GetNodeOriginators(transaction, parentTrunkNode);
             TNullable<Stroka> key;
             for (const auto* parentNode : parentOriginators) {
-                if (IsMapLikeType(parentNode->GetType())) {
-                    const auto* parentMapNode = static_cast<const TMapNode*>(parentNode);
-                    auto it = parentMapNode->ChildToKey().find(childTrunkNode);
-                    if (it != parentMapNode->ChildToKey().end()) {
-                        key = it->second;
+                switch (parentNode->GetNodeType()) {
+                    case ENodeType::Map: {
+                        const auto* parentMapNode = static_cast<const TMapNode*>(parentNode);
+                        auto it = parentMapNode->ChildToKey().find(childTrunkNode);
+                        if (it != parentMapNode->ChildToKey().end()) {
+                            key = it->second;
+                        }
+                        break;
                     }
-                } else if (IsListLikeType(parentNode->GetType())) {
-                    const auto* parentListNode = static_cast<const TListNode*>(parentNode);
-                    auto it = parentListNode->ChildToIndex().find(childTrunkNode);
-                    return it != parentListNode->ChildToIndex().end();
-                } else {
-                    YUNREACHABLE();
+
+                    case ENodeType::List: {
+                        const auto* parentListNode = static_cast<const TListNode*>(parentNode);
+                        auto it = parentListNode->ChildToIndex().find(childTrunkNode);
+                        return it != parentListNode->ChildToIndex().end();
+                    }
+
+                    default:
+                        YUNREACHABLE();
                 }
 
                 if (key) {
@@ -986,18 +992,24 @@
                 return false;
             }
 
-            // Look for tombstones.
+            // Look for thombstones.
             for (const auto* parentNode : parentOriginators) {
-                if (IsMapLikeType(parentNode->GetType())) {
-                    const auto* parentMapNode = static_cast<const TMapNode*>(parentNode);
-                    auto it = parentMapNode->KeyToChild().find(*key);
-                    if (it != parentMapNode->KeyToChild().end() && it->second != childTrunkNode) {
-                        return false;
+                switch (parentNode->GetNodeType()) {
+                    case ENodeType::Map: {
+                        const auto* parentMapNode = static_cast<const TMapNode*>(parentNode);
+                        auto it = parentMapNode->KeyToChild().find(*key);
+                        if (it != parentMapNode->KeyToChild().end() && it->second != childTrunkNode) {
+                            return false;
+                        }
+                        break;
                     }
-                } else if (IsListLikeType(parentNode->GetType())) {
-                    // Do nothing.
-                } else {
-                    YUNREACHABLE();
+
+                    case ENodeType::List:
+                        // Do nothing.
+                        break;
+
+                    default:
+                        YUNREACHABLE();
                 }
             }
 
@@ -1456,7 +1468,6 @@
             return true;
         }
 
-<<<<<<< HEAD
         if (state.Mode == request.Mode) {
             if (request.Mode == ELockMode::Shared) {
                 if (request.ChildKey &&
@@ -1469,33 +1480,6 @@
                 {
                     return false;
                 }
-=======
-bool TCypressManager::IsAlive(TCypressNodeBase* trunkNode, TTransaction* transaction)
-{
-    auto hasChild = [&] (TCypressNodeBase* parentTrunkNode, TCypressNodeBase* childTrunkNode) {
-        // Compute child key or index.
-        auto parentOriginators = GetNodeOriginators(transaction, parentTrunkNode);
-        TNullable<Stroka> key;
-        for (const auto* parentNode : parentOriginators) {
-            switch (parentNode->GetNodeType()) {
-                case ENodeType::Map: {
-                    const auto* parentMapNode = static_cast<const TMapNode*>(parentNode);
-                    auto it = parentMapNode->ChildToKey().find(childTrunkNode);
-                    if (it != parentMapNode->ChildToKey().end()) {
-                        key = it->second;
-                    }
-                    break;
-                }
-
-                case ENodeType::List: {
-                    const auto* parentListNode = static_cast<const TListNode*>(parentNode);
-                    auto it = parentListNode->ChildToIndex().find(childTrunkNode);
-                    return it != parentListNode->ChildToIndex().end();
-                }
-
-                default:
-                    YUNREACHABLE();
->>>>>>> 98e53d56
             }
             return true;
         }
@@ -1623,7 +1607,6 @@
             }
         }
 
-<<<<<<< HEAD
         if (request.ChildKey &&
             lockState->ChildKeys.find(request.ChildKey.Get()) == lockState->ChildKeys.end())
         {
@@ -1766,50 +1749,40 @@
             subtreeNodes->push_back(trunkNode);
         }
 
-        if (IsMapLikeType(trunkNode->GetType())) {
-            auto originators = GetNodeReverseOriginators(transaction, trunkNode);
-            yhash_map<Stroka, TCypressNodeBase*> children;
-            for (const auto* node : originators) {
-                const auto* mapNode = static_cast<const TMapNode*>(node);
-                for (const auto& pair : mapNode->KeyToChild()) {
-                    if (pair.second) {
-                        children[pair.first] = pair.second;
-                    } else {
-                        // NB: erase may fail.
-                        children.erase(pair.first);
+        switch (trunkNode->GetNodeType()) {
+            case ENodeType::Map: {
+                auto originators = GetNodeReverseOriginators(transaction, trunkNode);
+                yhash_map<Stroka, TCypressNodeBase*> children;
+                for (const auto* node : originators) {
+                    const auto* mapNode = static_cast<const TMapNode*>(node);
+                    for (const auto& pair : mapNode->KeyToChild()) {
+                        if (pair.second) {
+                            children[pair.first] = pair.second;
+                        } else {
+                            // NB: erase may fail.
+                            children.erase(pair.first);
+                        }
                     }
                 }
-            }
-
-            for (const auto& pair : children) {
-                ListSubtreeNodes(pair.second, transaction, true, subtreeNodes);
-            }
-        } else if (IsListLikeType(trunkNode->GetType())) {
-            auto* node = GetVersionedNode(trunkNode, transaction);
-            auto* listRoot = static_cast<TListNode*>(node);
-            for (auto* trunkChild : listRoot->IndexToChild()) {
-                ListSubtreeNodes(trunkChild, transaction, true, subtreeNodes);
-=======
-        // Look for thombstones.
-        for (const auto* parentNode : parentOriginators) {
-            switch (parentNode->GetNodeType()) {
-                case ENodeType::Map: {
-                    const auto* parentMapNode = static_cast<const TMapNode*>(parentNode);
-                    auto it = parentMapNode->KeyToChild().find(*key);
-                    if (it != parentMapNode->KeyToChild().end() && it->second != childTrunkNode) {
-                        return false;
-                    }
-                    break;
+
+                for (const auto& pair : children) {
+                    ListSubtreeNodes(pair.second, transaction, true, subtreeNodes);
                 }
 
-                case ENodeType::List:
-                    // Do nothing.
-                    break;
-
-                default:
-                    YUNREACHABLE();
->>>>>>> 98e53d56
-            }
+                break;
+            }
+
+            case ENodeType::List: {
+                auto* node = GetVersionedNode(trunkNode, transaction);
+                auto* listRoot = static_cast<TListNode*>(node);
+                for (auto* trunkChild : listRoot->IndexToChild()) {
+                    ListSubtreeNodes(trunkChild, transaction, true, subtreeNodes);
+                }
+                break;
+            }
+
+            default:
+                break;
         }
     }
 
@@ -2176,7 +2149,6 @@
     return Impl_->FindHandler(type);
 }
 
-<<<<<<< HEAD
 INodeTypeHandlerPtr TCypressManager::GetHandler(EObjectType type)
 {
     return Impl_->GetHandler(type);
@@ -2185,43 +2157,6 @@
 INodeTypeHandlerPtr TCypressManager::GetHandler(const TCypressNodeBase* node)
 {
     return Impl_->GetHandler(node);
-=======
-    switch (trunkNode->GetNodeType()) {
-        case ENodeType::Map: {
-            auto originators = GetNodeReverseOriginators(transaction, trunkNode);
-            yhash_map<Stroka, TCypressNodeBase*> children;
-            for (const auto* node : originators) {
-                const auto* mapNode = static_cast<const TMapNode*>(node);
-                for (const auto& pair : mapNode->KeyToChild()) {
-                    if (pair.second) {
-                        children[pair.first] = pair.second;
-                    } else {
-                        // NB: erase may fail.
-                        children.erase(pair.first);
-                    }
-                }
-            }
-
-            for (const auto& pair : children) {
-                ListSubtreeNodes(pair.second, transaction, true, subtreeNodes);
-            }
-
-            break;
-        }
-
-        case ENodeType::List: {
-            auto* node = GetVersionedNode(trunkNode, transaction);
-            auto* listRoot = static_cast<TListNode*>(node);
-            for (auto* trunkChild : listRoot->IndexToChild()) {
-                ListSubtreeNodes(trunkChild, transaction, true, subtreeNodes);
-            }
-            break;
-        }
-
-        default:
-            break;
-    }
->>>>>>> 98e53d56
 }
 
 ICypressNodeFactoryPtr TCypressManager::CreateNodeFactory(
