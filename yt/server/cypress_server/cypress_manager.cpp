--- conflicted
+++ resolved
@@ -1206,14 +1206,7 @@
         // Destroy the branched copy.
         handler->Destroy(branchedNode);
 
-<<<<<<< HEAD
-        // Update resource usage.
-        securityManager->ResetAccount(branchedNode);
-
         LOG_INFO_UNLESS(IsRecovery(), "Node snapshot destroyed (NodeId: %s)", ~ToString(branchedId));
-=======
-        LOG_INFO_UNLESS(IsRecovery(), "Node snapshot destroyed (NodeId: %s)", ~branchedId.ToString());
->>>>>>> 23b56a3c
     }
 
     // Drop the implicit reference to the originator.
