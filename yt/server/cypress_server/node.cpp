#include "stdafx.h"
#include "node.h"

#include <server/security_server/account.h>

#include <server/transaction_server/transaction.h>

#include <server/cell_master/serialize.h>

namespace NYT {
namespace NCypressServer {

using namespace NObjectClient;
using namespace NObjectServer;
using namespace NSecurityServer;
using namespace NTransactionServer;
using namespace NCellMaster;

////////////////////////////////////////////////////////////////////////////////

TCypressNodeBase::TCypressNodeBase(const TVersionedNodeId& id)
    : TObjectBase(id.ObjectId)
    , ExternalCellTag_(NotReplicatedCellTag)
    , LockMode_(ELockMode::None)
    , TrunkNode_(nullptr)
    , Transaction_(nullptr)
    , CreationTime_(0)
    , ModificationTime_(0)
    , AccessTime_(0)
    , AccessCounter_(0)
    , Revision_(0)
    , Account_(nullptr)
    , Acd_(this)
    , AccessStatisticsUpdateIndex_(-1)
    , Parent_(nullptr)
    , Originator_(nullptr)
    , TransactionId_(id.TransactionId)
{ }

TCypressNodeBase::~TCypressNodeBase()
{ }

TCypressNodeBase* TCypressNodeBase::GetParent() const
{
    return Parent_;
}

void TCypressNodeBase::SetParent(TCypressNodeBase* parent)
{
    if (Parent_ == parent)
        return;

    // Drop old parent.
    if (Parent_) {
        YCHECK(Parent_->ImmediateDescendants().erase(this) == 1);
    }

    // Set new parent.
    Parent_ = parent;
    if (Parent_) {
        YCHECK(Parent_->IsTrunk());
        YCHECK(Parent_->ImmediateDescendants().insert(this).second);
    }
}

void TCypressNodeBase::ResetParent()
{
    Parent_ = nullptr;
}

TCypressNodeBase* TCypressNodeBase::GetOriginator() const
{
    return Originator_;
}

void TCypressNodeBase::SetOriginator(TCypressNodeBase* originator)
{
    Originator_ = originator;
}

TVersionedNodeId TCypressNodeBase::GetVersionedId() const
{
    return TVersionedNodeId(Id_, TransactionId_);
}

bool TCypressNodeBase::IsExternal() const
{
    return ExternalCellTag_ >= MinimumValidCellTag && ExternalCellTag_ <= MaximumValidCellTag;
}

void TCypressNodeBase::Save(TSaveContext& context) const
{
    TObjectBase::Save(context);

    using NYT::Save;
    Save(context, ExternalCellTag_);
    Save(context, LockStateMap_);
    Save(context, AcquiredLocks_);
    Save(context, PendingLocks_);
    TNonversionedObjectRefSerializer::Save(context, Parent_);
    Save(context, LockMode_);
    Save(context, CreationTime_);
    Save(context, ModificationTime_);
    Save(context, Revision_);
    Save(context, Account_);
    Save(context, CachedResourceUsage_);
    Save(context, Acd_);
    Save(context, AccessTime_);
    Save(context, AccessCounter_);
}

void TCypressNodeBase::Load(TLoadContext& context)
{
    TObjectBase::Load(context);

    using NYT::Load;
    // COMPAT(babenko)
    if (context.GetVersion() >= 200) {
        Load(context, ExternalCellTag_);
    }
    Load(context, LockStateMap_);
    Load(context, AcquiredLocks_);
    Load(context, PendingLocks_);
    TNonversionedObjectRefSerializer::Load(context, Parent_);
    Load(context, LockMode_);
    Load(context, CreationTime_);
    Load(context, ModificationTime_);
    Load(context, Revision_);
    Load(context, Account_);
    Load(context, CachedResourceUsage_);
    Load(context, Acd_);
    Load(context, AccessTime_);
    Load(context, AccessCounter_);
<<<<<<< HEAD
=======

    // Reconstruct TrunkNode and Transaction.
    if (!TransactionId_) {
        TrunkNode_ = this;
        Transaction_ = nullptr;
    } else {
        TrunkNode_ = context.Get<TCypressNodeBase>(TVersionedNodeId(Id_));
        Transaction_ = context.Get<TTransaction>(TransactionId_);
    }

    // Reconstruct iterators from locks to their positions in the lock list.
    for (auto it = AcquiredLocks_.begin(); it != AcquiredLocks_.end(); ++it) {
        auto* lock = *it;
        lock->SetLockListIterator(it);
    }
    for (auto it = PendingLocks_.begin(); it != PendingLocks_.end(); ++it) {
        auto* lock = *it;
        lock->SetLockListIterator(it);
    }
}

TClusterResources TCypressNodeBase::GetResourceUsage() const
{
    return TClusterResources(0, 1, 0);
>>>>>>> cd0a9ce7
}

TVersionedObjectId GetObjectId(const TCypressNodeBase* object)
{
    return object ? object->GetVersionedId() : TVersionedObjectId(NullObjectId, NullTransactionId);
}

////////////////////////////////////////////////////////////////////////////////

} // namespace NCypressServer
} // namespace NYT
<|MERGE_RESOLUTION|>--- conflicted
+++ resolved
@@ -12,7 +12,6 @@
 
 using namespace NObjectClient;
 using namespace NObjectServer;
-using namespace NSecurityServer;
 using namespace NTransactionServer;
 using namespace NCellMaster;
 
@@ -131,33 +130,6 @@
     Load(context, Acd_);
     Load(context, AccessTime_);
     Load(context, AccessCounter_);
-<<<<<<< HEAD
-=======
-
-    // Reconstruct TrunkNode and Transaction.
-    if (!TransactionId_) {
-        TrunkNode_ = this;
-        Transaction_ = nullptr;
-    } else {
-        TrunkNode_ = context.Get<TCypressNodeBase>(TVersionedNodeId(Id_));
-        Transaction_ = context.Get<TTransaction>(TransactionId_);
-    }
-
-    // Reconstruct iterators from locks to their positions in the lock list.
-    for (auto it = AcquiredLocks_.begin(); it != AcquiredLocks_.end(); ++it) {
-        auto* lock = *it;
-        lock->SetLockListIterator(it);
-    }
-    for (auto it = PendingLocks_.begin(); it != PendingLocks_.end(); ++it) {
-        auto* lock = *it;
-        lock->SetLockListIterator(it);
-    }
-}
-
-TClusterResources TCypressNodeBase::GetResourceUsage() const
-{
-    return TClusterResources(0, 1, 0);
->>>>>>> cd0a9ce7
 }
 
 TVersionedObjectId GetObjectId(const TCypressNodeBase* object)
