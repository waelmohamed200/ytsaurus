#pragma once

#include "private.h"
#include "chunk_list_pool.h"
#include "chunk_pool.h"
#include "config.h"
#include "event_log.h"
#include "job_memory.h"
#include "job_resources.h"
#include "operation_controller.h"
#include "serialize.h"

#include <yt/server/chunk_server/public.h>

#include <yt/ytlib/chunk_client/chunk_owner_ypath_proxy.h>
#include <yt/ytlib/chunk_client/chunk_service_proxy.h>
#include <yt/ytlib/chunk_client/helpers.h>
#include <yt/ytlib/chunk_client/public.h>

#include <yt/ytlib/cypress_client/public.h>

#include <yt/ytlib/file_client/file_ypath_proxy.h>

#include <yt/ytlib/job_tracker_client/statistics.h>

#include <yt/ytlib/node_tracker_client/helpers.h>
#include <yt/ytlib/node_tracker_client/public.h>

#include <yt/ytlib/table_client/table_ypath_proxy.h>
#include <yt/ytlib/table_client/unversioned_row.h>
#include <yt/ytlib/table_client/value_consumer.h>
#include <yt/ytlib/table_client/row_buffer.h>

#include <yt/core/actions/cancelable_context.h>

#include <yt/core/concurrency/periodic_executor.h>
#include <yt/core/concurrency/thread_affinity.h>

#include <yt/core/logging/log.h>

#include <yt/core/misc/id_generator.h>
#include <yt/core/misc/nullable.h>
#include <yt/core/misc/ref_tracked.h>
#include <yt/core/misc/digest.h>

#include <yt/core/ytree/ypath_client.h>

#include <yt/core/yson/string.h>

namespace NYT {
namespace NScheduler {

////////////////////////////////////////////////////////////////////

//! Describes which part of the operation needs a particular file.
DEFINE_ENUM(EOperationStage,
    (None)
    (Map)
    (ReduceCombiner)
    (Reduce)
);

DEFINE_ENUM(EInputChunkState,
    (Active)
    (Skipped)
    (Waiting)
);

DEFINE_ENUM(EJobReinstallReason,
    (Failed)
    (Aborted)
);

DEFINE_ENUM(EControllerState,
    (Preparing)
    (Running)
    (Finished)
);

class TOperationControllerBase
    : public IOperationController
    , public TEventLogHostBase
    , public IPersistent
    , public NPhoenix::TFactoryTag<NPhoenix::TNullFactory>
{
public:
    TOperationControllerBase(
        TSchedulerConfigPtr config,
        TOperationSpecBasePtr spec,
        TOperationOptionsPtr options,
        IOperationHost* host,
        TOperation* operation);

    virtual void Initialize() override final;
    virtual void Prepare() override;
    virtual void Materialize() override;

    virtual void InitializeReviving(TControllerTransactionsPtr operationTransactions) override final;
    virtual void Revive() override;

    virtual void OnJobStarted(const TJobId& jobId, TInstant startTime) override;
    virtual void OnJobCompleted(std::unique_ptr<TCompletedJobSummary> jobSummary) override;
    virtual void OnJobFailed(std::unique_ptr<TFailedJobSummary> jobSummary) override;
    virtual void OnJobAborted(std::unique_ptr<TAbortedJobSummary> jobSummary) override;

    virtual void SaveSnapshot(TOutputStream* output) override;

    virtual std::vector<NApi::ITransactionPtr> GetTransactions() override;

    virtual void Commit() override;
    virtual void Abort() override;
    virtual void Complete() override;

    virtual TScheduleJobResultPtr ScheduleJob(
        ISchedulingContextPtr context,
        const TJobResources& jobLimits) override;

    virtual void UpdateConfig(TSchedulerConfigPtr config) override;

    virtual TCancelableContextPtr GetCancelableContext() const override;
    virtual IInvokerPtr GetCancelableControlInvoker() const override;
    virtual IInvokerPtr GetCancelableInvoker() const override;
    virtual IInvokerPtr GetInvoker() const override;

    virtual TFuture<void> Suspend() override;
    virtual void Resume() override;

    virtual int GetPendingJobCount() const override;
    virtual int GetTotalJobCount() const override;
    virtual TJobResources GetNeededResources() const override;

    virtual bool HasProgress() const override;

    virtual void BuildOperationAttributes(NYson::IYsonConsumer* consumer) const override;
    virtual void BuildProgress(NYson::IYsonConsumer* consumer) const override;
    virtual void BuildBriefProgress(NYson::IYsonConsumer* consumer) const override;
    virtual void BuildBriefSpec(NYson::IYsonConsumer* consumer) const override;
    virtual void BuildMemoryDigestStatistics(NYson::IYsonConsumer* consumer) const override;

<<<<<<< HEAD
    NYson::TYsonString BuildInputPathYson(const TJobId& jobId) const override;
=======
    TNullable<NYson::TYsonString> BuildInputPathYson(const TJobId& jobId) const override;
>>>>>>> 52bdd5c2

    virtual void Persist(const TPersistenceContext& context) override;

protected:
    // Forward declarations.
    class TTask;
    typedef TIntrusivePtr<TTask> TTaskPtr;

    struct TTaskGroup;
    typedef TIntrusivePtr<TTaskGroup> TTaskGroupPtr;

    struct TJoblet;
    typedef TIntrusivePtr<TJoblet> TJobletPtr;

    struct TCompletedJob;
    typedef TIntrusivePtr<TCompletedJob> TCompletedJobPtr;


    TSchedulerConfigPtr Config;
    IOperationHost* Host;
    TOperation* Operation;

    const TOperationId OperationId;

    TInstant StartTime;
    Stroka AuthenticatedUser;

    NApi::IClientPtr AuthenticatedMasterClient;
    NApi::IClientPtr AuthenticatedInputMasterClient;
    NApi::IClientPtr AuthenticatedOutputMasterClient;


    mutable NLogging::TLogger Logger;

    TCancelableContextPtr CancelableContext;
    IInvokerPtr CancelableControlInvoker;
    IInvokerPtr Invoker;
    ISuspendableInvokerPtr SuspendableInvoker;
    IInvokerPtr CancelableInvoker;

    std::atomic<EControllerState> State = {EControllerState::Preparing};

    // These totals are approximate.
    int TotalEstimatedInputChunkCount = 0;
    i64 TotalEstimatedInputDataSize = 0;
    i64 TotalEstimatedInputRowCount = 0;
    i64 TotalEstimatedCompressedDataSize = 0;

    // Total uncompressed data size for primary tables.
    // Used only during preparation, not persisted.
    i64 PrimaryInputDataSize_ = 0;

    int ChunkLocatedCallCount = 0;
    int UnavailableInputChunkCount = 0;

    // Job counters.
    TProgressCounter JobCounter;

    // Maps node ids to descriptors for job input chunks.
    NNodeTrackerClient::TNodeDirectoryPtr InputNodeDirectory;
    // Maps node ids to descriptors for job auxiliary chunks.
    NNodeTrackerClient::TNodeDirectoryPtr AuxNodeDirectory;

    NObjectClient::TTransactionId UserTransactionId;

    NApi::ITransactionPtr SyncSchedulerTransaction;
    NApi::ITransactionPtr AsyncSchedulerTransaction;
    NApi::ITransactionPtr InputTransaction;
    NApi::ITransactionPtr OutputTransaction;

    TSharedRef Snapshot;
<<<<<<< HEAD
=======

    struct TRowBufferTag { };
    const NTableClient::TRowBufferPtr RowBuffer = New<NTableClient::TRowBuffer>(TRowBufferTag());

>>>>>>> 52bdd5c2

    struct TLivePreviewTableBase
    {
        // Live preview table id.
        NCypressClient::TNodeId LivePreviewTableId;

        void Persist(const TPersistenceContext& context);
    };

    struct TInputTable
        : public NChunkClient::TUserObject
    {
        //! Number of chunks in the whole table (without range selectors).
        int ChunkCount = -1;
        std::vector<NChunkClient::TInputChunkPtr> Chunks;
        NTableClient::TTableSchema Schema;
        NTableClient::ETableSchemaMode SchemaMode;

        bool IsForeign() const
        {
            return Path.GetForeign();
        }

        bool IsPrimary() const
        {
            return !IsForeign();
        }

        void Persist(const TPersistenceContext& context);
    };

    std::vector<TInputTable> InputTables;


    struct TJobBoundaryKeys
    {
<<<<<<< HEAD
        NTableClient::TOwningKey MinKey;
        NTableClient::TOwningKey MaxKey;
        NChunkClient::TChunkTreeId ChunkTreeId;

        void Persist(TPersistenceContext& context);
=======
        NTableClient::TKey MinKey;
        NTableClient::TKey MaxKey;
        NChunkClient::TChunkTreeId ChunkTreeId;
>>>>>>> 52bdd5c2

        void Persist(const TPersistenceContext& context);
    };

    struct TOutputTable
        : public NChunkClient::TUserObject
        , public TLivePreviewTableBase
    {
        NTableClient::TTableWriterOptionsPtr Options = New<NTableClient::TTableWriterOptions>();
        NTableClient::TTableUploadOptions TableUploadOptions;
        bool ChunkPropertiesUpdateNeeded = false;

        // Server-side upload transaction.
        NTransactionClient::TTransactionId UploadTransactionId;

        // Chunk list for appending the output.
        NChunkClient::TChunkListId OutputChunkListId;

        // Statistics returned by EndUpload call.
        NChunkClient::NProto::TDataStatistics DataStatistics;

        //! Chunk trees comprising the output (the order matters).
        //! Keys are used when the output is sorted (e.g. in sort operations).
        //! Trees are sorted w.r.t. key and appended to #OutputChunkListId.
        std::multimap<int, NChunkClient::TChunkTreeId> OutputChunkTreeIds;

        std::vector<TJobBoundaryKeys> BoundaryKeys;

        NYson::TYsonString EffectiveAcl;

        void Persist(const TPersistenceContext& context);
    };

    std::vector<TOutputTable> OutputTables;


    struct TIntermediateTable
        : public TLivePreviewTableBase
    {
        void Persist(const TPersistenceContext& context);
    };

    TIntermediateTable IntermediateTable;


    struct TUserFile
        : public NChunkClient::TUserObject
    {
        std::shared_ptr<NYTree::IAttributeDictionary> Attributes;
        EOperationStage Stage = EOperationStage::None;
        Stroka FileName;
        std::vector<NChunkClient::NProto::TChunkSpec> ChunkSpecs;
        bool Executable = false;
        NYson::TYsonString Format;

        void Persist(const TPersistenceContext& context);
    };

    std::vector<TUserFile> Files;

    struct TJoblet
        : public TIntrinsicRefCounted
    {
        //! For serialization only.
        TJoblet()
            : JobIndex(-1)
            , StartRowIndex(-1)
            , OutputCookie(-1)
        { }

        TJoblet(TTaskPtr task, int jobIndex)
            : Task(task)
            , JobIndex(jobIndex)
            , StartRowIndex(-1)
            , OutputCookie(IChunkPoolOutput::NullCookie)
        { }

        TTaskPtr Task;
        int JobIndex;
        i64 StartRowIndex;

        TJobId JobId;
        EJobType JobType;

        TExecNodeDescriptor NodeDescriptor;

        TExtendedJobResources EstimatedResourceUsage;
        double JobProxyMemoryReserveFactor = -1;
        double UserJobMemoryReserveFactor = -1;
        TJobResources ResourceLimits;

        TChunkStripeListPtr InputStripeList;
        IChunkPoolOutput::TCookie OutputCookie;

        //! All chunk lists allocated for this job.
        /*!
         *  For jobs with intermediate output this list typically contains one element.
         *  For jobs with final output this list typically contains one element per each output table.
         */
        std::vector<NChunkClient::TChunkListId> ChunkListIds;

        TInstant StartTime;
        TInstant FinishTime;

        void Persist(const TPersistenceContext& context);
    };

    struct TCompletedJob
        : public TIntrinsicRefCounted
    {
        //! For persistence only.
        TCompletedJob()
            : Lost(false)
            , DestinationPool(nullptr)
        { }

        TCompletedJob(
            const TJobId& jobId,
            TTaskPtr sourceTask,
            IChunkPoolOutput::TCookie outputCookie,
            i64 dataSize,
            IChunkPoolInput* destinationPool,
            IChunkPoolInput::TCookie inputCookie,
            const TExecNodeDescriptor& nodeDescriptor)
            : Lost(false)
            , JobId(jobId)
            , SourceTask(std::move(sourceTask))
            , OutputCookie(outputCookie)
            , DataSize(dataSize)
            , DestinationPool(destinationPool)
            , InputCookie(inputCookie)
            , NodeDescriptor(nodeDescriptor)
        { }

        bool Lost;

        TJobId JobId;

        TTaskPtr SourceTask;
        IChunkPoolOutput::TCookie OutputCookie;
        i64 DataSize;

        IChunkPoolInput* DestinationPool;
        IChunkPoolInput::TCookie InputCookie;

        TExecNodeDescriptor NodeDescriptor;

        void Persist(const TPersistenceContext& context);

    };

    class TTask
        : public TRefCounted
        , public IPersistent
    {
    public:
        //! For persistence only.
        TTask();
        explicit TTask(TOperationControllerBase* controller);

        void Initialize();

        virtual Stroka GetId() const = 0;
        virtual TTaskGroupPtr GetGroup() const = 0;

        virtual int GetPendingJobCount() const;
        int GetPendingJobCountDelta();

        virtual int GetTotalJobCount() const;
        int GetTotalJobCountDelta();

        virtual TJobResources GetTotalNeededResources() const;
        TJobResources GetTotalNeededResourcesDelta();

        virtual bool IsIntermediateOutput() const;

        virtual TDuration GetLocalityTimeout() const = 0;
        virtual i64 GetLocality(NNodeTrackerClient::TNodeId nodeId) const;
        virtual bool HasInputLocality() const;

        TJobResources GetMinNeededResources() const;

        virtual TExtendedJobResources GetNeededResources(TJobletPtr joblet) const = 0;

        void ResetCachedMinNeededResources();

        DEFINE_BYVAL_RW_PROPERTY(TNullable<TInstant>, DelayedTime);

        void AddInput(TChunkStripePtr stripe);
        void AddInput(const std::vector<TChunkStripePtr>& stripes);
        void FinishInput();

        void CheckCompleted();

        void ScheduleJob(
            ISchedulingContext* context,
            const TJobResources& jobLimits,
            TScheduleJobResult* scheduleJobResult);

        virtual void OnJobCompleted(TJobletPtr joblet, const TCompletedJobSummary& jobSummary);
        virtual void OnJobFailed(TJobletPtr joblet, const TFailedJobSummary& jobSummary);
        virtual void OnJobAborted(TJobletPtr joblet, const TAbortedJobSummary& jobSummary);
        virtual void OnJobLost(TCompletedJobPtr completedJob);

        // First checks against a given node, then against all nodes if needed.
        void CheckResourceDemandSanity(
            const TJobResources& nodeResourceLimits,
            const TJobResources& neededResources);

        // Checks against all available nodes.
        void CheckResourceDemandSanity(
            const TJobResources& neededResources);

        void DoCheckResourceDemandSanity(const TJobResources& neededResources);

        bool IsPending() const;
        bool IsCompleted() const;

        virtual bool IsActive() const;

        i64 GetTotalDataSize() const;
        i64 GetCompletedDataSize() const;
        i64 GetPendingDataSize() const;

        virtual IChunkPoolInput* GetChunkPoolInput() const = 0;
        virtual IChunkPoolOutput* GetChunkPoolOutput() const = 0;

        virtual void Persist(const TPersistenceContext& context) override;

    private:
        TOperationControllerBase* Controller;

        int CachedPendingJobCount;
        int CachedTotalJobCount;

        TJobResources CachedTotalNeededResources;
        mutable TNullable<TExtendedJobResources> CachedMinNeededResources;

        TInstant LastDemandSanityCheckTime;
        bool CompletedFired;

        //! For each lost job currently being replayed, maps output cookie to corresponding input cookie.
        yhash_map<IChunkPoolOutput::TCookie, IChunkPoolInput::TCookie> LostJobCookieMap;

        TJobResources ApplyMemoryReserve(const TExtendedJobResources& jobResources) const;

    protected:
        NLogging::TLogger Logger;

        virtual bool CanScheduleJob(
            ISchedulingContext* context,
            const TJobResources& jobLimits);

        virtual TExtendedJobResources GetMinNeededResourcesHeavy() const = 0;

        virtual void OnTaskCompleted();

        virtual EJobType GetJobType() const = 0;
        virtual TUserJobSpecPtr GetUserJobSpec() const;
        virtual void PrepareJoblet(TJobletPtr joblet);
        virtual void BuildJobSpec(TJobletPtr joblet, NJobTrackerClient::NProto::TJobSpec* jobSpec) = 0;

        virtual void OnJobStarted(TJobletPtr joblet);

        virtual NTableClient::TTableReaderOptionsPtr GetTableReaderOptions() const = 0;

        void AddPendingHint();
        void AddLocalityHint(NNodeTrackerClient::TNodeId nodeId);

        void ReinstallJob(TJobletPtr joblet, EJobReinstallReason reason);

        void AddSequentialInputSpec(
            NJobTrackerClient::NProto::TJobSpec* jobSpec,
            TJobletPtr joblet);
        void AddParallelInputSpec(
            NJobTrackerClient::NProto::TJobSpec* jobSpec,
            TJobletPtr joblet);
        static void AddChunksToInputSpec(
            NNodeTrackerClient::TNodeDirectoryBuilder* directoryBuilder,
            NScheduler::NProto::TTableInputSpec* inputSpec,
            TChunkStripePtr stripe);

        void AddFinalOutputSpecs(NJobTrackerClient::NProto::TJobSpec* jobSpec, TJobletPtr joblet);
        void AddIntermediateOutputSpec(
            NJobTrackerClient::NProto::TJobSpec* jobSpec,
            TJobletPtr joblet,
            const NTableClient::TKeyColumns& keyColumns);

        static void UpdateInputSpecTotals(
            NJobTrackerClient::NProto::TJobSpec* jobSpec,
            TJobletPtr joblet);

        void RegisterIntermediate(
            TJobletPtr joblet,
            TChunkStripePtr stripe,
            TTaskPtr destinationTask,
            bool attachToLivePreview);
        void RegisterIntermediate(
            TJobletPtr joblet,
            TChunkStripePtr stripe,
            IChunkPoolInput* destinationPool,
            bool attachToLivePreview);

        static TChunkStripePtr BuildIntermediateChunkStripe(
            google::protobuf::RepeatedPtrField<NChunkClient::NProto::TChunkSpec>* chunkSpecs);

        void RegisterOutput(
            TJobletPtr joblet,
            int key,
            const TCompletedJobSummary& jobSummary);

        void AddFootprintAndUserJobResources(TExtendedJobResources& jobResources) const;
    };

    //! All tasks declared by calling #RegisterTask, mostly for debugging purposes.
    std::vector<TTaskPtr> Tasks;


    //! Groups provide means:
    //! - to prioritize tasks
    //! - to skip a vast number of tasks whose resource requirements cannot be met
    struct TTaskGroup
        : public TIntrinsicRefCounted
    {
        //! No task from this group is considered for scheduling unless this requirement is met.
        TJobResources MinNeededResources;

        //! All non-local tasks.
        yhash_set<TTaskPtr> NonLocalTasks;

        //! Non-local tasks that may possibly be ready (but a delayed check is still needed)
        //! keyed by min memory demand (as reported by TTask::GetMinNeededResources).
        std::multimap<i64, TTaskPtr> CandidateTasks;

        //! Non-local tasks keyed by deadline.
        std::multimap<TInstant, TTaskPtr> DelayedTasks;

        //! Local tasks keyed by node id.
        yhash_map<NNodeTrackerClient::TNodeId, yhash_set<TTaskPtr>> NodeIdToTasks;

        TTaskGroup()
        {
            MinNeededResources.SetUserSlots(1);
        }

        void Persist(const TPersistenceContext& context);

    };

    NApi::ITransactionPtr StartTransaction(
        const Stroka& transactionName,
        NApi::IClientPtr client,
        const NTransactionClient::TTransactionId& parentTransactionId);

    //! All task groups declared by calling #RegisterTaskGroup, in the order of decreasing priority.
    std::vector<TTaskGroupPtr> TaskGroups;

    void RegisterTask(TTaskPtr task);
    void RegisterTaskGroup(TTaskGroupPtr group);

    void UpdateTask(TTaskPtr task);

    void UpdateAllTasks();

    virtual void CustomizeJoblet(TJobletPtr joblet);
    virtual void CustomizeJobSpec(TJobletPtr joblet, NJobTrackerClient::NProto::TJobSpec* jobSpec);

    void DoAddTaskLocalityHint(TTaskPtr task, NNodeTrackerClient::TNodeId nodeId);
    void AddTaskLocalityHint(TTaskPtr task, NNodeTrackerClient::TNodeId nodeId);
    void AddTaskLocalityHint(TTaskPtr task, TChunkStripePtr stripe);
    void AddTaskPendingHint(TTaskPtr task);
    void ResetTaskLocalityDelays();

    void MoveTaskToCandidates(TTaskPtr task, std::multimap<i64, TTaskPtr>& candidateTasks);

    bool CheckJobLimits(
        TTaskPtr task,
        const TJobResources& jobLimits,
        const TJobResources& nodeResourceLimits);

    void CheckTimeLimit();

    void DoScheduleJob(
        ISchedulingContext* context,
        const TJobResources& jobLimits,
        TScheduleJobResult* scheduleJobResult);

    void DoScheduleLocalJob(
        ISchedulingContext* context,
        const TJobResources& jobLimits,
        TScheduleJobResult* scheduleJobResult);

    void DoScheduleNonLocalJob(
        ISchedulingContext* context,
        const TJobResources& jobLimits,
        TScheduleJobResult* scheduleJobResult);

    DECLARE_THREAD_AFFINITY_SLOT(ControlThread);
    DECLARE_THREAD_AFFINITY_SLOT(BackgroundThread);


    // Jobs in progress management.
    void RegisterJoblet(TJobletPtr joblet);
    TJobletPtr FindJoblet(const TJobId& jobId) const;
    TJobletPtr GetJoblet(const TJobId& jobId) const;
    TJobletPtr GetJobletOrThrow(const TJobId& jobId) const;
    void RemoveJoblet(const TJobId& jobId);


    // Initialization.
    virtual void DoInitialize();
    virtual void InitializeConnections();
    virtual void InitializeTransactions();
    virtual void InitializeStructures();
    //void CheckTransactions();


    // Preparation.
    void FetchInputTables();
    void LockInputTables();
    void GetOutputTablesSchema();
    virtual void PrepareOutputTables();
    void BeginUploadOutputTables();
    void GetOutputTablesUploadParams();
    void FetchUserFiles(std::vector<TUserFile>* files);
    void LockUserFiles(std::vector<TUserFile>* files);
    void CreateLivePreviewTables();
    void LockLivePreviewTables();
    void CollectTotals();
    virtual void CustomPrepare();
    void AddAllTaskPendingHints();
    void InitInputChunkScraper();
    void SuspendUnavailableInputStripes();
    void InitQuerySpec(
        NProto::TSchedulerJobSpecExt* schedulerJobSpecExt,
        const Stroka& queryString,
        const NQueryClient::TTableSchema& schema);

    void PickIntermediateDataCell();
    void InitChunkListPool();

    // Initialize transactions
    void StartAsyncSchedulerTransaction();
    void StartSyncSchedulerTransaction();
    virtual void StartInputTransaction(const NObjectClient::TTransactionId& parentTransactionId);
    virtual void StartOutputTransaction(const NObjectClient::TTransactionId& parentTransactionId);

    // Completion.
    void TeleportOutputChunks();
    void AttachOutputChunks();
    void EndUploadOutputTables();
    void CommitTransactions();
    virtual void CustomCommit();

    // Revival.
    void ReinstallLivePreview();
    void AbortAllJoblets();

    void DoSaveSnapshot(TOutputStream* output);
    void DoLoadSnapshot(TSharedRef snapshot);

    //! Called to extract input table paths from the spec.
    virtual std::vector<NYPath::TRichYPath> GetInputTablePaths() const = 0;

    //! Called to extract output table paths from the spec.
    virtual std::vector<NYPath::TRichYPath> GetOutputTablePaths() const = 0;

    typedef std::pair<NYPath::TRichYPath, EOperationStage> TPathWithStage;

    //! Called to extract file paths from the spec.
    virtual std::vector<TPathWithStage> GetFilePaths() const;

    //! Called when a job is unable to read a chunk.
    void OnChunkFailed(const NChunkClient::TChunkId& chunkId);

    //! Called when a job is unable to read an intermediate chunk
    //! (i.e. that is not a part of the input).
    /*!
     *  The default implementation fails the operation immediately.
     *  Those operations providing some fault tolerance for intermediate chunks
     *  must override this method.
     */
    void OnIntermediateChunkUnavailable(const NChunkClient::TChunkId& chunkId);


    struct TStripeDescriptor
    {
        TChunkStripePtr Stripe;
        IChunkPoolInput::TCookie Cookie;
        TTaskPtr Task;

        TStripeDescriptor()
            : Cookie(IChunkPoolInput::NullCookie)
        { }

        void Persist(const TPersistenceContext& context);

    };

    struct TInputChunkDescriptor
        : public TRefTracked<TInputChunkDescriptor>
    {
        SmallVector<TStripeDescriptor, 1> InputStripes;
        SmallVector<NChunkClient::TInputChunkPtr, 1> InputChunks;
        EInputChunkState State;

        TInputChunkDescriptor()
            : State(EInputChunkState::Active)
        { }

        void Persist(const TPersistenceContext& context);

    };

    //! Callback called by TChunkScraper when get information on some chunk.
    void OnInputChunkLocated(
        const NChunkClient::TChunkId& chunkId,
        const NChunkClient::TChunkReplicaList& replicas);

    //! Called when a job is unable to read an input chunk or
    //! chunk scraper has encountered unavailable chunk.
    void OnInputChunkUnavailable(
        const NChunkClient::TChunkId& chunkId,
        TInputChunkDescriptor& descriptor);

    void OnInputChunkAvailable(
        const NChunkClient::TChunkId& chunkId,
        TInputChunkDescriptor& descriptor,
        const NChunkClient::TChunkReplicaList& replicas);

    virtual bool IsOutputLivePreviewSupported() const;
    virtual bool IsIntermediateLivePreviewSupported() const;

    //! Successfully terminate and finalize operation.
    /*!
     *  #interrupted flag indicates premature completion and disables standard validatoin
     */
    virtual void OnOperationCompleted(bool interrupted);

    virtual void OnOperationFailed(const TError& error);

    virtual bool IsCompleted() const = 0;

    //! Returns |true| when the controller is prepared.
    /*!
     *  Preparation happens in a controller thread.
     *  The state must not be touched from the control thread
     *  while this function returns |false|.
     */
    bool IsPrepared() const;

    //! Returns |true| as long as the operation can schedule new jobs.
    bool IsRunning() const;

    //! Returns |true| when operation completion event is scheduled to control invoker.
    bool IsFinished() const;

    // Unsorted helpers.

    //! Enables verification that the output is sorted.
    virtual bool ShouldVerifySortedOutput() const;

    //! Enables fetching all input replicas (not only data)
    virtual bool IsParityReplicasFetchEnabled() const;

    //! Enables fetching boundary keys for chunk specs.
    virtual bool IsBoundaryKeysFetchEnabled() const;

    //! If |true| then all jobs started within the operation must
    //! preserve row count. This invariant is checked for each completed job.
    //! Should a violation be discovered, the operation fails.
    virtual bool IsRowCountPreserved() const;

    typedef std::function<bool(const TInputTable& table)> TInputTableFilter;

    NTableClient::TKeyColumns CheckInputTablesSorted(
        const NTableClient::TKeyColumns& keyColumns,
        TInputTableFilter inputTableFilter = [](const TInputTable&) { return true; });

    static bool CheckKeyColumnsCompatible(
        const NTableClient::TKeyColumns& fullColumns,
        const NTableClient::TKeyColumns& prefixColumns);

    void RegisterInputStripe(TChunkStripePtr stripe, TTaskPtr task);


    void RegisterBoundaryKeys(
        const NProto::TOutputResult& boundaryKeys,
        const NChunkClient::TChunkTreeId& chunkTreeId,
        TOutputTable* outputTable);

    virtual void RegisterOutput(TJobletPtr joblet, int key, const TCompletedJobSummary& jobSummary);

    void RegisterOutput(
        NChunkClient::TInputChunkPtr chunkSpec,
        int key,
        int tableIndex);

    void RegisterOutput(
        const NChunkClient::TChunkTreeId& chunkTreeId,
        int key,
        int tableIndex,
        TOutputTable& table);

    void RegisterIntermediate(
        TJobletPtr joblet,
        TCompletedJobPtr completedJob,
        TChunkStripePtr stripe,
        bool attachToLivePreview);

    bool HasEnoughChunkLists(bool intermediate);
    NChunkClient::TChunkListId ExtractChunkList(NObjectClient::TCellTag cellTag);
    void ReleaseChunkLists(const std::vector<NChunkClient::TChunkListId>& ids);

    //! Called after preparation to decrease memory footprint.
    void ClearInputChunkBoundaryKeys();

    //! Returns the list of all input chunks collected from all primary input tables.
    std::vector<NChunkClient::TInputChunkPtr> CollectPrimaryInputChunks() const;

    //! Returns the list of lists of all input chunks collected from all foreign input tables.
    std::vector<std::deque<NChunkClient::TInputChunkPtr>> CollectForeignInputChunks() const;

    //! Converts a list of input chunks into a list of chunk stripes for further
    //! processing. Each stripe receives exactly one chunk (as suitable for most
    //! jobs except merge). The resulting stripes are of approximately equal
    //! size. The size per stripe is either |maxSliceDataSize| or
    //! |TotalEstimateInputDataSize / jobCount|, whichever is smaller. If the resulting
    //! list contains less than |jobCount| stripes then |jobCount| is decreased
    //! appropriately.
    std::vector<TChunkStripePtr> SliceChunks(
        const std::vector<NChunkClient::TInputChunkPtr>& chunkSpecs,
        i64 maxSliceDataSize,
        int* jobCount);

    std::vector<TChunkStripePtr> SliceInputChunks(
        i64 maxSliceDataSize,
        int* jobCount);

    int GetMaxJobCount(
        TNullable<int> userMaxJobCount,
        int maxJobCount);

    int SuggestJobCount(
        i64 totalDataSize,
        i64 dataSizePerJob,
        TNullable<int> configJobCount,
        int maxJobCount) const;

    void InitUserJobSpecTemplate(
        NScheduler::NProto::TUserJobSpec* proto,
        TUserJobSpecPtr config,
        const std::vector<TUserFile>& files,
        const Stroka& fileAccount);

    void InitUserJobSpec(
        NScheduler::NProto::TUserJobSpec* proto,
        TJobletPtr joblet);

    // Amount of memory reserved for output table writers in job proxy.
    i64 GetFinalOutputIOMemorySize(TJobIOConfigPtr ioConfig) const;

    i64 GetFinalIOMemorySize(
        TJobIOConfigPtr ioConfig,
        const TChunkStripeStatisticsVector& stripeStatistics) const;

    static void InitIntermediateOutputConfig(TJobIOConfigPtr config);
    void InitFinalOutputConfig(TJobIOConfigPtr config);

    static NTableClient::TTableReaderOptionsPtr CreateTableReaderOptions(TJobIOConfigPtr ioConfig);
    static NTableClient::TTableReaderOptionsPtr CreateIntermediateTableReaderOptions();

    void ValidateUserFileCount(TUserJobSpecPtr spec, const Stroka& operation);

    const std::vector<TExecNodeDescriptor>& GetExecNodeDescriptors();

    virtual void RegisterUserJobMemoryDigest(EJobType jobType, double memoryReserveFactor);
    IDigest* GetUserJobMemoryDigest(EJobType jobType);
    const IDigest* GetUserJobMemoryDigest(EJobType jobType) const;

    virtual void RegisterJobProxyMemoryDigest(EJobType jobType, const TLogDigestConfigPtr& config);
    IDigest* GetJobProxyMemoryDigest(EJobType jobType);
    const IDigest* GetJobProxyMemoryDigest(EJobType jobType) const;

    i64 ComputeUserJobMemoryReserve(EJobType jobType, TUserJobSpecPtr jobSpec) const;

    void InferSchemaFromInputUnordered();
    void InferSchemaFromInputOrdered();
    void InferSchemaFromInputSorted(const NTableClient::TKeyColumns& keyColumns);
    void ValidateOutputSchemaOrdered() const;

private:
    typedef TOperationControllerBase TThis;

    typedef yhash_map<NChunkClient::TChunkId, TInputChunkDescriptor> TInputChunkMap;

    //! Keeps information needed to maintain the liveness state of input chunks.
    TInputChunkMap InputChunkMap;

    TOperationSpecBasePtr Spec;
    TOperationOptionsPtr Options;

    NObjectClient::TCellTag IntermediateOutputCellTag = NObjectClient::InvalidCellTag;
    TChunkListPoolPtr ChunkListPool;
    yhash<NObjectClient::TCellTag, int> CellTagToOutputTableCount;

    std::atomic<int> CachedPendingJobCount = {0};

    TJobResources CachedNeededResources;
    NConcurrency::TReaderWriterSpinLock CachedNeededResourcesLock;

    //! Maps an intermediate chunk id to its originating completed job.
    yhash_map<NChunkClient::TChunkId, TCompletedJobPtr> ChunkOriginMap;

    //! Maps scheduler's job ids to controller's joblets.
    //! NB: |TJobPtr -> TJobletPtr| mapping would be faster but
    //! it cannot be serialized that easily.
    yhash_map<TJobId, TJobletPtr> JobletMap;

    //! Used to distinguish already seen InputChunks while building #InputChunkMap.
    yhash_set<NChunkClient::TInputChunkPtr> InputChunkSpecs;

    NChunkClient::TChunkScraperPtr InputChunkScraper;

    TInstant LastTaskUpdateTime_;

    //! Increments each time a new job is scheduled.
    TIdGenerator JobIndexGenerator;

    //! Aggregates job statistics.
    NJobTrackerClient::TStatistics JobStatistics;

    //! One output table can have row count limit on operation.
    TNullable<int> RowCountLimitTableIndex;
    i64 RowCountLimit = std::numeric_limits<i64>::max();

    //! Runs periodic time limit checks that fail operation on timeout.
    NConcurrency::TPeriodicExecutorPtr CheckTimeLimitExecutor;

    //! Exec node count do not consider scheduling tag.
    //! But descriptors do.
    int ExecNodeCount_ = 0;
    std::vector<TExecNodeDescriptor> ExecNodesDescriptors_;
    TInstant LastGetExecNodesInformationTime_;

    const std::unique_ptr<NTableClient::IValueConsumer> EventLogValueConsumer_;
    const std::unique_ptr<NYson::IYsonConsumer> EventLogTableConsumer_;

    typedef yhash_map<EJobType, std::unique_ptr<IDigest>> TMemoryDigestMap;
    TMemoryDigestMap JobProxyMemoryDigests_;
    TMemoryDigestMap UserJobMemoryDigests_;

    const Stroka CodicilData_;

    std::atomic<bool> AreTransactionsActive = {false};

    void UpdateMemoryDigests(TJobletPtr joblet, NJobTrackerClient::TStatistics statistics);

    void GetExecNodesInformation();
    int GetExecNodeCount();

    void UpdateJobStatistics(const TJobSummary& jobSummary);

    void UpdateAllTasksIfNeeded();

    NApi::IClientPtr CreateClient();

    void IncreaseNeededResources(const TJobResources& resourcesDelta);

    //! Sets finish time and other timing statistics.
    void FinalizeJoblet(
        const TJobletPtr& joblet,
        TJobSummary* jobSummary);

    TFluentLogEvent LogFinishedJobFluently(
        ELogEventType eventType,
        const TJobletPtr& joblet,
        const TJobSummary& jobSummary);

    virtual NYson::IYsonConsumer* GetEventLogConsumer() override;

    TCodicilGuard MakeCodicilGuard() const;
};

////////////////////////////////////////////////////////////////////////////////

} // namespace NScheduler
} // namespace NYT<|MERGE_RESOLUTION|>--- conflicted
+++ resolved
@@ -137,11 +137,7 @@
     virtual void BuildBriefSpec(NYson::IYsonConsumer* consumer) const override;
     virtual void BuildMemoryDigestStatistics(NYson::IYsonConsumer* consumer) const override;
 
-<<<<<<< HEAD
-    NYson::TYsonString BuildInputPathYson(const TJobId& jobId) const override;
-=======
     TNullable<NYson::TYsonString> BuildInputPathYson(const TJobId& jobId) const override;
->>>>>>> 52bdd5c2
 
     virtual void Persist(const TPersistenceContext& context) override;
 
@@ -213,13 +209,10 @@
     NApi::ITransactionPtr OutputTransaction;
 
     TSharedRef Snapshot;
-<<<<<<< HEAD
-=======
 
     struct TRowBufferTag { };
     const NTableClient::TRowBufferPtr RowBuffer = New<NTableClient::TRowBuffer>(TRowBufferTag());
 
->>>>>>> 52bdd5c2
 
     struct TLivePreviewTableBase
     {
@@ -256,17 +249,9 @@
 
     struct TJobBoundaryKeys
     {
-<<<<<<< HEAD
-        NTableClient::TOwningKey MinKey;
-        NTableClient::TOwningKey MaxKey;
-        NChunkClient::TChunkTreeId ChunkTreeId;
-
-        void Persist(TPersistenceContext& context);
-=======
         NTableClient::TKey MinKey;
         NTableClient::TKey MaxKey;
         NChunkClient::TChunkTreeId ChunkTreeId;
->>>>>>> 52bdd5c2
 
         void Persist(const TPersistenceContext& context);
     };
