#pragma once

#include "private.h"
#include "chunk_list_pool.h"
#include "chunk_pool.h"
#include "config.h"
#include "event_log.h"
#include "job_memory.h"
#include "job_resources.h"
#include "operation_controller.h"
#include "serialize.h"
#include "helpers.h"
#include "master_connector.h"

#include <yt/server/chunk_server/public.h>

#include <yt/ytlib/chunk_client/chunk_owner_ypath_proxy.h>
#include <yt/ytlib/chunk_client/chunk_service_proxy.h>
#include <yt/ytlib/chunk_client/helpers.h>
#include <yt/ytlib/chunk_client/public.h>

#include <yt/ytlib/object_client/helpers.h>

#include <yt/ytlib/cypress_client/public.h>

#include <yt/ytlib/file_client/file_ypath_proxy.h>

#include <yt/ytlib/job_tracker_client/statistics.h>

#include <yt/ytlib/node_tracker_client/helpers.h>
#include <yt/ytlib/node_tracker_client/public.h>

#include <yt/ytlib/table_client/table_ypath_proxy.h>
#include <yt/ytlib/table_client/unversioned_row.h>
#include <yt/ytlib/table_client/value_consumer.h>

#include <yt/ytlib/query_client/public.h>

#include <yt/core/actions/cancelable_context.h>

#include <yt/core/concurrency/periodic_executor.h>
#include <yt/core/concurrency/thread_affinity.h>

#include <yt/core/logging/log.h>

#include <yt/core/misc/id_generator.h>
#include <yt/core/misc/nullable.h>
#include <yt/core/misc/ref_tracked.h>
#include <yt/core/misc/digest.h>
#include <yt/core/misc/histogram.h>
#include <yt/core/misc/safe_assert.h>

#include <yt/core/ytree/ypath_client.h>

#include <yt/core/yson/string.h>

namespace NYT {
namespace NScheduler {

////////////////////////////////////////////////////////////////////

//! Describes which part of the operation needs a particular file.
DEFINE_ENUM(EOperationStage,
    (None)
    (Map)
    (ReduceCombiner)
    (Reduce)
);

DEFINE_ENUM(EInputChunkState,
    (Active)
    (Skipped)
    (Waiting)
);

DEFINE_ENUM(EJobReinstallReason,
    (Failed)
    (Aborted)
);

DEFINE_ENUM(EControllerState,
    (Preparing)
    (Running)
    (Finished)
);

DEFINE_ENUM(EOutputTableType,
    (Output)
    (Stderr)
    (Core)
);

DEFINE_ENUM(ETransactionType,
    (Sync)
    (Async)
    (Input)
    (Output)
    (DebugOutput)
);

class TOperationControllerBase
    : public IOperationController
    , public TEventLogHostBase
    , public IPersistent
    , public NPhoenix::TFactoryTag<NPhoenix::TNullFactory>
{
    // In order to make scheduler more stable, we do not allow
    // pure YCHECK to be executed from the controller code (directly
    // or indirectly). Thus, all interface methods of IOperationController
    // are divided into two groups: those that involve YCHECKs
    // to make assertions essential for further execution, and pure ones.

    // All potentially faulty controller interface methods are
    // guarded by enclosing into an extra method. Two intermediate
    // macro below are needed due to
    // http://stackoverflow.com/questions/1489932.
    // Welcome to the beautiful world of preprocessor!
#define VERIFY_PASTER(affinity) VERIFY_ ## affinity
#define VERIFY_EVALUATOR(affinity) VERIFY_PASTER(affinity)
#define IMPLEMENT_SAFE_METHOD(returnType, method, signature, args, affinity, defaultValue) \
public: \
    virtual returnType method signature final \
    { \
        VERIFY_EVALUATOR(affinity); \
        TSafeAssertionsGuard guard(Host->GetCoreDumper(), Host->GetCoreSemaphore()); \
        try { \
            return Safe ## method args; \
        } catch (const TAssertionFailedException& ex) { \
            FailOperation(ex); \
            return defaultValue; \
        } \
    } \
private: \
    returnType Safe ## method signature;

#define IMPLEMENT_SAFE_VOID_METHOD(method, signature, args, affinity) \
    IMPLEMENT_SAFE_METHOD(void, method, signature, args, affinity, )

    IMPLEMENT_SAFE_VOID_METHOD(Prepare, (), (), INVOKER_AFFINITY(CancelableInvoker))
    IMPLEMENT_SAFE_VOID_METHOD(Materialize, (), (), INVOKER_AFFINITY(CancelableInvoker))
    IMPLEMENT_SAFE_VOID_METHOD(Revive, (), (), INVOKER_AFFINITY(CancelableInvoker))

    IMPLEMENT_SAFE_VOID_METHOD(OnJobStarted, (const TJobId& jobId, TInstant startTime), (jobId, startTime), INVOKER_AFFINITY(CancelableInvoker))
    IMPLEMENT_SAFE_VOID_METHOD(OnJobCompleted, (std::unique_ptr<TCompletedJobSummary> jobSummary), (std::move(jobSummary)), INVOKER_AFFINITY(CancelableInvoker))
    IMPLEMENT_SAFE_VOID_METHOD(OnJobFailed, (std::unique_ptr<TFailedJobSummary> jobSummary), (std::move(jobSummary)), INVOKER_AFFINITY(CancelableInvoker))
    IMPLEMENT_SAFE_VOID_METHOD(OnJobAborted, (std::unique_ptr<TAbortedJobSummary> jobSummary), (std::move(jobSummary)), INVOKER_AFFINITY(CancelableInvoker))
    IMPLEMENT_SAFE_VOID_METHOD(OnJobRunning, (std::unique_ptr<TJobSummary> jobSummary), (std::move(jobSummary)), INVOKER_AFFINITY(CancelableInvoker))

    IMPLEMENT_SAFE_VOID_METHOD(SaveSnapshot, (TOutputStream* output), (output), THREAD_AFFINITY_ANY())

    IMPLEMENT_SAFE_VOID_METHOD(Commit, (), (), INVOKER_AFFINITY(CancelableInvoker))
    IMPLEMENT_SAFE_VOID_METHOD(Abort, (), (), THREAD_AFFINITY(ControlThread))
    IMPLEMENT_SAFE_VOID_METHOD(Forget, (), (), THREAD_AFFINITY(ControlThread))
    IMPLEMENT_SAFE_VOID_METHOD(Complete, (), (), THREAD_AFFINITY(ControlThread))

    IMPLEMENT_SAFE_METHOD(
        TScheduleJobResultPtr,
        ScheduleJob,
        (ISchedulingContextPtr context, const TJobResources& jobLimits),
        (context, jobLimits),
        INVOKER_AFFINITY(CancelableInvoker),
        New<TScheduleJobResult>())

    //! Callback called by TChunkScraper when get information on some chunk.
    IMPLEMENT_SAFE_VOID_METHOD(
        OnInputChunkLocated,
        (const NChunkClient::TChunkId& chunkId, const NChunkClient::TChunkReplicaList& replicas),
        (chunkId, replicas),
        THREAD_AFFINITY_ANY())

    //! Called by #IntermediateChunkScraper.
    IMPLEMENT_SAFE_VOID_METHOD(
        OnIntermediateChunkLocated,
        (const NChunkClient::TChunkId& chunkId, const NChunkClient::TChunkReplicaList& replicas),
        (chunkId, replicas),
        THREAD_AFFINITY_ANY())

public:
    // These are "pure" interface methods, i. e. those that do not involve YCHECKs.
    // If some of these methods still fails due to unnoticed YCHECK, consider
    // moving it to the section above.

    virtual void Initialize() override;

    void InitializeReviving(TControllerTransactionsPtr operationTransactions);

    virtual std::vector<NApi::ITransactionPtr> GetTransactions() override;

    virtual void UpdateConfig(TSchedulerConfigPtr config) override;

    virtual TCancelableContextPtr GetCancelableContext() const override;
    virtual IInvokerPtr GetCancelableControlInvoker() const override;
    virtual IInvokerPtr GetCancelableInvoker() const override;
    virtual IInvokerPtr GetInvoker() const override;

    virtual int GetTotalJobCount() const override;
    virtual int GetPendingJobCount() const override;
    virtual TJobResources GetNeededResources() const override;

    virtual bool IsForgotten() const override;

    virtual bool HasProgress() const override;

    virtual void Resume() override;
    virtual TFuture<void> Suspend() override;

    virtual void BuildOperationAttributes(NYson::IYsonConsumer* consumer) const override;
    virtual void BuildProgress(NYson::IYsonConsumer* consumer) const override;
    virtual void BuildBriefProgress(NYson::IYsonConsumer* consumer) const override;
    virtual void BuildBriefSpec(NYson::IYsonConsumer* consumer) const override;
    virtual void BuildMemoryDigestStatistics(NYson::IYsonConsumer* consumer) const override;

    virtual NYson::TYsonString GetProgress() const override;
    virtual NYson::TYsonString GetBriefProgress() const override;

    NYson::TYsonString BuildInputPathYson(const TJobId& jobId) const override;

    virtual void Persist(const TPersistenceContext& context) override;

    TOperationControllerBase(
        TSchedulerConfigPtr config,
        TOperationSpecBasePtr spec,
        TOperationOptionsPtr options,
        IOperationHost* host,
        TOperation* operation);

protected:
    // Forward declarations.
    class TTask;
    typedef TIntrusivePtr<TTask> TTaskPtr;

    struct TTaskGroup;
    typedef TIntrusivePtr<TTaskGroup> TTaskGroupPtr;

    struct TJoblet;
    typedef TIntrusivePtr<TJoblet> TJobletPtr;

    struct TCompletedJob;
    typedef TIntrusivePtr<TCompletedJob> TCompletedJobPtr;


    TSchedulerConfigPtr Config;
    IOperationHost* Host;

    const TOperationId OperationId;

    const EOperationType OperationType;
    const TInstant StartTime;
    const Stroka AuthenticatedUser;

    // Usually these clients are all the same (and connected to master of the current cluster).
    // But `remote copy' operation connects AuthenticatedInputMasterClient to remote cluster master server.
    // AuthenticatedOutputMasterClient is created for the sake of symmetry with Input,
    // i.e. AuthenticatedMasterClient and AuthenticatedOutputMasterClient are always connected to the same master.
    NApi::INativeClientPtr AuthenticatedMasterClient;
    NApi::INativeClientPtr AuthenticatedInputMasterClient;
    NApi::INativeClientPtr AuthenticatedOutputMasterClient;

    mutable NLogging::TLogger Logger;

    TCancelableContextPtr CancelableContext;
    IInvokerPtr CancelableControlInvoker;
    IInvokerPtr Invoker;
    ISuspendableInvokerPtr SuspendableInvoker;
    IInvokerPtr CancelableInvoker;

    std::atomic<EControllerState> State = {EControllerState::Preparing};
    std::atomic<bool> Forgotten = {false};

    bool RevivedFromSnapshot = false;

    // These totals are approximate.
    int TotalEstimatedInputChunkCount = 0;
    i64 TotalEstimatedInputDataWeight = 0;
    i64 TotalEstimatedInputRowCount = 0;
    i64 TotalEstimatedCompressedDataSize = 0;
    i64 TotalEstimatedInputDataSize = 0;

    // Total uncompressed data size for input tables.
    // Used only during preparation, not persisted.
    i64 PrimaryInputDataSize = 0;
    i64 ForeignInputDataSize = 0;

    int ChunkLocatedCallCount = 0;
    int UnavailableInputChunkCount = 0;

    // Job counters.
    TProgressCounter JobCounter;

    // Maps node ids to descriptors for job input chunks.
    NNodeTrackerClient::TNodeDirectoryPtr InputNodeDirectory;

    const NObjectClient::TTransactionId UserTransactionId;

    NApi::ITransactionPtr SyncSchedulerTransaction;
    NApi::ITransactionPtr AsyncSchedulerTransaction;
    NApi::ITransactionPtr InputTransaction;
    NApi::ITransactionPtr OutputTransaction;
    NApi::ITransactionPtr DebugOutputTransaction;

    TOperationSnapshot Snapshot;

    struct TRowBufferTag { };
    NTableClient::TRowBufferPtr RowBuffer;

    const NYTree::IMapNodePtr SecureVault;

    const std::vector<Stroka> Owners;


    struct TLivePreviewTableBase
    {
        // Live preview table id.
        NCypressClient::TNodeId LivePreviewTableId;

        void Persist(const TPersistenceContext& context);
    };

    std::vector<TInputTable> InputTables;

    struct TJobBoundaryKeys
    {
        NTableClient::TKey MinKey;
        NTableClient::TKey MaxKey;
        NChunkClient::TChunkTreeId ChunkTreeId;

        void Persist(const TPersistenceContext& context);
    };

    struct TOutputTable
        : public NChunkClient::TUserObject
        , public TLivePreviewTableBase
    {
        NTableClient::TTableWriterOptionsPtr Options = New<NTableClient::TTableWriterOptions>();
        NTableClient::TTableUploadOptions TableUploadOptions;
        bool ChunkPropertiesUpdateNeeded = false;
        EOutputTableType OutputType = EOutputTableType::Output;

        // Server-side upload transaction.
        NTransactionClient::TTransactionId UploadTransactionId;

        // Chunk list for appending the output.
        NChunkClient::TChunkListId OutputChunkListId;

        // Statistics returned by EndUpload call.
        NChunkClient::NProto::TDataStatistics DataStatistics;

        //! Chunk trees comprising the output (the order matters).
        //! Keys are used when the output is sorted (e.g. in sort operations).
        //! Trees are sorted w.r.t. key and appended to #OutputChunkListId.
        std::multimap<int, NChunkClient::TChunkTreeId> OutputChunkTreeIds;

        std::vector<TJobBoundaryKeys> BoundaryKeys;

        NYson::TYsonString EffectiveAcl;

        NYson::TYsonString WriterConfig;

        NTransactionClient::TTimestamp Timestamp;

        bool IsBeginUploadCompleted() const;
        void Persist(const TPersistenceContext& context);
    };

    std::vector<TOutputTable> OutputTables;
    TNullable<TOutputTable> StderrTable;
    TNullable<TOutputTable> CoreTable;

    // All output tables and stderr table (if present).
    std::vector<TOutputTable*> UpdatingTables;

    struct TIntermediateTable
        : public TLivePreviewTableBase
    {
        void Persist(const TPersistenceContext& context);
    };

    TIntermediateTable IntermediateTable;


    struct TUserFile
        : public TLockedUserObject
    {
        std::shared_ptr<NYTree::IAttributeDictionary> Attributes;
        EOperationStage Stage = EOperationStage::None;
        Stroka FileName;
        std::vector<NChunkClient::NProto::TChunkSpec> ChunkSpecs;
        bool Executable = false;
        NYson::TYsonString Format;
        NTableClient::TTableSchema Schema;
        bool IsDynamic = false;

        void Persist(const TPersistenceContext& context);
    };

    std::vector<TUserFile> Files;

    struct TInputQuery
    {
        NQueryClient::TQueryPtr Query;
        NQueryClient::TExternalCGInfoPtr ExternalCGInfo;
    };

    TNullable<TInputQuery> InputQuery;

    struct TJoblet
        : public TIntrinsicRefCounted
    {
        //! For serialization only.
        TJoblet()
            : JobIndex(-1)
            , StartRowIndex(-1)
            , OutputCookie(-1)
        { }

        TJoblet(TTaskPtr task, int jobIndex)
            : Task(task)
            , JobIndex(jobIndex)
            , StartRowIndex(-1)
            , OutputCookie(IChunkPoolOutput::NullCookie)
        { }

        TTaskPtr Task;
        int JobIndex;
        i64 StartRowIndex;

        TJobId JobId;
        EJobType JobType;

        TJobNodeDescriptor NodeDescriptor;

        TExtendedJobResources EstimatedResourceUsage;
        double JobProxyMemoryReserveFactor = -1;
        double UserJobMemoryReserveFactor = -1;
        TJobResources ResourceLimits;

        TChunkStripeListPtr InputStripeList;
        IChunkPoolOutput::TCookie OutputCookie;

        //! All chunk lists allocated for this job.
        /*!
         *  For jobs with intermediate output this list typically contains one element.
         *  For jobs with final output this list typically contains one element per each output table.
         */
        std::vector<NChunkClient::TChunkListId> ChunkListIds;

        NChunkClient::TChunkListId StderrTableChunkListId;
        NChunkClient::TChunkListId CoreTableChunkListId;

        TInstant StartTime;
        TInstant FinishTime;

        void Persist(const TPersistenceContext& context);
    };

    struct TCompletedJob
        : public TIntrinsicRefCounted
    {
        //! For persistence only.
        TCompletedJob()
            : Lost(false)
            , DestinationPool(nullptr)
        { }

        TCompletedJob(
            const TJobId& jobId,
            TTaskPtr sourceTask,
            IChunkPoolOutput::TCookie outputCookie,
            i64 dataSize,
            IChunkPoolInput* destinationPool,
            IChunkPoolInput::TCookie inputCookie,
            const TJobNodeDescriptor& nodeDescriptor)
            : Lost(false)
            , JobId(jobId)
            , SourceTask(std::move(sourceTask))
            , OutputCookie(outputCookie)
            , DataSize(dataSize)
            , DestinationPool(destinationPool)
            , InputCookie(inputCookie)
            , NodeDescriptor(nodeDescriptor)
        { }

        bool Lost;

        TJobId JobId;

        TTaskPtr SourceTask;
        IChunkPoolOutput::TCookie OutputCookie;
        i64 DataSize;

        IChunkPoolInput* DestinationPool;
        IChunkPoolInput::TCookie InputCookie;

        TJobNodeDescriptor NodeDescriptor;

        void Persist(const TPersistenceContext& context);

    };

    class TTask
        : public TRefCounted
        , public IPersistent
    {
    public:
        //! For persistence only.
        TTask();
        explicit TTask(TOperationControllerBase* controller);

        void Initialize();

        virtual Stroka GetId() const = 0;
        virtual TTaskGroupPtr GetGroup() const = 0;

        virtual int GetPendingJobCount() const;
        int GetPendingJobCountDelta();

        virtual int GetTotalJobCount() const;
        int GetTotalJobCountDelta();

        const TProgressCounter& GetJobCounter() const;

        virtual TJobResources GetTotalNeededResources() const;
        TJobResources GetTotalNeededResourcesDelta();

        virtual bool IsIntermediateOutput() const;

        bool IsStderrTableEnabled() const;

        bool IsCoreTableEnabled() const;

        virtual TDuration GetLocalityTimeout() const = 0;
        virtual i64 GetLocality(NNodeTrackerClient::TNodeId nodeId) const;
        virtual bool HasInputLocality() const;

        TJobResources GetMinNeededResources() const;

        virtual TExtendedJobResources GetNeededResources(TJobletPtr joblet) const = 0;

        void ResetCachedMinNeededResources();

<<<<<<< HEAD
        DEFINE_BYVAL_RW_PROPERTY(TNullable<NProfiling::TCpuInstant>, DelayedTime);

=======
>>>>>>> 20a95c36
        void AddInput(TChunkStripePtr stripe);
        void AddInput(const std::vector<TChunkStripePtr>& stripes);
        void FinishInput();

        void CheckCompleted();

        void ScheduleJob(
            ISchedulingContext* context,
            const TJobResources& jobLimits,
            TScheduleJobResult* scheduleJobResult);

        virtual void OnJobCompleted(TJobletPtr joblet, const TCompletedJobSummary& jobSummary);
        virtual void OnJobFailed(TJobletPtr joblet, const TFailedJobSummary& jobSummary);
        virtual void OnJobAborted(TJobletPtr joblet, const TAbortedJobSummary& jobSummary);
        virtual void OnJobLost(TCompletedJobPtr completedJob);

        // First checks against a given node, then against all nodes if needed.
        void CheckResourceDemandSanity(
            const TJobResources& nodeResourceLimits,
            const TJobResources& neededResources);

        // Checks against all available nodes.
        void CheckResourceDemandSanity(
            const TJobResources& neededResources);

        void DoCheckResourceDemandSanity(const TJobResources& neededResources);

        bool IsPending() const;
        bool IsCompleted() const;

        virtual bool IsActive() const;

        i64 GetTotalDataSize() const;
        i64 GetCompletedDataSize() const;
        i64 GetPendingDataSize() const;

        virtual IChunkPoolInput* GetChunkPoolInput() const = 0;
        virtual IChunkPoolOutput* GetChunkPoolOutput() const = 0;

        virtual void Persist(const TPersistenceContext& context) override;

    private:
        TOperationControllerBase* Controller;

        int CachedPendingJobCount;
        int CachedTotalJobCount;

        TJobResources CachedTotalNeededResources;
        mutable TNullable<TExtendedJobResources> CachedMinNeededResources;

        NProfiling::TCpuInstant DemandSanityCheckDeadline;
        bool CompletedFired;

        //! For each lost job currently being replayed, maps output cookie to corresponding input cookie.
        yhash_map<IChunkPoolOutput::TCookie, IChunkPoolInput::TCookie> LostJobCookieMap;

        TJobResources ApplyMemoryReserve(const TExtendedJobResources& jobResources) const;

    protected:
        NLogging::TLogger Logger;

        virtual bool CanScheduleJob(
            ISchedulingContext* context,
            const TJobResources& jobLimits);

        virtual TExtendedJobResources GetMinNeededResourcesHeavy() const = 0;

        virtual void OnTaskCompleted();

        virtual EJobType GetJobType() const = 0;
        virtual TUserJobSpecPtr GetUserJobSpec() const;
        virtual void PrepareJoblet(TJobletPtr joblet);
        virtual void BuildJobSpec(TJobletPtr joblet, NJobTrackerClient::NProto::TJobSpec* jobSpec) = 0;

        virtual void OnJobStarted(TJobletPtr joblet);

        void AddPendingHint();
        void AddLocalityHint(NNodeTrackerClient::TNodeId nodeId);

        void ReinstallJob(TJobletPtr joblet, EJobReinstallReason reason);

        std::unique_ptr<NNodeTrackerClient::TNodeDirectoryBuilder> MakeNodeDirectoryBuilder(
            NScheduler::NProto::TSchedulerJobSpecExt* schedulerJobSpec);
        void AddSequentialInputSpec(
            NJobTrackerClient::NProto::TJobSpec* jobSpec,
            TJobletPtr joblet);
        void AddParallelInputSpec(
            NJobTrackerClient::NProto::TJobSpec* jobSpec,
            TJobletPtr joblet);
        void AddChunksToInputSpec(
            NNodeTrackerClient::TNodeDirectoryBuilder* directoryBuilder,
            NScheduler::NProto::TTableInputSpec* inputSpec,
            TChunkStripePtr stripe);

        void AddFinalOutputSpecs(NJobTrackerClient::NProto::TJobSpec* jobSpec, TJobletPtr joblet);
        void AddIntermediateOutputSpec(
            NJobTrackerClient::NProto::TJobSpec* jobSpec,
            TJobletPtr joblet,
            const NTableClient::TKeyColumns& keyColumns);

        static void UpdateInputSpecTotals(
            NJobTrackerClient::NProto::TJobSpec* jobSpec,
            TJobletPtr joblet);

        void RegisterIntermediate(
            TJobletPtr joblet,
            TChunkStripePtr stripe,
            TTaskPtr destinationTask,
            bool attachToLivePreview);
        void RegisterIntermediate(
            TJobletPtr joblet,
            TChunkStripePtr stripe,
            IChunkPoolInput* destinationPool,
            bool attachToLivePreview);

        static TChunkStripePtr BuildIntermediateChunkStripe(
            google::protobuf::RepeatedPtrField<NChunkClient::NProto::TChunkSpec>* chunkSpecs);

        void RegisterOutput(
            TJobletPtr joblet,
            int key,
            const TCompletedJobSummary& jobSummary);

        void AddFootprintAndUserJobResources(TExtendedJobResources& jobResources) const;
    };

    //! All tasks declared by calling #RegisterTask, mostly for debugging purposes.
    std::vector<TTaskPtr> Tasks;


    //! Groups provide means:
    //! - to prioritize tasks
    //! - to skip a vast number of tasks whose resource requirements cannot be met
    struct TTaskGroup
        : public TIntrinsicRefCounted
    {
        //! No task from this group is considered for scheduling unless this requirement is met.
        TJobResources MinNeededResources;

        //! All non-local tasks.
        yhash_set<TTaskPtr> NonLocalTasks;

        //! Non-local tasks that may possibly be ready (but a delayed check is still needed)
        //! keyed by min memory demand (as reported by TTask::GetMinNeededResources).
        std::multimap<i64, TTaskPtr> CandidateTasks;

        //! Non-local tasks keyed by deadline.
        std::multimap<NProfiling::TCpuInstant, TTaskPtr> DelayedTasks;

        //! Local tasks keyed by node id.
        yhash_map<NNodeTrackerClient::TNodeId, yhash_set<TTaskPtr>> NodeIdToTasks;

        TTaskGroup()
        {
            MinNeededResources.SetUserSlots(1);
        }

        void Persist(const TPersistenceContext& context);

    };

    NApi::ITransactionPtr StartTransaction(
        ETransactionType type,
        NApi::INativeClientPtr client,
        const NTransactionClient::TTransactionId& parentTransactionId = NTransactionClient::NullTransactionId);

    //! All task groups declared by calling #RegisterTaskGroup, in the order of decreasing priority.
    std::vector<TTaskGroupPtr> TaskGroups;

    void RegisterTask(TTaskPtr task);
    void RegisterTaskGroup(TTaskGroupPtr group);

    void UpdateTask(TTaskPtr task);

    void UpdateAllTasks();

    virtual void CustomizeJoblet(TJobletPtr joblet);
    virtual void CustomizeJobSpec(TJobletPtr joblet, NJobTrackerClient::NProto::TJobSpec* jobSpec);

    void DoAddTaskLocalityHint(TTaskPtr task, NNodeTrackerClient::TNodeId nodeId);
    void AddTaskLocalityHint(TTaskPtr task, NNodeTrackerClient::TNodeId nodeId);
    void AddTaskLocalityHint(TTaskPtr task, TChunkStripePtr stripe);
    void AddTaskPendingHint(TTaskPtr task);
    void ResetTaskLocalityDelays();

    void MoveTaskToCandidates(TTaskPtr task, std::multimap<i64, TTaskPtr>& candidateTasks);

    bool CheckJobLimits(
        TTaskPtr task,
        const TJobResources& jobLimits,
        const TJobResources& nodeResourceLimits);

    void CheckTimeLimit();

    void CheckAvailableExecNodes();

    void DoScheduleJob(
        ISchedulingContext* context,
        const TJobResources& jobLimits,
        TScheduleJobResult* scheduleJobResult);

    void DoScheduleLocalJob(
        ISchedulingContext* context,
        const TJobResources& jobLimits,
        TScheduleJobResult* scheduleJobResult);

    void DoScheduleNonLocalJob(
        ISchedulingContext* context,
        const TJobResources& jobLimits,
        TScheduleJobResult* scheduleJobResult);

    DECLARE_THREAD_AFFINITY_SLOT(ControlThread);
    DECLARE_THREAD_AFFINITY_SLOT(BackgroundThread);


    // Jobs in progress management.
    void RegisterJoblet(TJobletPtr joblet);
    TJobletPtr FindJoblet(const TJobId& jobId) const;
    TJobletPtr GetJoblet(const TJobId& jobId) const;
    TJobletPtr GetJobletOrThrow(const TJobId& jobId) const;
    void RemoveJoblet(const TJobId& jobId);


    // Initialization.
    virtual void DoInitialize();
    virtual void InitializeConnections();
    virtual void InitializeTransactions();
    virtual void InitializeStructures();
    void InitUpdatingTables();


    // Preparation.
    void FetchInputTables();
    void RegisterInputChunk(const NChunkClient::TInputChunkPtr& inputChunk);
    void LockInputTables();
    void GetInputTablesAttributes();
    void GetOutputTablesSchema();
    virtual void PrepareInputTables();
    virtual void PrepareOutputTables();
    void BeginUploadOutputTables();
    void GetOutputTablesUploadParams();
    void FetchUserFiles();
    void LockUserFiles();
    void GetUserFilesAttributes();
    void CreateLivePreviewTables();
    void LockLivePreviewTables();
    void CollectTotals();
    virtual void CustomPrepare();
    void AddAllTaskPendingHints();
    void InitInputChunkScraper();
    void InitIntermediateChunkScraper();
    void SuspendUnavailableInputStripes();

    void ParseInputQuery(
        const Stroka& queryString,
        const TNullable<NQueryClient::TTableSchema>& schema);
    void WriteInputQueryToJobSpec(
        NProto::TSchedulerJobSpecExt* schedulerJobSpecExt);
    virtual void PrepareInputQuery();

    void PickIntermediateDataCell();
    void InitChunkListPool();

    // Initialize transactions
    void StartAsyncSchedulerTransaction();
    void StartSyncSchedulerTransaction();
    void StartInputTransaction(const NObjectClient::TTransactionId& parentTransactionId);
    void StartOutputTransaction(const NObjectClient::TTransactionId& parentTransactionId);
    void StartDebugOutputTransaction();

    // Completion.
    void TeleportOutputChunks();
    void AttachOutputChunks(const std::vector<TOutputTable*>& tableList);
    void EndUploadOutputTables(const std::vector<TOutputTable*>& tableList);
    void CommitTransactions();
    virtual void CustomCommit();

    bool GetCommitting();
    void SetCommitting();

    // Revival.
    void ReinstallLivePreview();
    void AbortAllJoblets();

    void DoLoadSnapshot(const TOperationSnapshot& snapshot);

    bool InputHasDynamicTables() const;
    bool InputHasVersionedTables() const;

    //! Called to extract input table paths from the spec.
    virtual std::vector<NYPath::TRichYPath> GetInputTablePaths() const = 0;

    //! Called to extract output table paths from the spec.
    virtual std::vector<NYPath::TRichYPath> GetOutputTablePaths() const = 0;

    //! Called to extract stderr table path from the spec.
    virtual TNullable<NYPath::TRichYPath> GetStderrTablePath() const;
    //! Called to extract stderr table writer config from the spec.
    virtual NTableClient::TBlobTableWriterConfigPtr GetStderrTableWriterConfig() const;

    //! Called to extract core table path from the spec.
    virtual TNullable<NYPath::TRichYPath> GetCoreTablePath() const;
    //! Called to extract core table writer config from the spec.
    virtual NTableClient::TBlobTableWriterConfigPtr GetCoreTableWriterConfig() const;

    typedef std::pair<NYPath::TRichYPath, EOperationStage> TPathWithStage;

    //! Called to extract file paths from the spec.
    virtual std::vector<TPathWithStage> GetFilePaths() const;

    //! Called when a job is unable to read a chunk.
    void OnChunkFailed(const NChunkClient::TChunkId& chunkId);

    //! Gets the list of all intermediate chunks that are not lost.
    yhash_set<NChunkClient::TChunkId> GetAliveIntermediateChunks() const;

    //! Called when a job is unable to read an intermediate chunk
    //! (i.e. that is not a part of the input).
    //! Returns false if the chunk was already considered lost.
    bool OnIntermediateChunkUnavailable(const NChunkClient::TChunkId& chunkId);

    virtual bool IsJobInterruptible() const;
    void OnJobInterrupted(const TCompletedJobSummary& jobSummary);
    std::vector<NChunkClient::TInputDataSlicePtr> ExtractInputDataSlices(const TCompletedJobSummary& jobSummary) const;
    virtual void ReinstallUnreadInputDataSlices(const std::vector<NChunkClient::TInputDataSlicePtr>& inputDataSlices);

    struct TStripeDescriptor
    {
        TChunkStripePtr Stripe;
        IChunkPoolInput::TCookie Cookie;
        TTaskPtr Task;

        TStripeDescriptor()
            : Cookie(IChunkPoolInput::NullCookie)
        { }

        void Persist(const TPersistenceContext& context);

    };

    struct TInputChunkDescriptor
        : public TRefTracked<TInputChunkDescriptor>
    {
        SmallVector<TStripeDescriptor, 1> InputStripes;
        SmallVector<NChunkClient::TInputChunkPtr, 1> InputChunks;
        EInputChunkState State;

        TInputChunkDescriptor()
            : State(EInputChunkState::Active)
        { }

        void Persist(const TPersistenceContext& context);

    };

    //! Called when a job is unable to read an input chunk or
    //! chunk scraper has encountered unavailable chunk.
    void OnInputChunkUnavailable(
        const NChunkClient::TChunkId& chunkId,
        TInputChunkDescriptor& descriptor);

    void OnInputChunkAvailable(
        const NChunkClient::TChunkId& chunkId,
        TInputChunkDescriptor& descriptor,
        const NChunkClient::TChunkReplicaList& replicas);

    virtual bool IsOutputLivePreviewSupported() const;
    virtual bool IsIntermediateLivePreviewSupported() const;
    virtual bool IsInputDataSizeHistogramSupported() const;
    virtual bool AreForeignTablesSupported() const;

    //! Successfully terminate and finalize operation.
    /*!
     *  #interrupted flag indicates premature completion and disables standard validation
     */
    virtual void OnOperationCompleted(bool interrupted);

    virtual void OnOperationFailed(const TError& error);

    virtual bool IsCompleted() const = 0;

    //! Returns |true| when the controller is prepared.
    /*!
     *  Preparation happens in a controller thread.
     *  The state must not be touched from the control thread
     *  while this function returns |false|.
     */
    bool IsPrepared() const;

    //! Returns |true| as long as the operation can schedule new jobs.
    bool IsRunning() const;

    //! Returns |true| when operation completion event is scheduled to control invoker.
    bool IsFinished() const;

    // Unsorted helpers.

    //! Enables verification that the output is sorted.
    virtual bool ShouldVerifySortedOutput() const;

    //! Enables fetching all input replicas (not only data)
    virtual bool IsParityReplicasFetchEnabled() const;

    //! Enables fetching boundary keys for chunk specs.
    virtual bool IsBoundaryKeysFetchEnabled() const;

    //! If |true| then all jobs started within the operation must
    //! preserve row count. This invariant is checked for each completed job.
    //! Should a violation be discovered, the operation fails.
    virtual bool IsRowCountPreserved() const;

    typedef std::function<bool(const TInputTable& table)> TInputTableFilter;

    NTableClient::TKeyColumns CheckInputTablesSorted(
        const NTableClient::TKeyColumns& keyColumns,
        TInputTableFilter inputTableFilter = [](const TInputTable&) { return true; });

    static bool CheckKeyColumnsCompatible(
        const NTableClient::TKeyColumns& fullColumns,
        const NTableClient::TKeyColumns& prefixColumns);

    void RegisterInputStripe(TChunkStripePtr stripe, TTaskPtr task);


    void RegisterBoundaryKeys(
        const NProto::TOutputResult& boundaryKeys,
        const NChunkClient::TChunkTreeId& chunkTreeId,
        TOutputTable* outputTable);

    virtual void RegisterOutput(TJobletPtr joblet, int key, const TCompletedJobSummary& jobSummary);

    void RegisterOutput(
        NChunkClient::TInputChunkPtr chunkSpec,
        int key,
        int tableIndex);

    void RegisterOutput(
        const NChunkClient::TChunkTreeId& chunkTreeId,
        int key,
        int tableIndex,
        TOutputTable& table);

    void RegisterIntermediate(
        TJobletPtr joblet,
        TCompletedJobPtr completedJob,
        TChunkStripePtr stripe,
        bool attachToLivePreview);

    void RegisterStderr(TJobletPtr joblet, const TJobSummary& jobSummary);
    void RegisterCores(TJobletPtr joblet, const TJobSummary& jobSummary);

    bool HasEnoughChunkLists(bool intermediate, bool isWritingStderrTable, bool isWritingCoreTable);
    NChunkClient::TChunkListId ExtractChunkList(NObjectClient::TCellTag cellTag);
    void ReleaseChunkLists(const std::vector<NChunkClient::TChunkListId>& ids);

    //! Called after preparation to decrease memory footprint.
    void ClearInputChunkBoundaryKeys();

    //! Returns the list of all input chunks collected from all primary input tables.
    std::vector<NChunkClient::TInputChunkPtr> CollectPrimaryChunks(bool versioned) const;
    std::vector<NChunkClient::TInputChunkPtr> CollectPrimaryUnversionedChunks() const;
    std::vector<NChunkClient::TInputChunkPtr> CollectPrimaryVersionedChunks() const;
    std::pair<i64, i64> CalculatePrimaryVersionedChunksStatistics() const;
    std::vector<NChunkClient::TInputDataSlicePtr> CollectPrimaryVersionedDataSlices(i64 sliceSize) const;

    //! Returns the list of lists of all input chunks collected from all foreign input tables.
    std::vector<std::deque<NChunkClient::TInputDataSlicePtr>> CollectForeignInputDataSlices(int foreignKeyColumnCount) const;

    //! Converts a list of input chunks into a list of chunk stripes for further
    //! processing. Each stripe receives exactly one chunk (as suitable for most
    //! jobs except merge). The resulting stripes are of approximately equal
    //! size. The size per stripe is either |maxSliceDataSize| or
    //! |TotalEstimateInputDataSize / jobCount|, whichever is smaller. If the resulting
    //! list contains less than |jobCount| stripes then |jobCount| is decreased
    //! appropriately.
    void SliceUnversionedChunks(
        const std::vector<NChunkClient::TInputChunkPtr>& unversionedChunks,
        const IJobSizeConstraintsPtr& jobSizeConstraints,
        std::vector<TChunkStripePtr>* result) const;
    void SlicePrimaryUnversionedChunks(
        const IJobSizeConstraintsPtr& jobSizeConstraints,
        std::vector<TChunkStripePtr>* result) const;
    void SlicePrimaryVersionedChunks(
        const IJobSizeConstraintsPtr& jobSizeConstraints,
        std::vector<TChunkStripePtr>* result) const;

    void InitUserJobSpecTemplate(
        NScheduler::NProto::TUserJobSpec* proto,
        TUserJobSpecPtr config,
        const std::vector<TUserFile>& files,
        const Stroka& fileAccount);

    void InitUserJobSpec(
        NScheduler::NProto::TUserJobSpec* proto,
        TJobletPtr joblet);

    void AddStderrOutputSpecs(
        NScheduler::NProto::TUserJobSpec* jobSpec,
        TJobletPtr joblet);

    void AddCoreOutputSpecs(
        NScheduler::NProto::TUserJobSpec* jobSpec,
        TJobletPtr joblet);

    NChunkClient::TDataSourceDirectoryPtr MakeInputDataSources() const;
    NChunkClient::TDataSourceDirectoryPtr CreateIntermediateDataSource() const;

    // Amount of memory reserved for output table writers in job proxy.
    i64 GetFinalOutputIOMemorySize(TJobIOConfigPtr ioConfig) const;

    i64 GetFinalIOMemorySize(
        TJobIOConfigPtr ioConfig,
        const TChunkStripeStatisticsVector& stripeStatistics) const;

    void InitIntermediateOutputConfig(TJobIOConfigPtr config);
    void InitFinalOutputConfig(TJobIOConfigPtr config);

    static NTableClient::TTableReaderOptionsPtr CreateTableReaderOptions(TJobIOConfigPtr ioConfig);
    static NTableClient::TTableReaderOptionsPtr CreateIntermediateTableReaderOptions();

    void ValidateUserFileCount(TUserJobSpecPtr spec, const Stroka& operation);

    const std::vector<TExecNodeDescriptor>& GetExecNodeDescriptors();

    virtual void RegisterUserJobMemoryDigest(EJobType jobType, double memoryReserveFactor);
    IDigest* GetUserJobMemoryDigest(EJobType jobType);
    const IDigest* GetUserJobMemoryDigest(EJobType jobType) const;

    virtual void RegisterJobProxyMemoryDigest(EJobType jobType, const TLogDigestConfigPtr& config);
    IDigest* GetJobProxyMemoryDigest(EJobType jobType);
    const IDigest* GetJobProxyMemoryDigest(EJobType jobType) const;

    i64 ComputeUserJobMemoryReserve(EJobType jobType, TUserJobSpecPtr jobSpec) const;

    void InferSchemaFromInput(const NTableClient::TKeyColumns& keyColumns = NTableClient::TKeyColumns());
    void InferSchemaFromInputOrdered();
    void ValidateOutputSchemaOrdered() const;

private:
    typedef TOperationControllerBase TThis;

    typedef yhash_map<NChunkClient::TChunkId, TInputChunkDescriptor> TInputChunkMap;

    //! Keeps information needed to maintain the liveness state of input chunks.
    TInputChunkMap InputChunkMap;

    TOperationSpecBasePtr Spec;
    TOperationOptionsPtr Options;

    NObjectClient::TCellTag IntermediateOutputCellTag = NObjectClient::InvalidCellTag;
    TChunkListPoolPtr ChunkListPool;
    yhash<NObjectClient::TCellTag, int> CellTagToOutputRequiredChunkList;
    yhash<NObjectClient::TCellTag, int> CellTagToIntermediateRequiredChunkList;

    std::atomic<int> CachedPendingJobCount = {0};

    TJobResources CachedNeededResources;
    NConcurrency::TReaderWriterSpinLock CachedNeededResourcesLock;

    //! Maps an intermediate chunk id to its originating completed job.
    yhash_map<NChunkClient::TChunkId, TCompletedJobPtr> ChunkOriginMap;

    TIntermediateChunkScraperPtr IntermediateChunkScraper;

    //! Maps scheduler's job ids to controller's joblets.
    //! NB: |TJobPtr -> TJobletPtr| mapping would be faster but
    //! it cannot be serialized that easily.
    yhash_map<TJobId, TJobletPtr> JobletMap;

    NChunkClient::TChunkScraperPtr InputChunkScraper;

    NProfiling::TCpuInstant TaskUpdateDeadline_ = 0;

    //! Increments each time a new job is scheduled.
    TIdGenerator JobIndexGenerator;

    //! Aggregates job statistics.
    NJobTrackerClient::TStatistics JobStatistics;

    //! Aggregated schedule job statistics.
    TScheduleJobStatisticsPtr ScheduleJobStatistics_;

<<<<<<< HEAD
    //! Deadline after which schedule job statistics can be logged.
=======
    //! Deadline after which schedule job statistics can be logged logged.
>>>>>>> 20a95c36
    NProfiling::TCpuInstant ScheduleJobStatisticsLogDeadline_ = 0;

    //! One output table can have row count limit on operation.
    TNullable<int> RowCountLimitTableIndex;
    i64 RowCountLimit = std::numeric_limits<i64>::max();

    //! Runs periodic time limit checks that fail operation on timeout.
    NConcurrency::TPeriodicExecutorPtr CheckTimeLimitExecutor;

    //! Runs periodic checks to verify that compatible nodes are present in the cluster.
    NConcurrency::TPeriodicExecutorPtr ExecNodesCheckExecutor;

    //! Exec node count do not consider scheduling tag.
    //! But descriptors do.
    int ExecNodeCount_ = 0;
    std::vector<TExecNodeDescriptor> ExecNodesDescriptors_;

    NProfiling::TCpuInstant GetExecNodesInformationDeadline_ = 0;
    NProfiling::TCpuInstant AvaialableNodesLastSeenTime_ = 0;

    const std::unique_ptr<NTableClient::IValueConsumer> EventLogValueConsumer_;
    const std::unique_ptr<NYson::IYsonConsumer> EventLogTableConsumer_;

    typedef yhash_map<EJobType, std::unique_ptr<IDigest>> TMemoryDigestMap;
    TMemoryDigestMap JobProxyMemoryDigests_;
    TMemoryDigestMap UserJobMemoryDigests_;

    const Stroka CodicilData_;

    std::atomic<bool> AreTransactionsActive = {false};

    std::unique_ptr<IHistogram> EstimatedInputDataSizeHistogram_;
    std::unique_ptr<IHistogram> InputDataSizeHistogram_;

    NYson::TYsonString ProgressString_;
    NYson::TYsonString BriefProgressString_;

    TSpinLock ProgressLock_;
    const NConcurrency::TPeriodicExecutorPtr ProgressBuildExecutor_;

    i64 CurrentInputDataSliceTag_ = 0;

    void BuildAndSaveProgress();

    void UpdateMemoryDigests(TJobletPtr joblet, const NJobTrackerClient::TStatistics& statistics);

    void InitializeHistograms();
    void UpdateEstimatedHistogram(TJobletPtr joblet);
    void UpdateEstimatedHistogram(TJobletPtr joblet, EJobReinstallReason reason);
    void UpdateActualHistogram(const NJobTrackerClient::TStatistics& statistics);

    void GetExecNodesInformation();
    int GetExecNodeCount();

    bool ShouldSkipSanityCheck();

    void UpdateJobStatistics(const TJobSummary& jobSummary);

    NApi::INativeClientPtr CreateClient();
    void UpdateAllTasksIfNeeded();

    void IncreaseNeededResources(const TJobResources& resourcesDelta);

    //! Sets finish time and other timing statistics.
    void FinalizeJoblet(
        const TJobletPtr& joblet,
        TJobSummary* jobSummary);

    TFluentLogEvent LogFinishedJobFluently(
        ELogEventType eventType,
        const TJobletPtr& joblet,
        const TJobSummary& jobSummary);

    virtual NYson::IYsonConsumer* GetEventLogConsumer() override;

    TCodicilGuard MakeCodicilGuard() const;

    void ValidateDynamicTableTimestamp(
        const NYPath::TRichYPath& path,
        bool dynamic,
        const NTableClient::TTableSchema& schema,
        const NYTree::IAttributeDictionary& attributes) const;

    //! An internal helper for invoking OnOperationFailed with an error
    //! built by data from `ex`.
    void FailOperation(const TAssertionFailedException& ex);
};

////////////////////////////////////////////////////////////////////////////////

} // namespace NScheduler
} // namespace NYT<|MERGE_RESOLUTION|>--- conflicted
+++ resolved
@@ -538,11 +538,6 @@
 
         void ResetCachedMinNeededResources();
 
-<<<<<<< HEAD
-        DEFINE_BYVAL_RW_PROPERTY(TNullable<NProfiling::TCpuInstant>, DelayedTime);
-
-=======
->>>>>>> 20a95c36
         void AddInput(TChunkStripePtr stripe);
         void AddInput(const std::vector<TChunkStripePtr>& stripes);
         void FinishInput();
@@ -690,7 +685,7 @@
         std::multimap<i64, TTaskPtr> CandidateTasks;
 
         //! Non-local tasks keyed by deadline.
-        std::multimap<NProfiling::TCpuInstant, TTaskPtr> DelayedTasks;
+        std::multimap<TInstant, TTaskPtr> DelayedTasks;
 
         //! Local tasks keyed by node id.
         yhash_map<NNodeTrackerClient::TNodeId, yhash_set<TTaskPtr>> NodeIdToTasks;
@@ -1125,11 +1120,7 @@
     //! Aggregated schedule job statistics.
     TScheduleJobStatisticsPtr ScheduleJobStatistics_;
 
-<<<<<<< HEAD
     //! Deadline after which schedule job statistics can be logged.
-=======
-    //! Deadline after which schedule job statistics can be logged logged.
->>>>>>> 20a95c36
     NProfiling::TCpuInstant ScheduleJobStatisticsLogDeadline_ = 0;
 
     //! One output table can have row count limit on operation.
