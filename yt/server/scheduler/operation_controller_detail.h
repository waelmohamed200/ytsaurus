--- conflicted
+++ resolved
@@ -705,11 +705,7 @@
         TOutputTable* outputTable);
 
     void RegisterOutput(
-<<<<<<< HEAD
-        const NChunkClient::TChunkTreeId& chunkTreeId,
-=======
         NChunkClient::TRefCountedChunkSpecPtr chunkSpec,
->>>>>>> 843f85c2
         int key,
         int tableIndex);
 
