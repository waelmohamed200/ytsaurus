#pragma once

#include "public.h"
#include "operation_controller.h"
#include "chunk_pool.h"
#include "chunk_list_pool.h"
#include "job_resources.h"
#include "private.h"

#include <ytlib/misc/thread_affinity.h>
#include <ytlib/misc/nullable.h>
#include <ytlib/misc/id_generator.h>

#include <ytlib/logging/tagged_logger.h>

#include <ytlib/actions/async_pipeline.h>
#include <ytlib/actions/cancelable_context.h>

#include <ytlib/chunk_client/chunk_owner_ypath_proxy.h>

#include <ytlib/table_client/table_ypath_proxy.h>
#include <ytlib/table_client/config.h>

#include <ytlib/file_client/file_ypath_proxy.h>

#include <ytlib/cypress_client/public.h>

#include <ytlib/ytree/ypath_client.h>
#include <ytlib/ytree/yson_string.h>

#include <ytlib/chunk_client/public.h>

#include <ytlib/node_tracker_client/public.h>
#include <ytlib/node_tracker_client/helpers.h>

#include <server/chunk_server/public.h>

namespace NYT {
namespace NScheduler {

////////////////////////////////////////////////////////////////////

class TOperationControllerBase
    : public IOperationController
{
public:
    TOperationControllerBase(
        TSchedulerConfigPtr config,
        TOperationSpecBasePtr spec,
        IOperationHost* host,
        TOperation* operation);

    virtual void Initialize() override;
    virtual TFuture<TError> Prepare() override;
    virtual void SaveSnapshot(TOutputStream* stream) override;
    virtual TFuture<TError> Revive(TInputStream* steam) override;
    virtual TFuture<TError> Commit() override;

    virtual void OnJobRunning(TJobPtr job, const NJobTrackerClient::NProto::TJobStatus& status) override;
    virtual void OnJobCompleted(TJobPtr job) override;
    virtual void OnJobFailed(TJobPtr job) override;
    virtual void OnJobAborted(TJobPtr job) override;

    virtual void OnNodeOnline(TExecNodePtr node) override;
    virtual void OnNodeOffline(TExecNodePtr node) override;

    virtual void Abort() override;

    virtual TJobPtr ScheduleJob(ISchedulingContext* context, const NNodeTrackerClient::NProto::TNodeResources& jobLimits) override;

    virtual TCancelableContextPtr GetCancelableContext() override;
    virtual IInvokerPtr GetCancelableControlInvoker() override;
    virtual IInvokerPtr GetCancelableBackgroundInvoker() override;

    virtual int GetPendingJobCount() override;
    virtual NNodeTrackerClient::NProto::TNodeResources GetNeededResources() override;

    virtual void BuildProgressYson(NYson::IYsonConsumer* consumer) override;
    virtual void BuildResultYson(NYson::IYsonConsumer* consumer) override;

private:
    typedef TOperationControllerBase TThis;

protected:
    // Forward declarations.
    struct TTaskGroup;

    class TTask;
    typedef TIntrusivePtr<TTask> TTaskPtr;

    struct TJoblet;
    typedef TIntrusivePtr<TJoblet> TJobletPtr;

    struct TCompletedJob;
    typedef TIntrusivePtr<TCompletedJob> TCompleteJobPtr;


    TSchedulerConfigPtr Config;
    IOperationHost* Host;
    TOperation* Operation;

    NRpc::IChannelPtr AuthenticatedMasterChannel;
    mutable NLog::TTaggedLogger Logger;

    TCancelableContextPtr CancelableContext;
    IInvokerPtr CancelableControlInvoker;
    IInvokerPtr CancelableBackgroundInvoker;

    // Remains True as long as the operation can schedule new jobs.
    bool Running;

    // Totals.
    int TotalInputChunkCount;
    i64 TotalInputDataSize;
    i64 TotalInputRowCount;
    i64 TotalInputValueCount;

    // Job counters.
    TProgressCounter JobCounter;

    // Maps node ids seen in fetch responses to node descriptors.
    NNodeTrackerClient::TNodeDirectoryPtr NodeDirectory;

    struct TUserTableBase
    {
        NYPath::TRichYPath Path;
        NObjectClient::TObjectId ObjectId;
    };

    struct TLivePreviewTableBase
    {
        // Live preview table id.
        NCypressClient::TNodeId LivePreviewTableId;

        // Chunk list for appending live preview results.
        NChunkClient::TChunkListId LivePreviewChunkListId;
    };


    struct TInputTable
        : public TUserTableBase
    {
        TInputTable()
            : ComplementFetch(false)
        { }

        NTableClient::TTableYPathProxy::TRspFetchPtr FetchResponse;
        bool ComplementFetch;
        TNullable< std::vector<Stroka> > KeyColumns;
    };

    std::vector<TInputTable> InputTables;


    struct TOutputTable
        : public TUserTableBase
        , public TLivePreviewTableBase
    {
        TOutputTable()
            : Clear(false)
            , Overwrite(false)
            , LockMode(NCypressClient::ELockMode::Shared)
            , Options(New<NTableClient::TTableWriterOptions>())
        { }

        bool Clear;
        bool Overwrite;
        NCypressClient::ELockMode LockMode;
        NTableClient::TTableWriterOptionsPtr Options;

        // Chunk list for appending the output.
        NChunkClient::TChunkListId OutputChunkListId;

        //! Chunk trees comprising the output (the order matters).
        //! Keys are used when the output is sorted (e.g. in sort operations).
        //! Trees are sorted w.r.t. key and appended to #OutputChunkListId.
        std::multimap<int, NChunkServer::TChunkTreeId> OutputChunkTreeIds;


        struct TEndpoint
        {
            NChunkClient::NProto::TKey Key;
            bool Left;
            int ChunkTreeKey;
        };

        std::vector<TEndpoint> Endpoints;
    };

    std::vector<TOutputTable> OutputTables;


    struct TIntermediateTable
        : public TLivePreviewTableBase
    { };

    TIntermediateTable IntermediateTable;


    //! Describes which part of the operation needs a particular file.
    DECLARE_ENUM(EOperationStage,
        (Map)
        (Reduce)
    );

    struct TUserFile
    {
        NYPath::TRichYPath Path;
        EOperationStage Stage;
    };


    struct TRegularUserFile
        : public TUserFile
    {
<<<<<<< HEAD
        NFileClient::TFileYPathProxy::TRspFetchPtr FetchResponse;
=======
        NFileClient::TFileYPathProxy::TRspFetchFilePtr FetchResponse;
>>>>>>> 36bf3b3d
        bool Executable;
        Stroka FileName;
    };

    std::vector<TRegularUserFile> RegularFiles;


    struct TUserTableFile
        : public TUserFile
    {
        NTableClient::TTableYPathProxy::TRspFetchPtr FetchResponse;
        Stroka FileName;
        NYTree::TYsonString Format;
    };

    std::vector<TUserTableFile> TableFiles;


    struct TJoblet
        : public TIntrinsicRefCounted
    {
        explicit TJoblet(TTaskPtr task, int jobIndex)
            : Task(task)
            , JobIndex(jobIndex)
            , StartRowIndex(-1)
            , OutputCookie(IChunkPoolOutput::NullCookie)
        { }

        TTaskPtr Task;
        int JobIndex;
        i64 StartRowIndex;

        TJobPtr Job;
        TChunkStripeListPtr InputStripeList;
        IChunkPoolOutput::TCookie OutputCookie;

        //! All chunk lists allocated for this job.
        /*!
         *  For jobs with intermediate output this list typically contains one element.
         *  For jobs with final output this list typically contains one element per each output table.
         */
        std::vector<NChunkClient::TChunkListId> ChunkListIds;

        //! Chunk stripe constructed from job result.
        TChunkStripePtr OutputStripe;
    };

    struct TCompletedJob
        : public TIntrinsicRefCounted
    {
        TCompletedJob(
            const TJobId& jobId,
            TTaskPtr sourceTask,
            IChunkPoolOutput::TCookie outputCookie,
            IChunkPoolInput* destinationPool,
            IChunkPoolInput::TCookie inputCookie,
            TExecNodePtr execNode)
            : IsLost(false)
            , JobId(jobId)
            , SourceTask(std::move(sourceTask))
            , OutputCookie(outputCookie)
            , DestinationPool(destinationPool)
            , InputCookie(inputCookie)
            , ExecNode(std::move(execNode))
        { }

        bool IsLost;

        TJobId JobId;

        TTaskPtr SourceTask;
        IChunkPoolOutput::TCookie OutputCookie;

        IChunkPoolInput* DestinationPool;
        IChunkPoolInput::TCookie InputCookie;

        TExecNodePtr ExecNode;
    };


    class TTask
        : public TRefCounted
    {
    public:
        explicit TTask(TOperationControllerBase* controller);

        virtual Stroka GetId() const = 0;
        virtual TTaskGroup* GetGroup() const = 0;

        virtual int GetPendingJobCount() const;
        int GetPendingJobCountDelta();

        virtual NNodeTrackerClient::NProto::TNodeResources GetTotalNeededResources() const;
        NNodeTrackerClient::NProto::TNodeResources GetTotalNeededResourcesDelta();

        virtual int GetChunkListCountPerJob() const = 0;

        virtual TDuration GetLocalityTimeout() const = 0;
        virtual i64 GetLocality(const Stroka& address) const;
        virtual bool HasInputLocality();

        const NNodeTrackerClient::NProto::TNodeResources& GetMinNeededResources() const;
        virtual NNodeTrackerClient::NProto::TNodeResources GetNeededResources(TJobletPtr joblet) const;

        DEFINE_BYVAL_RW_PROPERTY(TNullable<TInstant>, DelayedTime);

        IChunkPoolInput::TCookie AddInput(TChunkStripePtr stripe);
        void AddInput(const std::vector<TChunkStripePtr>& stripes);
        void ResumeInput(IChunkPoolInput::TCookie cookie, TChunkStripePtr stripe);
        void FinishInput();

        void CheckCompleted();

        TJobPtr ScheduleJob(ISchedulingContext* context, const NNodeTrackerClient::NProto::TNodeResources& jobLimits);

        virtual void OnJobCompleted(TJobletPtr joblet);
        virtual void OnJobFailed(TJobletPtr joblet);
        virtual void OnJobAborted(TJobletPtr joblet);
        virtual void OnJobLost(TCompleteJobPtr completedJob);

        // First checks against given node, then againts all nodes if needed.
        void CheckResourceDemandSanity(
            TExecNodePtr node,
            const NNodeTrackerClient::NProto::TNodeResources& neededResources);

        // Checks against all available nodes.
        void CheckResourceDemandSanity(
            const NNodeTrackerClient::NProto::TNodeResources& neededResources);

        void DoCheckResourceDemandSanity(const NNodeTrackerClient::NProto::TNodeResources& neededResources);

        bool IsPending() const;
        bool IsCompleted() const;

        i64 GetTotalDataSize() const;
        i64 GetCompletedDataSize() const;
        i64 GetPendingDataSize() const;

        virtual IChunkPoolInput* GetChunkPoolInput() const = 0;
        virtual IChunkPoolOutput* GetChunkPoolOutput() const = 0;

    private:
        TOperationControllerBase* Controller;

        int CachedPendingJobCount;
        NNodeTrackerClient::NProto::TNodeResources CachedTotalNeededResources;
        mutable TNullable<NNodeTrackerClient::NProto::TNodeResources> CachedMinNeededResources;

        TInstant LastDemandSanityCheckTime;
        bool CompletedFired;

        //! For each lost job currently being replayed, maps output cookie to corresponding input cookie.
        yhash_map<IChunkPoolOutput::TCookie, IChunkPoolInput::TCookie> LostJobCookieMap;

    protected:
        NLog::TTaggedLogger& Logger;

        virtual NNodeTrackerClient::NProto::TNodeResources GetMinNeededResourcesHeavy() const = 0;

        virtual void OnTaskCompleted();

        virtual EJobType GetJobType() const = 0;
        virtual void PrepareJoblet(TJobletPtr joblet);
        virtual void BuildJobSpec(TJobletPtr joblet, NJobTrackerClient::NProto::TJobSpec* jobSpec) = 0;

        virtual void OnJobStarted(TJobletPtr joblet);

        void AddPendingHint();
        void AddLocalityHint(const Stroka& address);

        DECLARE_ENUM(EJobReinstallReason,
            (Failed)
            (Aborted)
        );

        void ReinstallJob(TJobletPtr joblet, EJobReinstallReason reason);

        void AddSequentialInputSpec(
            NJobTrackerClient::NProto::TJobSpec* jobSpec,
            TJobletPtr joblet,
            bool enableTableIndex = false);
        void AddParallelInputSpec(
            NJobTrackerClient::NProto::TJobSpec* jobSpec,
            TJobletPtr joblet,
            bool enableTableIndex = false);
        static void AddChunksToInputSpec(
            NNodeTrackerClient::TNodeDirectoryBuilder* directoryBuilder,
            NScheduler::NProto::TTableInputSpec* inputSpec,
            TChunkStripePtr stripe,
            TNullable<int> partitionTag,
            bool enableTableIndex);

        void AddFinalOutputSpecs(NJobTrackerClient::NProto::TJobSpec* jobSpec, TJobletPtr joblet);
        void AddIntermediateOutputSpec(NJobTrackerClient::NProto::TJobSpec* jobSpec, TJobletPtr joblet);

        static void UpdateInputSpecTotals(
            NJobTrackerClient::NProto::TJobSpec* jobSpec,
            TJobletPtr joblet);

        void RegisterIntermediate(
<<<<<<< HEAD
=======
            TJobletPtr joblet,
            TChunkStripePtr stripe,
            TTaskPtr destinationTask);

        void RegisterIntermediate(
>>>>>>> 36bf3b3d
            TJobletPtr joblet,
            IChunkPoolInput* destinationPool);

        static TChunkStripePtr BuildIntermediateChunkStripe(
            google::protobuf::RepeatedPtrField<NChunkClient::NProto::TInputChunk>* inputChunks);

        void RegisterOutput(TJobletPtr joblet, int key);

    };

    virtual void CustomizeJoblet(TJobletPtr joblet);
    virtual void CustomizeJobSpec(TJobletPtr joblet, NJobTrackerClient::NProto::TJobSpec* jobSpec);


    //! Groups serve two purposes:
    //! * Provide means to prioritize tasks
    //! * Quickly skip a vast number of tasks whose resource requirements cannot be met
    struct TTaskGroup
    {
        TTaskGroup()
            : MinNeededResources(NNodeTrackerClient::ZeroNodeResources())
        { }

        //! No task from this group is considered for scheduling unless this
        //! requirement is met.
        NNodeTrackerClient::NProto::TNodeResources MinNeededResources;

        //! All non-local tasks.
        yhash_set<TTaskPtr> NonLocalTasks;

        //! Non-local tasks that may possibly be ready (but a delayed check is still needed)
        //! keyed by min memory demand (as reported by TTask::GetMinNeededResources).
        std::multimap<i64, TTaskPtr> CandidateTasks;

        //! Non-local tasks keyed by deadline.
        std::multimap<TInstant, TTaskPtr> DelayedTasks;

        //! Local tasks keyed by address.
        yhash_map<Stroka, yhash_set<TTaskPtr>> LocalTasks;
    };

    void RegisterTaskGroup(TTaskGroup* group);


    void OnTaskUpdated(TTaskPtr task);

    void DoAddTaskLocalityHint(TTaskPtr task, const Stroka& address);
    void AddTaskLocalityHint(TTaskPtr task, const Stroka& address);
    void AddTaskLocalityHint(TTaskPtr task, TChunkStripePtr stripe);
    void AddTaskPendingHint(TTaskPtr task);
    void ResetTaskLocalityDelays();

    void MoveTaskToCandidates(TTaskPtr task, std::multimap<i64, TTaskPtr>& candidateTasks);

    bool CheckJobLimits(TExecNodePtr node, TTaskPtr task, const NNodeTrackerClient::NProto::TNodeResources& jobLimits);


    TJobPtr DoScheduleJob(ISchedulingContext* context, const NNodeTrackerClient::NProto::TNodeResources& jobLimits);
    TJobPtr DoScheduleLocalJob(ISchedulingContext* context, const NNodeTrackerClient::NProto::TNodeResources& jobLimits);
    TJobPtr DoScheduleNonLocalJob(ISchedulingContext* context, const NNodeTrackerClient::NProto::TNodeResources& jobLimits);

    void OnJobStarted(TJobPtr job);

    DECLARE_THREAD_AFFINITY_SLOT(ControlThread);
    DECLARE_THREAD_AFFINITY_SLOT(BackgroundThread);

    // Jobs in progress management.
    void RegisterJoblet(TJobletPtr joblet);
    TJobletPtr GetJoblet(TJobPtr job);
    void RemoveJoblet(TJobPtr job);

    // Here comes the preparation pipeline.

    // Round 1:
    // - Get input table ids
    // - Get output table ids
    NObjectClient::TObjectServiceProxy::TInvExecuteBatch GetObjectIds();
    void OnObjectIdsReceived(NObjectClient::TObjectServiceProxy::TRspExecuteBatchPtr batchRsp);

    // Round 2:
    // - Request file types
    // - Check that input and output are tables
    NObjectClient::TObjectServiceProxy::TInvExecuteBatch GetInputTypes();
    void OnInputTypesReceived(NObjectClient::TObjectServiceProxy::TRspExecuteBatchPtr batchRsp);

    // Round 3:
    // - Fetch input tables.
    // - Lock input tables.
    // - Lock output tables.
    // - Fetch files.
    // - Get output tables channels.
    // - Get output chunk lists.
    // - (Custom)

    NObjectClient::TObjectServiceProxy::TInvExecuteBatch RequestInputs();
    void OnInputsReceived(NObjectClient::TObjectServiceProxy::TRspExecuteBatchPtr batchRsp);

    // Round 4:
    // - Create live preview tables, if needed
    NObjectClient::TObjectServiceProxy::TInvExecuteBatch CreateLivePreviewTables();
    void OnLivePreviewTablesCreated(NObjectClient::TObjectServiceProxy::TRspExecuteBatchPtr batchRsp);

    // Round 5:
    // - Prepare live preview tables for update
    NObjectClient::TObjectServiceProxy::TInvExecuteBatch PrepareLivePreviewTablesForUpdate();
    void OnLivePreviewTablesPreparedForUpdate(NObjectClient::TObjectServiceProxy::TRspExecuteBatchPtr batchRsp);

    //! Extensibility point for requesting additional info from master.
    virtual void RequestCustomInputs(NObjectClient::TObjectServiceProxy::TReqExecuteBatchPtr batchReq);

    //! Extensibility point for handling additional info from master.
    virtual void OnCustomInputsRecieved(NObjectClient::TObjectServiceProxy::TRspExecuteBatchPtr batchRsp);

    // Round 5.
    // - (Custom)
    virtual TAsyncPipeline<void>::TPtr CustomizePreparationPipeline(TAsyncPipeline<void>::TPtr pipeline);

    // Round 6.
    // - Collect totals.
    // - Check for empty inputs.
    // - Init chunk list pool.
    TFuture<void> CompletePreparation();


    // Here comes the completion pipeline.

    // Round 1.
    // - Sort parts of output, if needed.
    // - Attach chunk trees.

    NObjectClient::TObjectServiceProxy::TInvExecuteBatch CommitResults();
    void OnResultsCommitted(NObjectClient::TObjectServiceProxy::TRspExecuteBatchPtr batchRsp);


    virtual void DoInitialize();

    //! Called to extract input table paths from the spec.
    virtual std::vector<NYPath::TRichYPath> GetInputTablePaths() const = 0;

    //! Called to extract output table paths from the spec.
    virtual std::vector<NYPath::TRichYPath> GetOutputTablePaths() const = 0;

    typedef std::pair<NYPath::TRichYPath, EOperationStage> TPathWithStage;

    //! Called to extract file paths from the spec.
    virtual std::vector<TPathWithStage> GetFilePaths() const;

    //! Called when a job is unable to read a chunk.
    void OnChunkFailed(const NChunkClient::TChunkId& chunkId);

    //! Called when a job is unable to read an intermediate chunk
    //! (i.e. that is not a part of the input).
    /*!
     *  The default implementation fails the operation immediately.
     *  Those operations providing some fault tolerance for intermediate chunks
     *  must override this method.
     */
    virtual void OnIntermediateChunkFailed(const NChunkClient::TChunkId& chunkId);

    //! Called when a job is unable to read an input chunk.
    /*!
     *  The operation fails immediately.
     */
    void OnInputChunkFailed(const NChunkClient::TChunkId& chunkId);


    virtual bool IsOutputLivePreviewSupported() const;
    virtual bool IsIntermediateLivePreviewSupported() const;
<<<<<<< HEAD
=======

    void AbortTransactions();
>>>>>>> 36bf3b3d

    void OnOperationCompleted();
    virtual void DoOperationCompleted();

    void OnOperationFailed(const TError& error);
    virtual void DoOperationFailed(const TError& error);


    // Unsorted helpers.

    // Enables sorted output from user jobs.
    virtual bool IsSortedOutputSupported() const;

    std::vector<Stroka> CheckInputTablesSorted(
        const TNullable< std::vector<Stroka> >& keyColumns);
    static bool CheckKeyColumnsCompatible(
        const std::vector<Stroka>& fullColumns,
        const std::vector<Stroka>& prefixColumns);

    void RegisterOutput(
        const NChunkServer::TChunkTreeId& chunkTreeId,
        int key,
        int tableIndex);
    void RegisterOutput(
        const NChunkServer::TChunkTreeId& chunkTreeId,
        int key,
        int tableIndex,
        TOutputTable& table);
    void RegisterOutput(
        TJobletPtr joblet,
        int key);

    void RegisterIntermediate(
        TCompleteJobPtr completedJob,
        TChunkStripePtr stripe);

    bool HasEnoughChunkLists(int requestedCount);
    NChunkClient::TChunkListId ExtractChunkList();

    //! Returns the list of all input chunks collected from all input tables.
    std::vector<NChunkClient::TRefCountedInputChunkPtr> CollectInputChunks();

    //! Converts a list of input chunks into a list of chunk stripes for further
    //! processing. Each stripe receives exactly one chunk (as suitable for most
    //! jobs except merge). The resulting stripes are of approximately equal
    //! size. The size per stripe is either |maxSliceDataSize| or
    //! |TotalInputDataSize / jobCount|, whichever is smaller. If the resulting
    //! list contains less than |jobCount| stripes then |jobCount| is decreased
    //! appropriately.
    std::vector<TChunkStripePtr> SliceInputChunks(i64 maxSliceDataSize, int* jobCount);

    int SuggestJobCount(
        i64 totalDataSize,
        i64 dataSizePerJob,
        TNullable<int> configJobCount) const;

    void InitUserJobSpec(
        NScheduler::NProto::TUserJobSpec* proto,
        TUserJobSpecPtr config,
        const std::vector<TRegularUserFile>& regularFiles,
        const std::vector<TUserTableFile>& tableFiles);

    static void AddUserJobEnvironment(
        NScheduler::NProto::TUserJobSpec* proto,
        TJobletPtr joblet);

    static void InitIntermediateInputConfig(TJobIOConfigPtr config);

    static void InitIntermediateOutputConfig(TJobIOConfigPtr config);
    void InitFinalOutputConfig(TJobIOConfigPtr config);

private:
    TOperationSpecBasePtr Spec;
    TChunkListPoolPtr ChunkListPool;

    int CachedPendingJobCount;
    NNodeTrackerClient::NProto::TNodeResources CachedNeededResources;

    //! All tasks declared by calling #RegisterTaskGroup, in the order of decreasing priority.
    std::vector<TTaskGroup*> TaskGroups;

    //! Maps intermediate chunk id to its originating completed job.
    yhash_map<NChunkServer::TChunkId, TCompleteJobPtr> ChunkOriginMap;

    //! Maps scheduler's jobs to controller's joblets.
    yhash_map<TJobPtr, TJobletPtr> JobletMap;

    //! Used to distinguish between input and intermediate chunks on failure.
    yhash_set<NChunkClient::TChunkId> InputChunkIds;

    //! Increments each time a new job is scheduled.
    TIdGenerator JobIndexGenerator;


    static const NProto::TUserJobResult* FindUserJobResult(TJobletPtr joblet);

};

////////////////////////////////////////////////////////////////////////////////

namespace {

template <class TSpec>
TIntrusivePtr<TSpec> ParseOperationSpec(TOperation* operation, NYTree::INodePtr specTemplateNode)
{
    auto specNode = specTemplateNode
        ? NYTree::UpdateNode(specTemplateNode, operation->GetSpec())
        : operation->GetSpec();
    auto spec = New<TSpec>();
    try {
        spec->Load(specNode);
    } catch (const std::exception& ex) {
        THROW_ERROR_EXCEPTION("Error parsing operation spec") << ex;
    }
    return spec;
}

} // namespace

////////////////////////////////////////////////////////////////////////////////

} // namespace NScheduler
} // namespace NYT<|MERGE_RESOLUTION|>--- conflicted
+++ resolved
@@ -213,11 +213,7 @@
     struct TRegularUserFile
         : public TUserFile
     {
-<<<<<<< HEAD
         NFileClient::TFileYPathProxy::TRspFetchPtr FetchResponse;
-=======
-        NFileClient::TFileYPathProxy::TRspFetchFilePtr FetchResponse;
->>>>>>> 36bf3b3d
         bool Executable;
         Stroka FileName;
     };
@@ -417,17 +413,8 @@
             NJobTrackerClient::NProto::TJobSpec* jobSpec,
             TJobletPtr joblet);
 
-        void RegisterIntermediate(
-<<<<<<< HEAD
-=======
-            TJobletPtr joblet,
-            TChunkStripePtr stripe,
-            TTaskPtr destinationTask);
-
-        void RegisterIntermediate(
->>>>>>> 36bf3b3d
-            TJobletPtr joblet,
-            IChunkPoolInput* destinationPool);
+        void RegisterIntermediate(TJobletPtr joblet, TChunkStripePtr stripe, TTaskPtr destinationTask);
+        void RegisterIntermediate(TJobletPtr joblet, TChunkStripePtr stripe, IChunkPoolInput* destinationPool);
 
         static TChunkStripePtr BuildIntermediateChunkStripe(
             google::protobuf::RepeatedPtrField<NChunkClient::NProto::TInputChunk>* inputChunks);
@@ -594,11 +581,7 @@
 
     virtual bool IsOutputLivePreviewSupported() const;
     virtual bool IsIntermediateLivePreviewSupported() const;
-<<<<<<< HEAD
-=======
-
     void AbortTransactions();
->>>>>>> 36bf3b3d
 
     void OnOperationCompleted();
     virtual void DoOperationCompleted();
