--- conflicted
+++ resolved
@@ -262,18 +262,6 @@
         NYPath::TRichYPath Path;
         EOperationStage Stage;
         Stroka FileName;
-<<<<<<< HEAD
-=======
-        int ChunkCount;
-
-        void Persist(TPersistenceContext& context);
-
-    };
-
-    struct TRegularUserFile
-        : public TUserFileBase
-    {
->>>>>>> 2e69f889
         NChunkClient::NProto::TRspFetch FetchResponse;
         NObjectClient::EObjectType Type;
         bool Executable;
