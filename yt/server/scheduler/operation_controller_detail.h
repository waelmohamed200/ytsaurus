#pragma once

#include "private.h"
#include "operation_controller.h"
#include "chunk_pool.h"
#include "chunk_list_pool.h"
#include "job_resources.h"
#include "serialize.h"
#include "event_log.h"

#include <core/misc/nullable.h>
#include <core/misc/id_generator.h>

#include <core/concurrency/thread_affinity.h>
#include <core/concurrency/periodic_executor.h>

#include <core/actions/cancelable_context.h>

#include <core/logging/log.h>

#include <ytlib/chunk_client/chunk_owner_ypath_proxy.h>

#include <ytlib/new_table_client/table_ypath_proxy.h>
#include <ytlib/new_table_client/unversioned_row.h>

#include <ytlib/file_client/file_ypath_proxy.h>

#include <ytlib/cypress_client/public.h>

#include <core/ytree/ypath_client.h>
#include <core/ytree/yson_string.h>

#include <ytlib/chunk_client/public.h>
#include <ytlib/chunk_client/chunk_service_proxy.h>

#include <ytlib/node_tracker_client/public.h>
#include <ytlib/node_tracker_client/helpers.h>

#include <ytlib/job_tracker_client/statistics.h>

#include <ytlib/scheduler/statistics.h>

#include <server/chunk_server/public.h>

namespace NYT {
namespace NScheduler {

////////////////////////////////////////////////////////////////////

//! Describes which part of the operation needs a particular file.
DEFINE_ENUM(EOperationStage,
    (Map)
    (ReduceCombiner)
    (Reduce)
);

DEFINE_ENUM(EInputChunkState,
    (Active)
    (Skipped)
    (Waiting)
);

DEFINE_ENUM(EJobReinstallReason,
    (Failed)
    (Aborted)
);

class TOperationControllerBase
    : public IOperationController
    , public NPhoenix::IPersistent
    , public NPhoenix::TFactoryTag<NPhoenix::TNullFactory>
{
public:
    TOperationControllerBase(
        TSchedulerConfigPtr config,
        TOperationSpecBasePtr spec,
        IOperationHost* host,
        TOperation* operation);

    virtual void Initialize() override;
    virtual void Essentiate() override;
    virtual TFuture<void> Prepare() override;
    virtual void SaveSnapshot(TOutputStream* output) override;
    virtual TFuture<void> Revive() override;
    virtual TFuture<void> Commit() override;

    virtual void OnJobRunning(TJobPtr job, const NJobTrackerClient::NProto::TJobStatus& status) override;
    virtual void OnJobCompleted(TJobPtr job) override;
    virtual void OnJobFailed(TJobPtr job) override;
    virtual void OnJobAborted(TJobPtr job) override;

    virtual void Abort() override;

    virtual TJobPtr ScheduleJob(
        ISchedulingContext* context,
        const NNodeTrackerClient::NProto::TNodeResources& jobLimits) override;

    virtual TCancelableContextPtr GetCancelableContext() const override;
    virtual IInvokerPtr GetCancelableControlInvoker() const override;
    virtual IInvokerPtr GetCancelableBackgroundInvoker() const override;

    virtual int GetPendingJobCount() const override;
    virtual int GetTotalJobCount() const override;
    virtual NNodeTrackerClient::NProto::TNodeResources GetNeededResources() const override;

    virtual void BuildProgress(NYson::IYsonConsumer* consumer) const override;
    virtual void BuildBriefProgress(NYson::IYsonConsumer* consumer) const override;
    virtual void BuildResult(NYson::IYsonConsumer* consumer) const override;
    virtual void BuildBriefSpec(NYson::IYsonConsumer* consumer) const override;

    virtual bool NeedsAllChunkParts() const override;

    virtual void Persist(TPersistenceContext& context) override;

protected:
    // Forward declarations.
    class TTask;
    typedef TIntrusivePtr<TTask> TTaskPtr;

    struct TTaskGroup;
    typedef TIntrusivePtr<TTaskGroup> TTaskGroupPtr;

    struct TJoblet;
    typedef TIntrusivePtr<TJoblet> TJobletPtr;

    struct TCompletedJob;
    typedef TIntrusivePtr<TCompletedJob> TCompletedJobPtr;


    TSchedulerConfigPtr Config;
    IOperationHost* Host;
    TOperation* Operation;

    NApi::IClientPtr AuthenticatedMasterClient;
    NApi::IClientPtr AuthenticatedInputMasterClient;
    NApi::IClientPtr AuthenticatedOutputMasterClient;

    mutable NLogging::TLogger Logger;

    TCancelableContextPtr CancelableContext;
    IInvokerPtr CancelableControlInvoker;
    IInvokerPtr CancelableBackgroundInvoker;


    //! Becomes |true| when the controller is prepared.
    /*!
     *  Preparation happens in a background thread.
     *  The state must not be touched from the control thread
     *  while this flag is |false|.
     */
    bool Prepared;

    //! Remains |true| as long as the operation can schedule new jobs.
    bool Running;


    // These totals are approximate.
    int TotalEstimatedInputChunkCount;
    i64 TotalEstimatedInputDataSize;
    i64 TotalEstimatedInputRowCount;
    i64 TotalEstimatedInputValueCount;

    // These totals are exact.
    NChunkClient::NProto::TDataStatistics TotalExactInputDataStatistics;

    // These totals are exact.
    NChunkClient::NProto::TDataStatistics TotalIntermediateDataStatistics;

    // These totals are exact.
    std::vector<NChunkClient::NProto::TDataStatistics> TotalOutputsDataStatistics;

    int UnavailableInputChunkCount;

    // Job counters.
    TProgressCounter JobCounter;

    // Job statistics.
    NJobTrackerClient::NProto::TJobStatistics CompletedJobStatistics;
    NJobTrackerClient::NProto::TJobStatistics FailedJobStatistics;
    NJobTrackerClient::NProto::TJobStatistics AbortedJobStatistics;

    // Maps node ids seen in fetch responses to node descriptors.
    NNodeTrackerClient::TNodeDirectoryPtr NodeDirectory;


    struct TUserTableBase
    {
        NYPath::TRichYPath Path;
        NObjectClient::TObjectId ObjectId;

        void Persist(TPersistenceContext& context);
    };


    struct TLivePreviewTableBase
    {
        // Live preview table id.
        NCypressClient::TNodeId LivePreviewTableId;

        // Chunk list for appending live preview results.
        NChunkClient::TChunkListId LivePreviewChunkListId;

        void Persist(TPersistenceContext& context);
    };

    struct TInputTable
        : public TUserTableBase
    {
        // Number of chunks in the whole table (without range selectors).
        int ChunkCount = -1;
        std::vector<NChunkClient::NProto::TChunkSpec> Chunks;
        TNullable< std::vector<Stroka> > KeyColumns;

        void Persist(TPersistenceContext& context);
    };

    std::vector<TInputTable> InputTables;


    struct TEndpoint
    {
        NVersionedTableClient::TOwningKey Key;
        bool Left;
        int ChunkTreeKey;

        void Persist(TPersistenceContext& context);

    };

    struct TOutputTable
        : public TUserTableBase
        , public TLivePreviewTableBase
    {
        TOutputTable()
            : Clear(false)
            , Overwrite(false)
            , LockMode(NCypressClient::ELockMode::Shared)
            , Options(New<NVersionedTableClient::TTableWriterOptions>())
        { }

        bool Clear;
        bool Overwrite;
        NCypressClient::ELockMode LockMode;
        NVersionedTableClient::TTableWriterOptionsPtr Options;
        TNullable<NVersionedTableClient::TKeyColumns> KeyColumns;

        // Chunk list for appending the output.
        NChunkClient::TChunkListId OutputChunkListId;

        //! Chunk trees comprising the output (the order matters).
        //! Keys are used when the output is sorted (e.g. in sort operations).
        //! Trees are sorted w.r.t. key and appended to #OutputChunkListId.
        std::multimap<int, NChunkClient::TChunkTreeId> OutputChunkTreeIds;

        std::vector<TEndpoint> Endpoints;

        NYTree::TYsonString EffectiveAcl;

        void Persist(TPersistenceContext& context);
    };

    std::vector<TOutputTable> OutputTables;


    struct TIntermediateTable
        : public TLivePreviewTableBase
    {
        void Persist(TPersistenceContext& context);
    };

    TIntermediateTable IntermediateTable;


    struct TUserFileBase
    {
        NYPath::TRichYPath Path;
        EOperationStage Stage;
        Stroka FileName;

        void Persist(TPersistenceContext& context);

    };

    struct TRegularUserFile
        : public TUserFileBase
    {
        NChunkClient::NProto::TRspFetch FetchResponse;
        bool Executable;

        void Persist(TPersistenceContext& context);

    };

    std::vector<TRegularUserFile> RegularFiles;


    struct TUserTableFile
        : public TUserFileBase
    {
        NChunkClient::NProto::TRspFetch FetchResponse;
        NYTree::TYsonString Format;

        void Persist(TPersistenceContext& context);

    };

    std::vector<TUserTableFile> TableFiles;


    struct TJoblet
        : public TIntrinsicRefCounted
    {
        //! For serialization only.
        TJoblet()
            : JobIndex(-1)
            , StartRowIndex(-1)
            , OutputCookie(-1)
            , MemoryReserveEnabled(true)
        { }

        TJoblet(TTaskPtr task, int jobIndex)
            : Task(task)
            , JobIndex(jobIndex)
            , StartRowIndex(-1)
            , OutputCookie(IChunkPoolOutput::NullCookie)
        { }

        TTaskPtr Task;
        int JobIndex;
        i64 StartRowIndex;

        TJobPtr Job;
        TChunkStripeListPtr InputStripeList;
        IChunkPoolOutput::TCookie OutputCookie;

        bool MemoryReserveEnabled;

        //! All chunk lists allocated for this job.
        /*!
         *  For jobs with intermediate output this list typically contains one element.
         *  For jobs with final output this list typically contains one element per each output table.
         */
        std::vector<NChunkClient::TChunkListId> ChunkListIds;

        void Persist(TPersistenceContext& context);
    };

    struct TCompletedJob
        : public TIntrinsicRefCounted
    {
        //! For persistence only.
        TCompletedJob()
            : IsLost(false)
            , DestinationPool(nullptr)
        { }

        TCompletedJob(
            const TJobId& jobId,
            TTaskPtr sourceTask,
            IChunkPoolOutput::TCookie outputCookie,
            IChunkPoolInput* destinationPool,
            IChunkPoolInput::TCookie inputCookie,
            const Stroka& address)
            : IsLost(false)
            , JobId(jobId)
            , SourceTask(std::move(sourceTask))
            , OutputCookie(outputCookie)
            , DestinationPool(destinationPool)
            , InputCookie(inputCookie)
            , Address(address)
        { }

        bool IsLost;

        TJobId JobId;

        TTaskPtr SourceTask;
        IChunkPoolOutput::TCookie OutputCookie;

        IChunkPoolInput* DestinationPool;
        IChunkPoolInput::TCookie InputCookie;

        Stroka Address;

        void Persist(TPersistenceContext& context);

    };

    class TTask
        : public TRefCounted
        , public NPhoenix::IPersistent
    {
    public:
        //! For persistence only.
        TTask();
        explicit TTask(TOperationControllerBase* controller);

        void Initialize();

        virtual Stroka GetId() const = 0;
        virtual TTaskGroupPtr GetGroup() const = 0;

        virtual int GetPendingJobCount() const;
        int GetPendingJobCountDelta();

        virtual int GetTotalJobCount() const;
        int GetTotalJobCountDelta();

        virtual NNodeTrackerClient::NProto::TNodeResources GetTotalNeededResources() const;
        NNodeTrackerClient::NProto::TNodeResources GetTotalNeededResourcesDelta();

        virtual int GetChunkListCountPerJob() const = 0;

        virtual TDuration GetLocalityTimeout() const = 0;
        virtual i64 GetLocality(const Stroka& address) const;
        virtual bool HasInputLocality() const;

        const NNodeTrackerClient::NProto::TNodeResources& GetMinNeededResources() const;
        virtual NNodeTrackerClient::NProto::TNodeResources GetNeededResources(TJobletPtr joblet) const;

        void ResetCachedMinNeededResources();

        DEFINE_BYVAL_RW_PROPERTY(TNullable<TInstant>, DelayedTime);

        void AddInput(TChunkStripePtr stripe);
        void AddInput(const std::vector<TChunkStripePtr>& stripes);
        void FinishInput();

        void CheckCompleted();

        TJobPtr ScheduleJob(ISchedulingContext* context, const NNodeTrackerClient::NProto::TNodeResources& jobLimits);

        virtual void OnJobCompleted(TJobletPtr joblet);
        virtual void OnJobFailed(TJobletPtr joblet);
        virtual void OnJobAborted(TJobletPtr joblet);
        virtual void OnJobLost(TCompletedJobPtr completedJob);

        // First checks against a given node, then against all nodes if needed.
        void CheckResourceDemandSanity(
            TExecNodePtr node,
            const NNodeTrackerClient::NProto::TNodeResources& neededResources);

        // Checks against all available nodes.
        void CheckResourceDemandSanity(
            const NNodeTrackerClient::NProto::TNodeResources& neededResources);

        void DoCheckResourceDemandSanity(const NNodeTrackerClient::NProto::TNodeResources& neededResources);

        bool IsPending() const;
        bool IsCompleted() const;

        virtual bool IsActive() const;

        i64 GetTotalDataSize() const;
        i64 GetCompletedDataSize() const;
        i64 GetPendingDataSize() const;

        virtual IChunkPoolInput* GetChunkPoolInput() const = 0;
        virtual IChunkPoolOutput* GetChunkPoolOutput() const = 0;

        virtual void Persist(TPersistenceContext& context) override;

    private:
        TOperationControllerBase* Controller;

        int CachedPendingJobCount;
        int CachedTotalJobCount;

        NNodeTrackerClient::NProto::TNodeResources CachedTotalNeededResources;
        mutable TNullable<NNodeTrackerClient::NProto::TNodeResources> CachedMinNeededResources;

        TInstant LastDemandSanityCheckTime;
        bool CompletedFired;

        //! For each lost job currently being replayed, maps output cookie to corresponding input cookie.
        yhash_map<IChunkPoolOutput::TCookie, IChunkPoolInput::TCookie> LostJobCookieMap;

    protected:
        NLogging::TLogger Logger;

        virtual NNodeTrackerClient::NProto::TNodeResources GetMinNeededResourcesHeavy() const = 0;

        virtual void OnTaskCompleted();

        virtual EJobType GetJobType() const = 0;
        virtual void PrepareJoblet(TJobletPtr joblet);
        virtual void BuildJobSpec(TJobletPtr joblet, NJobTrackerClient::NProto::TJobSpec* jobSpec) = 0;

        virtual void OnJobStarted(TJobletPtr joblet);

        virtual bool IsMemoryReserveEnabled() const = 0;

        void AddPendingHint();
        void AddLocalityHint(const Stroka& address);

        void ReinstallJob(TJobletPtr joblet, EJobReinstallReason reason);

        void AddSequentialInputSpec(
            NJobTrackerClient::NProto::TJobSpec* jobSpec,
            TJobletPtr joblet);
        void AddParallelInputSpec(
            NJobTrackerClient::NProto::TJobSpec* jobSpec,
            TJobletPtr joblet);
        static void AddChunksToInputSpec(
            NNodeTrackerClient::TNodeDirectoryBuilder* directoryBuilder,
            NScheduler::NProto::TTableInputSpec* inputSpec,
            TChunkStripePtr stripe,
            TNullable<int> partitionTag);

        void AddFinalOutputSpecs(NJobTrackerClient::NProto::TJobSpec* jobSpec, TJobletPtr joblet);
        void AddIntermediateOutputSpec(
            NJobTrackerClient::NProto::TJobSpec* jobSpec,
            TJobletPtr joblet,
            TNullable<NTableClient::TKeyColumns> keyColumns);

        static void UpdateInputSpecTotals(
            NJobTrackerClient::NProto::TJobSpec* jobSpec,
            TJobletPtr joblet);

        void RegisterIntermediate(TJobletPtr joblet, TChunkStripePtr stripe, TTaskPtr destinationTask);
        void RegisterIntermediate(TJobletPtr joblet, TChunkStripePtr stripe, IChunkPoolInput* destinationPool);

        static TChunkStripePtr BuildIntermediateChunkStripe(
            google::protobuf::RepeatedPtrField<NChunkClient::NProto::TChunkSpec>* chunkSpecs);

        void RegisterInput(TJobletPtr joblet);
        void RegisterOutput(TJobletPtr joblet, int key);

    };

    //! All tasks declared by calling #RegisterTask, mostly for debugging purposes.
    std::vector<TTaskPtr> Tasks;


    //! Groups provide means:
    //! - to prioritize tasks
    //! - to skip a vast number of tasks whose resource requirements cannot be met
    struct TTaskGroup
        : public TIntrinsicRefCounted
    {
        //! No task from this group is considered for scheduling unless this requirement is met.
        NNodeTrackerClient::NProto::TNodeResources MinNeededResources;

        //! All non-local tasks.
        yhash_set<TTaskPtr> NonLocalTasks;

        //! Non-local tasks that may possibly be ready (but a delayed check is still needed)
        //! keyed by min memory demand (as reported by TTask::GetMinNeededResources).
        std::multimap<i64, TTaskPtr> CandidateTasks;

        //! Non-local tasks keyed by deadline.
        std::multimap<TInstant, TTaskPtr> DelayedTasks;

        //! Local tasks keyed by address.
        yhash_map<Stroka, yhash_set<TTaskPtr>> LocalTasks;


        void Persist(TPersistenceContext& context);

    };

    //! All task groups declared by calling #RegisterTaskGroup, in the order of decreasing priority.
    std::vector<TTaskGroupPtr> TaskGroups;

    void RegisterTask(TTaskPtr task);
    void RegisterTaskGroup(TTaskGroupPtr group);

    void UpdateTask(TTaskPtr task);

    void UpdateAllTasks();

    virtual void CustomizeJoblet(TJobletPtr joblet);
    virtual void CustomizeJobSpec(TJobletPtr joblet, NJobTrackerClient::NProto::TJobSpec* jobSpec);

    void DoAddTaskLocalityHint(TTaskPtr task, const Stroka& address);
    void AddTaskLocalityHint(TTaskPtr task, const Stroka& address);
    void AddTaskLocalityHint(TTaskPtr task, TChunkStripePtr stripe);
    void AddTaskPendingHint(TTaskPtr task);
    void ResetTaskLocalityDelays();

    void MoveTaskToCandidates(TTaskPtr task, std::multimap<i64, TTaskPtr>& candidateTasks);

    bool CheckJobLimits(TExecNodePtr node, TTaskPtr task, const NNodeTrackerClient::NProto::TNodeResources& jobLimits);

    TJobPtr DoScheduleJob(ISchedulingContext* context, const NNodeTrackerClient::NProto::TNodeResources& jobLimits);
    TJobPtr DoScheduleLocalJob(ISchedulingContext* context, const NNodeTrackerClient::NProto::TNodeResources& jobLimits);
    TJobPtr DoScheduleNonLocalJob(ISchedulingContext* context, const NNodeTrackerClient::NProto::TNodeResources& jobLimits);

    void OnJobStarted(TJobPtr job);

    DECLARE_THREAD_AFFINITY_SLOT(ControlThread);
    DECLARE_THREAD_AFFINITY_SLOT(BackgroundThread);


    // Jobs in progress management.
    void RegisterJoblet(TJobletPtr joblet);
    TJobletPtr GetJoblet(TJobPtr job);
    void RemoveJoblet(TJobPtr job);


    // Initialization.
    virtual void DoInitialize();
    virtual void InitializeTransactions();


    // Preparation.
    void DoPrepare();
    void GetInputObjectIds();
    void GetOutputObjectIds();
    void ValidateFileTypes();
    void FetchInputTables();
    void RequestInputObjects();
    void RequestOutputObjects();
    void FetchFileObjects();
    void RequestFileObjects();
    void CreateLivePreviewTables();
    void PrepareLivePreviewTablesForUpdate();
    void CollectTotals();
    virtual void CustomPrepare();
    void AddAllTaskPendingHints();
    void InitChunkListPool();
    void InitInputChunkScratcher();
    void SuspendUnavailableInputStripes();

<<<<<<< HEAD
    // Initialize transactions.
=======
    bool ValidateKey(const NChunkClient::NProto::TKey& key);

    // Initialize transactions
>>>>>>> 3ae0222f
    void StartAsyncSchedulerTransaction();
    void StartSyncSchedulerTransaction();
    void StartIOTransactions();
    virtual void StartInputTransaction(NObjectClient::TTransactionId parentTransactionId);
    virtual void StartOutputTransaction(NObjectClient::TTransactionId parentTransactionId);

    // Completion.
    void DoCommit();
    void CommitResults();


    // Revival.
    void DoRevive();
    void ReinstallLivePreview();
    void AbortAllJoblets();


    void DoSaveSnapshot(TOutputStream* output);
    void DoLoadSnapshot();


    //! Called to extract input table paths from the spec.
    virtual std::vector<NYPath::TRichYPath> GetInputTablePaths() const = 0;

    //! Called to extract output table paths from the spec.
    virtual std::vector<NYPath::TRichYPath> GetOutputTablePaths() const = 0;

    typedef std::pair<NYPath::TRichYPath, EOperationStage> TPathWithStage;

    //! Called to extract file paths from the spec.
    virtual std::vector<TPathWithStage> GetFilePaths() const;

    //! Called when a job is unable to read a chunk.
    void OnChunkFailed(const NChunkClient::TChunkId& chunkId);

    //! Called when a job is unable to read an intermediate chunk
    //! (i.e. that is not a part of the input).
    /*!
     *  The default implementation fails the operation immediately.
     *  Those operations providing some fault tolerance for intermediate chunks
     *  must override this method.
     */
    void OnIntermediateChunkUnavailable(const NChunkClient::TChunkId& chunkId);


    struct TStripeDescriptor
    {
        TChunkStripePtr Stripe;
        IChunkPoolInput::TCookie Cookie;
        TTaskPtr Task;

        TStripeDescriptor()
            : Cookie(IChunkPoolInput::NullCookie)
        { }

        void Persist(TPersistenceContext& context);

    };

    struct TInputChunkDescriptor
    {
        SmallVector<TStripeDescriptor, 1> InputStripes;
        SmallVector<NChunkClient::TRefCountedChunkSpecPtr, 1> ChunkSpecs;
        EInputChunkState State;

        TInputChunkDescriptor()
            : State(EInputChunkState::Active)
        { }

        void Persist(TPersistenceContext& context);

    };

    //! Called when a job is unable to read an input chunk or
    //! chunk scratcher has encountered unavailable chunk.
    void OnInputChunkUnavailable(
        const NChunkClient::TChunkId& chunkId,
        TInputChunkDescriptor& descriptor);

    void OnInputChunkAvailable(
        const NChunkClient::TChunkId& chunkId,
        TInputChunkDescriptor& descriptor,
        const NChunkClient::TChunkReplicaList& replicas);

    virtual bool IsOutputLivePreviewSupported() const;
    virtual bool IsIntermediateLivePreviewSupported() const;

    void OnOperationCompleted();
    virtual void DoOperationCompleted();

    void OnOperationFailed(const TError& error);
    virtual void DoOperationFailed(const TError& error);

    virtual bool IsCompleted() const = 0;


    // Unsorted helpers.

    //! Enables sorted output from user jobs.
    virtual bool IsSortedOutputSupported() const;

    //! Enables fetching all input replicas (not only data)
    virtual bool IsParityReplicasFetchEnabled() const;

    //! If |true| then all jobs started within the operation must
    //! preserve row count. This invariant is checked for each completed job.
    //! Should a violation be discovered, the operation fails.
    virtual bool IsRowCountPreserved() const;

    std::vector<Stroka> CheckInputTablesSorted(
        const TNullable< std::vector<Stroka> >& keyColumns);
    static bool CheckKeyColumnsCompatible(
        const std::vector<Stroka>& fullColumns,
        const std::vector<Stroka>& prefixColumns);

    static EAbortReason GetAbortReason(TJobPtr job);
    static EAbortReason GetAbortReason(TJobletPtr joblet);

    void UpdateAllTasksIfNeeded(const TProgressCounter& jobCounter);
    bool IsMemoryReserveEnabled(const TProgressCounter& jobCounter) const;
    i64 GetMemoryReserve(bool memoryReserveEnabled, TUserJobSpecPtr userJobSpec) const;

    void RegisterInputStripe(TChunkStripePtr stripe, TTaskPtr task);


    void RegisterEndpoints(
        const NVersionedTableClient::NProto::TBoundaryKeysExt& boundaryKeys,
        int key,
        TOutputTable* outputTable);

    void RegisterInput(TJobletPtr joblet);

    void RegisterOutput(
        NChunkClient::TRefCountedChunkSpecPtr chunkSpec,
        int key,
        int tableIndex);

    void RegisterOutput(
        TJobletPtr joblet,
        int key);

    void RegisterOutput(
        const NChunkClient::TChunkTreeId& chunkTreeId,
        int key,
        int tableIndex,
        TOutputTable& table);

    void RegisterIntermediate(
        TJobletPtr joblet,
        TCompletedJobPtr completedJob,
        TChunkStripePtr stripe);

    bool HasEnoughChunkLists(int requestedCount);
    NChunkClient::TChunkListId ExtractChunkList();

    //! Returns the list of all input chunks collected from all input tables.
    std::vector<NChunkClient::TRefCountedChunkSpecPtr> CollectInputChunks() const;

    //! Converts a list of input chunks into a list of chunk stripes for further
    //! processing. Each stripe receives exactly one chunk (as suitable for most
    //! jobs except merge). The resulting stripes are of approximately equal
    //! size. The size per stripe is either |maxSliceDataSize| or
    //! |TotalEstimateInputDataSize / jobCount|, whichever is smaller. If the resulting
    //! list contains less than |jobCount| stripes then |jobCount| is decreased
    //! appropriately.
    std::vector<TChunkStripePtr> SliceInputChunks(i64 maxSliceDataSize, int jobCount);

    int SuggestJobCount(
        i64 totalDataSize,
        i64 dataSizePerJob,
        TNullable<int> configJobCount) const;

    void InitUserJobSpecTemplate(
        NScheduler::NProto::TUserJobSpec* proto,
        TUserJobSpecPtr config,
        const std::vector<TRegularUserFile>& regularFiles,
        const std::vector<TUserTableFile>& tableFiles);

    void InitUserJobSpec(
        NScheduler::NProto::TUserJobSpec* proto,
        TJobletPtr joblet,
        i64 memoryReserve);

    // Amount of memory reserved for output table writers in job proxy.
    i64 GetFinalOutputIOMemorySize(TJobIOConfigPtr ioConfig) const;

    i64 GetFinalIOMemorySize(
        TJobIOConfigPtr ioConfig,
        const TChunkStripeStatisticsVector& stripeStatistics) const;

    static void InitIntermediateInputConfig(TJobIOConfigPtr config);

    static void InitIntermediateOutputConfig(TJobIOConfigPtr config);
    void InitFinalOutputConfig(TJobIOConfigPtr config);

    TFluentLogEvent LogEventFluently(ELogEventType eventType);
    TFluentLogEvent LogFinishedJobFluently(ELogEventType eventType, TJobPtr job);

private:
    typedef TOperationControllerBase TThis;

    typedef yhash_map<NChunkClient::TChunkId, TInputChunkDescriptor> TInputChunkMap;

    //! Keeps information needed to maintain the liveness state of input chunks.
    TInputChunkMap InputChunkMap;

    class TInputChunkScratcher
        : public virtual TRefCounted
    {
    public:
        TInputChunkScratcher(TOperationControllerBase* controller, NRpc::IChannelPtr masterChannel);

        //! Starts periodic polling.
        /*!
         *  Should be called when operation preparation is complete.
         *  Safe to call multiple times.
         */
        void Start();

    private:
        void LocateChunks();
        void OnLocateChunksResponse(const NChunkClient::TChunkServiceProxy::TErrorOrRspLocateChunksPtr& rspOrError);

        TWeakPtr<TOperationControllerBase> Controller;
        NConcurrency::TPeriodicExecutorPtr PeriodicExecutor;
        NChunkClient::TChunkServiceProxy Proxy;
        TInputChunkMap::iterator NextChunkIterator;
        bool Started;

<<<<<<< HEAD
        NLogging::TLogger& Logger;
=======
        NLog::TTaggedLogger Logger;
>>>>>>> 3ae0222f

    };

    typedef TIntrusivePtr<TInputChunkScratcher> TInputChunkScratcherPtr;

    TOperationSpecBasePtr Spec;
    TChunkListPoolPtr ChunkListPool;

    int CachedPendingJobCount;

    NNodeTrackerClient::NProto::TNodeResources CachedNeededResources;

    //! Maps an intermediate chunk id to its originating completed job.
    yhash_map<NChunkClient::TChunkId, TCompletedJobPtr> ChunkOriginMap;

    //! Maps scheduler's job ids to controller's joblets.
    //! NB: |TJobPtr -> TJobletPtr| mapping would be faster but
    //! it cannot be serialized that easily.
    yhash_map<TJobId, TJobletPtr> JobletMap;

    //! Used to distinguish already seen ChunkSpecs while building #InputChunkMap.
    yhash_set<NChunkClient::TRefCountedChunkSpecPtr> InputChunkSpecs;

    TInputChunkScratcherPtr InputChunkScratcher;

    //! Increments each time a new job is scheduled.
    TIdGenerator JobIndexGenerator;


    NApi::IClientPtr CreateClient();

    static const NProto::TUserJobResult* FindUserJobResult(TJobletPtr joblet);

    NTransactionClient::TTransactionManagerPtr GetTransactionManagerForTransaction(
        const NObjectClient::TTransactionId& transactionId);
};

////////////////////////////////////////////////////////////////////////////////

} // namespace NScheduler
} // namespace NYT<|MERGE_RESOLUTION|>--- conflicted
+++ resolved
@@ -622,13 +622,9 @@
     void InitInputChunkScratcher();
     void SuspendUnavailableInputStripes();
 
-<<<<<<< HEAD
-    // Initialize transactions.
-=======
     bool ValidateKey(const NChunkClient::NProto::TKey& key);
 
     // Initialize transactions
->>>>>>> 3ae0222f
     void StartAsyncSchedulerTransaction();
     void StartSyncSchedulerTransaction();
     void StartIOTransactions();
@@ -858,11 +854,7 @@
         TInputChunkMap::iterator NextChunkIterator;
         bool Started;
 
-<<<<<<< HEAD
-        NLogging::TLogger& Logger;
-=======
-        NLog::TTaggedLogger Logger;
->>>>>>> 3ae0222f
+        NLogging::TLogger Logger;
 
     };
 
