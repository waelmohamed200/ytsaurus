#include "exec_node.h"

#include <yt/ytlib/node_tracker_client/helpers.h>

#include <yt/ytlib/scheduler/job_resources.h>

namespace NYT {
namespace NScheduler {

using namespace NNodeTrackerClient;
using namespace NNodeTrackerServer;
using namespace NConcurrency;

////////////////////////////////////////////////////////////////////////////////

TExecNode::TExecNode(
    TNodeId id,
    const TNodeDescriptor& nodeDescriptor)
    : Id_(id)
    , NodeDescriptor_(nodeDescriptor)
    , MasterState_(ENodeState::Offline)
    , HasOngoingHeartbeat_(false)
    , HasOngoingJobsScheduling_(false)
    , HasPendingUnregistration_(false)
{ }

const TString& TExecNode::GetDefaultAddress() const
{
    return NodeDescriptor_.GetDefaultAddress();
}

bool TExecNode::CanSchedule(const TSchedulingTagFilter& filter) const
{
    return filter.IsEmpty() || filter.CanSchedule(Tags_);
}

TExecNodeDescriptor TExecNode::BuildExecDescriptor() const
{
    TReaderGuard guard(SpinLock_);
    return TExecNodeDescriptor{
        Id_,
        GetDefaultAddress(),
        IOWeight_,
        ResourceLimits_,
        Tags_
    };
}

<<<<<<< HEAD
void TExecNode::SetIOWeights(const yhash<TString, double>& mediumToWeight)
=======
double TExecNode::GetIOWeight() const
{
    return IOWeight_;
}

void TExecNode::SetIOWeights(const THashMap<TString, double>& mediumToWeight)
>>>>>>> 5e5c3f74
{
    TWriterGuard guard(SpinLock_);
    // NB: surely, something smarter than this should be done with individual medium weights here.
    IOWeight_ = 0.0;
    for (const auto& pair : mediumToWeight) {
        IOWeight_ += pair.second;
    }
}

const TJobResources& TExecNode::GetResourceLimits() const
{
    return ResourceLimits_;
}

void TExecNode::SetResourceLimits(const TJobResources& value)
{
    TWriterGuard guard(SpinLock_);
    ResourceLimits_ = value;
}

const TJobResources& TExecNode::GetResourceUsage() const
{
    return ResourceUsage_;
}


const NNodeTrackerClient::NProto::TDiskResources& TExecNode::GetDiskInfo() const
{
    return DiskInfo_;
}


void TExecNode::SetResourceUsage(const TJobResources& value)
{
    // NB: No locking is needed since ResourceUsage_ is not used
    // in BuildExecDescriptor.
    ResourceUsage_ = value;
}

void TExecNode::SetDiskInfo(const NNodeTrackerClient::NProto::TDiskResources& value)
{
    DiskInfo_ = value;
}


////////////////////////////////////////////////////////////////////////////////

TExecNodeDescriptor::TExecNodeDescriptor(
    NNodeTrackerClient::TNodeId id,
    const TString& address,
    double ioWeight,
    const TJobResources& resourceLimits,
    const THashSet<TString>& tags)
    : Id(id)
    , Address(address)
    , IOWeight(ioWeight)
    , ResourceLimits(resourceLimits)
    , Tags(tags)
{ }

bool TExecNodeDescriptor::CanSchedule(const TSchedulingTagFilter& filter) const
{
    return filter.IsEmpty() || filter.CanSchedule(Tags);
}

void TExecNodeDescriptor::Persist(const TStreamPersistenceContext& context)
{
    using NYT::Persist;

    Persist(context, Id);
    Persist(context, Address);
    Persist(context, IOWeight);
    Persist(context, ResourceLimits);
    Persist(context, Tags);
}

namespace NProto {

void ToProto(NScheduler::NProto::TExecNodeDescriptor* protoDescriptor, const NScheduler::TExecNodeDescriptor& descriptor)
{
    protoDescriptor->set_node_id(descriptor.Id);
    protoDescriptor->set_address(descriptor.Address);
    protoDescriptor->set_io_weight(descriptor.IOWeight);
    ToProto(protoDescriptor->mutable_resource_limits(), descriptor.ResourceLimits);
    for (const auto& tag : descriptor.Tags) {
        protoDescriptor->add_tags(tag);
    }
}

void FromProto(NScheduler::TExecNodeDescriptor* descriptor, const NScheduler::NProto::TExecNodeDescriptor& protoDescriptor)
{
    descriptor->Id = protoDescriptor.node_id();
    descriptor->Address = protoDescriptor.address();
    descriptor->IOWeight = protoDescriptor.io_weight();
    FromProto(&descriptor->ResourceLimits, protoDescriptor.resource_limits());
    for (const auto& tag : protoDescriptor.tags()) {
        descriptor->Tags.insert(tag);
    }
}

} // namespace NProto

////////////////////////////////////////////////////////////////////////////////

TJobNodeDescriptor::TJobNodeDescriptor(const TExecNodeDescriptor& other)
    : Id(other.Id)
    , Address(other.Address)
    , IOWeight(other.IOWeight)
{ }

void TJobNodeDescriptor::Persist(const TStreamPersistenceContext& context)
{
    using NYT::Persist;

    Persist(context, Id);
    Persist(context, Address);
    Persist(context, IOWeight);
}

////////////////////////////////////////////////////////////////////////////////

} // namespace NScheduler
} // namespace NYT
<|MERGE_RESOLUTION|>--- conflicted
+++ resolved
@@ -46,16 +46,7 @@
     };
 }
 
-<<<<<<< HEAD
-void TExecNode::SetIOWeights(const yhash<TString, double>& mediumToWeight)
-=======
-double TExecNode::GetIOWeight() const
-{
-    return IOWeight_;
-}
-
 void TExecNode::SetIOWeights(const THashMap<TString, double>& mediumToWeight)
->>>>>>> 5e5c3f74
 {
     TWriterGuard guard(SpinLock_);
     // NB: surely, something smarter than this should be done with individual medium weights here.
