#include "scheduler.h"
#include "private.h"
#include "event_log.h"
#include "fair_share_strategy.h"
#include "helpers.h"
#include "job_prober_service.h"
#include "job_resources.h"
#include "map_controller.h"
#include "master_connector.h"
#include "merge_controller.h"
#include "operation_controller.h"
#include "remote_copy_controller.h"
#include "scheduler_strategy.h"
#include "snapshot_downloader.h"
#include "sort_controller.h"

#include <yt/server/cell_scheduler/bootstrap.h>
#include <yt/server/cell_scheduler/config.h>

#include <yt/ytlib/job_prober_client/job_prober_service_proxy.h>

#include <yt/ytlib/object_client/helpers.h>

#include <yt/ytlib/scheduler/helpers.h>

#include <yt/ytlib/table_client/name_table.h>
#include <yt/ytlib/table_client/schemaless_buffered_table_writer.h>
#include <yt/ytlib/table_client/schemaless_writer.h>
#include <yt/ytlib/table_client/table_consumer.h>

#include <yt/ytlib/api/transaction.h>

#include <yt/ytlib/chunk_client/chunk_service_proxy.h>
#include <yt/ytlib/chunk_client/helpers.h>

#include <yt/core/concurrency/periodic_executor.h>
#include <yt/core/concurrency/thread_affinity.h>
#include <yt/core/concurrency/thread_pool.h>

#include <yt/core/rpc/message.h>
#include <yt/core/rpc/response_keeper.h>

#include <yt/core/misc/lock_free.h>
#include <yt/core/misc/finally.h>

#include <yt/core/profiling/scoped_timer.h>
#include <yt/core/profiling/profile_manager.h>

namespace NYT {
namespace NScheduler {

using namespace NProfiling;
using namespace NConcurrency;
using namespace NYTree;
using namespace NYson;
using namespace NYPath;
using namespace NRpc;
using namespace NApi;
using namespace NCellScheduler;
using namespace NObjectClient;
using namespace NHydra;
using namespace NScheduler::NProto;
using namespace NJobTrackerClient;
using namespace NChunkClient;
using namespace NJobProberClient;
using namespace NNodeTrackerClient;
using namespace NTableClient;
using namespace NNodeTrackerServer;
using namespace NNodeTrackerClient::NProto;
using namespace NJobTrackerClient::NProto;

using NNodeTrackerClient::TNodeId;
using NNodeTrackerClient::TNodeDescriptor;
using NNodeTrackerClient::TNodeDirectory;

////////////////////////////////////////////////////////////////////

static const auto& Logger = SchedulerLogger;
static const auto& Profiler = SchedulerProfiler;
static const auto ProfilingPeriod = TDuration::Seconds(1);

////////////////////////////////////////////////////////////////////

class TScheduler::TImpl
    : public TRefCounted
    , public IOperationHost
    , public ISchedulerStrategyHost
    , public TEventLogHostBase
{
public:
    using TEventLogHostBase::LogEventFluently;

    TImpl(
        TSchedulerConfigPtr config,
        TBootstrap* bootstrap)
        : Config_(config)
        , InitialConfig_(ConvertToNode(Config_))
        , Bootstrap_(bootstrap)
        , SnapshotIOQueue_(New<TActionQueue>("SnapshotIO"))
        , ControllerThreadPool_(New<TThreadPool>(Config_->ControllerThreadCount, "Controller"))
        , JobSpecBuilderThreadPool_(New<TThreadPool>(Config_->JobSpecBuilderThreadCount, "SpecBuilder"))
        , MasterConnector_(new TMasterConnector(Config_, Bootstrap_))
        , TotalResourceLimitsProfiler_(Profiler.GetPathPrefix() + "/total_resource_limits")
        , TotalResourceUsageProfiler_(Profiler.GetPathPrefix() + "/total_resource_usage")
        , TotalCompletedJobTimeCounter_("/total_completed_job_time")
        , TotalFailedJobTimeCounter_("/total_failed_job_time")
        , TotalAbortedJobTimeCounter_("/total_aborted_job_time")
        , TotalResourceLimits_(ZeroJobResources())
        , TotalResourceUsage_(ZeroJobResources())
    {
        YCHECK(config);
        YCHECK(bootstrap);
        VERIFY_INVOKER_THREAD_AFFINITY(GetControlInvoker(), ControlThread);

        auto localHostName = TAddressResolver::Get()->GetLocalHostName();
        int port = Bootstrap_->GetConfig()->RpcPort;
        ServiceAddress_ = BuildServiceAddress(localHostName, port);

        for (auto state : TEnumTraits<EJobState>::GetDomainValues()) {
            JobStateToTag_[state] = TProfileManager::Get()->RegisterTag("state", Format("%lv", state));
        }
        for (auto type : TEnumTraits<EJobType>::GetDomainValues()) {
            JobTypeToTag_[type] = TProfileManager::Get()->RegisterTag("type", Format("%lv", type));
        }
        for (auto reason : TEnumTraits<EAbortReason>::GetDomainValues()) {
            JobAbortReasonToTag_[reason] = TProfileManager::Get()->RegisterTag("reason", Format("%lv", reason));
        }
    }

    void Initialize()
    {
        InitStrategy();

        MasterConnector_->AddGlobalWatcherRequester(BIND(
            &TImpl::RequestPools,
            Unretained(this)));
        MasterConnector_->AddGlobalWatcherHandler(BIND(
            &TImpl::HandlePools,
            Unretained(this)));

        MasterConnector_->AddGlobalWatcherRequester(BIND(
            &TImpl::RequestNodesAttributes,
            Unretained(this)));
        MasterConnector_->AddGlobalWatcherHandler(BIND(
            &TImpl::HandleNodesAttributes,
            Unretained(this)));

        MasterConnector_->AddGlobalWatcherRequester(BIND(
            &TImpl::RequestConfig,
            Unretained(this)));
        MasterConnector_->AddGlobalWatcherHandler(BIND(
            &TImpl::HandleConfig,
            Unretained(this)));

        MasterConnector_->SubscribeMasterConnected(BIND(
            &TImpl::OnMasterConnected,
            Unretained(this)));
        MasterConnector_->SubscribeMasterDisconnected(BIND(
            &TImpl::OnMasterDisconnected,
            Unretained(this)));

        MasterConnector_->SubscribeUserTransactionAborted(BIND(
            &TImpl::OnUserTransactionAborted,
            Unretained(this)));
        MasterConnector_->SubscribeSchedulerTransactionAborted(BIND(
            &TImpl::OnSchedulerTransactionAborted,
            Unretained(this)));

        MasterConnector_->Start();

        ProfilingExecutor_ = New<TPeriodicExecutor>(
            Bootstrap_->GetControlInvoker(),
            BIND(&TImpl::OnProfiling, MakeWeak(this)),
            ProfilingPeriod);
        ProfilingExecutor_->Start();

        auto nameTable = New<TNameTable>();
        auto options = New<TTableWriterOptions>();
        options->ValidateDuplicateIds = true;
        options->ValidateRowWeight = true;
        options->ValidateColumnCount = true;

        EventLogWriter_ = CreateSchemalessBufferedTableWriter(
            Config_->EventLog,
            options,
            Bootstrap_->GetMasterClient(),
            nameTable,
            Config_->EventLog->Path);

        // Open is always synchronous for buffered writer.
        YCHECK(EventLogWriter_->Open().IsSet());

        EventLogValueConsumer_.reset(new TWritingValueConsumer(EventLogWriter_, true));
        EventLogTableConsumer_.reset(new TTableConsumer(EventLogValueConsumer_.get()));

        LogEventFluently(ELogEventType::SchedulerStarted)
            .Item("address").Value(ServiceAddress_);

        LoggingExecutor_ = New<TPeriodicExecutor>(
            Bootstrap_->GetControlInvoker(),
            BIND(&TImpl::OnLogging, MakeWeak(this)),
            Config_->ClusterInfoLoggingPeriod);
        LoggingExecutor_->Start();

        PendingEventLogRowsFlushExecutor_ = New<TPeriodicExecutor>(
            Bootstrap_->GetControlInvoker(),
            BIND(&TImpl::OnPendingEventLogRowsFlush, MakeWeak(this)),
            Config_->PendingEventLogRowsFlushPeriod);
        PendingEventLogRowsFlushExecutor_->Start();
    }

    ISchedulerStrategy* GetStrategy()
    {
        VERIFY_THREAD_AFFINITY_ANY();

        return Strategy_.get();
    }

    IYPathServicePtr GetOrchidService()
    {
        auto producer = BIND(&TImpl::BuildOrchid, MakeStrong(this));
        return IYPathService::FromProducer(producer);
    }

    std::vector<TOperationPtr> GetOperations()
    {
        VERIFY_THREAD_AFFINITY(ControlThread);

        std::vector<TOperationPtr> operations;
        for (const auto& pair : IdToOperation_) {
            operations.push_back(pair.second);
        }
        return operations;
    }

    IInvokerPtr GetSnapshotIOInvoker()
    {
        return SnapshotIOQueue_->GetInvoker();
    }

    bool IsConnected()
    {
        return MasterConnector_->IsConnected();
    }

    void ValidateConnected()
    {
        if (!IsConnected()) {
            THROW_ERROR_EXCEPTION(GetMasterDisconnectedError());
        }
    }


    TOperationPtr FindOperation(const TOperationId& id)
    {
        VERIFY_THREAD_AFFINITY(ControlThread);

        auto it = IdToOperation_.find(id);
        return it == IdToOperation_.end() ? nullptr : it->second;
    }

    TOperationPtr GetOperation(const TOperationId& id)
    {
        VERIFY_THREAD_AFFINITY(ControlThread);

        auto operation = FindOperation(id);
        YCHECK(operation);
        return operation;
    }

    TOperationPtr GetOperationOrThrow(const TOperationId& id)
    {
        VERIFY_THREAD_AFFINITY(ControlThread);

        auto operation = FindOperation(id);
        if (!operation) {
            THROW_ERROR_EXCEPTION(
                EErrorCode::NoSuchOperation,
                "No such operation %v",
                id);
        }
        return operation;
    }


    virtual int GetExecNodeCount() const override
    {
        VERIFY_THREAD_AFFINITY_ANY();

        TReaderGuard guard(AddressToNodeLock_);

        return ExecNodeCount_;
    }

    virtual int GetTotalNodeCount() const override
    {
        VERIFY_THREAD_AFFINITY_ANY();

        TReaderGuard guard(AddressToNodeLock_);

        return TotalNodeCount_;
    }

    virtual std::vector<TExecNodeDescriptor> GetExecNodeDescriptors(const TNullable<Stroka>& tag) const override
    {
        VERIFY_THREAD_AFFINITY_ANY();

        TReaderGuard guard(AddressToNodeLock_);

        std::vector<TExecNodeDescriptor> result;
        result.reserve(AddressToNode_.size());
        for (const auto& pair : AddressToNode_) {
            const auto& node = pair.second;
            if (node->GetMasterState() == ENodeState::Online &&
                node->CanSchedule(tag))
            {
                result.push_back(node->BuildExecDescriptor());
            }
        }
        return result;
    }


    TFuture<TOperationPtr> StartOperation(
        EOperationType type,
        const TTransactionId& transactionId,
        const TMutationId& mutationId,
        IMapNodePtr spec,
        const Stroka& user)
    {
        VERIFY_THREAD_AFFINITY(ControlThread);

        if (static_cast<int>(IdToOperation_.size()) >= Config_->MaxOperationCount) {
            THROW_ERROR_EXCEPTION(
                EErrorCode::TooManyOperations,
                "Limit for the total number of concurrent operations %v has been reached",
                Config_->MaxOperationCount);
        }

        // Attach user transaction if any. Don't ping it.
        TTransactionAttachOptions userAttachOptions;
        userAttachOptions.Ping = false;
        userAttachOptions.PingAncestors = false;
        auto userTransaction = transactionId
            ? GetMasterClient()->AttachTransaction(transactionId, userAttachOptions)
            : nullptr;

        // Merge operation spec with template
        auto specTemplate = GetSpecTemplate(type, spec);
        if (specTemplate) {
            spec = UpdateNode(specTemplate, spec)->AsMap();
        }

        TOperationSpecBasePtr operationSpec;
        try {
            operationSpec = ConvertTo<TOperationSpecBasePtr>(spec);
        } catch (const std::exception& ex) {
            THROW_ERROR_EXCEPTION("Error parsing operation spec") << ex;
        }

        // Create operation object.
        auto operationId = MakeRandomId(
            EObjectType::Operation,
            GetMasterClient()->GetConnection()->GetPrimaryMasterCellTag());
        auto operation = New<TOperation>(
            operationId,
            type,
            mutationId,
            userTransaction,
            spec,
            user,
            operationSpec->Owners,
            TInstant::Now());
        operation->SetState(EOperationState::Initializing);

        Strategy_->CanAddOperation(operation)
            .ThrowOnError();

        LOG_INFO("Starting operation (OperationType: %v, OperationId: %v, TransactionId: %v, User: %v)",
            type,
            operationId,
            transactionId,
            user);

        LOG_INFO("Total resource limits (OperationId: %v, ResourceLimits: %v)",
            operationId,
            FormatResources(GetTotalResourceLimits()));

        // Spawn a new fiber where all startup logic will work asynchronously.
        BIND(&TImpl::DoStartOperation, MakeStrong(this), operation)
            .AsyncVia(MasterConnector_->GetCancelableControlInvoker())
            .Run();

        return operation->GetStarted();
    }

    TFuture<void> AbortOperation(TOperationPtr operation, const TError& error)
    {
        VERIFY_THREAD_AFFINITY(ControlThread);

        auto codicilGuard = operation->MakeCodicilGuard();

        if (operation->IsFinishingState() || operation->IsFinishedState()) {
            LOG_INFO(error, "Operation is already shuting down (OperationId: %v, State: %v)",
                operation->GetId(),
                operation->GetState());
            return operation->GetFinished();
        }

        LOG_INFO(error, "Aborting operation (OperationId: %v, State: %v)",
            operation->GetId(),
            operation->GetState());

        TerminateOperation(
            operation,
            EOperationState::Aborting,
            EOperationState::Aborted,
            ELogEventType::OperationAborted,
            error);

        return operation->GetFinished();
    }

    TFuture<void> SuspendOperation(TOperationPtr operation)
    {
        VERIFY_THREAD_AFFINITY(ControlThread);

        auto codicilGuard = operation->MakeCodicilGuard();

        if (operation->IsFinishingState() || operation->IsFinishedState()) {
            return MakeFuture(TError(
                EErrorCode::InvalidOperationState,
                "Cannot suspend operation in %Qlv state",
                operation->GetState()));
        }

        operation->SetSuspended(true);

        LOG_INFO("Operation suspended (OperationId: %v)",
            operation->GetId());

        return MasterConnector_->FlushOperationNode(operation);
    }

    TFuture<void> ResumeOperation(TOperationPtr operation)
    {
        VERIFY_THREAD_AFFINITY(ControlThread);

        auto codicilGuard = operation->MakeCodicilGuard();

        if (!operation->GetSuspended()) {
            return MakeFuture(TError(
                EErrorCode::InvalidOperationState,
                "Operation is not suspended. Its state %Qlv",
                operation->GetState()));
        }

        operation->SetSuspended(false);

        LOG_INFO("Operation resumed (OperationId: %v)",
            operation->GetId());

        return MasterConnector_->FlushOperationNode(operation);
    }

    TFuture<void> CompleteOperation(TOperationPtr operation, const TError& error)
    {
        VERIFY_THREAD_AFFINITY(ControlThread);

        auto codicilGuard = operation->MakeCodicilGuard();

        if (operation->IsFinishingState() || operation->IsFinishedState()) {
            LOG_INFO(error, "Operation is already shuting down (OperationId: %v, State: %v)",
                operation->GetId(),
                operation->GetState());
            return operation->GetFinished();
        }
        if (operation->GetState() != EOperationState::Running) {
            return MakeFuture(TError(
                EErrorCode::InvalidOperationState,
                "Operation is not running. Its state %Qlv",
                operation->GetState()));
        }

        LOG_INFO(error, "Completing operation (OperationId: %v, State: %v)",
            operation->GetId(),
            operation->GetState());

        auto controller = operation->GetController();
        YCHECK(controller);
        controller->Complete();

        return operation->GetFinished();
    }

    TFuture<TYsonString> Strace(const TJobId& jobId)
    {
        return BIND(&TImpl::DoStrace, MakeStrong(this), jobId)
            .AsyncVia(MasterConnector_->GetCancelableControlInvoker())
            .Run();
    }

    TFuture<void> DumpInputContext(const TJobId& jobId, const TYPath& path)
    {
        return BIND(&TImpl::DoDumpInputContext, MakeStrong(this), jobId, path)
            .AsyncVia(MasterConnector_->GetCancelableControlInvoker())
            .Run();
    }

    TFuture<void> SignalJob(const TJobId& jobId, const Stroka& signalName)
    {
        return BIND(&TImpl::DoSignalJob, MakeStrong(this), jobId, signalName)
            .AsyncVia(MasterConnector_->GetCancelableControlInvoker())
            .Run();
    }

    TFuture<void> AbandonJob(const TJobId& jobId)
    {
        return BIND(&TImpl::DoAbandonJob, MakeStrong(this), jobId)
            .AsyncVia(MasterConnector_->GetCancelableControlInvoker())
            .Run();
    }

    TFuture<TYsonString> PollJobShell(const TJobId& jobId, const TYsonString& parameters)
    {
        return BIND(&TImpl::DoPollJobShell, MakeStrong(this), jobId, parameters)
            .AsyncVia(MasterConnector_->GetCancelableControlInvoker())
            .Run();
    }

    TFuture<void> AbortJobByUser(const TJobId& jobId, const Stroka& user)
    {
        return BIND(&TImpl::DoAbortJobByUser, MakeStrong(this), jobId, user)
            .AsyncVia(MasterConnector_->GetCancelableControlInvoker())
            .Run();
    }

    void IncreaseProfilingCounter(TJobPtr job, i64 value)
    {
        TJobCounter* counter = &JobCounter_;
        if (job->GetState() == EJobState::Aborted) {
            counter = &AbortedJobCounter_[GetAbortReason(job->Status()->result())];
        }
        (*counter)[job->GetState()][job->GetType()] += value;
    }


    void SetJobState(TJobPtr job, EJobState state)
    {
        IncreaseProfilingCounter(job, -1);
        job->SetState(state);
        IncreaseProfilingCounter(job, 1);
    }

    void ProcessHeartbeatJobs(
        TExecNodePtr node,
        NJobTrackerClient::NProto::TReqHeartbeat* request,
        NJobTrackerClient::NProto::TRspHeartbeat* response,
        std::vector<TJobPtr>* runningJobs,
        bool* hasWaitingJobs,
        yhash_set<TOperationPtr>* operationsToLog)
    {
        auto now = TInstant::Now();

        bool forceJobsLogging = false;
        auto lastJobsLogTime = node->GetLastJobsLogTime();
        if (!lastJobsLogTime || now > lastJobsLogTime.Get() + Config_->JobsLoggingPeriod) {
            forceJobsLogging = true;
            node->SetLastJobsLogTime(now);
        }

        bool updateRunningJobs = false;
        auto lastRunningJobsUpdateTime = node->GetLastRunningJobsUpdateTime();
        if (!lastRunningJobsUpdateTime || now > lastRunningJobsUpdateTime.Get() + Config_->RunningJobsUpdatePeriod) {
            updateRunningJobs = true;
            node->SetLastRunningJobsUpdateTime(now);
        }

<<<<<<< HEAD
        auto missingJobs = node->Jobs();
=======
        // Verify that all flags are in initial state.
        for (const auto& job : node->Jobs()) {
            YCHECK(!job->GetFoundOnNode());
        }
>>>>>>> 7ffc673e

        for (auto& jobStatus : *request->mutable_jobs()) {
            auto jobType = EJobType(jobStatus.job_type());
            // Skip jobs that are not issued by the scheduler.
            if (jobType <= EJobType::SchedulerFirst || jobType >= EJobType::SchedulerLast) {
                continue;
            }

            auto job = ProcessJobHeartbeat(
                node,
                request,
                response,
                New<TRefCountedJobStatus>(std::move(jobStatus)),
                forceJobsLogging,
                updateRunningJobs);
            if (job) {
                job->SetFoundOnNode(true);
                switch (job->GetState()) {
                    case EJobState::Completed:
                    case EJobState::Failed:
                    case EJobState::Aborted: {
                        auto operation = GetOperation(job->GetOperationId());
                        operationsToLog->insert(operation);
                        break;
                    }
                    case EJobState::Running:
                        runningJobs->push_back(job);
                        break;
                    case EJobState::Waiting:
                        *hasWaitingJobs = true;
                        break;
                    default:
                        break;
                }
            }
        }

        // Check for missing jobs.
        std::vector<TJobPtr> missingJobs;
        for (const auto& job : node->Jobs()) {
            if (!job->GetFoundOnNode()) {
                missingJobs.push_back(job);
            } else {
                job->SetFoundOnNode(false);
            }
        }

        for (const auto& job : missingJobs) {
            LOG_ERROR("Job is missing (Address: %v, JobId: %v, OperationId: %v)",
                node->GetDefaultAddress(),
                job->GetId(),
                job->GetOperationId());
            OnJobAborted(job, JobStatusFromError(TError("Job vanished")));
        }
    }

    TFuture<void> ProcessScheduledJobs(
        const ISchedulingContextPtr& schedulingContext,
        NJobTrackerClient::NProto::TRspHeartbeat* response,
        yhash_set<TOperationPtr>* operationsToLog)
    {
        std::vector<TFuture<void>> asyncResults;

        for (const auto& job : schedulingContext->StartedJobs()) {
            auto operation = FindOperation(job->GetOperationId());
            if (!operation || operation->GetState() != EOperationState::Running) {
                LOG_DEBUG("Dangling started job found (JobId: %v, OperationId: %v)",
                    job->GetId(),
                    job->GetOperationId());
                continue;
            }

            RegisterJob(job);
            IncreaseProfilingCounter(job, 1);

            const auto& controller = operation->GetController();
            controller->GetCancelableInvoker()->Invoke(BIND(
                &IOperationController::OnJobStarted,
                controller,
                job->GetId(),
                job->GetStartTime()));

            auto* startInfo = response->add_jobs_to_start();
            ToProto(startInfo->mutable_job_id(), job->GetId());
            ToProto(startInfo->mutable_operation_id(), operation->GetId());
            *startInfo->mutable_resource_limits() = job->ResourceUsage().ToNodeResources();

            // Build spec asynchronously.
            asyncResults.push_back(
                BIND(job->GetSpecBuilder(), startInfo->mutable_spec())
                    .AsyncVia(JobSpecBuilderThreadPool_->GetInvoker())
                    .Run());

            // Release to avoid circular references.
            job->SetSpecBuilder(TJobSpecBuilder());
            operationsToLog->insert(operation);
        }

        for (const auto& job : schedulingContext->PreemptedJobs()) {
            if (!FindOperation(job->GetOperationId()) || job->GetHasPendingUnregistration()) {
                LOG_DEBUG("Dangling preempted job found (JobId: %v, OperationId: %v)",
                    job->GetId(),
                    job->GetOperationId());
                continue;
            }
            PreemptJob(job);
            ToProto(response->add_jobs_to_abort(), job->GetId());
        }

        return Combine(asyncResults);
    }

    void ProcessHeartbeat(TCtxHeartbeatPtr context)
    {
        auto* request = &context->Request();
        auto* response = &context->Response();

        auto nodeId = request->node_id();
        auto descriptor = FromProto<TNodeDescriptor>(request->node_descriptor());
        auto node = GetOrRegisterNode(nodeId, descriptor);
        // NB: Resource limits and usage of node should be updated even if
        // node is offline to avoid getting incorrect total limits when node becomes online.
        UpdateNodeResources(node, request->resource_limits(), request->resource_usage());
        if (node->GetMasterState() != ENodeState::Online) {
            THROW_ERROR_EXCEPTION("Node is not online");
        }

        // We should process only one heartbeat at a time from the same node.
        if (node->GetHasOngoingHeartbeat()) {
            THROW_ERROR_EXCEPTION("Node has ongoing heartbeat");
        }

        TLeaseManager::RenewLease(node->GetLease());

        bool isThrottlingActive = false;
        if (ConcurrentHeartbeatCount_ > Config_->HardConcurrentHeartbeatLimit) {
            isThrottlingActive = true;
            LOG_INFO("Hard heartbeat limit reached (NodeAddress: %v, Limit: %v)",
                node->GetDefaultAddress(),
                Config_->HardConcurrentHeartbeatLimit);
        } else if (ConcurrentHeartbeatCount_ > Config_->SoftConcurrentHeartbeatLimit &&
            node->GetLastSeenTime() + Config_->HeartbeatProcessBackoff > TInstant::Now())
        {
            isThrottlingActive = true;
            LOG_INFO("Soft heartbeat limit reached (NodeAddress: %v, Limit: %v)",
                node->GetDefaultAddress(),
                Config_->SoftConcurrentHeartbeatLimit);
        }

        yhash_set<TOperationPtr> operationsToLog;
        TFuture<void> scheduleJobsAsyncResult = VoidFuture;

        {
            BeginNodeHeartbeatProcessing(node);
            auto heartbeatGuard = Finally([&] {
                EndNodeHeartbeatProcessing(node);
            });

            // NB: No exception must leave this try/catch block.
            try {
                std::vector<TJobPtr> runningJobs;
                bool hasWaitingJobs = false;
                PROFILE_TIMING ("/analysis_time") {
                    ProcessHeartbeatJobs(
                        node,
                        request,
                        response,
                        &runningJobs,
                        &hasWaitingJobs,
                        &operationsToLog);
                }

                if (hasWaitingJobs || isThrottlingActive) {
                    if (hasWaitingJobs) {
                        LOG_DEBUG("Waiting jobs found, suppressing new jobs scheduling");
                    }
                    if (isThrottlingActive) {
                        LOG_DEBUG("Throttling is active, suppressing new jobs scheduling");
                    }
                    response->set_scheduling_skipped(true);
                } else {
                    auto schedulingContext = CreateSchedulingContext(
                        Config_,
                        node,
                        runningJobs,
                        Bootstrap_->GetMasterClient()->GetConnection()->GetPrimaryMasterCellTag());

                    PROFILE_TIMING ("/schedule_time") {
                        node->SetHasOngoingJobsScheduling(true);
                        Strategy_->ScheduleJobs(schedulingContext);
                        node->SetHasOngoingJobsScheduling(false);
                    }

                    TotalResourceUsage_ -= node->GetResourceUsage();
                    node->SetResourceUsage(schedulingContext->ResourceUsage());
                    TotalResourceUsage_ += node->GetResourceUsage();

                    scheduleJobsAsyncResult = ProcessScheduledJobs(
                        schedulingContext,
                        response,
                        &operationsToLog);

                    response->set_scheduling_skipped(false);
                }

                std::vector<TJobPtr> jobsWithPendingUnregistration;
                for (const auto& job : node->Jobs()) {
                    if (job->GetHasPendingUnregistration()) {
                        jobsWithPendingUnregistration.push_back(job);
                    }
                }

                for (const auto& job : jobsWithPendingUnregistration) {
                    DoUnregisterJob(job);
                }
            } catch (const std::exception& ex) {
                LOG_FATAL(ex, "Failed to process heartbeat");
            }

        }

        context->ReplyFrom(scheduleJobsAsyncResult);

        // NB: Do heavy logging after responding to heartbeat.
        for (const auto& operation : operationsToLog) {
            if (!FindOperation(operation->GetId())) {
                continue;
            }

            LogOperationProgress(operation);
        }
    }


    // ISchedulerStrategyHost implementation
    DEFINE_SIGNAL(void(TOperationPtr), OperationRegistered);
    DEFINE_SIGNAL(void(TOperationPtr), OperationUnregistered);
    DEFINE_SIGNAL(void(TOperationPtr, INodePtr update), OperationRuntimeParamsUpdated);

    DEFINE_SIGNAL(void(const TJobPtr& job), JobFinished);
    DEFINE_SIGNAL(void(const TJobPtr&, const TJobResources& resourcesDelta), JobUpdated);

    DEFINE_SIGNAL(void(INodePtr pools), PoolsUpdated);


    virtual TMasterConnector* GetMasterConnector() override
    {
        return MasterConnector_.get();
    }

    virtual TJobResources GetTotalResourceLimits() override
    {
        return TotalResourceLimits_;
    }

    virtual TJobResources GetResourceLimits(const TNullable<Stroka>& tag) override
    {
        if (!tag || NodeTagToResources_.find(*tag) == NodeTagToResources_.end()) {
            return TotalResourceLimits_;
        } else {
            return NodeTagToResources_[*tag];
        }
    }

    virtual void ActivateOperation(const TOperationId& operationId) override
    {
        auto operation = GetOperation(operationId);

        auto codicilGuard = operation->MakeCodicilGuard();

        operation->SetActivated(true);
        if (operation->GetPrepared()) {
            MaterializeOperation(operation);
        }
    }

    void MaterializeOperation(TOperationPtr operation)
    {
        auto controller = operation->GetController();
        if (controller->GetCleanStart()) {
            operation->SetState(EOperationState::Materializing);
            BIND(&IOperationController::Materialize, controller)
                .AsyncVia(controller->GetCancelableInvoker())
                .Run()
                .Subscribe(BIND([operation] (const TError& error) {
                    if (error.IsOK()) {
                        if (operation->GetState() == EOperationState::Materializing) {
                            operation->SetState(EOperationState::Running);
                        }
                    }
                })
                .Via(controller->GetCancelableControlInvoker()));
        } else {
            operation->SetState(EOperationState::Running);
        }
    }


    // IOperationHost implementation
    virtual NApi::IClientPtr GetMasterClient() override
    {
        return Bootstrap_->GetMasterClient();
    }

    virtual NHive::TClusterDirectoryPtr GetClusterDirectory() override
    {
        return Bootstrap_->GetClusterDirectory();
    }

    virtual IInvokerPtr GetControlInvoker() override
    {
        return Bootstrap_->GetControlInvoker();
    }

    virtual IInvokerPtr CreateOperationControllerInvoker() override
    {
        return CreateSerializedInvoker(ControllerThreadPool_->GetInvoker());
    }

    virtual TThrottlerManagerPtr GetChunkLocationThrottlerManager() const override
    {
        return Bootstrap_->GetChunkLocationThrottlerManager();
    }

    virtual IYsonConsumer* GetEventLogConsumer() override
    {
        VERIFY_THREAD_AFFINITY(ControlThread);

        return EventLogTableConsumer_.get();
    }

    virtual void OnOperationCompleted(TOperationPtr operation) override
    {
        VERIFY_THREAD_AFFINITY_ANY();

        MasterConnector_->GetCancelableControlInvoker()->Invoke(
            BIND(&TImpl::DoCompleteOperation, MakeStrong(this), operation));
    }

    virtual void OnOperationFailed(TOperationPtr operation, const TError& error) override
    {
        VERIFY_THREAD_AFFINITY_ANY();

        MasterConnector_->GetCancelableControlInvoker()->Invoke(
            BIND(&TImpl::DoFailOperation, MakeStrong(this), operation, error));
    }

    virtual std::unique_ptr<IValueConsumer> CreateLogConsumer() override
    {
        return std::unique_ptr<IValueConsumer>(new TEventLogValueConsumer(this));
    }

private:
    const TSchedulerConfigPtr Config_;
    const INodePtr InitialConfig_;
    TBootstrap* const Bootstrap_;

    TActionQueuePtr SnapshotIOQueue_;
    TThreadPoolPtr ControllerThreadPool_;
    TThreadPoolPtr JobSpecBuilderThreadPool_;

    std::unique_ptr<TMasterConnector> MasterConnector_;

    std::unique_ptr<ISchedulerStrategy> Strategy_;

    NConcurrency::TReaderWriterSpinLock AddressToNodeLock_;
    typedef yhash_map<Stroka, TExecNodePtr> TExecNodeMap;
    TExecNodeMap AddressToNode_;

    TNodeDirectoryPtr NodeDirectory_ = New<TNodeDirectory>();

    typedef yhash_map<TOperationId, TOperationPtr> TOperationIdMap;
    TOperationIdMap IdToOperation_;

    typedef yhash_map<TJobId, TJobPtr> TJobMap;
    TJobMap IdToJob_;

    NProfiling::TProfiler TotalResourceLimitsProfiler_;
    NProfiling::TProfiler TotalResourceUsageProfiler_;

    NProfiling::TAggregateCounter TotalCompletedJobTimeCounter_;
    NProfiling::TAggregateCounter TotalFailedJobTimeCounter_;
    NProfiling::TAggregateCounter TotalAbortedJobTimeCounter_;

    typedef TEnumIndexedVector<TEnumIndexedVector<i64, EJobType>, EJobState> TJobCounter;
    TJobCounter JobCounter_;
    TEnumIndexedVector<TJobCounter, EAbortReason> AbortedJobCounter_;

    TEnumIndexedVector<TTagId, EJobState> JobStateToTag_;
    TEnumIndexedVector<TTagId, EJobType> JobTypeToTag_;
    TEnumIndexedVector<TTagId, EAbortReason> JobAbortReasonToTag_;

    TPeriodicExecutorPtr ProfilingExecutor_;

    TJobResources TotalResourceLimits_ = ZeroJobResources();
    TJobResources TotalResourceUsage_ = ZeroJobResources();
    // Exec node is then node that is online and has user slots.
    int ExecNodeCount_ = 0;
    int TotalNodeCount_ = 0;
    int ConcurrentHeartbeatCount_ = 0;

    TPeriodicExecutorPtr LoggingExecutor_;
    TPeriodicExecutorPtr PendingEventLogRowsFlushExecutor_;

    Stroka ServiceAddress_;

    class TEventLogValueConsumer
        : public IValueConsumer
    {
    public:
        explicit TEventLogValueConsumer(TScheduler::TImpl* host)
            : Host_(host)
        { }

        virtual TNameTablePtr GetNameTable() const override
        {
            return Host_->EventLogWriter_->GetNameTable();
        }

        virtual bool GetAllowUnknownColumns() const override
        {
            return true;
        }

        virtual void OnBeginRow() override
        { }

        virtual void OnValue(const TUnversionedValue& value) override
        {
            Builder_.AddValue(value);
        }

        virtual void OnEndRow() override
        {
            Host_->PendingEventLogRows_.Enqueue(Builder_.FinishRow());
        }

    private:
        TScheduler::TImpl* const Host_;
        TUnversionedOwningRowBuilder Builder_;

    };

    ISchemalessWriterPtr EventLogWriter_;
    std::unique_ptr<IValueConsumer> EventLogValueConsumer_;
    std::unique_ptr<IYsonConsumer> EventLogTableConsumer_;
    TMultipleProducerSingleConsumerLockFreeStack<TUnversionedOwningRow> PendingEventLogRows_;

    yhash_map<Stroka, TJobResources> NodeTagToResources_;

    DECLARE_THREAD_AFFINITY_SLOT(ControlThread);


    void OnProfiling()
    {
        VERIFY_THREAD_AFFINITY(ControlThread);

        for (auto state : TEnumTraits<EJobState>::GetDomainValues()) {
            for (auto type : TEnumTraits<EJobType>::GetDomainValues()) {
                TTagIdList commonTags = {JobStateToTag_[state], JobTypeToTag_[type]};
                if (state == EJobState::Aborted) {
                    for (auto reason : TEnumTraits<EAbortReason>::GetDomainValues()) {
                        auto tags = commonTags;
                        tags.push_back(JobAbortReasonToTag_[reason]);
                        Profiler.Enqueue("/job_count", AbortedJobCounter_[reason][state][type], tags);
                    }
                } else {
                    Profiler.Enqueue("/job_count", JobCounter_[state][type], commonTags);
                }
            }
        }

        Profiler.Enqueue("/active_job_count", IdToJob_.size());

        Profiler.Enqueue("/operation_count", IdToOperation_.size());
        Profiler.Enqueue("/exec_node_count", GetExecNodeCount());
        Profiler.Enqueue("/total_node_count", GetTotalNodeCount());

        ProfileResources(TotalResourceLimitsProfiler_, TotalResourceLimits_);
        ProfileResources(TotalResourceUsageProfiler_, TotalResourceUsage_);
    }


    void OnLogging()
    {
        VERIFY_THREAD_AFFINITY(ControlThread);

        if (IsConnected()) {
            LogEventFluently(ELogEventType::ClusterInfo)
                .Item("exec_node_count").Value(GetExecNodeCount())
                .Item("total_node_count").Value(GetTotalNodeCount())
                .Item("resource_limits").Value(TotalResourceLimits_)
                .Item("resource_usage").Value(TotalResourceUsage_);
        }
    }


    void OnPendingEventLogRowsFlush()
    {
        VERIFY_THREAD_AFFINITY(ControlThread);

        if (IsConnected()) {
            auto owningRows = PendingEventLogRows_.DequeueAll();
            std::vector<TUnversionedRow> rows(owningRows.begin(), owningRows.end());
            EventLogWriter_->Write(rows);
        }
    }


    void OnMasterConnected(const TMasterHandshakeResult& result)
    {
        VERIFY_THREAD_AFFINITY(ControlThread);

        auto responseKeeper = Bootstrap_->GetResponseKeeper();
        responseKeeper->Start();

        LogEventFluently(ELogEventType::MasterConnected)
            .Item("address").Value(ServiceAddress_);

        AbortAbortingOperations(result.AbortingOperations);
        ReviveOperations(result.RevivingOperations);

        Strategy_->StartPeriodicActivity();
    }

    void OnMasterDisconnected()
    {
        VERIFY_THREAD_AFFINITY(ControlThread);

        LOG_INFO("Starting scheduler state cleanup");

        auto responseKeeper = Bootstrap_->GetResponseKeeper();
        responseKeeper->Stop();

        LogEventFluently(ELogEventType::MasterDisconnected)
            .Item("address").Value(ServiceAddress_);

        auto operations = IdToOperation_;
        for (const auto& pair : operations) {
            auto operation = pair.second;
            LOG_INFO("Forgetting operation (OperationId: %v)", operation->GetId());
            if (!operation->IsFinishedState()) {
                operation->GetController()->Abort();
                SetOperationFinalState(
                    operation,
                    EOperationState::Aborted,
                    TError("Master disconnected"));
            }
            FinishOperation(operation);
        }
        YCHECK(IdToOperation_.empty());

        {
            TReaderGuard guard(AddressToNodeLock_);
            for (const auto& pair : AddressToNode_) {
                auto node = pair.second;
                node->Jobs().clear();
            }
        }

        IdToJob_.clear();

        for (auto state : TEnumTraits<EJobState>::GetDomainValues()) {
            for (auto type : TEnumTraits<EJobType>::GetDomainValues()) {
                JobCounter_[state][type] = 0;
                for (auto reason : TEnumTraits<EAbortReason>::GetDomainValues()) {
                    AbortedJobCounter_[reason][state][type] = 0;
                }
            }
        }

        Strategy_->ResetState();

        LOG_INFO("Finished scheduler state cleanup");
    }

    TError GetMasterDisconnectedError()
    {
        return TError(
            NRpc::EErrorCode::Unavailable,
            "Master is not connected");
    }

    void LogOperationFinished(TOperationPtr operation, ELogEventType logEventType, TError error)
    {
        LogEventFluently(logEventType)
            .Item("operation_id").Value(operation->GetId())
            .Item("operation_type").Value(operation->GetType())
            .Item("spec").Value(operation->GetSpec())
            .Item("authenticated_user").Value(operation->GetAuthenticatedUser())
            .Item("start_time").Value(operation->GetStartTime())
            .Item("finish_time").Value(operation->GetFinishTime())
            .Item("controller_time_statistics").Value(operation->ControllerTimeStatistics())
            .Item("error").Value(error);
    }

    void OnUserTransactionAborted(TOperationPtr operation)
    {
        VERIFY_THREAD_AFFINITY(ControlThread);

        auto codicilGuard = operation->MakeCodicilGuard();

        TerminateOperation(
            operation,
            EOperationState::Aborting,
            EOperationState::Aborted,
            ELogEventType::OperationAborted,
            TError("Operation transaction has expired or was aborted"));
    }

    void OnSchedulerTransactionAborted(TOperationPtr operation)
    {
        VERIFY_THREAD_AFFINITY(ControlThread);

        auto codicilGuard = operation->MakeCodicilGuard();

        TerminateOperation(
            operation,
            EOperationState::Failing,
            EOperationState::Failed,
            ELogEventType::OperationFailed,
            TError("Scheduler transaction has expired or was aborted"));
    }

    void RequestPools(TObjectServiceProxy::TReqExecuteBatchPtr batchReq)
    {
        LOG_INFO("Updating pools");

        auto req = TYPathProxy::Get("//sys/pools");
        static auto poolConfigTemplate = New<TPoolConfig>();
        static auto poolConfigKeys = poolConfigTemplate->GetRegisteredKeys();
        ToProto(req->mutable_attributes()->mutable_keys(), poolConfigKeys);
        batchReq->AddRequest(req, "get_pools");
    }

    void HandlePools(TObjectServiceProxy::TRspExecuteBatchPtr batchRsp)
    {
        auto rspOrError = batchRsp->GetResponse<TYPathProxy::TRspGet>("get_pools");
        if (!rspOrError.IsOK()) {
            LOG_ERROR(rspOrError, "Error getting pools configuration");
            return;
        }

        try {
            const auto& rsp = rspOrError.Value();
            auto poolsNode = ConvertToNode(TYsonString(rsp->value()));
            PoolsUpdated_.Fire(poolsNode);
        } catch (const std::exception& ex) {
            LOG_ERROR(ex, "Error parsing pools configuration");
        }
    }

    void RequestNodesAttributes(TObjectServiceProxy::TReqExecuteBatchPtr batchReq)
    {
        LOG_INFO("Updating nodes information");

        auto req = TYPathProxy::Get("//sys/nodes");
        std::vector<Stroka> attributeKeys{
            "tags",
            "state",
            "io_weight"
        };
        ToProto(req->mutable_attributes()->mutable_keys(), attributeKeys);
        batchReq->AddRequest(req, "get_nodes");
    }

    void HandleNodesAttributes(TObjectServiceProxy::TRspExecuteBatchPtr batchRsp)
    {
        auto rspOrError = batchRsp->GetResponse<TYPathProxy::TRspGet>("get_nodes");
        if (!rspOrError.IsOK()) {
            LOG_ERROR(rspOrError, "Error updating nodes information");
            return;
        }

        try {
            TReaderGuard guard(AddressToNodeLock_);

            const auto& rsp = rspOrError.Value();
            auto nodesMap = ConvertToNode(TYsonString(rsp->value()))->AsMap();
            for (const auto& child : nodesMap->GetChildren()) {
                auto address = child.first;
                auto node = child.second;
                const auto& attributes = node->Attributes();
                auto newState = attributes.Get<ENodeState>("state");
                auto ioWeight = attributes.Get<double>("io_weight", 0.0);

                if (AddressToNode_.find(address) == AddressToNode_.end()) {
                    if (newState == ENodeState::Online) {
                        LOG_WARNING("Node %v is not registered in scheduler but online at master", address);
                    }
                    continue;
                }

                auto execNode = AddressToNode_[address];
                auto oldState = execNode->GetMasterState();

                auto tags = node->Attributes().Get<std::vector<Stroka>>("tags");
                UpdateNodeTags(execNode, tags);

                if (oldState != newState) {
                    if (oldState == ENodeState::Online && newState != ENodeState::Online) {
                        SubtractNodeResources(execNode);
                        AbortJobsAtNode(execNode);
                    }
                    if (oldState != ENodeState::Online && newState == ENodeState::Online) {
                        AddNodeResources(execNode);
                    }
                }

                execNode->SetMasterState(newState);
                execNode->SetIOWeight(ioWeight);

                if (oldState != newState) {
                    LOG_INFO("Node %lv (Address: %v)", newState, address);
                }
            }
        } catch (const std::exception& ex) {
            LOG_ERROR(ex, "Error updating nodes information");
        }

        LOG_INFO("Nodes information updated");
    }

    void RequestOperationRuntimeParams(
        TOperationPtr operation,
        TObjectServiceProxy::TReqExecuteBatchPtr batchReq)
    {
        static auto runtimeParamsTemplate = New<TOperationRuntimeParams>();
        auto req = TYPathProxy::Get(GetOperationPath(operation->GetId()) + "/@");
        ToProto(req->mutable_attributes()->mutable_keys(), runtimeParamsTemplate->GetRegisteredKeys());
        batchReq->AddRequest(req, "get_runtime_params");
    }

    void HandleOperationRuntimeParams(
        TOperationPtr operation,
        TObjectServiceProxy::TRspExecuteBatchPtr batchRsp)
    {
        auto rspOrError = batchRsp->GetResponse<TYPathProxy::TRspGet>("get_runtime_params");
        if (!rspOrError.IsOK()) {
            LOG_ERROR(rspOrError, "Error updating operation runtime parameters");
            return;
        }

        const auto& rsp = rspOrError.Value();
        auto attributesNode = ConvertToNode(TYsonString(rsp->value()));

        OperationRuntimeParamsUpdated_.Fire(operation, attributesNode);
    }

    void RequestConfig(TObjectServiceProxy::TReqExecuteBatchPtr batchReq)
    {
        LOG_INFO("Updating scheduler configuration");

        auto req = TYPathProxy::Get("//sys/scheduler/config");
        batchReq->AddRequest(req, "get_config");
    }

    void HandleConfig(TObjectServiceProxy::TRspExecuteBatchPtr batchRsp)
    {
        auto rspOrError = batchRsp->GetResponse<TYPathProxy::TRspGet>("get_config");
        if (rspOrError.FindMatching(NYTree::EErrorCode::ResolveError)) {
            // No config in Cypress, just ignore.
            return;
        }
        if (!rspOrError.IsOK()) {
            LOG_ERROR(rspOrError, "Error getting scheduler configuration");
            return;
        }

        auto oldConfig = ConvertToNode(Config_);

        try {
            const auto& rsp = rspOrError.Value();
            auto configFromCypress = ConvertToNode(TYsonString(rsp->value()));

            auto mergedConfig = UpdateNode(InitialConfig_, configFromCypress);
            try {
                Config_->Load(mergedConfig, /* validate */ true, /* setDefaults */ true);
            } catch (const std::exception& ex) {
                LOG_ERROR(ex, "Error updating cell scheduler configuration");
                Config_->Load(oldConfig, /* validate */ true, /* setDefaults */ true);
            }
        } catch (const std::exception& ex) {
            LOG_ERROR(ex, "Error parsing updated scheduler configuration");
        }

        auto newConfig = ConvertToNode(Config_);

        if (!AreNodesEqual(oldConfig, newConfig)) {
            LOG_INFO("Scheduler configuration updated");
            auto config = CloneYsonSerializable(Config_);
            for (const auto& operation : GetOperations()) {
                auto controller = operation->GetController();
                BIND(&IOperationController::UpdateConfig, controller, config)
                    .AsyncVia(controller->GetCancelableInvoker())
                    .Run();
            }
        }
    }


    void DoStartOperation(TOperationPtr operation)
    {
        VERIFY_THREAD_AFFINITY(ControlThread);

        auto codicilGuard = operation->MakeCodicilGuard();

        if (operation->GetState() != EOperationState::Initializing) {
            throw TFiberCanceledException();
        }

        bool registered = false;
        try {
            auto controller = CreateController(operation.Get());
            operation->SetController(controller);

            RegisterOperation(operation);
            registered = true;

            controller->Initialize(/* clean start */ true);

            WaitFor(MasterConnector_->CreateOperationNode(operation))
                .ThrowOnError();

            if (operation->GetState() != EOperationState::Initializing) {
                throw TFiberCanceledException();
            }
        } catch (const std::exception& ex) {
            auto wrappedError = TError("Operation has failed to initialize")
                << ex;
            if (registered) {
                OnOperationFailed(operation, wrappedError);
            } else {
                operation->SetStarted(wrappedError);
            }
            THROW_ERROR(wrappedError);
        }

        LogEventFluently(ELogEventType::OperationStarted)
            .Item("operation_id").Value(operation->GetId())
            .Item("operation_type").Value(operation->GetType())
            .Item("spec").Value(operation->GetSpec());

        // NB: Once we've registered the operation in Cypress we're free to complete
        // StartOperation request. Preparation will happen in a separate fiber in a non-blocking
        // fashion.
        auto controller = operation->GetController();
        BIND(&TImpl::DoPrepareOperation, MakeStrong(this), operation)
            .AsyncVia(controller->GetCancelableControlInvoker())
            .Run();

        operation->SetStarted(TError());
    }

    void DoPrepareOperation(TOperationPtr operation)
    {
        VERIFY_THREAD_AFFINITY(ControlThread);

        auto codicilGuard = operation->MakeCodicilGuard();

        if (operation->GetState() != EOperationState::Initializing) {
            throw TFiberCanceledException();
        }

        const auto& operationId = operation->GetId();

        try {
            // Run async preparation.
            LOG_INFO("Preparing operation (OperationId: %v)",
                operationId);

            operation->SetState(EOperationState::Preparing);

            auto controller = operation->GetController();
            auto asyncResult = BIND(&IOperationController::Prepare, controller)
                .AsyncVia(controller->GetCancelableInvoker())
                .Run();

            NProfiling::TScopedTimer timer;
            auto result = WaitFor(asyncResult);
            auto prepareDuration = timer.GetElapsed();
            operation->UpdateControllerTimeStatistics("/prepare", prepareDuration);

            THROW_ERROR_EXCEPTION_IF_FAILED(result);

            if (operation->GetState() != EOperationState::Preparing) {
                throw TFiberCanceledException();
            }
            operation->SetState(EOperationState::Pending);
            operation->SetPrepared(true);
            if (operation->GetActivated()) {
                MaterializeOperation(operation);
            }
        } catch (const std::exception& ex) {
            auto wrappedError = TError("Operation has failed to prepare")
                << ex;
            OnOperationFailed(operation, wrappedError);
            return;
        }

        LOG_INFO("Operation has been prepared (OperationId: %v)",
            operationId);

        LogEventFluently(ELogEventType::OperationPrepared)
            .Item("operation_id").Value(operationId);

        LogOperationProgress(operation);

        // From this moment on the controller is fully responsible for the
        // operation's fate. It will eventually call #OnOperationCompleted or
        // #OnOperationFailed to inform the scheduler about the outcome.
    }

    void AbortAbortingOperations(const std::vector<TOperationPtr>& operations)
    {
        for (const auto& operation : operations) {
            AbortAbortingOperation(operation);
        }
    }

    void ReviveOperations(const std::vector<TOperationPtr>& operations)
    {
        VERIFY_THREAD_AFFINITY(ControlThread);

        for (const auto& operation : operations) {
            ReviveOperation(operation);
        }
    }

    void ReviveOperation(TOperationPtr operation)
    {
        auto codicilGuard = operation->MakeCodicilGuard();

        const auto& operationId = operation->GetId();

        LOG_INFO("Reviving operation (OperationId: %v)",
            operationId);

        if (operation->GetMutationId()) {
            TRspStartOperation response;
            ToProto(response.mutable_operation_id(), operationId);
            auto responseMessage = CreateResponseMessage(response);
            auto responseKeeper = Bootstrap_->GetResponseKeeper();
            responseKeeper->EndRequest(operation->GetMutationId(), responseMessage);
        }

        // NB: The operation is being revived, hence it already
        // has a valid node associated with it.
        // If the revival fails, we still need to update the node
        // and unregister the operation from Master Connector.

        try {
            auto controller = CreateController(operation.Get());
            operation->SetController(controller);
        } catch (const std::exception& ex) {
            LOG_ERROR(ex, "Operation has failed to revive (OperationId: %v)",
                operationId);
            auto wrappedError = TError("Operation has failed to revive") << ex;
            SetOperationFinalState(operation, EOperationState::Failed, wrappedError);
            MasterConnector_->FlushOperationNode(operation);
            return;
        }

        RegisterOperation(operation);

        auto controller = operation->GetController();
        BIND(&TImpl::DoReviveOperation, MakeStrong(this), operation)
            .AsyncVia(controller->GetCancelableControlInvoker())
            .Run();
    }

    void DoReviveOperation(TOperationPtr operation)
    {
        VERIFY_THREAD_AFFINITY(ControlThread);

        auto codicilGuard = operation->MakeCodicilGuard();

        if (operation->GetState() != EOperationState::Reviving) {
            throw TFiberCanceledException();
        }

        try {
            auto controller = operation->GetController();
            TSharedRef snapshot;

            {
                bool cleanStart = false;

                auto snapshotOrError = WaitFor(MasterConnector_->DownloadSnapshot(operation->GetId()));
                if (!snapshotOrError.IsOK()) {
                    LOG_INFO(snapshotOrError, "Failed to download snapshot, will use clean start (OperationId: %v)", operation->GetId());
                    cleanStart = true;
                    auto error = WaitFor(MasterConnector_->RemoveSnapshot(operation->GetId()));
                    if (!error.IsOK()) {
                        LOG_WARNING(error, "Failed to remove snapshot (OperationId: %v)", operation->GetId());
                    }
                } else {
                    LOG_INFO("Snapshot succesfully downloaded (OperationId: %v)", operation->GetId());
                    snapshot = snapshotOrError.Value();
                }

                controller->Initialize(cleanStart);
            }

            if (operation->GetState() != EOperationState::Reviving) {
                throw TFiberCanceledException();
            }

            {
                auto error = WaitFor(MasterConnector_->ResetRevivingOperationNode(operation));
                THROW_ERROR_EXCEPTION_IF_FAILED(error);
            }

            {
                auto asyncResult = VoidFuture;
                if (controller->GetCleanStart()) {
                    asyncResult = BIND(&IOperationController::Prepare, controller)
                        .AsyncVia(controller->GetCancelableInvoker())
                        .Run();
                } else {
                    asyncResult = BIND(&IOperationController::Revive, controller, snapshot)
                        .AsyncVia(controller->GetCancelableInvoker())
                        .Run();
                }
                auto error = WaitFor(asyncResult);
                THROW_ERROR_EXCEPTION_IF_FAILED(error);
            }

            if (operation->GetState() != EOperationState::Reviving) {
                throw TFiberCanceledException();
            }

            operation->SetState(EOperationState::Pending);
            operation->SetPrepared(true);
            if (operation->GetActivated()) {
                MaterializeOperation(operation);
            }
        } catch (const std::exception& ex) {
            LOG_ERROR(ex, "Operation has failed to revive (OperationId: %v)",
                operation->GetId());
            auto wrappedError = TError("Operation has failed to revive") << ex;
            OnOperationFailed(operation, wrappedError);
            return;
        }

        LOG_INFO("Operation has been revived and is now running (OperationId: %v)",
            operation->GetId());
    }


    TExecNodePtr GetOrRegisterNode(TNodeId nodeId, const TNodeDescriptor& descriptor)
    {
        VERIFY_THREAD_AFFINITY(ControlThread);

        TReaderGuard guard(AddressToNodeLock_);
        auto it = AddressToNode_.find(descriptor.GetDefaultAddress());
        if (it == AddressToNode_.end()) {
            // NB: RegisterNode will acquire the write lock.
            // This may seem racy but in fact it is not since nodes only get registered
            // in Control Thread.
            guard.Release();
            return RegisterNode(nodeId, descriptor);
        }

        auto node = it->second;
        // Update the current descriptor, just in case.
        node->UpdateNodeDescriptor(descriptor);
        return node;
    }

    TExecNodePtr RegisterNode(TNodeId nodeId, const TNodeDescriptor& descriptor)
    {
        VERIFY_THREAD_AFFINITY(ControlThread);

        auto node = New<TExecNode>(nodeId, descriptor);
        const auto& address = node->GetDefaultAddress();

        auto lease = TLeaseManager::CreateLease(
            Config_->NodeHeartbeatTimeout,
            BIND(&TImpl::UnregisterNode, MakeWeak(this), node)
                .Via(GetControlInvoker()));

        node->SetLease(lease);

        {
            TWriterGuard guard(AddressToNodeLock_);
            YCHECK(AddressToNode_.insert(std::make_pair(address, node)).second);
        }

        LOG_INFO("Node registered (Address: %v)", address);

        return node;
    }

    void AbortJobsAtNode(TExecNodePtr node)
    {
        // Make a copy, the collection will be modified.
        auto jobs = node->Jobs();
        const auto& address = node->GetDefaultAddress();
        for (const auto& job : jobs) {
            LOG_DEBUG("Aborting job on an offline node %v (JobId: %v, OperationId: %v)",
                address,
                job->GetId(),
                job->GetOperationId());
            OnJobAborted(job, JobStatusFromError(TError("Node offline")));
        }
    }

    void UpdateNodeTags(TExecNodePtr node, const std::vector<Stroka>& tagsList)
    {
        yhash_set<Stroka> newTags(tagsList.begin(), tagsList.end());

        for (const auto& tag : newTags) {
            if (NodeTagToResources_.find(tag) == NodeTagToResources_.end()) {
                YCHECK(NodeTagToResources_.insert(std::make_pair(tag, TJobResources())).second);
            }
        }

        if (node->GetMasterState() == ENodeState::Online) {
            auto oldTags = node->Tags();
            for (const auto& oldTag : oldTags) {
                if (newTags.find(oldTag) == newTags.end()) {
                    NodeTagToResources_[oldTag] -= node->GetResourceLimits();
                }
            }

            for (const auto& tag : newTags) {
                if (oldTags.find(tag) == oldTags.end()) {
                    NodeTagToResources_[tag] += node->GetResourceLimits();
                }
            }
        }

        node->Tags() = newTags;
    }

    void SubtractNodeResources(TExecNodePtr node)
    {
        TotalResourceLimits_ -= node->GetResourceLimits();
        TotalResourceUsage_ -= node->GetResourceUsage();
        TotalNodeCount_ -= 1;
        if (node->GetResourceLimits().GetUserSlots() > 0) {
            ExecNodeCount_ -= 1;
        }

        for (const auto& tag : node->Tags()) {
            NodeTagToResources_[tag] -= node->GetResourceLimits();
        }
    }

    void AddNodeResources(TExecNodePtr node)
    {
        TotalResourceLimits_ += node->GetResourceLimits();
        TotalResourceUsage_ += node->GetResourceUsage();
        TotalNodeCount_ += 1;

        if (node->GetResourceLimits().GetUserSlots() > 0) {
            ExecNodeCount_ += 1;
        } else {
            // Check that we succesfully reset all resource limits to zero for node with zero user slots.
            YCHECK(node->GetResourceLimits() == ZeroJobResources());
        }

        for (const auto& tag : node->Tags()) {
            NodeTagToResources_[tag] += node->GetResourceLimits();
        }
    }

    void UnregisterNode(TExecNodePtr node)
    {
        VERIFY_THREAD_AFFINITY(ControlThread);

        if (node->GetHasOngoingHeartbeat()) {
            LOG_INFO("Node unregistration postponed until heartbeat is finished (Address: %v)",
                node->GetDefaultAddress());
            node->SetHasPendingUnregistration(true);
        } else {
            DoUnregisterNode(node);
        }
    }

    void DoUnregisterNode(TExecNodePtr node)
    {
        VERIFY_THREAD_AFFINITY(ControlThread);

        LOG_INFO("Node unregistered (Address: %v)", node->GetDefaultAddress());

        if (node->GetMasterState() == ENodeState::Online) {
            SubtractNodeResources(node);
        }

        AbortJobsAtNode(node);

        {
            TWriterGuard guard(AddressToNodeLock_);
            YCHECK(AddressToNode_.erase(node->GetDefaultAddress()) == 1);
        }
    }

    void UpdateNodeResources(TExecNodePtr node, const TJobResources& limits, const TJobResources& usage)
    {
        auto oldResourceLimits = node->GetResourceLimits();
        auto oldResourceUsage = node->GetResourceUsage();

        // NB: Total limits are updated separately in heartbeat.
        if (limits.GetUserSlots() > 0) {
            if (node->GetResourceLimits().GetUserSlots() == 0 && node->GetMasterState() == ENodeState::Online) {
                ExecNodeCount_ += 1;
            }
            node->SetResourceLimits(limits);
            node->SetResourceUsage(usage);
        } else {
            if (node->GetResourceLimits().GetUserSlots() > 0 && node->GetMasterState() == ENodeState::Online) {
                ExecNodeCount_ -= 1;
            }
            node->SetResourceLimits(ZeroJobResources());
            node->SetResourceUsage(ZeroJobResources());
        }

        if (node->GetMasterState() == ENodeState::Online) {
            TotalResourceLimits_ -= oldResourceLimits;
            TotalResourceLimits_ += node->GetResourceLimits();
            for (const auto& tag : node->Tags()) {
                auto& resources = NodeTagToResources_[tag];
                resources -= oldResourceLimits;
                resources += node->GetResourceLimits();
            }

            TotalResourceUsage_ -= oldResourceUsage;
            TotalResourceUsage_ += node->GetResourceUsage();
        }
    }

    void BeginNodeHeartbeatProcessing(TExecNodePtr node)
    {
        VERIFY_THREAD_AFFINITY(ControlThread);

        node->SetHasOngoingHeartbeat(true);

        ConcurrentHeartbeatCount_ += 1;
    }

    void EndNodeHeartbeatProcessing(TExecNodePtr node)
    {
        VERIFY_THREAD_AFFINITY(ControlThread);

        YCHECK(node->GetHasOngoingHeartbeat());

        node->SetHasOngoingHeartbeat(false);

        ConcurrentHeartbeatCount_ -= 1;
        node->SetLastSeenTime(TInstant::Now());

        if (node->GetHasPendingUnregistration()) {
            DoUnregisterNode(node);
        }
    }


    void RegisterOperation(TOperationPtr operation)
    {
        YCHECK(IdToOperation_.insert(std::make_pair(operation->GetId(), operation)).second);

        OperationRegistered_.Fire(operation);

        GetMasterConnector()->AddOperationWatcherRequester(
            operation,
            BIND(&TImpl::RequestOperationRuntimeParams, Unretained(this), operation));
        GetMasterConnector()->AddOperationWatcherHandler(
            operation,
            BIND(&TImpl::HandleOperationRuntimeParams, Unretained(this), operation));

        LOG_DEBUG("Operation registered (OperationId: %v)",
            operation->GetId());
    }

    void AbortOperationJobs(TOperationPtr operation)
    {
        auto jobs = operation->Jobs();
        for (const auto& job : jobs) {
            OnJobAborted(
                job,
                JobStatusFromError(TError("Operation is in %Qlv state", operation->GetState())));
        }

        for (const auto& job : operation->Jobs()) {
            YCHECK(job->GetHasPendingUnregistration());
        }
    }

    void UnregisterOperation(TOperationPtr operation)
    {
        YCHECK(IdToOperation_.erase(operation->GetId()) == 1);

        OperationUnregistered_.Fire(operation);

        LOG_DEBUG("Operation unregistered (OperationId: %v)",
            operation->GetId());
    }

    void LogOperationProgress(TOperationPtr operation)
    {
        if (operation->GetState() != EOperationState::Running)
            return;

        auto controller = operation->GetController();
        auto controllerLoggingProgress = WaitFor(
            BIND(&IOperationController::GetLoggingProgress, controller)
                .AsyncVia(controller->GetInvoker())
                .Run())
            .ValueOrThrow();

        if (!FindOperation(operation->GetId())) {
            return;
        }

        LOG_DEBUG("Progress: %v, %v (OperationId: %v)",
            controllerLoggingProgress,
            Strategy_->GetOperationLoggingProgress(operation->GetId()),
            operation->GetId());
    }

    void SetOperationFinalState(TOperationPtr operation, EOperationState state, const TError& error)
    {
        VERIFY_THREAD_AFFINITY(ControlThread);

        if (!operation->GetStarted().IsSet()) {
            operation->SetStarted(error);
        }
        operation->SetState(state);
        operation->SetFinishTime(TInstant::Now());
        ToProto(operation->Result().mutable_error(), error);
    }


    void CommitSchedulerTransactions(TOperationPtr operation)
    {
        YCHECK(operation->GetState() == EOperationState::Completing);

        LOG_INFO("Committing scheduler transactions (OperationId: %v)",
            operation->GetId());

        auto commitTransaction = [&] (ITransactionPtr transaction) {
            if (!transaction) {
                return;
            }
            auto result = WaitFor(transaction->Commit());
            THROW_ERROR_EXCEPTION_IF_FAILED(result, "Operation has failed to commit");
            if (operation->GetState() != EOperationState::Completing) {
                throw TFiberCanceledException();
            }
        };

        operation->SetHasActiveTransactions(false);
        commitTransaction(operation->GetInputTransaction());
        commitTransaction(operation->GetOutputTransaction());
        commitTransaction(operation->GetSyncSchedulerTransaction());

        LOG_INFO("Scheduler transactions committed (OperationId: %v)",
            operation->GetId());

        // NB: Never commit async transaction since it's used for writing Live Preview tables.
        operation->GetAsyncSchedulerTransaction()->Abort();
    }

    // TODO(ignat): unify with aborting transactions in controller.
    void AbortSchedulerTransactions(TOperationPtr operation)
    {
        auto abortTransaction = [&] (ITransactionPtr transaction) {
            if (transaction) {
                // Fire-and-forget.
                transaction->Abort();
            }
        };

        operation->SetHasActiveTransactions(false);
        abortTransaction(operation->GetInputTransaction());
        abortTransaction(operation->GetOutputTransaction());
        abortTransaction(operation->GetSyncSchedulerTransaction());
        abortTransaction(operation->GetAsyncSchedulerTransaction());
    }

    void FinishOperation(TOperationPtr operation)
    {
        if (!operation->GetFinished().IsSet()) {
            operation->SetFinished();
            operation->SetController(nullptr);
            operation->UpdateControllerTimeStatistics(
                Strategy_->GetOperationTimeStatistics(operation->GetId()));
            UnregisterOperation(operation);
        }
    }


    void RegisterJob(TJobPtr job)
    {
        auto operation = GetOperation(job->GetOperationId());

        auto node = job->GetNode();

        YCHECK(IdToJob_.insert(std::make_pair(job->GetId(), job)).second);
        YCHECK(operation->Jobs().insert(job).second);
        YCHECK(node->Jobs().insert(job).second);

        LOG_DEBUG("Job registered (JobId: %v, JobType: %v, OperationId: %v)",
            job->GetId(),
            job->GetType(),
            operation->GetId());
    }

    void UnregisterJob(TJobPtr job)
    {
        auto node = job->GetNode();

        if (node->GetHasOngoingJobsScheduling()) {
            job->SetHasPendingUnregistration(true);
        } else {
            DoUnregisterJob(job);
        }
    }

    void DoUnregisterJob(TJobPtr job)
    {
        auto operation = FindOperation(job->GetOperationId());
        auto node = job->GetNode();

        YCHECK(!node->GetHasOngoingJobsScheduling());

        YCHECK(IdToJob_.erase(job->GetId()) == 1);
        YCHECK(node->Jobs().erase(job) == 1);

        if (operation) {
            YCHECK(operation->Jobs().erase(job) == 1);
            JobFinished_.Fire(job);

            LOG_DEBUG("Job unregistered (JobId: %v, OperationId: %v)",
                job->GetId(),
                job->GetOperationId());
        } else {
            LOG_DEBUG("Dangling job unregistered (JobId: %v, OperationId: %v)",
                job->GetId(),
                job->GetOperationId());
        }
    }

    TJobPtr FindJob(const TJobId& jobId)
    {
        auto it = IdToJob_.find(jobId);
        return it == IdToJob_.end() ? nullptr : it->second;
    }

    TJobPtr GetJobOrThrow(const TJobId& jobId)
    {
        auto job = FindJob(jobId);
        if (!job) {
            THROW_ERROR_EXCEPTION("No such job %v", jobId);
        }
        return job;
    }

    void PreemptJob(TJobPtr job)
    {
        YCHECK(FindOperation(job->GetOperationId()));

        LOG_DEBUG("Job preempted (JobId: %v, OperationId: %v)",
            job->GetId(),
            job->GetOperationId());

        TError error("Job preempted");
        error.Attributes().Set("abort_reason", EAbortReason::Preemption);
        OnJobAborted(job, JobStatusFromError(error));
    }


    void OnJobRunning(TJobPtr job, TRefCountedJobStatusPtr status)
    {
        auto delta = status->resource_usage() - job->ResourceUsage();
        JobUpdated_.Fire(job, delta);
        job->ResourceUsage() = status->resource_usage();
        if (job->GetState() == EJobState::Running ||
            job->GetState() == EJobState::Waiting)
        {
            job->SetStatus(std::move(status));
        }
    }

    void OnJobWaiting(TJobPtr /*job*/)
    {
        // Do nothing.
    }

    void OnJobCompleted(TJobPtr job, TRefCountedJobStatusPtr status, bool abandoned = false)
    {
        if (job->GetState() == EJobState::Running ||
            job->GetState() == EJobState::Waiting)
        {
            SetJobState(job, EJobState::Completed);
            job->SetStatus(std::move(status));

            OnJobFinished(job);

            auto operation = GetOperation(job->GetOperationId());

            if (operation->GetState() == EOperationState::Running) {
                const auto& controller = operation->GetController();
                controller->GetCancelableInvoker()->Invoke(BIND(
                    &IOperationController::OnJobCompleted,
                    controller,
                    Passed(std::make_unique<TCompletedJobSummary>(job, abandoned))));
            }

            ProcessFinishedJobResult(job);
        }

        UnregisterJob(job);
    }

    void OnJobFailed(TJobPtr job, TRefCountedJobStatusPtr status)
    {
        if (job->GetState() == EJobState::Running ||
            job->GetState() == EJobState::Waiting)
        {
            SetJobState(job, EJobState::Failed);
            job->SetStatus(std::move(status));

            OnJobFinished(job);

            auto operation = GetOperation(job->GetOperationId());

            if (operation->GetState() == EOperationState::Running) {
                const auto& controller = operation->GetController();
                controller->GetCancelableInvoker()->Invoke(BIND(
                    &IOperationController::OnJobFailed,
                    controller,
                    Passed(std::make_unique<TFailedJobSummary>(job))));
            }

            ProcessFinishedJobResult(job);
        }

        UnregisterJob(job);
    }

    void OnJobAborted(TJobPtr job, TRefCountedJobStatusPtr status)
    {
        // Only update the status for the first time.
        // Typically the scheduler decides to abort the job on its own.
        // In this case we should ignore the status returned from the node
        // and avoid notifying the controller twice.
        if (job->GetState() == EJobState::Running ||
            job->GetState() == EJobState::Waiting ||
            job->GetState() == EJobState::None)
        {
            job->SetStatus(std::move(status));
            // We should set status before to correctly consider AbortReason.
            SetJobState(job, EJobState::Aborted);

            OnJobFinished(job);

            auto operation = GetOperation(job->GetOperationId());

            if (operation->GetState() == EOperationState::Running) {
                const auto& controller = operation->GetController();
                controller->GetCancelableInvoker()->Invoke(BIND(
                    &IOperationController::OnJobAborted,
                    controller,
                    Passed(std::make_unique<TAbortedJobSummary>(job))));
            }

            // Check if job was aborted due to signal.
            if (GetAbortReason(job->Status()->result()) == EAbortReason::UserRequest) {
                ProcessFinishedJobResult(job);
            }
        }

        UnregisterJob(job);
    }

    void OnJobFinished(TJobPtr job)
    {
        job->SetFinishTime(TInstant::Now());
        auto duration = job->GetDuration();

        switch (job->GetState()) {
            case EJobState::Completed:
                Profiler.Increment(TotalCompletedJobTimeCounter_, duration.MicroSeconds());
                break;
            case EJobState::Failed:
                Profiler.Increment(TotalFailedJobTimeCounter_, duration.MicroSeconds());
                break;
            case EJobState::Aborted:
                Profiler.Increment(TotalAbortedJobTimeCounter_, duration.MicroSeconds());
                break;
            default:
                YUNREACHABLE();
        }
    }

    void ProcessFinishedJobResult(TJobPtr job)
    {
        auto jobFailedOrAborted = job->GetState() == EJobState::Failed || job->GetState() == EJobState::Aborted;
        const auto& schedulerResultExt = job->Status()->result().GetExtension(TSchedulerJobResultExt::scheduler_job_result_ext);

        auto stderrChunkId = FromProto<TChunkId>(schedulerResultExt.stderr_chunk_id());
        auto failContextChunkId = FromProto<TChunkId>(schedulerResultExt.fail_context_chunk_id());

        auto operation = GetOperation(job->GetOperationId());

        if (jobFailedOrAborted) {
            if (stderrChunkId) {
                operation->SetStderrCount(operation->GetStderrCount() + 1);
            }
            if (operation->GetJobNodeCount() < Config_->MaxJobNodesPerOperation) {
                MasterConnector_->CreateJobNode(job, stderrChunkId, failContextChunkId);
                operation->SetJobNodeCount(operation->GetJobNodeCount() + 1);
            }
            return;
        }

        YCHECK(!failContextChunkId);
        if (!stderrChunkId) {
            // Do not create job node.
            return;
        }

        // Job has not failed, but has stderr.
        if (operation->GetStderrCount() < operation->GetMaxStderrCount() &&
            operation->GetJobNodeCount() < Config_->MaxJobNodesPerOperation)
        {
            MasterConnector_->CreateJobNode(job, stderrChunkId, failContextChunkId);
            operation->SetStderrCount(operation->GetStderrCount() + 1);
            operation->SetJobNodeCount(operation->GetJobNodeCount() + 1);
        } else {
            ReleaseStderrChunk(job, stderrChunkId);
        }
    }

    void ReleaseStderrChunk(TJobPtr job, const TChunkId& chunkId)
    {
        auto operation = GetOperation(job->GetOperationId());
        auto transaction = operation->GetAsyncSchedulerTransaction();
        if (!transaction)
            return;

        auto channel = GetMasterClient()->GetMasterChannelOrThrow(NApi::EMasterChannelKind::Leader);
        TChunkServiceProxy proxy(channel);

        auto batchReq = proxy.ExecuteBatch();
        auto req = batchReq->add_unstage_chunk_tree_subrequests();
        ToProto(req->mutable_chunk_tree_id(), chunkId);
        req->set_recursive(false);

        // Fire-and-forget.
        // The subscriber is only needed to log the outcome.
        batchReq->Invoke().Subscribe(
            BIND(&TImpl::OnStderrChunkReleased, MakeStrong(this)));
    }

    void OnStderrChunkReleased(const TChunkServiceProxy::TErrorOrRspExecuteBatchPtr& batchRspOrError)
    {
        // NB: We only look at the topmost error and ignore subresponses.
        if (!batchRspOrError.IsOK()) {
            LOG_WARNING(batchRspOrError, "Error releasing stderr chunk");
        }
    }

    void InitStrategy()
    {
        Strategy_ = CreateFairShareStrategy(Config_, this);
    }

    IOperationControllerPtr CreateController(TOperation* operation)
    {
        auto config = CloneYsonSerializable(Config_);

        switch (operation->GetType()) {
            case EOperationType::Map:
                return CreateMapController(config, this, operation);
            case EOperationType::Merge:
                return CreateMergeController(config, this, operation);
            case EOperationType::Erase:
                return CreateEraseController(config, this, operation);
            case EOperationType::Sort:
                return CreateSortController(config, this, operation);
            case EOperationType::Reduce:
                return CreateReduceController(config, this, operation);
            case EOperationType::JoinReduce:
                return CreateJoinReduceController(config, this, operation);
            case EOperationType::MapReduce:
                return CreateMapReduceController(config, this, operation);
            case EOperationType::RemoteCopy:
                return CreateRemoteCopyController(config, this, operation);
            default:
                YUNREACHABLE();
        }
    }

    INodePtr GetSpecTemplate(EOperationType type, IMapNodePtr spec)
    {
        switch (type) {
            case EOperationType::Map:
                return Config_->MapOperationOptions->SpecTemplate;
            case EOperationType::Merge: {
                auto mergeSpec = ParseOperationSpec<TMergeOperationSpec>(spec);
                switch (mergeSpec->Mode) {
                    case EMergeMode::Unordered:
                        return Config_->UnorderedMergeOperationOptions->SpecTemplate;
                    case EMergeMode::Ordered:
                        return Config_->OrderedMergeOperationOptions->SpecTemplate;
                    case EMergeMode::Sorted:
                        return Config_->SortedMergeOperationOptions->SpecTemplate;
                    default:
                        YUNREACHABLE();
                }
            }
            case EOperationType::Erase:
                return Config_->EraseOperationOptions->SpecTemplate;
            case EOperationType::Sort:
                return Config_->SortOperationOptions->SpecTemplate;
            case EOperationType::Reduce:
                return Config_->ReduceOperationOptions->SpecTemplate;
            case EOperationType::JoinReduce:
                return Config_->JoinReduceOperationOptions->SpecTemplate;
            case EOperationType::MapReduce:
                return Config_->MapReduceOperationOptions->SpecTemplate;
            case EOperationType::RemoteCopy:
                return Config_->RemoteCopyOperationOptions->SpecTemplate;
            default:
                YUNREACHABLE();
        }
    }

    TJobProberServiceProxy CreateJobProberProxy(const TJobPtr& job)
    {
        const auto& address = job->GetNode()->GetInterconnectAddress();
        auto factory = Bootstrap_->GetMasterClient()->GetNodeChannelFactory();
        auto channel = factory->CreateChannel(address);

        TJobProberServiceProxy proxy(channel);
        proxy.SetDefaultTimeout(Bootstrap_->GetConfig()->Scheduler->JobProberRpcTimeout);
        return proxy;
    }

    TYsonString DoStrace(const TJobId& jobId)
    {
        VERIFY_THREAD_AFFINITY(ControlThread);

        auto job = GetJobOrThrow(jobId);

        LOG_INFO("Getting strace dump (JobId: %v)",
            jobId);

        auto proxy = CreateJobProberProxy(job);
        auto req = proxy.Strace();
        ToProto(req->mutable_job_id(), jobId);

        auto rspOrError = WaitFor(req->Invoke());
        THROW_ERROR_EXCEPTION_IF_FAILED(rspOrError, "Error getting strace dump of job %v",
            jobId);

        const auto& rsp = rspOrError.Value();

        LOG_INFO("Strace dump received (JobId: %v)",
            jobId);

        return TYsonString(rsp->trace());
    }

    void DoDumpInputContext(const TJobId& jobId, const TYPath& path)
    {
        VERIFY_THREAD_AFFINITY(ControlThread);

        auto job = GetJobOrThrow(jobId);

        LOG_INFO("Saving input contexts (JobId: %v, Path: %v)",
            jobId,
            path);

        auto proxy = CreateJobProberProxy(job);
        auto req = proxy.DumpInputContext();
        ToProto(req->mutable_job_id(), jobId);

        auto rspOrError = WaitFor(req->Invoke());
        THROW_ERROR_EXCEPTION_IF_FAILED(
            rspOrError,
            "Error saving input context of job %v into %v",
            jobId,
            path);

        const auto& rsp = rspOrError.Value();
        auto chunkIds = FromProto<std::vector<TChunkId>>(rsp->chunk_ids());
        YCHECK(chunkIds.size() == 1);

        MasterConnector_->AttachJobContext(path, chunkIds.front(), job);

        LOG_INFO("Input contexts saved (JobId: %v)",
            jobId);
    }

    void DoSignalJob(const TJobId& jobId, const Stroka& signalName)
    {
        VERIFY_THREAD_AFFINITY(ControlThread);

        auto job = GetJobOrThrow(jobId);

        LOG_INFO("Sending job signal (JobId: %v, Signal: %v)",
            jobId,
            signalName);

        auto proxy = CreateJobProberProxy(job);
        auto req = proxy.SignalJob();
        ToProto(req->mutable_job_id(), jobId);
        ToProto(req->mutable_signal_name(), signalName);

        auto rspOrError = WaitFor(req->Invoke());
        THROW_ERROR_EXCEPTION_IF_FAILED(rspOrError, "Error sending signal %v to job %v",
            signalName,
            jobId);

        LOG_INFO("Job signal sent (JobId: %v)",
            jobId);
    }

    void DoAbandonJob(const TJobId& jobId)
    {
        VERIFY_THREAD_AFFINITY(ControlThread);

        auto job = GetJobOrThrow(jobId);
        switch (job->GetType()) {
            case EJobType::Map:
            case EJobType::OrderedMap:
            case EJobType::SortedReduce:
            case EJobType::PartitionMap:
            case EJobType::ReduceCombiner:
            case EJobType::PartitionReduce:
                break;
            default:
                THROW_ERROR_EXCEPTION("Cannot abandon job %v of type %Qlv",
                    jobId,
                    job->GetType());
        }

        if (job->GetState() != EJobState::Running &&
            job->GetState() != EJobState::Waiting)
        {
            THROW_ERROR_EXCEPTION("Cannot abandon job %v since it is not running",
                jobId);
        }

        auto status = New<TRefCountedJobStatus>();
        OnJobCompleted(job, std::move(status), /* abandoned */ true);
    }

    TYsonString DoPollJobShell(const TJobId& jobId, const TYsonString& parameters)
    {
        VERIFY_THREAD_AFFINITY(ControlThread);

        auto job = GetJobOrThrow(jobId);

        LOG_INFO("Polling job shell (JobId: %v, Parameters: %v)",
            jobId,
            parameters);

        auto proxy = CreateJobProberProxy(job);
        auto req = proxy.PollJobShell();
        ToProto(req->mutable_job_id(), jobId);
        ToProto(req->mutable_parameters(), parameters.Data());

        auto rspOrError = WaitFor(req->Invoke());
        if (!rspOrError.IsOK()) {
            THROW_ERROR_EXCEPTION("Error polling job shell for job %v", jobId)
                << rspOrError
                << TErrorAttribute("parameters", parameters);
        }

        const auto& rsp = rspOrError.Value();
        return TYsonString(rsp->result());
    }

    void DoAbortJobByUser(const TJobId& jobId, const Stroka& user)
    {
        VERIFY_THREAD_AFFINITY(ControlThread);

        auto job = GetJobOrThrow(jobId);

        if (job->GetState() != EJobState::Running &&
            job->GetState() != EJobState::Waiting)
        {
            THROW_ERROR_EXCEPTION("Cannot abort job %v since it is not running",
                jobId);
        }

        auto status = JobStatusFromError(TError("Job aborted by user request")
            << TErrorAttribute("abort_reason", EAbortReason::UserRequest)
            << TErrorAttribute("user", user));
        OnJobAborted(job, std::move(status));
    }

    void DoCompleteOperation(TOperationPtr operation)
    {
        VERIFY_THREAD_AFFINITY(ControlThread);

        auto codicilGuard = operation->MakeCodicilGuard();

        if (operation->IsFinishedState() || operation->IsFinishingState()) {
            // Operation is probably being aborted.
            return;
        }

        const auto& operationId = operation->GetId();

        LOG_INFO("Completing operation (OperationId: %v)",
            operationId);

        operation->SetState(EOperationState::Completing);

        // The operation may still have running jobs (e.g. those started speculatively).
        AbortOperationJobs(operation);

        try {
            // First flush: ensure that all stderrs are attached and the
            // state is changed to Completing.
            {
                auto asyncResult = MasterConnector_->FlushOperationNode(operation);
                WaitFor(asyncResult);
                if (operation->GetState() != EOperationState::Completing) {
                    throw TFiberCanceledException();
                }
            }

            {
                auto controller = operation->GetController();
                auto asyncResult = BIND(&IOperationController::Commit, controller)
                    .AsyncVia(controller->GetCancelableInvoker())
                    .Run();
                WaitFor(asyncResult)
                    .ThrowOnError();

                if (operation->GetState() != EOperationState::Completing) {
                    throw TFiberCanceledException();
                }
            }

            CommitSchedulerTransactions(operation);

            YCHECK(operation->GetState() == EOperationState::Completing);
            SetOperationFinalState(operation, EOperationState::Completed, TError());

            // Second flush: ensure that state is changed to Completed.
            {
                auto asyncResult = MasterConnector_->FlushOperationNode(operation);
                WaitFor(asyncResult);
                YCHECK(operation->GetState() == EOperationState::Completed);
            }

            FinishOperation(operation);
        } catch (const std::exception& ex) {
            OnOperationFailed(operation, ex);
            return;
        }

        LOG_INFO("Operation completed (OperationId: %v)",
             operationId);

        LogOperationFinished(operation, ELogEventType::OperationCompleted, TError());
    }

    void DoFailOperation(TOperationPtr operation, const TError& error)
    {
        VERIFY_THREAD_AFFINITY(ControlThread);

        auto codicilGuard = operation->MakeCodicilGuard();

        LOG_INFO(error, "Operation failed (OperationId: %v)",
             operation->GetId());

        TerminateOperation(
            operation,
            EOperationState::Failing,
            EOperationState::Failed,
            ELogEventType::OperationFailed,
            error);
    }

    void TerminateOperation(
        TOperationPtr operation,
        EOperationState intermediateState,
        EOperationState finalState,
        ELogEventType logEventType,
        const TError& error)
    {
        VERIFY_THREAD_AFFINITY(ControlThread);

        auto state = operation->GetState();
        if (IsOperationFinished(state) ||
            state == EOperationState::Failing ||
            state == EOperationState::Aborting)
        {
            // Safe to call multiple times, just ignore it.
            return;
        }

        operation->SetState(intermediateState);

        AbortOperationJobs(operation);

        // First flush: ensure that all stderrs are attached and the
        // state is changed to its intermediate value.
        {
            auto asyncResult = MasterConnector_->FlushOperationNode(operation);
            WaitFor(asyncResult);
            if (operation->GetState() != intermediateState)
                return;
        }

        SetOperationFinalState(operation, finalState, error);

        AbortSchedulerTransactions(operation);

        // Second flush: ensure that the state is changed to its final value.
        {
            auto asyncResult = MasterConnector_->FlushOperationNode(operation);
            WaitFor(asyncResult);
            if (operation->GetState() != finalState)
                return;
        }

        auto controller = operation->GetController();
        if (controller) {
            controller->Abort();
        }

        FinishOperation(operation);

        LogOperationFinished(operation, logEventType, error);
    }

    void AbortAbortingOperation(TOperationPtr operation)
    {
        VERIFY_THREAD_AFFINITY(ControlThread);

        auto codicilGuard = operation->MakeCodicilGuard();

        LOG_INFO("Aborting operation (OperationId: %v)",
             operation->GetId());

        YCHECK(operation->GetState() == EOperationState::Aborting);

        AbortSchedulerTransactions(operation);
        SetOperationFinalState(operation, EOperationState::Aborted, TError());

        WaitFor(MasterConnector_->FlushOperationNode(operation));

        LogOperationFinished(operation, ELogEventType::OperationCompleted, TError());
    }

    void BuildOrchid(IYsonConsumer* consumer)
    {
        VERIFY_THREAD_AFFINITY(ControlThread);

        BuildYsonFluently(consumer)
            .BeginMap()
                .Item("connected").Value(MasterConnector_->IsConnected())
                .Item("cell").BeginMap()
                    .Item("resource_limits").Value(TotalResourceLimits_)
                    .Item("resource_usage").Value(TotalResourceUsage_)
                    .Item("exec_node_count").Value(ExecNodeCount_)
                    .Item("total_node_count").Value(TotalNodeCount_)
                .EndMap()
                .Item("operations").DoMapFor(GetOperations(), [=] (TFluentMap fluent, const TOperationPtr& operation) {
                    if (FindOperation(operation->GetId())) {
                        BuildOperationYson(operation, fluent);
                    }
                })
                .Item("nodes").DoMapFor(AddressToNode_, [=] (TFluentMap fluent, const TExecNodeMap::value_type& pair) {
                    BuildNodeYson(pair.second, fluent);
                })
                .Item("clusters").DoMapFor(GetClusterDirectory()->GetClusterNames(), [=] (TFluentMap fluent, const Stroka& clusterName) {
                    BuildClusterYson(clusterName, fluent);
                })
                .Item("config").Value(Config_)
                .DoIf(Strategy_ != nullptr, BIND(&ISchedulerStrategy::BuildOrchid, Strategy_.get()))
            .EndMap();
    }

    void BuildClusterYson(const Stroka& clusterName, IYsonConsumer* consumer)
    {
        BuildYsonMapFluently(consumer)
            .Item(clusterName)
            .Value(GetClusterDirectory()->GetConnection(clusterName)->GetConfig());
    }

    void BuildOperationYson(TOperationPtr operation, IYsonConsumer* consumer)
    {
        auto codicilGuard = operation->MakeCodicilGuard();

        auto controller = operation->GetController();
        bool hasControllerProgress = operation->HasControllerProgress();
        BuildYsonMapFluently(consumer)
            .Item(ToString(operation->GetId())).BeginMap()
                // Include the complete list of attributes.
                .Do(BIND(&NScheduler::BuildInitializingOperationAttributes, operation))
                .Item("progress").BeginMap()
                    .DoIf(hasControllerProgress, BIND([=] (IYsonConsumer* consumer) {
                        WaitFor(
                            BIND(&IOperationController::BuildProgress, controller)
                                .AsyncVia(controller->GetInvoker())
                                .Run(consumer));
                    }))
                    .Do(BIND(&ISchedulerStrategy::BuildOperationProgress, Strategy_.get(), operation->GetId()))
                .EndMap()
                .Item("brief_progress").BeginMap()
                    .DoIf(hasControllerProgress, BIND([=] (IYsonConsumer* consumer) {
                        WaitFor(
                            BIND(&IOperationController::BuildBriefProgress, controller)
                                .AsyncVia(controller->GetInvoker())
                                .Run(consumer));
                    }))
                    .Do(BIND(&ISchedulerStrategy::BuildBriefOperationProgress, Strategy_.get(), operation->GetId()))
                .EndMap()
                .Item("running_jobs").BeginAttributes()
                    .Item("opaque").Value("true")
                .EndAttributes()
                .DoMapFor(operation->Jobs(), [=] (TFluentMap fluent, TJobPtr job) {
                    BuildJobYson(job, fluent);
                })
            .EndMap();
    }

    void BuildJobYson(TJobPtr job, IYsonConsumer* consumer)
    {
        BuildYsonMapFluently(consumer)
            .Item(ToString(job->GetId())).BeginMap()
                .Do([=] (TFluentMap fluent) {
                    BuildJobAttributes(job, fluent);
                })
            .EndMap();
    }

    void BuildNodeYson(TExecNodePtr node, IYsonConsumer* consumer)
    {
        BuildYsonMapFluently(consumer)
            .Item(node->GetDefaultAddress()).BeginMap()
                .Do([=] (TFluentMap fluent) {
                    BuildExecNodeAttributes(node, fluent);
                })
            .EndMap();
    }


    TJobPtr ProcessJobHeartbeat(
        TExecNodePtr node,
        NJobTrackerClient::NProto::TReqHeartbeat* request,
        NJobTrackerClient::NProto::TRspHeartbeat* response,
        TRefCountedJobStatusPtr jobStatus,
        bool forceJobsLogging,
        bool updateRunningJobs)
    {
        auto jobId = FromProto<TJobId>(jobStatus->job_id());
        auto state = EJobState(jobStatus->state());
        const auto& jobAddress = node->GetDefaultAddress();

        NLogging::TLogger Logger(SchedulerLogger);
        Logger.AddTag("Address: %v, JobId: %v",
            jobAddress,
            jobId);

        auto job = FindJob(jobId);
        if (!job) {
            switch (state) {
                case EJobState::Completed:
                    LOG_DEBUG("Unknown job has completed, removal scheduled");
                    ToProto(response->add_jobs_to_remove(), jobId);
                    break;

                case EJobState::Failed:
                    LOG_DEBUG("Unknown job has failed, removal scheduled");
                    ToProto(response->add_jobs_to_remove(), jobId);
                    break;

                case EJobState::Aborted:
                    LOG_DEBUG(FromProto<TError>(jobStatus->result().error()), "Job aborted, removal scheduled");
                    ToProto(response->add_jobs_to_remove(), jobId);
                    break;

                case EJobState::Running:
                    LOG_DEBUG("Unknown job is running, abort scheduled");
                    ToProto(response->add_jobs_to_abort(), jobId);
                    break;

                case EJobState::Waiting:
                    LOG_DEBUG("Unknown job is waiting, abort scheduled");
                    ToProto(response->add_jobs_to_abort(), jobId);
                    break;

                case EJobState::Aborting:
                    LOG_DEBUG("Job is aborting");
                    break;

                default:
                    YUNREACHABLE();
            }
            return nullptr;
        }

        auto operation = GetOperation(job->GetOperationId());

        auto codicilGuard = operation->MakeCodicilGuard();

        Logger.AddTag("JobType: %v, State: %v, OperationId: %v",
            job->GetType(),
            state,
            operation->GetId());

        // Check if the job is running on a proper node.
        const auto& expectedAddress = job->GetNode()->GetDefaultAddress();
        if (jobAddress != expectedAddress) {
            // Job has moved from one node to another. No idea how this could happen.
            if (state == EJobState::Aborting) {
                // Do nothing, job is already terminating.
            } else if (state == EJobState::Completed || state == EJobState::Failed || state == EJobState::Aborted) {
                ToProto(response->add_jobs_to_remove(), jobId);
                LOG_WARNING("Job status report was expected from %v, removal scheduled",
                    expectedAddress);
            } else {
                ToProto(response->add_jobs_to_abort(), jobId);
                LOG_WARNING("Job status report was expected from %v, abort scheduled",
                    expectedAddress);
            }
            return nullptr;
        }

        bool shouldLogJob = (state != job->GetState()) || forceJobsLogging;
        switch (state) {
            case EJobState::Completed: {
                LOG_DEBUG("Job completed, removal scheduled");
                OnJobCompleted(job, std::move(jobStatus));
                ToProto(response->add_jobs_to_remove(), jobId);
                break;
            }

            case EJobState::Failed: {
                auto error = FromProto<TError>(jobStatus->result().error());
                LOG_DEBUG(error, "Job failed, removal scheduled");
                OnJobFailed(job, std::move(jobStatus));
                ToProto(response->add_jobs_to_remove(), jobId);
                break;
            }

            case EJobState::Aborted: {
                auto error = FromProto<TError>(jobStatus->result().error());
                LOG_DEBUG(error, "Job aborted, removal scheduled");
                OnJobAborted(job, std::move(jobStatus));
                ToProto(response->add_jobs_to_remove(), jobId);
                break;
            }

            case EJobState::Running:
            case EJobState::Waiting:
                if (job->GetState() == EJobState::Aborted) {
                    LOG_DEBUG("Aborting job");
                    ToProto(response->add_jobs_to_abort(), jobId);
                } else {
                    switch (state) {
                        case EJobState::Running:
                            LOG_DEBUG_IF(shouldLogJob, "Job is running");
                            SetJobState(job, state);
                            job->SetProgress(jobStatus->progress());
                            if (updateRunningJobs) {
                                OnJobRunning(job, std::move(jobStatus));
                            }
                            break;

                        case EJobState::Waiting:
                            LOG_DEBUG_IF(shouldLogJob, "Job is waiting");
                            if (updateRunningJobs) {
                                OnJobWaiting(job);
                            }
                            break;

                        default:
                            YUNREACHABLE();
                    }
                }
                break;

            case EJobState::Aborting:
                LOG_DEBUG("Job is aborting");
                break;

            default:
                YUNREACHABLE();
        }

        return job;
    }

};

////////////////////////////////////////////////////////////////////

TScheduler::TScheduler(
    TSchedulerConfigPtr config,
    TBootstrap* bootstrap)
    : Impl_(New<TImpl>(config, bootstrap))
{ }

TScheduler::~TScheduler() = default;

void TScheduler::Initialize()
{
    Impl_->Initialize();
}

ISchedulerStrategy* TScheduler::GetStrategy()
{
    return Impl_->GetStrategy();
}

IYPathServicePtr TScheduler::GetOrchidService()
{
    return Impl_->GetOrchidService();
}

std::vector<TOperationPtr> TScheduler::GetOperations()
{
    return Impl_->GetOperations();
}

IInvokerPtr TScheduler::GetSnapshotIOInvoker()
{
    return Impl_->GetSnapshotIOInvoker();
}

bool TScheduler::IsConnected()
{
    return Impl_->IsConnected();
}

void TScheduler::ValidateConnected()
{
    Impl_->ValidateConnected();
}

TOperationPtr TScheduler::FindOperation(const TOperationId& id)
{
    return Impl_->FindOperation(id);
}

TOperationPtr TScheduler::GetOperationOrThrow(const TOperationId& id)
{
    return Impl_->GetOperationOrThrow(id);
}

TFuture<TOperationPtr> TScheduler::StartOperation(
    EOperationType type,
    const TTransactionId& transactionId,
    const TMutationId& mutationId,
    IMapNodePtr spec,
    const Stroka& user)
{
    return Impl_->StartOperation(
        type,
        transactionId,
        mutationId,
        spec,
        user);
}

TFuture<void> TScheduler::AbortOperation(
    TOperationPtr operation,
    const TError& error)
{
    return Impl_->AbortOperation(operation, error);
}

TFuture<void> TScheduler::SuspendOperation(TOperationPtr operation)
{
    return Impl_->SuspendOperation(operation);
}

TFuture<void> TScheduler::ResumeOperation(TOperationPtr operation)
{
    return Impl_->ResumeOperation(operation);
}

TFuture<void> TScheduler::CompleteOperation(
    TOperationPtr operation,
    const TError& error)
{
    return Impl_->CompleteOperation(operation, error);
}

TFuture<void> TScheduler::DumpInputContext(const TJobId& jobId, const NYPath::TYPath& path)
{
    return Impl_->DumpInputContext(jobId, path);
}

TFuture<TYsonString> TScheduler::Strace(const TJobId& jobId)
{
    return Impl_->Strace(jobId);
}

TFuture<void> TScheduler::SignalJob(const TJobId& jobId, const Stroka& signalName)
{
    return Impl_->SignalJob(jobId, signalName);
}

TFuture<void> TScheduler::AbandonJob(const TJobId& jobId)
{
    return Impl_->AbandonJob(jobId);
}

TFuture<TYsonString> TScheduler::PollJobShell(const TJobId& jobId, const TYsonString& parameters)
{
    return Impl_->PollJobShell(jobId, parameters);
}

TFuture<void> TScheduler::AbortJobByUser(const TJobId& jobId, const Stroka& user)
{
    return Impl_->AbortJobByUser(jobId, user);
}

void TScheduler::ProcessHeartbeat(TCtxHeartbeatPtr context)
{
    Impl_->ProcessHeartbeat(context);
}

////////////////////////////////////////////////////////////////////

} // namespace NScheduler
} // namespace NYT<|MERGE_RESOLUTION|>--- conflicted
+++ resolved
@@ -576,14 +576,10 @@
             node->SetLastRunningJobsUpdateTime(now);
         }
 
-<<<<<<< HEAD
-        auto missingJobs = node->Jobs();
-=======
         // Verify that all flags are in initial state.
         for (const auto& job : node->Jobs()) {
             YCHECK(!job->GetFoundOnNode());
         }
->>>>>>> 7ffc673e
 
         for (auto& jobStatus : *request->mutable_jobs()) {
             auto jobType = EJobType(jobStatus.job_type());
