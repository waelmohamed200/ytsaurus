--- conflicted
+++ resolved
@@ -2161,86 +2161,6 @@
         return job;
     }
 
-<<<<<<< HEAD
-    std::unique_ptr<ISchedulingContext> CreateSchedulingContext(
-        TExecNodePtr node,
-        const std::vector<TJobPtr>& runningJobs);
-
-};
-
-////////////////////////////////////////////////////////////////////
-
-class TScheduler::TSchedulingContext
-    : public ISchedulingContext
-{
-public:
-    DEFINE_BYVAL_RO_PROPERTY(TExecNodePtr, Node);
-    DEFINE_BYREF_RO_PROPERTY(std::vector<TJobPtr>, StartedJobs);
-    DEFINE_BYREF_RO_PROPERTY(std::vector<TJobPtr>, PreemptedJobs);
-    DEFINE_BYREF_RO_PROPERTY(std::vector<TJobPtr>, RunningJobs);
-
-public:
-    TSchedulingContext(
-        TImpl* owner,
-        TExecNodePtr node,
-        const std::vector<TJobPtr>& runningJobs)
-        : Node_(node)
-        , RunningJobs_(runningJobs)
-        , Owner_(owner)
-    { }
-
-
-    virtual bool CanStartMoreJobs() const override
-    {
-        if (!Node_->HasSpareResources()) {
-            return false;
-        }
-
-        auto maxJobStarts = Owner_->Config_->MaxStartedJobsPerHeartbeat;
-        if (maxJobStarts && StartedJobs_.size() >= maxJobStarts.Get()) {
-            return false;
-        }
-
-        return true;
-    }
-
-    virtual TJobPtr StartJob(
-        TOperationPtr operation,
-        EJobType type,
-        const TNodeResources& resourceLimits,
-        bool restarted,
-        TJobSpecBuilder specBuilder) override
-    {
-        auto id = MakeRandomId(
-            EObjectType::SchedulerJob,
-            Owner_->GetMasterClient()->GetConnection()->GetPrimaryMasterCellTag());
-        auto startTime = TInstant::Now();
-        auto job = New<TJob>(
-            id,
-            type,
-            operation,
-            Node_,
-            startTime,
-            resourceLimits,
-            restarted,
-            specBuilder);
-        StartedJobs_.push_back(job);
-        Owner_->RegisterJob(job);
-        return job;
-    }
-
-    virtual void PreemptJob(TJobPtr job) override
-    {
-        YCHECK(job->GetNode() == Node_);
-        PreemptedJobs_.push_back(job);
-        Owner_->PreemptJob(job);
-    }
-
-private:
-    TImpl* Owner_;
-
-=======
->>>>>>> cd0a9ce7
 };
 
 ////////////////////////////////////////////////////////////////////
