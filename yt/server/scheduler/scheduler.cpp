--- conflicted
+++ resolved
@@ -483,19 +483,6 @@
             .Run();
     }
 
-<<<<<<< HEAD
-    TJobProberServiceProxy CreateJobProberProxy(const TJobPtr& job)
-    {
-        const auto& address = job->GetNode()->GetInterconnectAddress();
-        auto channel = GetMasterClient()->GetNodeChannelFactory()->CreateChannel(address);
-
-        TJobProberServiceProxy proxy(channel);
-        proxy.SetDefaultTimeout(Bootstrap_->GetConfig()->Scheduler->JobProberRpcTimeout);
-        return proxy;
-    }
-
-=======
->>>>>>> 21e4b210
     void ProcessHeartbeatJobs(
         TExecNodePtr node,
         NJobTrackerClient::NProto::TReqHeartbeat* request,
@@ -2152,7 +2139,8 @@
     TJobProberServiceProxy CreateJobProberProxy(const TJobPtr& job)
     {
         const auto& address = job->GetNode()->GetInterconnectAddress();
-        auto channel = NChunkClient::LightNodeChannelFactory->CreateChannel(address);
+        auto factory = Bootstrap_->GetMasterClient()->GetNodeChannelFactory();
+        auto channel = factory->CreateChannel(address);
 
         TJobProberServiceProxy proxy(channel);
         proxy.SetDefaultTimeout(Bootstrap_->GetConfig()->Scheduler->JobProberRpcTimeout);
@@ -2459,7 +2447,6 @@
     void BuildOperationYson(TOperationPtr operation, IYsonConsumer* consumer)
     {
         auto controller = operation->GetController();
-        auto state = operation->GetState();
         bool hasControllerProgress = operation->HasControllerProgress();
         BuildYsonMapFluently(consumer)
             .Item(ToString(operation->GetId())).BeginMap()
