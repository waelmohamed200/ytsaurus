#include "stdafx.h"
#include "scheduler_service.h"
#include "scheduler.h"
#include "private.h"

#include <core/rpc/service_detail.h>
#include <core/rpc/helpers.h>

#include <ytlib/scheduler/scheduler_service_proxy.h>

#include <ytlib/hydra/rpc_helpers.h>

#include <ytlib/security_client/public.h>

#include <server/cell_scheduler/bootstrap.h>

namespace NYT {
namespace NScheduler {

using namespace NRpc;
using namespace NCellScheduler;
using namespace NTransactionClient;
using namespace NYTree;
using namespace NHydra;
using namespace NSecurityClient;

////////////////////////////////////////////////////////////////////

class TSchedulerService
    : public TServiceBase
{
public:
    TSchedulerService(TBootstrap* bootstrap)
        : TServiceBase(
            bootstrap->GetControlInvoker(),
            TSchedulerServiceProxy::GetServiceName(),
            SchedulerLogger.GetCategory())
        , Bootstrap(bootstrap)
    {
        RegisterMethod(RPC_SERVICE_METHOD_DESC(StartOperation));
        RegisterMethod(RPC_SERVICE_METHOD_DESC(AbortOperation));
        RegisterMethod(RPC_SERVICE_METHOD_DESC(SuspendOperation));
        RegisterMethod(RPC_SERVICE_METHOD_DESC(ResumeOperation));
    }

private:
    TBootstrap* Bootstrap;

    DECLARE_RPC_SERVICE_METHOD(NProto, StartOperation)
    {
        auto type = EOperationType(request->type());
        auto transactionId = FromProto<TTransactionId>(request->transaction_id());
        auto mutationId = GetMutationId(context->RequestHeader());

        auto maybeUser = FindAuthenticatedUser(context);
        auto user = maybeUser ? *maybeUser : RootUserName;

        IMapNodePtr spec;
        try {
            spec = ConvertToNode(TYsonString(request->spec()))->AsMap();
        } catch (const std::exception& ex) {
            THROW_ERROR_EXCEPTION("Error parsing operation spec")
                << ex;
        }

        context->SetRequestInfo("Type: %s, TransactionId: %s, MutationId: %s",
            ~ToString(type),
            ~ToString(transactionId),
            ~ToString(mutationId));

        auto scheduler = Bootstrap->GetScheduler();
        scheduler->ValidateConnected();
        scheduler->StartOperation(
            type,
            transactionId,
            mutationId,
            spec,
            user)
            .Subscribe(BIND([=] (TErrorOr<TOperationPtr> result) {
                if (!result.IsOK()) {
                    context->Reply(result);
                    return;
                }
                auto operation = result.Value();
<<<<<<< HEAD
                auto id = operation->GetOperationId();
=======
                auto id = operation->GetId();
>>>>>>> 99d8a6aa
                ToProto(response->mutable_operation_id(), id);
                context->SetResponseInfo("OperationId: %s", ~ToString(id));
                context->Reply();
            }));
    }

    DECLARE_RPC_SERVICE_METHOD(NProto, AbortOperation)
    {
        auto operationId = FromProto<TOperationId>(request->operation_id());

        context->SetRequestInfo("OperationId: %s", ~ToString(operationId));

        auto scheduler = Bootstrap->GetScheduler();
        scheduler->ValidateConnected();

        auto operation = scheduler->GetOperationOrThrow(operationId);
        scheduler
            ->AbortOperation(
                operation,
                TError("Operation aborted by user request"))
            .Subscribe(BIND([=] () {
                context->Reply();
            }));
    }

    DECLARE_RPC_SERVICE_METHOD(NProto, SuspendOperation)
    {
        auto operationId = FromProto<TOperationId>(request->operation_id());

        context->SetRequestInfo("OperationId: %s", ~ToString(operationId));

        auto scheduler = Bootstrap->GetScheduler();
        scheduler->ValidateConnected();

        auto operation = scheduler->GetOperationOrThrow(operationId);
        scheduler
            ->SuspendOperation(operation)
            .Subscribe(BIND([=] (TError error) {
                context->Reply(error);
            }));
    }

    DECLARE_RPC_SERVICE_METHOD(NProto, ResumeOperation)
    {
        auto operationId = FromProto<TOperationId>(request->operation_id());

        context->SetRequestInfo("OperationId: %s", ~ToString(operationId));

        auto scheduler = Bootstrap->GetScheduler();
        scheduler->ValidateConnected();

        auto operation = scheduler->GetOperationOrThrow(operationId);
        scheduler
            ->ResumeOperation(operation)
            .Subscribe(BIND([=] (TError error) {
                context->Reply(error);
            }));
    }

};

IServicePtr CreateSchedulerService(TBootstrap* bootstrap)
{
    return New<TSchedulerService>(bootstrap);
}

////////////////////////////////////////////////////////////////////

} // namespace NScheduler
} // namespace NYT
<|MERGE_RESOLUTION|>--- conflicted
+++ resolved
@@ -82,11 +82,7 @@
                     return;
                 }
                 auto operation = result.Value();
-<<<<<<< HEAD
-                auto id = operation->GetOperationId();
-=======
                 auto id = operation->GetId();
->>>>>>> 99d8a6aa
                 ToProto(response->mutable_operation_id(), id);
                 context->SetResponseInfo("OperationId: %s", ~ToString(id));
                 context->Reply();
