#include "merge_controller.h"
#include "private.h"
#include "chunk_list_pool.h"
#include "chunk_pool.h"
#include "helpers.h"
#include "job_memory.h"
#include "map_controller.h"
#include "operation_controller_detail.h"

#include <yt/ytlib/api/transaction.h>

#include <yt/ytlib/chunk_client/chunk_meta_extensions.h>
#include <yt/ytlib/chunk_client/chunk_scraper.h>
#include <yt/ytlib/chunk_client/input_chunk_slice.h>

#include <yt/ytlib/table_client/chunk_meta_extensions.h>
#include <yt/ytlib/table_client/chunk_slices_fetcher.h>
#include <yt/ytlib/table_client/unversioned_row.h>

#include <yt/core/concurrency/periodic_yielder.h>

#include <yt/core/misc/numeric_helpers.h>

namespace NYT {
namespace NScheduler {

using namespace NYTree;
using namespace NYPath;
using namespace NYson;
using namespace NJobProxy;
using namespace NChunkClient;
using namespace NObjectClient;
using namespace NCypressClient;
using namespace NScheduler::NProto;
using namespace NChunkClient::NProto;
using namespace NJobTrackerClient::NProto;
using namespace NConcurrency;
using namespace NTableClient;

using NChunkClient::TReadRange;
using NChunkClient::TReadLimit;
using NTableClient::TKey;

////////////////////////////////////////////////////////////////////

static const NProfiling::TProfiler Profiler("/operations/merge");

////////////////////////////////////////////////////////////////////

class TMergeControllerBase
    : public TOperationControllerBase
{
public:
    TMergeControllerBase(
        TSchedulerConfigPtr config,
        TSimpleOperationSpecBasePtr spec,
        TSimpleOperationOptionsPtr options,
        IOperationHost* host,
        TOperation* operation)
        : TOperationControllerBase(config, spec, options, host, operation)
        , Spec(spec)
        , Options(options)
        , TotalChunkCount(0)
        , TotalDataSize(0)
        , CurrentTaskDataSize(0)
        , CurrentChunkCount(0)
        , CurrentPartitionIndex(0)
        , MaxDataSizePerJob(0)
        , ChunkSliceSize(0)
    { }

    // Persistence.

    virtual void Persist(const TPersistenceContext& context) override
    {
        TOperationControllerBase::Persist(context);

        using NYT::Persist;
        Persist(context, TotalChunkCount);
        Persist(context, TotalDataSize);
        Persist(context, JobIOConfig);
        Persist(context, JobSpecTemplate);
        Persist(context, TableReaderOptions);
        Persist(context, MaxDataSizePerJob);
        Persist(context, ChunkSliceSize);
        Persist(context, MergeTaskGroup);
    }

protected:
    TSimpleOperationSpecBasePtr Spec;
    TSimpleOperationOptionsPtr Options;

    //! The total number of chunks for processing (teleports excluded).
    int TotalChunkCount;

    //! The total data size for processing (teleports excluded).
    i64 TotalDataSize;

    //! For each input table, the corresponding entry holds the stripe
    //! containing the chunks collected so far.
    //! Not serialized.
    /*!
     *  Empty stripes are never stored explicitly and are denoted by |nullptr|.
     */
    std::vector<TChunkStripePtr> CurrentTaskStripes;

    //! The total data size accumulated in #CurrentTaskStripes.
    //! Not serialized.
    i64 CurrentTaskDataSize;

    //! The total number of chunks in #CurrentTaskStripes.
    //! Not serialized.
    int CurrentChunkCount;

    //! The number of output partitions generated so far.
    //! Not serialized.
    /*!
     *  Each partition either corresponds to a merge task or to a teleport chunk.
     *  Partition index is used as a key when calling #TOperationControllerBase::RegisterOutputChunkTree.
     */
    int CurrentPartitionIndex;

    //! Customized job IO config.
    TJobIOConfigPtr JobIOConfig;

    //! The template for starting new jobs.
    TJobSpec JobSpecTemplate;

    //! Table reader options for merge jobs.
    TTableReaderOptionsPtr TableReaderOptions;


    //! Overrides the spec limit to satisfy global job count limit.
    i64 MaxDataSizePerJob;
    i64 ChunkSliceSize;

    //! Indicates if input table chunks can be teleported to output table.
    std::vector<bool> IsInputTableTeleportable;

    class TMergeTask
        : public TTask
    {
    public:
        //! For persistence only.
        TMergeTask()
            : Controller(nullptr)
            , TaskIndex(-1)
            , PartitionIndex(-1)
        { }

        TMergeTask(
            TMergeControllerBase* controller,
            int taskIndex,
            int partitionIndex = -1)
            : TTask(controller)
            , Controller(controller)
            , ChunkPool(CreateAtomicChunkPool())
            , TaskIndex(taskIndex)
            , PartitionIndex(partitionIndex)
        { }

        virtual Stroka GetId() const override
        {
            return
                PartitionIndex < 0
                ? Format("Merge(%v)", TaskIndex)
                : Format("Merge(%v,%v)", TaskIndex, PartitionIndex);
        }

        virtual TTaskGroupPtr GetGroup() const override
        {
            return Controller->MergeTaskGroup;
        }

        virtual TDuration GetLocalityTimeout() const override
        {
            return Controller->Spec->LocalityTimeout;
        }

        virtual TExtendedJobResources GetNeededResources(TJobletPtr joblet) const override
        {
            return GetMergeResources(joblet->InputStripeList->GetStatistics());
        }

        virtual IChunkPoolInput* GetChunkPoolInput() const override
        {
            return ChunkPool.get();
        }

        virtual IChunkPoolOutput* GetChunkPoolOutput() const override
        {
            return ChunkPool.get();
        }

        virtual void Persist(const TPersistenceContext& context) override
        {
            TTask::Persist(context);

            using NYT::Persist;
            Persist(context, Controller);
            Persist(context, ChunkPool);
            Persist(context, TaskIndex);
            Persist(context, PartitionIndex);
        }

    protected:
        void BuildInputOutputJobSpec(TJobletPtr joblet, TJobSpec* jobSpec)
        {
            AddParallelInputSpec(jobSpec, joblet);
            AddFinalOutputSpecs(jobSpec, joblet);
        }

    private:
        DECLARE_DYNAMIC_PHOENIX_TYPE(TMergeTask, 0x72736bac);

        TMergeControllerBase* Controller;

        std::unique_ptr<IChunkPool> ChunkPool;

        //! The position in #TMergeControllerBase::Tasks.
        int TaskIndex;

        //! Key for #TOutputTable::OutputChunkTreeIds.
        int PartitionIndex;

        virtual TExtendedJobResources GetMinNeededResourcesHeavy() const override
        {
            return GetMergeResources(ChunkPool->GetApproximateStripeStatistics());
        }

        TExtendedJobResources GetMergeResources(
            const TChunkStripeStatisticsVector& statistics) const
        {
            TExtendedJobResources result;
            result.SetUserSlots(1);
            result.SetCpu(Controller->GetCpuLimit());
            result.SetJobProxyMemory(Controller->GetFinalIOMemorySize(
                    Controller->Spec->JobIO,
                    UpdateChunkStripeStatistics(statistics)));
            AddFootprintAndUserJobResources(result);
            return result;
        }

        TChunkStripeStatisticsVector UpdateChunkStripeStatistics(
            const TChunkStripeStatisticsVector& statistics) const
        {
            if (Controller->IsSingleStripeInput()) {
                return AggregateStatistics(statistics);
            } else {
                return statistics;
            }
        }

        virtual TTableReaderOptionsPtr GetTableReaderOptions() const override
        {
            return Controller->TableReaderOptions;
        }

        virtual EJobType GetJobType() const override
        {
            return Controller->GetJobType();
        }

        virtual TUserJobSpecPtr GetUserJobSpec() const override
        {
            return Controller->GetUserJobSpec();
        }

        virtual void BuildJobSpec(TJobletPtr joblet, TJobSpec* jobSpec) override
        {
            jobSpec->CopyFrom(Controller->JobSpecTemplate);
            BuildInputOutputJobSpec(joblet, jobSpec);
        }

        virtual void OnJobCompleted(TJobletPtr joblet, const TCompletedJobSummary& jobSummary) override
        {
            TTask::OnJobCompleted(joblet, jobSummary);

            RegisterOutput(joblet, PartitionIndex, jobSummary);
        }

        virtual void OnJobAborted(TJobletPtr joblet, const TAbortedJobSummary& jobSummary) override
        {
            TTask::OnJobAborted(joblet, jobSummary);
        }

    };

    typedef TIntrusivePtr<TMergeTask> TMergeTaskPtr;

    TTaskGroupPtr MergeTaskGroup;

    virtual bool IsRowCountPreserved() const override
    {
        return true;
    }

    //! Resizes #CurrentTaskStripes appropriately and sets all its entries to |NULL|.
    void ClearCurrentTaskStripes()
    {
        CurrentTaskStripes.clear();
        CurrentTaskStripes.resize(InputTables.size());
    }

    void EndTask(TMergeTaskPtr task)
    {
        YCHECK(HasActiveTask());

        task->AddInput(CurrentTaskStripes);
        task->FinishInput();
        RegisterTask(task);

        ++CurrentPartitionIndex;

        LOG_DEBUG("Task finished (Id: %v, TaskDataSize: %v, TaskChunkCount: %v)",
            task->GetId(),
            CurrentTaskDataSize,
            CurrentChunkCount);

        CurrentTaskDataSize = 0;
        CurrentChunkCount = 0;
        ClearCurrentTaskStripes();
    }

    //! Finishes the current task.
    virtual void EndTaskIfActive()
    {
        if (!HasActiveTask())
            return;

        auto task = New<TMergeTask>(
            this,
            static_cast<int>(Tasks.size()),
            CurrentPartitionIndex);
        task->Initialize();

        EndTask(task);
    }

    //! Finishes the current task if the size is large enough.
    void EndTaskIfLarge()
    {
        if (HasLargeActiveTask()) {
            EndTaskIfActive();
        }
    }

    //! Returns True if some stripes are currently queued.
    bool HasActiveTask()
    {
        return CurrentTaskDataSize > 0;
    }

    //! Returns True if the total data size of currently queued stripes exceeds the pre-configured limit
    //! or number of stripes greater than pre-configured limit.
    bool HasLargeActiveTask()
    {
        YCHECK(MaxDataSizePerJob > 0);
        return CurrentTaskDataSize >= MaxDataSizePerJob || CurrentChunkCount >= Options->MaxChunkStripesPerJob;
    }

    //! Add chunk to the current task's pool.
    virtual void AddPendingDataSlice(TInputDataSlicePtr dataSlice)
    {
        auto tableIndex = dataSlice->GetTableIndex();
        auto stripe = CurrentTaskStripes[tableIndex];
        if (!stripe) {
            stripe = CurrentTaskStripes[tableIndex] = New<TChunkStripe>(InputTables[tableIndex].IsForeign());
        }

        TotalDataSize += dataSlice->GetDataSize();
        TotalChunkCount += dataSlice->GetChunkCount();

        CurrentTaskDataSize += dataSlice->GetDataSize();
        CurrentChunkCount += dataSlice->GetChunkCount();

        stripe->DataSlices.push_back(dataSlice);
    }

    void AddPendingChunkSlice(TInputChunkSlicePtr chunkSlice)
    {
        AddPendingDataSlice(CreateInputDataSlice(chunkSlice));
    }

    //! Add chunk directly to the output.
    void AddTeleportChunk(TInputChunkPtr chunkSpec)
    {
        auto tableIndex = GetTeleportTableIndex();
        if (tableIndex) {
            LOG_TRACE("Teleport chunk added (ChunkId: %v, Partition: %v)",
                chunkSpec->ChunkId(),
                CurrentPartitionIndex);

            // Place the chunk directly to the output table.
            RegisterOutput(chunkSpec, CurrentPartitionIndex, *tableIndex);
            ++CurrentPartitionIndex;
        }
    }


    // Custom bits of preparation pipeline.

    virtual bool IsCompleted() const override
    {
        return Tasks.size() == JobCounter.GetCompleted();
    }

    virtual void DoInitialize() override
    {
        TOperationControllerBase::DoInitialize();

        MergeTaskGroup = New<TTaskGroup>();
        MergeTaskGroup->MinNeededResources.SetCpu(GetCpuLimit());

        RegisterTaskGroup(MergeTaskGroup);
    }

    virtual void CustomPrepare() override
    {
        CalculateSizes();
        ProcessInputs();
        EndInputChunks();
        FinishPreparation();
    }

    void CalculateSizes()
    {
        auto jobSizeConstraints = CreateSimpleJobSizeConstraints(
            Spec, 
            Options, 
            PrimaryInputDataSize);

<<<<<<< HEAD
        MaxDataSizePerJob = DivCeil<i64>(PrimaryInputDataSize_, jobSizeLimits.GetJobCount());
        ChunkSliceSize = Clamp<i64>(MaxDataSizePerJob, 1, Options->JobMaxSliceDataSize);
=======
        MaxDataSizePerJob = jobSizeConstraints->GetDataSizePerJob();
        ChunkSliceSize = jobSizeConstraints->GetInputSliceDataSize();
>>>>>>> 65378d07

        LOG_INFO("Calculated operation parameters (JobCount: %v, MaxDataSizePerJob: %v, ChunkSliceSize: %v)",
            jobSizeConstraints->GetJobCount(),
            MaxDataSizePerJob,
            ChunkSliceSize);
    }

    void ProcessInputs()
    {
        PROFILE_TIMING ("/input_processing_time") {
            LOG_INFO("Processing inputs");

            TPeriodicYielder yielder(PrepareYieldPeriod);

            InitTeleportableInputTables();
            ClearCurrentTaskStripes();

            for (const auto& chunk : CollectPrimaryUnversionedChunks()) {
                ProcessInputDataSlice(CreateInputDataSlice(CreateInputChunkSlice(chunk)));
                yielder.TryYield();
            }
            for (const auto& slice : CollectPrimaryVersionedDataSlices(ChunkSliceSize)) {
                ProcessInputDataSlice(slice);
                yielder.TryYield();
            }
        }
    }

    void FinishPreparation()
    {
        InitJobIOConfig();
        InitJobSpecTemplate();

        LOG_INFO("Inputs processed (JobDataSize: %v, JobChunkCount: %v, JobCount: %v)",
            TotalDataSize,
            TotalChunkCount,
            Tasks.size());
    }

    //! Called for each input chunk.
    virtual void ProcessInputDataSlice(TInputDataSlicePtr dataSlice) = 0;

    //! Called at the end of input chunks scan.
    void EndInputChunks()
    {
        // Close the last task, if any.
        if (CurrentTaskDataSize > 0) {
            EndTaskIfActive();
        }
    }

    // Progress reporting.

    virtual Stroka GetLoggingProgress() const override
    {
        return Format(
            "Jobs = {T: %v, R: %v, C: %v, P: %v, F: %v, A: %v}, "
            "UnavailableInputChunks: %v",
            JobCounter.GetTotal(),
            JobCounter.GetRunning(),
            JobCounter.GetCompleted(),
            GetPendingJobCount(),
            JobCounter.GetFailed(),
            JobCounter.GetAbortedTotal(),
            UnavailableInputChunkCount);
    }


    // Unsorted helpers.
    virtual int GetCpuLimit() const
    {
        return 1;
    }

    virtual bool IsSingleStripeInput() const
    {
        return true;
    }

    virtual TNullable<int> GetTeleportTableIndex() const
    {
        return MakeNullable(0);
    }

    //! Returns True if the chunk can be included into the output as-is.
    virtual bool IsTeleportChunk(const TInputChunkPtr& chunkSpec) const = 0;

    virtual i64 GetUserJobMemoryReserve() const
    {
        return 0;
    }

    //! A typical implementation of #IsTeleportChunk that depends on whether chunks must be combined or not.
    bool IsTeleportChunkImpl(const TInputChunkPtr& chunkSpec, bool combineChunks) const
    {
        if (chunkSpec->Channel() || !IsInputTableTeleportable[chunkSpec->GetTableIndex()]) {
            return false;
        }

        return combineChunks
            ? chunkSpec->IsLargeCompleteChunk(Spec->JobIO->TableWriter->DesiredChunkSize)
            : chunkSpec->IsCompleteChunk();
    }

    //! Initializes #JobIOConfig and #TableReaderOptions.
    void InitJobIOConfig()
    {
        JobIOConfig = CloneYsonSerializable(Spec->JobIO);
        InitFinalOutputConfig(JobIOConfig);

        TableReaderOptions = CreateTableReaderOptions(Spec->JobIO);
    }

    virtual TUserJobSpecPtr GetUserJobSpec() const
    {
        return nullptr;
    }

    virtual EJobType GetJobType() const = 0;

    //! Initializes #JobSpecTemplate.
    virtual void InitJobSpecTemplate() = 0;

    //! Initialize IsInputTableTeleportable
    virtual void InitTeleportableInputTables()
    {
        IsInputTableTeleportable.resize(InputTables.size());
        auto tableIndex = GetTeleportTableIndex();
        if (tableIndex) {
            for (int index = 0; index < InputTables.size(); ++index) {
                if (!InputTables[index].IsDynamic) {
                    IsInputTableTeleportable[index] = ValidateTableSchemaCompatibility(
                        InputTables[index].Schema,
                        OutputTables[*tableIndex].TableUploadOptions.TableSchema,
                        false).IsOK();
                }
            }
        }
    }
};

DEFINE_DYNAMIC_PHOENIX_TYPE(TMergeControllerBase::TMergeTask);

////////////////////////////////////////////////////////////////////

//! Handles ordered merge and (sic!) erase operations.
class TOrderedMergeControllerBase
    : public TMergeControllerBase
{
public:
    TOrderedMergeControllerBase(
        TSchedulerConfigPtr config,
        TSimpleOperationSpecBasePtr spec,
        TSimpleOperationOptionsPtr options,
        IOperationHost* host,
        TOperation* operation)
        : TMergeControllerBase(config, spec, options, host, operation)
    { }

private:
    virtual void ProcessInputDataSlice(TInputDataSlicePtr slice) override
    {
        if (slice->Type == EDataSliceDescriptorType::UnversionedTable) {
            const auto& chunkSpec = slice->GetSingleUnversionedChunkOrThrow();
            if (IsTeleportChunk(chunkSpec)) {
                // Merge is not needed. Copy the chunk directly to the output.
                EndTaskIfActive();
                AddTeleportChunk(chunkSpec);
                return;
            }

<<<<<<< HEAD
            // NB: During ordered merge all chunks go to a single chunk stripe.
            for (const auto& chunkSlice : SliceChunkByRowIndexes(chunkSpec, ChunkSliceSize)) {
                AddPendingChunkSlice(chunkSlice);
                EndTaskIfLarge();
            }
        } else {
            AddPendingDataSlice(slice);
=======
        // NB: During ordered merge all chunks go to a single chunk stripe.
        for (const auto& slice : SliceChunkByRowIndexes(chunkSpec, ChunkSliceSize, std::numeric_limits<i64>::max())) {
            AddPendingChunkSlice(slice);
>>>>>>> 65378d07
            EndTaskIfLarge();
        }
    }
};

////////////////////////////////////////////////////////////////////

class TOrderedMapController
    : public TOrderedMergeControllerBase
{
public:
    TOrderedMapController(
        TSchedulerConfigPtr config,
        TMapOperationSpecPtr spec,
        TMapOperationOptionsPtr options,
        IOperationHost* host,
        TOperation* operation)
        : TOrderedMergeControllerBase(config, spec, options, host, operation)
        , Spec(spec)
    {
        RegisterJobProxyMemoryDigest(EJobType::OrderedMap, spec->JobProxyMemoryDigest);
        RegisterUserJobMemoryDigest(EJobType::OrderedMap, spec->Mapper->MemoryReserveFactor);
    }

    virtual void BuildBriefSpec(IYsonConsumer* consumer) const override
    {
        TOrderedMergeControllerBase::BuildBriefSpec(consumer);
        BuildYsonMapFluently(consumer)
            .Item("mapper").BeginMap()
                .Item("command").Value(TrimCommandForBriefSpec(Spec->Mapper->Command))
            .EndMap();
    }

    // Persistence.
    virtual void Persist(const TPersistenceContext& context) override
    {
        TOrderedMergeControllerBase::Persist(context);

        using NYT::Persist;
        Persist(context, StartRowIndex);
    }

private:
    DECLARE_DYNAMIC_PHOENIX_TYPE(TOrderedMapController, 0x1e5a7e32);

    TMapOperationSpecPtr Spec;

    i64 StartRowIndex = 0;

    virtual TUserJobSpecPtr GetUserJobSpec() const override
    {
        return Spec->Mapper;
    }

    virtual bool IsRowCountPreserved() const override
    {
        return false;
    }

    virtual std::vector<TRichYPath> GetInputTablePaths() const override
    {
        return Spec->InputTablePaths;
    }

    virtual std::vector<TRichYPath> GetOutputTablePaths() const override
    {
        return Spec->OutputTablePaths;
    }

    virtual TNullable<TRichYPath> GetStderrTablePath() const override
    {
        return Spec->StderrTablePath;
    }

    virtual TBlobTableWriterConfigPtr GetStderrTableWriterConfig() const override
    {
        return Spec->StderrTableWriterConfig;
    }

    virtual TNullable<TRichYPath> GetCoreTablePath() const override
    {
        return Spec->CoreTablePath;
    }

    virtual TBlobTableWriterConfigPtr GetCoreTableWriterConfig() const override
    {
        return Spec->CoreTableWriterConfig;
    }

    virtual TNullable<int> GetTeleportTableIndex() const override
    {
        Y_UNREACHABLE();
    }

    virtual bool IsTeleportChunk(const TInputChunkPtr& chunkSpec) const override
    {
        return false;
    }

    virtual void InitTeleportableInputTables() override
    { }

    virtual std::vector<TPathWithStage> GetFilePaths() const override
    {
        std::vector<TPathWithStage> result;
        for (const auto& path : Spec->Mapper->FilePaths) {
            result.push_back(std::make_pair(path, EOperationStage::Map));
        }
        return result;
    }

    virtual void DoInitialize() override
    {
        TOrderedMergeControllerBase::DoInitialize();

        ValidateUserFileCount(Spec->Mapper, "mapper");
    }

    virtual bool IsOutputLivePreviewSupported() const override
    {
        return true;
    }


    // Unsorted helpers.
    virtual int GetCpuLimit() const override
    {
        return Spec->Mapper->CpuLimit;
    }

    virtual i64 GetUserJobMemoryReserve() const override
    {
        return ComputeUserJobMemoryReserve(EJobType::OrderedMap, Spec->Mapper);
    }

    virtual void InitJobSpecTemplate() override
    {
        JobSpecTemplate.set_type(static_cast<int>(EJobType::OrderedMap));
        auto* schedulerJobSpecExt = JobSpecTemplate.MutableExtension(TSchedulerJobSpecExt::scheduler_job_spec_ext);

        if (Spec->InputQuery) {
            InitQuerySpec(schedulerJobSpecExt, Spec->InputQuery.Get(), Spec->InputSchema.Get());
        }

        schedulerJobSpecExt->set_lfalloc_buffer_size(GetLFAllocBufferSize());
        ToProto(schedulerJobSpecExt->mutable_output_transaction_id(), OutputTransaction->GetId());
        schedulerJobSpecExt->set_io_config(ConvertToYsonString(JobIOConfig).Data());

        InitUserJobSpecTemplate(
            schedulerJobSpecExt->mutable_user_job_spec(),
            Spec->Mapper,
            Files,
            Spec->JobNodeAccount);
    }

    virtual void CustomizeJoblet(TJobletPtr joblet) override
    {
        joblet->StartRowIndex = StartRowIndex;
        StartRowIndex += joblet->InputStripeList->TotalRowCount;
    }

    virtual void CustomizeJobSpec(TJobletPtr joblet, TJobSpec* jobSpec) override
    {
        auto* schedulerJobSpecExt = jobSpec->MutableExtension(TSchedulerJobSpecExt::scheduler_job_spec_ext);
        InitUserJobSpec(
            schedulerJobSpecExt->mutable_user_job_spec(),
            joblet);
    }

    virtual EJobType GetJobType() const override
    {
        return EJobType::OrderedMap;
    }
};

DEFINE_DYNAMIC_PHOENIX_TYPE(TOrderedMapController);

////////////////////////////////////////////////////////////////////

IOperationControllerPtr CreateOrderedMapController(
    TSchedulerConfigPtr config,
    IOperationHost* host,
    TOperation* operation)
{
    auto spec = ParseOperationSpec<TMapOperationSpec>(operation->GetSpec());
    return New<TOrderedMapController>(config, spec, config->MapOperationOptions, host, operation);
}

////////////////////////////////////////////////////////////////////

class TOrderedMergeController
    : public TOrderedMergeControllerBase
{
public:
    TOrderedMergeController(
        TSchedulerConfigPtr config,
        TOrderedMergeOperationSpecPtr spec,
        TOrderedMergeOperationOptionsPtr options,
        IOperationHost* host,
        TOperation* operation)
        : TOrderedMergeControllerBase(config, spec, options, host, operation)
        , Spec(spec)
    {
        RegisterJobProxyMemoryDigest(EJobType::OrderedMerge, spec->JobProxyMemoryDigest);
    }

private:
    DECLARE_DYNAMIC_PHOENIX_TYPE(TOrderedMergeController, 0x1f748c56);

    TOrderedMergeOperationSpecPtr Spec;

    virtual void PrepareOutputTables() override
    {
        auto& table = OutputTables[0];

        switch (Spec->SchemaInferenceMode) {
            case ESchemaInferenceMode::Auto:
                if (table.TableUploadOptions.SchemaMode == ETableSchemaMode::Weak) {
                    InferSchemaFromInputOrdered();
                } else {
                    ValidateOutputSchemaOrdered();
                    for (const auto& inputTable : InputTables) {
                        if (inputTable.SchemaMode == ETableSchemaMode::Strong) {
                            ValidateTableSchemaCompatibility(
                                inputTable.Schema,
                                table.TableUploadOptions.TableSchema,
                                /* ignoreSortOrder */ true)
                                .ThrowOnError();
                        }
                    }
                }
                break;

            case ESchemaInferenceMode::FromInput:
                InferSchemaFromInputOrdered();
                break;

            case ESchemaInferenceMode::FromOutput:
                break;

            default:
                Y_UNREACHABLE();
        }
    }

    virtual std::vector<TRichYPath> GetInputTablePaths() const override
    {
        return Spec->InputTablePaths;
    }

    virtual std::vector<TRichYPath> GetOutputTablePaths() const override
    {
        std::vector<TRichYPath> result;
        result.push_back(Spec->OutputTablePath);
        return result;
    }

    virtual bool IsTeleportChunk(const TInputChunkPtr& chunkSpec) const override
    {
        if (Spec->ForceTransform) {
            return false;
        }

        return IsTeleportChunkImpl(chunkSpec, Spec->CombineChunks);
    }

    virtual bool IsBoundaryKeysFetchEnabled() const override
    {
        // Required for chunk teleporting in case of sorted output.
        return OutputTables[0].TableUploadOptions.TableSchema.IsSorted();
    }

    virtual bool IsRowCountPreserved() const override
    {
        return Spec->InputQuery ? false : TMergeControllerBase::IsRowCountPreserved();
    }

    virtual void InitJobSpecTemplate() override
    {
        JobSpecTemplate.set_type(static_cast<int>(EJobType::OrderedMerge));
        auto* schedulerJobSpecExt = JobSpecTemplate.MutableExtension(TSchedulerJobSpecExt::scheduler_job_spec_ext);

        if (Spec->InputQuery) {
            InitQuerySpec(schedulerJobSpecExt, Spec->InputQuery.Get(), Spec->InputSchema.Get());
        }

        schedulerJobSpecExt->set_lfalloc_buffer_size(GetLFAllocBufferSize());
        ToProto(schedulerJobSpecExt->mutable_output_transaction_id(), OutputTransaction->GetId());
        schedulerJobSpecExt->set_io_config(ConvertToYsonString(JobIOConfig).Data());
    }

    virtual EJobType GetJobType() const override
    {
        return EJobType::OrderedMerge;
    }
};

DEFINE_DYNAMIC_PHOENIX_TYPE(TOrderedMergeController);

////////////////////////////////////////////////////////////////////

class TEraseController
    : public TOrderedMergeControllerBase
{
public:
    TEraseController(
        TSchedulerConfigPtr config,
        TEraseOperationSpecPtr spec,
        IOperationHost* host,
        TOperation* operation)
        : TOrderedMergeControllerBase(config, spec, config->EraseOperationOptions, host, operation)
        , Spec(spec)
    {
        RegisterJobProxyMemoryDigest(EJobType::OrderedMerge, spec->JobProxyMemoryDigest);
    }

    virtual void BuildBriefSpec(IYsonConsumer* consumer) const override
    {
        TOrderedMergeControllerBase::BuildBriefSpec(consumer);
        BuildYsonMapFluently(consumer)
            // In addition to "input_table_paths" and "output_table_paths".
            // Quite messy, only needed for consistency with the regular spec.
            .Item("table_path").Value(Spec->TablePath);
    }

private:
    DECLARE_DYNAMIC_PHOENIX_TYPE(TEraseController, 0x1cc6ba39);

    TEraseOperationSpecPtr Spec;

    virtual bool IsRowCountPreserved() const override
    {
        return false;
    }

    virtual std::vector<TRichYPath> GetInputTablePaths() const override
    {
        return {Spec->TablePath};
    }

    virtual std::vector<TRichYPath> GetOutputTablePaths() const override
    {
        return {Spec->TablePath};
    }

    virtual bool IsTeleportChunk(const TInputChunkPtr& chunkSpec) const override
    {
        return IsTeleportChunkImpl(chunkSpec, Spec->CombineChunks);
    }

    virtual bool IsBoundaryKeysFetchEnabled() const override
    {
        // Required for chunk teleporting in case of sorted output.
        return OutputTables[0].TableUploadOptions.TableSchema.IsSorted();
    }

    virtual void DoInitialize() override
    {
        TOrderedMergeControllerBase::DoInitialize();

        // For erase operation the rowset specified by the user must actually be negated.
        {
            auto& path = InputTables[0].Path;
            auto ranges = path.GetRanges();
            if (ranges.size() > 1) {
                THROW_ERROR_EXCEPTION("Erase operation does not support tables with multiple ranges");
            }

            if (ranges.size() == 1) {
                std::vector<TReadRange> complementaryRanges;
                const auto& range = ranges[0];
                if (!range.LowerLimit().IsTrivial()) {
                    complementaryRanges.push_back(TReadRange(TReadLimit(), range.LowerLimit()));
                }
                if (!range.UpperLimit().IsTrivial()) {
                    complementaryRanges.push_back(TReadRange(range.UpperLimit(), TReadLimit()));
                }
                path.SetRanges(complementaryRanges);
            } else {
                path.SetRanges(std::vector<TReadRange>());
            }
        }

    }

    virtual void PrepareOutputTables() override
    {
        auto& table = OutputTables[0];
        table.TableUploadOptions.UpdateMode = EUpdateMode::Overwrite;
        table.TableUploadOptions.LockMode = ELockMode::Exclusive;

        // Sorted merge output MUST be sorted.
        table.Options->ExplodeOnValidationError = true;

        switch (Spec->SchemaInferenceMode) {
            case ESchemaInferenceMode::Auto:
                if (table.TableUploadOptions.SchemaMode == ETableSchemaMode::Weak) {
                    InferSchemaFromInputOrdered();
                } else {
                    if (InputTables[0].SchemaMode == ETableSchemaMode::Strong) {
                        ValidateTableSchemaCompatibility(
                            InputTables[0].Schema,
                            table.TableUploadOptions.TableSchema,
                            /* ignoreSortOrder */ false)
                            .ThrowOnError();
                    }
                }
                break;

            case ESchemaInferenceMode::FromInput:
                InferSchemaFromInputOrdered();
                break;

            case ESchemaInferenceMode::FromOutput:
                break;

            default:
                Y_UNREACHABLE();
        }
    }

    virtual void InitJobSpecTemplate() override
    {
        JobSpecTemplate.set_type(static_cast<int>(EJobType::OrderedMerge));
        auto* schedulerJobSpecExt = JobSpecTemplate.MutableExtension(TSchedulerJobSpecExt::scheduler_job_spec_ext);

        schedulerJobSpecExt->set_lfalloc_buffer_size(GetLFAllocBufferSize());
        ToProto(schedulerJobSpecExt->mutable_output_transaction_id(), OutputTransaction->GetId());
        schedulerJobSpecExt->set_io_config(ConvertToYsonString(JobIOConfig).Data());

        auto* jobSpecExt = JobSpecTemplate.MutableExtension(TMergeJobSpecExt::merge_job_spec_ext);
        // If the input is sorted then the output must also be sorted.
        // To produce sorted output a job needs key columns.
        const auto& table = InputTables[0];
        if (table.Schema.IsSorted()) {
            ToProto(jobSpecExt->mutable_key_columns(), table.Schema.GetKeyColumns());
        }
    }

    virtual EJobType GetJobType() const override
    {
        return EJobType::OrderedMerge;
    }
};

DEFINE_DYNAMIC_PHOENIX_TYPE(TEraseController);

IOperationControllerPtr CreateEraseController(
    TSchedulerConfigPtr config,
    IOperationHost* host,
    TOperation* operation)
{
    auto spec = ParseOperationSpec<TEraseOperationSpec>(operation->GetSpec());
    return New<TEraseController>(config, spec, host, operation);
}

////////////////////////////////////////////////////////////////////

DEFINE_ENUM(EEndpointType,
    (Left)
    (Right)
);

//! Handles sorted merge and reduce operations.
class TSortedMergeControllerBase
    : public TMergeControllerBase
{
public:
    TSortedMergeControllerBase(
        TSchedulerConfigPtr config,
        TSimpleOperationSpecBasePtr spec,
        TSortedMergeOperationOptionsPtr options,
        IOperationHost* host,
        TOperation* operation)
        : TMergeControllerBase(config, spec, options, host, operation)
    { }

    // Persistence.
    virtual void Persist(const TPersistenceContext& context) override
    {
        TMergeControllerBase::Persist(context);

        using NYT::Persist;
        Persist(context, Endpoints);
        Persist(context, SortKeyColumns);
        Persist(context, ManiacJobSpecTemplate);
    }

protected:
    class TManiacTask
        : public TMergeTask
    {
    public:
        //! For persistence only.
        TManiacTask()
            : Controller(nullptr)
        { }

        TManiacTask(
            TSortedMergeControllerBase* controller,
            int taskIndex,
            int partitionIndex)
            : TMergeTask(controller, taskIndex, partitionIndex)
            , Controller(controller)
        { }

        virtual void Persist(const TPersistenceContext& context) override
        {
            TMergeTask::Persist(context);

            using NYT::Persist;
            Persist(context, Controller);
        }

    private:
        DECLARE_DYNAMIC_PHOENIX_TYPE(TManiacTask, 0xb3ed19a2);

        TSortedMergeControllerBase* Controller;

        virtual void BuildJobSpec(TJobletPtr joblet, TJobSpec* jobSpec) override
        {
            jobSpec->CopyFrom(Controller->ManiacJobSpecTemplate);
            BuildInputOutputJobSpec(joblet, jobSpec);
        }

    };

    struct TKeyEndpoint
    {
        EEndpointType Type;
        TInputDataSlicePtr DataSlice;
        TKey MinBoundaryKey;
        TKey MaxBoundaryKey;
        bool Teleport;

        void Persist(const TPersistenceContext& context)
        {
            using NYT::Persist;
            Persist(context, Type);
            Persist(context, DataSlice);
            Persist(context, MinBoundaryKey);
            Persist(context, MaxBoundaryKey);
            Persist(context, Teleport);
        }

        TKey GetKey() const
        {
            return Type == EEndpointType::Left
                ? MinBoundaryKey
                : MaxBoundaryKey;
        }
    };

    std::vector<TKeyEndpoint> Endpoints;

    //! The actual (adjusted) key columns.
    std::vector<Stroka> SortKeyColumns;

    TChunkSliceFetcherPtr ChunkSliceFetcher;

    TJobSpec ManiacJobSpecTemplate;

    std::vector<TInputDataSlicePtr> VersionedDataSlices;

    virtual bool ShouldSlicePrimaryTableByKeys()
    {
        return true;
    }

    virtual bool IsTeleportChunk(const TInputChunkPtr& chunkSpec) const override
    {
        Y_UNREACHABLE();
    }

    virtual bool IsSingleStripeInput() const override
    {
        return false;
    }

    virtual void PrepareOutputTables() override
    {
        // NB: we need to do this after locking input tables but before preparing ouput tables.
        AdjustKeyColumns();
    }

    virtual void CustomPrepare() override
    {
        // NB: Base member is not called intentionally.

        CalculateSizes();

        TScrapeChunksCallback scraperCallback;
        if (Spec->UnavailableChunkStrategy == EUnavailableChunkAction::Wait) {
            scraperCallback = CreateScrapeChunksSessionCallback(
                Config->ChunkScraper,
                GetCancelableInvoker(),
                Host->GetChunkLocationThrottlerManager(),
                AuthenticatedInputMasterClient,
                InputNodeDirectory,
                Logger);
        }

        ChunkSliceFetcher = New<TChunkSliceFetcher>(
            Config->Fetcher,
            ChunkSliceSize,
            SortKeyColumns,
            ShouldSlicePrimaryTableByKeys(),
            InputNodeDirectory,
            GetCancelableInvoker(),
            scraperCallback,
            Host->GetMasterClient(),
            RowBuffer,
            Logger);

        ProcessInputs();

        WaitFor(ChunkSliceFetcher->Fetch())
            .ThrowOnError();

        if (ShouldSlicePrimaryTableByKeys()) {
            CollectEndpoints();

            LOG_INFO("Sorting %v endpoints", static_cast<int>(Endpoints.size()));
            SortEndpoints();

            if (GetTeleportTableIndex()) {
                FindTeleportChunks();
            }
        }
        ProcessForeignInputTables();
        BuildTasks();

        FinishPreparation();

        // Clear unused data, especially keys, to minimize memory footprint.
        Endpoints.resize(0);
        ClearInputChunkBoundaryKeys();
    }

    virtual void ProcessInputDataSlice(TInputDataSlicePtr slice) override
    {
        if (slice->Type == EDataSliceDescriptorType::UnversionedTable) {
            const auto& chunk = slice->GetSingleUnversionedChunkOrThrow();
            ChunkSliceFetcher->AddChunk(chunk);
        } else {
            VersionedDataSlices.push_back(slice);
        }
    }

    virtual void AdjustKeyColumns() = 0;
    virtual void SortEndpoints() = 0;
    virtual void FindTeleportChunks() = 0;
    virtual void BuildTasks() = 0;

    void CollectEndpoints()
    {
        auto processSlice = [&] (const TInputDataSlicePtr& slice) {
            if (slice->LowerLimit().Key >= slice->UpperLimit().Key) {
                // This can happen if ranges were specified.
                // Chunk slice fetcher can produce empty slices.
                return;
            }

            TKeyEndpoint leftEndpoint;
            leftEndpoint.Type = EEndpointType::Left;
            leftEndpoint.DataSlice = slice;
            leftEndpoint.MinBoundaryKey = slice->LowerLimit().Key;
            leftEndpoint.MaxBoundaryKey = slice->UpperLimit().Key;

            try {
                ValidateClientKey(leftEndpoint.MinBoundaryKey);
                ValidateClientKey(leftEndpoint.MaxBoundaryKey);
            } catch (const std::exception& ex) {
                THROW_ERROR_EXCEPTION(
                    "Error validating sample key in input table %v",
                    GetInputTablePaths()[slice->GetTableIndex()])
                    << ex;
            }

            leftEndpoint.Teleport = false;
            Endpoints.push_back(leftEndpoint);

            TKeyEndpoint rightEndpoint = leftEndpoint;
            rightEndpoint.Type = EEndpointType::Right;
            Endpoints.push_back(rightEndpoint);
        };

        for (const auto& chunkSlice : ChunkSliceFetcher->GetChunkSlices()) {
            processSlice(CreateInputDataSlice(chunkSlice));
        }

        for (const auto& slice : VersionedDataSlices) {
            processSlice(slice);
        }
    }

    virtual bool IsTeleportCandidate(TInputChunkPtr chunkSpec) const
    {
        return
            !(chunkSpec->LowerLimit() && chunkSpec->LowerLimit()->HasRowIndex()) &&
            !(chunkSpec->UpperLimit() && chunkSpec->UpperLimit()->HasRowIndex()) &&
            !chunkSpec->Channel();
    }

    virtual bool IsBoundaryKeysFetchEnabled() const override
    {
        return true;
    }

    virtual void ProcessForeignInputTables()
    { }
};

DEFINE_DYNAMIC_PHOENIX_TYPE(TSortedMergeControllerBase::TManiacTask);

////////////////////////////////////////////////////////////////////

class TSortedMergeController
    : public TSortedMergeControllerBase
{
public:
    TSortedMergeController(
        TSchedulerConfigPtr config,
        TSortedMergeOperationSpecPtr spec,
        TSortedMergeOperationOptionsPtr options,
        IOperationHost* host,
        TOperation* operation)
        : TSortedMergeControllerBase(config, spec, options, host, operation)
        , Spec(spec)
    {
        RegisterJobProxyMemoryDigest(EJobType::SortedMerge, spec->JobProxyMemoryDigest);
    }

private:
    DECLARE_DYNAMIC_PHOENIX_TYPE(TSortedMergeController, 0xbc6daa18);

    TSortedMergeOperationSpecPtr Spec;

    bool IsLargeEnoughToTeleport(const TInputChunkPtr& chunkSpec)
    {
        if (!Spec->CombineChunks)
            return true;

        return chunkSpec->IsLargeCompleteChunk(Spec->JobIO->TableWriter->DesiredChunkSize);
    }

    virtual void AdjustKeyColumns() override
    {
        const auto& specKeyColumns = Spec->MergeBy;
        LOG_INFO("Spec key columns are %v", specKeyColumns);

        SortKeyColumns = CheckInputTablesSorted(specKeyColumns);
        LOG_INFO("Adjusted key columns are %v", SortKeyColumns);
    }

    virtual void SortEndpoints() override
    {
        int prefixLength = static_cast<int>(SortKeyColumns.size());
        std::sort(
            Endpoints.begin(),
            Endpoints.end(),
            [=] (const TKeyEndpoint& lhs, const TKeyEndpoint& rhs) -> bool {
                {
                    auto cmpResult = CompareRows(lhs.GetKey(), rhs.GetKey(), prefixLength);
                    if (cmpResult != 0) {
                        return cmpResult < 0;
                    }
                }

                {
                    auto cmpResult = CompareRows(lhs.MinBoundaryKey, rhs.MinBoundaryKey, prefixLength);
                    if (cmpResult != 0) {
                        return cmpResult < 0;
                    }
                }

                {
                    auto cmpResult = CompareRows(lhs.MaxBoundaryKey, rhs.MaxBoundaryKey, prefixLength);
                    if (cmpResult != 0) {
                        return cmpResult < 0;
                    }
                }

                {
                    // DataSlice address is used to identify the slices of one chunk.
                    auto cmpPtr = reinterpret_cast<intptr_t>(lhs.DataSlice.Get())
                        - reinterpret_cast<intptr_t>(rhs.DataSlice.Get());
                    if (cmpPtr != 0) {
                        return cmpPtr < 0;
                    }
                }

                return lhs.Type < rhs.Type;
            });
    }

    virtual void FindTeleportChunks() override
    {
        if (Spec->ForceTransform) {
            return;
        }

        TPeriodicYielder yielder(PrepareYieldPeriod);

        int openedSlicesCount = 0;
        TInputChunkPtr currentChunkSpec;
        int startTeleportIndex = -1;
        for (int i = 0; i < static_cast<int>(Endpoints.size()); ++i) {
            yielder.TryYield();
            const auto& endpoint = Endpoints[i];
            const auto& dataSlice = endpoint.DataSlice;

            if (dataSlice->Type == EDataSliceDescriptorType::VersionedTable) {
                currentChunkSpec.Reset();
                continue;
            }

            // NB: Only unversioned tables can be teleported.
            YCHECK(dataSlice->IsTrivial());
            const auto& chunkSpec = dataSlice->GetSingleUnversionedChunkOrThrow();

            openedSlicesCount += endpoint.Type == EEndpointType::Left ? 1 : -1;

            YCHECK(chunkSpec->BoundaryKeys());
            const auto& minKey = chunkSpec->BoundaryKeys()->MinKey;
            const auto& maxKey = chunkSpec->BoundaryKeys()->MaxKey;

            if (currentChunkSpec) {
                if (chunkSpec == currentChunkSpec) {
                    if (endpoint.Type == EEndpointType::Right &&
                        CompareRows(maxKey, endpoint.MaxBoundaryKey, SortKeyColumns.size()) == 0)
                    {
                        // The last slice of a full chunk.
                        currentChunkSpec.Reset();

                        bool isManiacTeleport = CompareRows(
                            Endpoints[startTeleportIndex].GetKey(),
                            endpoint.GetKey(),
                            SortKeyColumns.size()) == 0;

                        if (IsLargeEnoughToTeleport(chunkSpec) &&
                            (openedSlicesCount == 0 || isManiacTeleport))
                        {
                            for (int j = startTeleportIndex; j <= i; ++j) {
                                Endpoints[j].Teleport = true;
                            }
                        }
                    }

                    continue;
                } else {
                    currentChunkSpec.Reset();
                }
            }


            // No current Teleport candidate.
            if (IsInputTableTeleportable[chunkSpec->GetTableIndex()] &&
                endpoint.Type == EEndpointType::Left &&
                CompareRows(minKey, endpoint.MinBoundaryKey, SortKeyColumns.size()) == 0 &&
                IsTeleportCandidate(chunkSpec))
            {
                // The first slice of a full chunk.
                currentChunkSpec = chunkSpec;
                startTeleportIndex = i;
            }
        }
    }

    virtual void BuildTasks() override
    {
        TPeriodicYielder yielder(PrepareYieldPeriod);

        const int prefixLength = static_cast<int>(SortKeyColumns.size());

        yhash_set<TInputDataSlicePtr> globalOpenedSlices;
        TKey lastBreakpoint;

        int startIndex = 0;
        while (startIndex < static_cast<int>(Endpoints.size())) {
            yielder.TryYield();
            auto key = Endpoints[startIndex].GetKey();

            std::vector<TInputChunkPtr> teleportChunks;
            yhash_set<TInputDataSlicePtr> localOpenedSlices;

            // Slices with equal left and right boundaries.
            std::vector<TInputDataSlicePtr> maniacs;

            int currentIndex = startIndex;
            while (currentIndex < static_cast<int>(Endpoints.size())) {
                // Iterate over endpoints with equal keys.
                const auto& endpoint = Endpoints[currentIndex];
                auto currentKey = endpoint.GetKey();

                if (CompareRows(key, currentKey, prefixLength) != 0) {
                    // This key is over.
                    break;
                }

                if (endpoint.Teleport) {
                    auto chunkSpec = endpoint.DataSlice->GetSingleUnversionedChunkOrThrow();
                    teleportChunks.push_back(chunkSpec);
                    while (currentIndex < static_cast<int>(Endpoints.size()) &&
                        Endpoints[currentIndex].Teleport &&
                        Endpoints[currentIndex].DataSlice->GetSingleUnversionedChunkOrThrow() == chunkSpec)
                    {
                        ++currentIndex;
                    }
                    continue;
                }

                if (endpoint.Type == EEndpointType::Left) {
                    YCHECK(localOpenedSlices.insert(endpoint.DataSlice).second);
                    ++currentIndex;
                    continue;
                }

                // Right non-Teleport endpoint.
                {
                    auto it = globalOpenedSlices.find(endpoint.DataSlice);
                    if (it != globalOpenedSlices.end()) {
                        AddPendingDataSlice(CreateInputDataSlice(*it, lastBreakpoint));
                        globalOpenedSlices.erase(it);
                        ++currentIndex;
                        continue;
                    }
                }
                {
                    auto it = localOpenedSlices.find(endpoint.DataSlice);
                    YCHECK(it != localOpenedSlices.end());
                    maniacs.push_back(*it);
                    localOpenedSlices.erase(it);
                    ++currentIndex;
                    continue;
                }

                Y_UNREACHABLE();
            }

            globalOpenedSlices.insert(localOpenedSlices.begin(), localOpenedSlices.end());

            auto endTask = [&] () {
                if (lastBreakpoint && CompareRows(key, lastBreakpoint) == 0) {
                    // Already flushed at this key.
                    return;
                }

                auto nextBreakpoint = GetKeyPrefixSuccessor(key, prefixLength, RowBuffer);
                LOG_TRACE("Finish current task, flushing %v chunks at key %v",
                    globalOpenedSlices.size(),
                    nextBreakpoint);

                for (const auto& dataSlice : globalOpenedSlices) {
                    AddPendingDataSlice(CreateInputDataSlice(dataSlice, lastBreakpoint, nextBreakpoint));
                }
                lastBreakpoint = nextBreakpoint;

                EndTaskIfActive();
            };

            auto hasLargeActiveTask = [&] () {
                return HasLargeActiveTask() ||
                    CurrentChunkCount + globalOpenedSlices.size() >= Options->MaxChunkStripesPerJob;
            };

            while (!hasLargeActiveTask() && !maniacs.empty()) {
                AddPendingDataSlice(maniacs.back());
                maniacs.pop_back();
            }

            if (!maniacs.empty()) {
                endTask();

                for (auto& dataSlice : maniacs) {
                    AddPendingDataSlice(dataSlice);
                    if (HasLargeActiveTask()) {
                        EndManiacTask();
                    }
                }
                EndManiacTask();
            }

            if (!teleportChunks.empty()) {
                endTask();

                TOwningKey previousMaxKey;
                for (const auto& chunkSpec : teleportChunks) {
                    // Ensure sorted order of teleported chunks.
                    YCHECK(chunkSpec->BoundaryKeys());
                    const auto& minKey = chunkSpec->BoundaryKeys()->MinKey;
                    const auto& maxKey = chunkSpec->BoundaryKeys()->MaxKey;
                    YCHECK(CompareRows(previousMaxKey, minKey, prefixLength) <= 0);
                    previousMaxKey = maxKey;

                    AddTeleportChunk(chunkSpec);
                }
            }

            if (hasLargeActiveTask()) {
                endTask();
            }

            startIndex = currentIndex;
        }

        YCHECK(globalOpenedSlices.empty());
        EndTaskIfActive();
    }

    void EndManiacTask()
    {
        if (!HasActiveTask())
            return;

        auto task = New<TManiacTask>(
            this,
            static_cast<int>(Tasks.size()),
            CurrentPartitionIndex);
        task->Initialize();

        EndTask(task);
    }

    virtual std::vector<TRichYPath> GetInputTablePaths() const override
    {
        return Spec->InputTablePaths;
    }

    virtual std::vector<TRichYPath> GetOutputTablePaths() const override
    {
        std::vector<TRichYPath> result;
        result.push_back(Spec->OutputTablePath);
        return result;
    }

    virtual void PrepareOutputTables() override
    {
        // Check that all input tables are sorted by the same key columns.
        TSortedMergeControllerBase::PrepareOutputTables();

        auto& table = OutputTables[0];
        table.TableUploadOptions.LockMode = ELockMode::Exclusive;

        auto prepareOutputKeyColumns = [&] () {
            if (table.TableUploadOptions.TableSchema.IsSorted()) {
                if (table.TableUploadOptions.TableSchema.GetKeyColumns() != SortKeyColumns) {
                    THROW_ERROR_EXCEPTION("Merge key columns do not match output table schema in \"strong\" schema mode")
                            << TErrorAttribute("output_schema", table.TableUploadOptions.TableSchema)
                            << TErrorAttribute("merge_by", SortKeyColumns)
                            << TErrorAttribute("schema_inference_mode", Spec->SchemaInferenceMode);
                }
            } else {
                table.TableUploadOptions.TableSchema =
                    table.TableUploadOptions.TableSchema.ToSorted(SortKeyColumns);
            }
        };

        switch (Spec->SchemaInferenceMode) {
            case ESchemaInferenceMode::Auto:
                if (table.TableUploadOptions.SchemaMode == ETableSchemaMode::Weak) {
                    InferSchemaFromInput(SortKeyColumns);
                } else {
                    prepareOutputKeyColumns();

                    for (const auto& inputTable : InputTables) {
                        if (inputTable.SchemaMode == ETableSchemaMode::Strong) {
                            ValidateTableSchemaCompatibility(
                                inputTable.Schema,
                                table.TableUploadOptions.TableSchema,
                                /* ignoreSortOrder */ true)
                                .ThrowOnError();
                        }
                    }
                }
                break;

            case ESchemaInferenceMode::FromInput:
                InferSchemaFromInput(SortKeyColumns);
                break;

            case ESchemaInferenceMode::FromOutput:
                if (table.TableUploadOptions.SchemaMode == ETableSchemaMode::Weak) {
                    table.TableUploadOptions.TableSchema = TTableSchema::FromKeyColumns(SortKeyColumns);
                } else {
                    prepareOutputKeyColumns();
                }
                break;

            default:
                Y_UNREACHABLE();
        }
    }

    virtual void InitJobSpecTemplate() override
    {
        JobSpecTemplate.set_type(static_cast<int>(EJobType::SortedMerge));
        auto* schedulerJobSpecExt = JobSpecTemplate.MutableExtension(TSchedulerJobSpecExt::scheduler_job_spec_ext);
        auto* mergeJobSpecExt = JobSpecTemplate.MutableExtension(TMergeJobSpecExt::merge_job_spec_ext);

        schedulerJobSpecExt->set_lfalloc_buffer_size(GetLFAllocBufferSize());
        ToProto(schedulerJobSpecExt->mutable_output_transaction_id(), OutputTransaction->GetId());
        schedulerJobSpecExt->set_io_config(ConvertToYsonString(JobIOConfig).Data());

        ToProto(mergeJobSpecExt->mutable_key_columns(), SortKeyColumns);

        ManiacJobSpecTemplate.CopyFrom(JobSpecTemplate);
        ManiacJobSpecTemplate.set_type(static_cast<int>(EJobType::UnorderedMerge));
    }

    virtual EJobType GetJobType() const override
    {
        return EJobType::SortedMerge;
    }
};

DEFINE_DYNAMIC_PHOENIX_TYPE(TSortedMergeController);

////////////////////////////////////////////////////////////////////

IOperationControllerPtr CreateMergeController(
    TSchedulerConfigPtr config,
    IOperationHost* host,
    TOperation* operation)
{
    auto spec = operation->GetSpec();
    auto baseSpec = ParseOperationSpec<TMergeOperationSpec>(spec);
    switch (baseSpec->Mode) {
        case EMergeMode::Unordered: {
            return CreateUnorderedMergeController(config, host, operation);
        }
        case EMergeMode::Ordered: {
            return New<TOrderedMergeController>(
                config,
                ParseOperationSpec<TOrderedMergeOperationSpec>(spec),
                config->OrderedMergeOperationOptions,
                host,
                operation);
        }
        case EMergeMode::Sorted: {
            return New<TSortedMergeController>(
                config,
                ParseOperationSpec<TSortedMergeOperationSpec>(spec),
                config->SortedMergeOperationOptions,
                host,
                operation);
        }
        default:
            Y_UNREACHABLE();
    }
}

////////////////////////////////////////////////////////////////////

class TReduceControllerBase
    : public TSortedMergeControllerBase
{
public:
    TReduceControllerBase(
        TSchedulerConfigPtr config,
        TReduceOperationSpecBasePtr spec,
        TReduceOperationOptionsPtr options,
        IOperationHost* host,
        TOperation* operation)
        : TSortedMergeControllerBase(config, spec, options, host, operation)
        , Spec(spec)
    {
        RegisterJobProxyMemoryDigest(EJobType::SortedReduce, spec->JobProxyMemoryDigest);
        RegisterUserJobMemoryDigest(EJobType::SortedReduce, spec->Reducer->MemoryReserveFactor);
    }

    virtual void BuildBriefSpec(IYsonConsumer* consumer) const override
    {
        TSortedMergeControllerBase::BuildBriefSpec(consumer);
        BuildYsonMapFluently(consumer)
            .Item("reducer").BeginMap()
                .Item("command").Value(TrimCommandForBriefSpec(Spec->Reducer->Command))
            .EndMap();
    }

    // Persistence.
    virtual void Persist(const TPersistenceContext& context) override
    {
        TSortedMergeControllerBase::Persist(context);

        using NYT::Persist;
        Persist(context, StartRowIndex);
        Persist(context, ForeignKeyColumnCount);
    }

    virtual void CustomPrepare() override
    {
        TSortedMergeControllerBase::CustomPrepare();

        // Clean the rest, if anything left.
        ForeignInputDataSlices.resize(0);
    }

protected:
    TReduceOperationSpecBasePtr Spec;

    i64 StartRowIndex = 0;

    //! Number of key columns for foreign tables.
    int ForeignKeyColumnCount = 0;

    //! Not serialized.
    int ReduceKeyColumnCount;

    //! Not serialized.
    TNullable<int> TeleportOutputTable;
    //! Not serialized.
    std::vector<std::deque<TInputDataSlicePtr>> ForeignInputDataSlices;

    //! Not serialized.
    TKey CurrentTaskMinForeignKey;
    //! Not serialized.
    TKey CurrentTaskMaxForeignKey;

    virtual void DoInitialize() override
    {
        TSortedMergeControllerBase::DoInitialize();

        int teleportOutputCount = 0;
        for (int i = 0; i < static_cast<int>(OutputTables.size()); ++i) {
            if (OutputTables[i].Path.GetTeleport()) {
                ++teleportOutputCount;
                TeleportOutputTable = i;
            }
        }

        if (teleportOutputCount > 1) {
            THROW_ERROR_EXCEPTION("Too many teleport output tables: maximum allowed 1, actual %v",
                teleportOutputCount);
        }

        ValidateUserFileCount(Spec->Reducer, "reducer");
    }

    virtual bool IsRowCountPreserved() const override
    {
        return false;
    }

    virtual void ProcessForeignInputTables() override
    {
        ForeignInputDataSlices = CollectForeignInputDataSlices(ForeignKeyColumnCount);
    }

    void AddForeignTablesToTask(TKey foreignMinKey, TKey foreignMaxKey)
    {
        YCHECK(ForeignKeyColumnCount > 0);
        YCHECK(ForeignKeyColumnCount <= static_cast<int>(SortKeyColumns.size()));
        YCHECK(foreignMinKey.GetCount() <= ForeignKeyColumnCount);

        for (auto& tableDataSlices : ForeignInputDataSlices) {
            auto firstUsed = tableDataSlices.cbegin();
            for (const auto& dataSlice : tableDataSlices) {
                const auto& minKey = dataSlice->LowerLimit().Key;
                const auto& maxKey = dataSlice->UpperLimit().Key;
                if (CompareRows(foreignMinKey, maxKey, ForeignKeyColumnCount) > 0) {
                    ++firstUsed;
                    continue;
                }
                if (CompareRows(foreignMaxKey, minKey, ForeignKeyColumnCount) < 0) {
                    break;
                }
                AddPendingDataSlice(CreateInputDataSlice(dataSlice, foreignMinKey, foreignMaxKey));
            }
            tableDataSlices.erase(tableDataSlices.cbegin(), firstUsed);
        }
    }

    virtual void AddPendingDataSlice(TInputDataSlicePtr dataSlice) override
    {
        if (ForeignKeyColumnCount > 0) {
            if (!CurrentTaskMinForeignKey ||
                CompareRows(CurrentTaskMinForeignKey, dataSlice->LowerLimit().Key, ForeignKeyColumnCount) > 0)
            {
                CurrentTaskMinForeignKey = GetKeyPrefix(dataSlice->LowerLimit().Key, ForeignKeyColumnCount, RowBuffer);
            }
            if (!CurrentTaskMaxForeignKey ||
                CompareRows(CurrentTaskMaxForeignKey, dataSlice->UpperLimit().Key, ForeignKeyColumnCount) < 0)
            {
                CurrentTaskMaxForeignKey = GetKeyPrefixSuccessor(dataSlice->UpperLimit().Key, ForeignKeyColumnCount, RowBuffer);
            }
        }

        TSortedMergeControllerBase::AddPendingDataSlice(dataSlice);
    }

    virtual void EndTaskIfActive() override
    {
        if (!HasActiveTask())
            return;

        if (ForeignKeyColumnCount != 0) {
            YCHECK(CurrentTaskMinForeignKey && CurrentTaskMaxForeignKey);

            AddForeignTablesToTask(CurrentTaskMinForeignKey, CurrentTaskMaxForeignKey);
        }

        CurrentTaskMinForeignKey = TKey();
        CurrentTaskMaxForeignKey = TKey();

        TSortedMergeControllerBase::EndTaskIfActive();
    }

    virtual std::vector<TRichYPath> GetInputTablePaths() const override
    {
        return Spec->InputTablePaths;
    }

    virtual std::vector<TRichYPath> GetOutputTablePaths() const override
    {
        return Spec->OutputTablePaths;
    }

    virtual TNullable<TRichYPath> GetStderrTablePath() const override
    {
        return Spec->StderrTablePath;
    }

    virtual TBlobTableWriterConfigPtr GetStderrTableWriterConfig() const override
    {
        return Spec->StderrTableWriterConfig;
    }

    virtual TNullable<TRichYPath> GetCoreTablePath() const override
    {
        return Spec->CoreTablePath;
    }

    virtual TBlobTableWriterConfigPtr GetCoreTableWriterConfig() const override
    {
        return Spec->CoreTableWriterConfig;
    }

    virtual TNullable<int> GetTeleportTableIndex() const override
    {
        return TeleportOutputTable;
    }

    virtual std::vector<TPathWithStage> GetFilePaths() const override
    {
        std::vector<TPathWithStage> result;
        for (const auto& path : Spec->Reducer->FilePaths) {
            result.push_back(std::make_pair(path, EOperationStage::Reduce));
        }
        return result;
    }

    virtual int GetCpuLimit() const override
    {
        return Spec->Reducer->CpuLimit;
    }

    virtual TUserJobSpecPtr GetUserJobSpec() const override
    {
        return Spec->Reducer;
    }

    virtual i64 GetUserJobMemoryReserve() const override
    {
        return ComputeUserJobMemoryReserve(EJobType::SortedReduce, Spec->Reducer);
    }

    virtual void InitJobSpecTemplate() override
    {
        YCHECK(!SortKeyColumns.empty());

        JobSpecTemplate.set_type(static_cast<int>(EJobType::SortedReduce));
        auto* schedulerJobSpecExt = JobSpecTemplate.MutableExtension(TSchedulerJobSpecExt::scheduler_job_spec_ext);

        schedulerJobSpecExt->set_lfalloc_buffer_size(GetLFAllocBufferSize());
        ToProto(schedulerJobSpecExt->mutable_output_transaction_id(), OutputTransaction->GetId());
        schedulerJobSpecExt->set_io_config(ConvertToYsonString(JobIOConfig).Data());

        InitUserJobSpecTemplate(
            schedulerJobSpecExt->mutable_user_job_spec(),
            Spec->Reducer,
            Files,
            Spec->JobNodeAccount);

        auto* reduceJobSpecExt = JobSpecTemplate.MutableExtension(TReduceJobSpecExt::reduce_job_spec_ext);
        ToProto(reduceJobSpecExt->mutable_key_columns(), SortKeyColumns);
        reduceJobSpecExt->set_reduce_key_column_count(ReduceKeyColumnCount);
        reduceJobSpecExt->set_join_key_column_count(ForeignKeyColumnCount);

        ManiacJobSpecTemplate.CopyFrom(JobSpecTemplate);
    }

    virtual void CustomizeJoblet(TJobletPtr joblet) override
    {
        joblet->StartRowIndex = StartRowIndex;
        StartRowIndex += joblet->InputStripeList->TotalRowCount;
    }

    virtual void CustomizeJobSpec(TJobletPtr joblet, TJobSpec* jobSpec) override
    {
        auto* schedulerJobSpecExt = jobSpec->MutableExtension(TSchedulerJobSpecExt::scheduler_job_spec_ext);
        InitUserJobSpec(
            schedulerJobSpecExt->mutable_user_job_spec(),
            joblet);
    }

    virtual bool IsOutputLivePreviewSupported() const override
    {
        for (const auto& inputTable : InputTables) {
            if (inputTable.Path.GetTeleport()) {
                return false;
            }
        }
        return true;
    }

    virtual bool IsInputDataSizeHistogramSupported() const override
    {
        return true;
    }

    virtual EJobType GetJobType() const override
    {
        return EJobType::SortedReduce;
    }
};

////////////////////////////////////////////////////////////////////

class TReduceController
    : public TReduceControllerBase
{
public:
    TReduceController(
        TSchedulerConfigPtr config,
        TReduceOperationSpecPtr spec,
        IOperationHost* host,
        TOperation* operation)
        : TReduceControllerBase(config, spec, config->ReduceOperationOptions, host, operation)
        , Spec(spec)
    { }

    // Persistence.
    virtual void Persist(const TPersistenceContext& context) override
    {
        TReduceControllerBase::Persist(context);
    }

private:
    DECLARE_DYNAMIC_PHOENIX_TYPE(TReduceController, 0xacd16dbc);

    TReduceOperationSpecPtr Spec;

    virtual void DoInitialize() override
    {
        TReduceControllerBase::DoInitialize();

        int foreignInputCount = 0;
        for (auto& table : InputTables) {
            if (table.Path.GetForeign()) {
                if (table.Path.GetTeleport()) {
                    THROW_ERROR_EXCEPTION("Foreign table can not be specified as teleport");
                }
                if (table.Path.GetRanges().size() > 1) {
                    THROW_ERROR_EXCEPTION("Reduce operation does not support foreign tables with multiple ranges");
                }
                ++foreignInputCount;
            }
        }

        if (foreignInputCount == InputTables.size()) {
            THROW_ERROR_EXCEPTION("At least one non-foreign input table is required");
        }

        if (foreignInputCount == 0 && !Spec->JoinBy.empty()) {
            THROW_ERROR_EXCEPTION("At least one foreign input table is required");
        }

        if (foreignInputCount != 0 && Spec->JoinBy.empty()) {
            THROW_ERROR_EXCEPTION("Join key columns are required");
        }
    }

    virtual void AdjustKeyColumns() override
    {
        auto sortBy = Spec->SortBy.empty() ? Spec->ReduceBy : Spec->SortBy;
        LOG_INFO("Spec key columns are %v", sortBy);

        SortKeyColumns = CheckInputTablesSorted(sortBy, &TInputTable::IsPrimary);

        if (SortKeyColumns.size() < Spec->ReduceBy.size() ||
            !CheckKeyColumnsCompatible(SortKeyColumns, Spec->ReduceBy))
        {
            THROW_ERROR_EXCEPTION("Reduce key columns %v are not compatible with sort key columns %v",
                Spec->ReduceBy,
                SortKeyColumns);
        }
        ReduceKeyColumnCount = Spec->ReduceBy.size();

        const auto& specForeignKeyColumns = Spec->JoinBy;
        ForeignKeyColumnCount = specForeignKeyColumns.size();
        if (ForeignKeyColumnCount != 0) {
            LOG_INFO("Foreign key columns are %v", specForeignKeyColumns);

            CheckInputTablesSorted(specForeignKeyColumns, &TInputTable::IsForeign);

            if (Spec->ReduceBy.size() < specForeignKeyColumns.size() ||
                !CheckKeyColumnsCompatible(Spec->ReduceBy, specForeignKeyColumns))
            {
                    THROW_ERROR_EXCEPTION("Join key columns %v are not compatible with reduce key columns %v",
                        specForeignKeyColumns,
                        Spec->ReduceBy);
            }
        }
    }

    virtual bool IsTeleportCandidate(TInputChunkPtr chunkSpec) const override
    {
        return
            TSortedMergeControllerBase::IsTeleportCandidate(chunkSpec) &&
            InputTables[chunkSpec->GetTableIndex()].Path.GetTeleport();
    }

    virtual void SortEndpoints() override
    {
        std::sort(
            Endpoints.begin(),
            Endpoints.end(),
            [=] (const TKeyEndpoint& lhs, const TKeyEndpoint& rhs) -> bool {
                {
                    auto cmpResult = CompareRows(lhs.GetKey(), rhs.GetKey());
                    if (cmpResult != 0) {
                        return cmpResult < 0;
                    }
                }

                {
                    auto cmpResult = static_cast<int>(lhs.Type) - static_cast<int>(rhs.Type);
                    if (cmpResult != 0) {
                        return cmpResult < 0;
                    }
                }

                if (lhs.DataSlice->Type == EDataSliceDescriptorType::UnversionedTable) {
                    // If keys (trimmed to key columns) are equal, we put slices in
                    // the same order they are in the original table.
                    const auto& lhsChunk = lhs.DataSlice->GetSingleUnversionedChunkOrThrow();
                    const auto& rhsChunk = rhs.DataSlice->GetSingleUnversionedChunkOrThrow();

                    auto cmpResult = lhsChunk->GetTableRowIndex() -
                        rhsChunk->GetTableRowIndex();
                    if (cmpResult != 0) {
                        return cmpResult < 0;
                    }
                }

                {
                    auto cmpPtr = reinterpret_cast<intptr_t>(lhs.DataSlice.Get())
                        - reinterpret_cast<intptr_t>(rhs.DataSlice.Get());
                    return cmpPtr < 0;
                }
            });
    }

    virtual void FindTeleportChunks() override
    {
        TPeriodicYielder yielder(PrepareYieldPeriod);

        const int prefixLength = ReduceKeyColumnCount;

        TInputChunkPtr currentChunkSpec;
        int startTeleportIndex = -1;

        int openedSlicesCount = 0;
        auto previousKey = EmptyKey().Get();

        for (int i = 0; i < static_cast<int>(Endpoints.size()); ++i) {
            yielder.TryYield();
            const auto& endpoint = Endpoints[i];
            auto key = endpoint.GetKey();
            const auto& dataSlice = endpoint.DataSlice;

            if (dataSlice->Type == EDataSliceDescriptorType::VersionedTable) {
                currentChunkSpec.Reset();
                continue;
            }

            openedSlicesCount += endpoint.Type == EEndpointType::Left ? 1 : -1;

            if (currentChunkSpec &&
                dataSlice->GetSingleUnversionedChunkOrThrow() == currentChunkSpec)
            {
                previousKey = key;
                continue;
            }

            if (CompareRows(key, previousKey, prefixLength) == 0) {
                currentChunkSpec.Reset();
                // Don't update previous key - it's equal to current.
                continue;
            }

            if (currentChunkSpec) {
                const auto& previousEndpoint = Endpoints[i - 1];
                const auto& chunkSpec = previousEndpoint.DataSlice->GetSingleUnversionedChunkOrThrow();

                YCHECK(chunkSpec->BoundaryKeys());
                const auto& maxKey = chunkSpec->BoundaryKeys()->MaxKey;
                if (previousEndpoint.Type == EEndpointType::Right &&
                    CompareRows(maxKey, previousEndpoint.GetKey(), prefixLength) == 0)
                {
                    for (int j = startTeleportIndex; j < i; ++j) {
                        Endpoints[j].Teleport = true;
                    }
                }
            }

            currentChunkSpec.Reset();
            previousKey = key;

            // No current teleport candidate.
            const auto& chunkSpec = endpoint.DataSlice->GetSingleUnversionedChunkOrThrow();
            YCHECK(chunkSpec->BoundaryKeys());
            const auto& minKey = chunkSpec->BoundaryKeys()->MinKey;
            if (IsInputTableTeleportable[chunkSpec->GetTableIndex()] &&
                endpoint.Type == EEndpointType::Left &&
                CompareRows(minKey, endpoint.GetKey(), prefixLength) == 0 &&
                IsTeleportCandidate(chunkSpec) &&
                openedSlicesCount == 1)
            {
                currentChunkSpec = chunkSpec;
                startTeleportIndex = i;
            }
        }

        if (currentChunkSpec) {
            // Last Teleport candidate.
            auto& previousEndpoint = Endpoints.back();
            const auto& chunkSpec = previousEndpoint.DataSlice->GetSingleUnversionedChunkOrThrow();
            YCHECK(previousEndpoint.Type == EEndpointType::Right);
            YCHECK(chunkSpec->BoundaryKeys());
            const auto& maxKey = chunkSpec->BoundaryKeys()->MaxKey;
            if (CompareRows(maxKey, previousEndpoint.GetKey(), prefixLength) == 0) {
                for (int j = startTeleportIndex; j < static_cast<int>(Endpoints.size()); ++j) {
                    Endpoints[j].Teleport = true;
                }
            }
        }
    }

    virtual void BuildTasks() override
    {
        TPeriodicYielder yielder(PrepareYieldPeriod);
        const int prefixLength = ReduceKeyColumnCount;

        yhash_set<TInputDataSlicePtr> openedSlices;
        TKey lastBreakpoint;

        auto hasLargeActiveTask = [&] () {
            return HasLargeActiveTask() ||
                CurrentChunkCount + openedSlices.size() >= Options->MaxChunkStripesPerJob;
        };

        int startIndex = 0;
        while (startIndex < static_cast<int>(Endpoints.size())) {
            yielder.TryYield();
            auto key = Endpoints[startIndex].GetKey();

            int currentIndex = startIndex;
            while (currentIndex < static_cast<int>(Endpoints.size())) {
                // Iterate over endpoints with equal keys.
                const auto& endpoint = Endpoints[currentIndex];
                auto currentKey = endpoint.GetKey();

                if (CompareRows(key, currentKey, prefixLength) != 0) {
                    // This key is over.
                    break;
                }

                if (endpoint.Teleport) {
                    YCHECK(openedSlices.empty());
                    EndTaskIfActive();

                    auto chunkSpec = endpoint.DataSlice->GetSingleUnversionedChunkOrThrow();
                    AddTeleportChunk(chunkSpec);

                    while (currentIndex < static_cast<int>(Endpoints.size()) &&
                        Endpoints[currentIndex].Teleport &&
                        Endpoints[currentIndex].DataSlice->GetSingleUnversionedChunkOrThrow() == chunkSpec)
                    {
                        ++currentIndex;
                    }
                    continue;
                }

                if (endpoint.Type == EEndpointType::Left) {
                    YCHECK(openedSlices.insert(endpoint.DataSlice).second);
                    ++currentIndex;
                    continue;
                }

                // Right non-Teleport endpoint.
                YCHECK(endpoint.Type == EEndpointType::Right);

                auto it = openedSlices.find(endpoint.DataSlice);
                YCHECK(it != openedSlices.end());
                AddPendingDataSlice(CreateInputDataSlice(*it, lastBreakpoint));
                openedSlices.erase(it);
                ++currentIndex;
            }

            if (hasLargeActiveTask()) {
                YCHECK(!lastBreakpoint || CompareRows(key, lastBreakpoint, prefixLength) != 0);

                auto nextBreakpoint = GetKeyPrefixSuccessor(key, prefixLength, RowBuffer);

                LOG_TRACE("Current task finished, flushing %v chunks at key %v",
                    openedSlices.size(),
                    nextBreakpoint);

                for (const auto& dataSlice : openedSlices) {
                    AddPendingDataSlice(CreateInputDataSlice(dataSlice, lastBreakpoint, nextBreakpoint));
                }

                lastBreakpoint = nextBreakpoint;

                EndTaskIfActive();
            }

            startIndex = currentIndex;
        }

        YCHECK(openedSlices.empty());
        EndTaskIfActive();
    }
};

DEFINE_DYNAMIC_PHOENIX_TYPE(TReduceController);

IOperationControllerPtr CreateReduceController(
    TSchedulerConfigPtr config,
    IOperationHost* host,
    TOperation* operation)
{
    auto spec = ParseOperationSpec<TReduceOperationSpec>(operation->GetSpec());
    return New<TReduceController>(config, spec, host, operation);
}

////////////////////////////////////////////////////////////////////

class TJoinReduceController
    : public TReduceControllerBase
{
public:
    TJoinReduceController(
        TSchedulerConfigPtr config,
        TJoinReduceOperationSpecPtr spec,
        IOperationHost* host,
        TOperation* operation)
        : TReduceControllerBase(config, spec, config->JoinReduceOperationOptions, host, operation)
        , Spec(spec)
    { }

    // Persistence.
    virtual void Persist(const TPersistenceContext& context) override
    {
        TReduceControllerBase::Persist(context);
    }

private:
    DECLARE_DYNAMIC_PHOENIX_TYPE(TJoinReduceController, 0xc0fd3095);

    TJoinReduceOperationSpecPtr Spec;

    virtual void DoInitialize() override
    {
        TReduceControllerBase::DoInitialize();

        if (InputTables.size() < 2) {
            THROW_ERROR_EXCEPTION("At least two input tables are required");
        }

        int primaryInputCount = 0;
        for (int i = 0; i < static_cast<int>(InputTables.size()); ++i) {
            if (!InputTables[i].Path.GetForeign()) {
                ++primaryInputCount;
            }
            if (InputTables[i].Path.GetTeleport()) {
                THROW_ERROR_EXCEPTION("Teleport tables are not supported in join-reduce");
            }
        }

        if (primaryInputCount != 1) {
            THROW_ERROR_EXCEPTION("You must specify exactly one non-foreign (primary) input table (%v specified)",
                primaryInputCount);
        }

        // For join reduce tables with multiple ranges are not supported.
        for (int i = 0; i < static_cast<int>(InputTables.size()); ++i) {
            auto& path = InputTables[i].Path;
            auto ranges = path.GetRanges();
            if (ranges.size() > 1) {
                THROW_ERROR_EXCEPTION("Join reduce operation does not support tables with multiple ranges");
            }
        }

        // Forbid teleport attribute for output tables.
        if (GetTeleportTableIndex()) {
            THROW_ERROR_EXCEPTION("Teleport tables are not supported in join-reduce");
        }
    }

    virtual void AdjustKeyColumns() override
    {
        // NB: Base member is not called intentionally.

        LOG_INFO("Spec key columns are %v", Spec->JoinBy);
        SortKeyColumns = CheckInputTablesSorted(Spec->JoinBy);

        ForeignKeyColumnCount = SortKeyColumns.size();
    }

    virtual void SortEndpoints() override
    {
        Y_UNREACHABLE();
    }

    virtual void FindTeleportChunks() override
    {
        Y_UNREACHABLE();
    }

    virtual void BuildTasks() override
    {
        TPeriodicYielder yielder(PrepareYieldPeriod);

        auto processSlice = [&] (const TInputDataSlicePtr& slice) {
            yielder.TryYield();

            try {
                ValidateClientKey(slice->LowerLimit().Key);
                ValidateClientKey(slice->UpperLimit().Key);
            } catch (const std::exception& ex) {
                THROW_ERROR_EXCEPTION(
                    "Error validating sample key in input table %v",
                    GetInputTablePaths()[slice->GetTableIndex()])
                    << ex;
            }

            AddPendingDataSlice(slice);

            EndTaskIfLarge();
        };

        for (const auto& chunkSlice : ChunkSliceFetcher->GetChunkSlices()) {
            processSlice(CreateInputDataSlice(chunkSlice));
        }

        for (const auto& dataSlice : VersionedDataSlices) {
            processSlice(dataSlice);
        }

        EndTaskIfActive();
    }

    virtual bool ShouldSlicePrimaryTableByKeys() override
    {
        // JoinReduce slices by row indexes.
        return false;
    }
};

DEFINE_DYNAMIC_PHOENIX_TYPE(TJoinReduceController);

IOperationControllerPtr CreateJoinReduceController(
    TSchedulerConfigPtr config,
    IOperationHost* host,
    TOperation* operation)
{
    auto spec = ParseOperationSpec<TJoinReduceOperationSpec>(operation->GetSpec());
    return New<TJoinReduceController>(config, spec, host, operation);
}

////////////////////////////////////////////////////////////////////

} // namespace NScheduler
} // namespace NYT<|MERGE_RESOLUTION|>--- conflicted
+++ resolved
@@ -426,17 +426,12 @@
     void CalculateSizes()
     {
         auto jobSizeConstraints = CreateSimpleJobSizeConstraints(
-            Spec, 
-            Options, 
+            Spec,
+            Options,
             PrimaryInputDataSize);
 
-<<<<<<< HEAD
-        MaxDataSizePerJob = DivCeil<i64>(PrimaryInputDataSize_, jobSizeLimits.GetJobCount());
-        ChunkSliceSize = Clamp<i64>(MaxDataSizePerJob, 1, Options->JobMaxSliceDataSize);
-=======
         MaxDataSizePerJob = jobSizeConstraints->GetDataSizePerJob();
         ChunkSliceSize = jobSizeConstraints->GetInputSliceDataSize();
->>>>>>> 65378d07
 
         LOG_INFO("Calculated operation parameters (JobCount: %v, MaxDataSizePerJob: %v, ChunkSliceSize: %v)",
             jobSizeConstraints->GetJobCount(),
@@ -608,19 +603,13 @@
                 return;
             }
 
-<<<<<<< HEAD
             // NB: During ordered merge all chunks go to a single chunk stripe.
-            for (const auto& chunkSlice : SliceChunkByRowIndexes(chunkSpec, ChunkSliceSize)) {
+            for (const auto& chunkSlice : SliceChunkByRowIndexes(chunkSpec, ChunkSliceSize, std::numeric_limits<i64>::max())) {
                 AddPendingChunkSlice(chunkSlice);
                 EndTaskIfLarge();
             }
         } else {
             AddPendingDataSlice(slice);
-=======
-        // NB: During ordered merge all chunks go to a single chunk stripe.
-        for (const auto& slice : SliceChunkByRowIndexes(chunkSpec, ChunkSliceSize, std::numeric_limits<i64>::max())) {
-            AddPendingChunkSlice(slice);
->>>>>>> 65378d07
             EndTaskIfLarge();
         }
     }
