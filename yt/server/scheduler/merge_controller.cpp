--- conflicted
+++ resolved
@@ -206,7 +206,6 @@
             Persist(context, PartitionIndex);
         }
 
-<<<<<<< HEAD
         virtual TUserJobSpecPtr GetUserJobSpec() const override
         {
             return Controller->GetUserJobSpec();
@@ -215,11 +214,11 @@
         virtual EJobType GetJobType() const override
         {
             return Controller->GetJobType();
-=======
+        }
+
         virtual bool HasInputLocality() const override
         {
             return false;
->>>>>>> 0675d2a1
         }
 
     protected:
