--- conflicted
+++ resolved
@@ -973,19 +973,11 @@
                     }
                 }
                 break;
-<<<<<<< HEAD
 
             case ESchemaInferenceMode::FromInput:
                 InferSchemaFromInputOrdered();
                 break;
 
-=======
-
-            case ESchemaInferenceMode::FromInput:
-                InferSchemaFromInputOrdered();
-                break;
-
->>>>>>> 52bdd5c2
             case ESchemaInferenceMode::FromOutput:
                 break;
 
