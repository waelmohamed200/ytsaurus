--- conflicted
+++ resolved
@@ -86,7 +86,6 @@
         Persist(context, ChunkSliceSize);
         Persist(context, IsExplicitJobCount);
         Persist(context, MergeTaskGroup);
-        Persist(context, ActiveTaskCount);
     }
 
 protected:
@@ -142,8 +141,6 @@
 
     //! Indicates if input table chunks can be teleported to output table.
     std::vector<bool> IsInputTableTeleportable;
-
-    int ActiveTaskCount = 0;
 
     class TMergeTask
         : public TTask
@@ -331,10 +328,10 @@
 
             taskStripes.resize(pendingStripes.size(), nullptr);
 
-            auto addSlice = [&] (const TInputSlicePtr& inputSlice) {
+            auto addSlice = [&] (const TInputDataSlicePtr& dataSlice) {
                 ++taskChunkCount;
-                taskDataSize += inputSlice->GetDataSize();
-                AddSliceToStripe(inputSlice, taskStripes);
+                taskDataSize += dataSlice->GetDataSize();
+                AddSliceToStripe(dataSlice, taskStripes);
             };
 
             for (const auto& stripe : pendingStripes) {
@@ -342,17 +339,17 @@
                     continue;
                 }
 
-                for (const auto& chunkSlice : stripe->ChunkSlices) {
-                    if (chunkSlice->UpperLimit().Key <= breakpointKey) {
-                        addSlice(chunkSlice);
-                    } else if (chunkSlice->LowerLimit().Key >= breakpointKey) {
-                        AddPendingChunkSlice(chunkSlice);
+                for (const auto& dataSlice : stripe->DataSlices) {
+                    if (dataSlice->UpperLimit().Key <= breakpointKey) {
+                        addSlice(dataSlice);
+                    } else if (dataSlice->LowerLimit().Key >= breakpointKey) {
+                        AddPendingDataSlice(dataSlice);
                     } else {
-                        auto lowerSlice = CreateInputSlice(*chunkSlice, TKey(), breakpointKey);
+                        auto lowerSlice = CreateInputDataSlice(dataSlice, TKey(), breakpointKey);
                         addSlice(lowerSlice);
 
-                        auto upperSlice = CreateInputSlice(*chunkSlice, breakpointKey, TKey());
-                        AddPendingChunkSlice(upperSlice);
+                        auto upperSlice = CreateInputDataSlice(dataSlice, breakpointKey, TKey());
+                        AddPendingDataSlice(upperSlice);
                     }
                 }
             }
@@ -360,6 +357,12 @@
 
         task->AddInput(taskStripes);
         task->FinishInput();
+
+        if (task->IsCompleted()) {
+            // This task is useless, e.g. all input stripes are from foreign tables.
+            return;
+        }
+
         RegisterTask(task);
 
         LOG_DEBUG("Task finished (Id: %v, TaskDataSize: %v, TaskChunkCount: %v, BreakpointKey: %v)",
@@ -425,49 +428,27 @@
         return CurrentTaskDataSize >= MaxDataSizePerJob || CurrentTaskChunkCount >= Options->MaxChunkStripesPerJob;
     }
 
-<<<<<<< HEAD
-    //! Add chunk to the current task's pool.
-    virtual void AddPendingDataSlice(TInputDataSlicePtr dataSlice)
+    void AddSliceToStripe(const TInputDataSlicePtr& dataSlice, std::vector<TChunkStripePtr>& stripes)
     {
         auto tableIndex = dataSlice->GetTableIndex();
-        auto stripe = CurrentTaskStripes[tableIndex];
-=======
-    void AddSliceToStripe(const TInputSlicePtr& inputSlice, std::vector<TChunkStripePtr>& stripes)
-    {
-        auto tableIndex = inputSlice->GetInputChunk()->GetTableIndex();
         auto stripe = stripes[tableIndex];
->>>>>>> 260de3e5
+
         if (!stripe) {
             stripe = stripes[tableIndex] = New<TChunkStripe>(InputTables[tableIndex].IsForeign());
         }
 
-<<<<<<< HEAD
-        TotalDataSize += dataSlice->GetDataSize();
-        TotalChunkCount += dataSlice->GetChunkCount();
-
-        CurrentTaskDataSize += dataSlice->GetDataSize();
-        CurrentChunkCount += dataSlice->GetChunkCount();
-
         stripe->DataSlices.push_back(dataSlice);
     }
 
-    void AddPendingChunkSlice(TInputChunkSlicePtr chunkSlice)
-    {
-        AddPendingDataSlice(CreateUnversionedInputDataSlice(chunkSlice));
-=======
-        stripe->ChunkSlices.push_back(inputSlice);
-    }
-
     //! Add chunk to the current task's pool.
-    virtual void AddPendingChunkSlice(const TInputSlicePtr& inputSlice)
-    {
-        AddSliceToStripe(inputSlice, CurrentTaskStripes);
-
-        i64 sliceDataSize = inputSlice->GetDataSize();
+    virtual void AddPendingDataSlice(const TInputDataSlicePtr& dataSlice)
+    {
+        AddSliceToStripe(dataSlice, CurrentTaskStripes);
+
+        i64 sliceDataSize = dataSlice->GetDataSize();
 
         CurrentTaskDataSize += sliceDataSize;
         ++CurrentTaskChunkCount;
->>>>>>> 260de3e5
     }
 
     //! Add chunk directly to the output.
@@ -489,8 +470,8 @@
     void AddTaskForUnreadInputDataSlices(std::vector<TInputDataSlicePtr> inputDataSlices)
     {
         CurrentTaskDataSize = 0;
-        CurrentChunkCount = 0;
-        ClearCurrentTaskStripes();
+        CurrentTaskChunkCount = 0;
+        ResetCurrentTaskStripes();
 
         for (auto& inputDataSlice : inputDataSlices) {
             AddPendingDataSlice(inputDataSlice);
@@ -502,7 +483,7 @@
 
     virtual bool IsCompleted() const override
     {
-        return ActiveTaskCount == JobCounter.GetCompleted();
+        return Tasks.size() == JobCounter.GetCompleted();
     }
 
     virtual void DoInitialize() override
@@ -549,8 +530,8 @@
             TPeriodicYielder yielder(PrepareYieldPeriod);
 
             InitTeleportableInputTables();
-<<<<<<< HEAD
-            ClearCurrentTaskStripes();
+
+            ResetCurrentTaskStripes();
 
             for (const auto& chunk : CollectPrimaryUnversionedChunks()) {
                 ProcessInputDataSlice(CreateUnversionedInputDataSlice(CreateInputChunkSlice(chunk)));
@@ -558,11 +539,6 @@
             }
             for (const auto& slice : CollectPrimaryVersionedDataSlices(ChunkSliceSize)) {
                 ProcessInputDataSlice(slice);
-=======
-            ResetCurrentTaskStripes();
-            for (auto chunk : CollectPrimaryInputChunks()) {
-                ProcessInputChunk(chunk);
->>>>>>> 260de3e5
                 yielder.TryYield();
             }
         }
@@ -572,12 +548,6 @@
     {
         InitJobIOConfig();
         InitJobSpecTemplate();
-
-        for (const auto& task : Tasks) {
-            if (!task->IsCompleted()) {
-                ++ActiveTaskCount;
-            }
-        }
 
         LOG_INFO("Inputs processed (JobDataSize: %v, JobChunkCount: %v, JobCount: %v)",
             TotalDataSize,
@@ -720,7 +690,7 @@
 
             // NB: During ordered merge all chunks go to a single chunk stripe.
             for (const auto& chunkSlice : SliceChunkByRowIndexes(chunkSpec, ChunkSliceSize, std::numeric_limits<i64>::max())) {
-                AddPendingChunkSlice(chunkSlice);
+                AddPendingDataSlice(CreateUnversionedInputDataSlice(chunkSlice));
                 EndTaskIfLarge();
             }
         } else {
@@ -1991,9 +1961,6 @@
                 if (CompareRows(foreignMaxKey, minKey, ForeignKeyColumnCount) < 0) {
                     break;
                 }
-<<<<<<< HEAD
-                AddPendingDataSlice(CreateInputDataSlice(dataSlice, foreignMinKey, foreignMaxKey));
-=======
 
                 auto lowerKey = GetKeyPrefix(minKey, ForeignKeyColumnCount, RowBuffer);
                 auto upperKey = GetKeyPrefixSuccessor(maxKey, ForeignKeyColumnCount, RowBuffer);
@@ -2006,20 +1973,15 @@
                     upperKey = foreignMaxKey;
                 }
 
-                AddPendingChunkSlice(CreateInputSlice(
-                    chunkSpec,
+                AddPendingDataSlice(CreateInputDataSlice(
+                    dataSlice,
                     lowerKey,
                     upperKey));
->>>>>>> 260de3e5
-            }
-        }
-    }
-
-<<<<<<< HEAD
-    virtual void AddPendingDataSlice(TInputDataSlicePtr dataSlice) override
-=======
-    virtual void AddPendingChunkSlice(const TInputSlicePtr& chunkSlice) override
->>>>>>> 260de3e5
+            }
+        }
+    }
+
+    virtual void AddPendingDataSlice(const TInputDataSlicePtr& dataSlice) override
     {
         if (ForeignKeyColumnCount > 0) {
             if (!CurrentTaskMinForeignKey ||
@@ -2055,8 +2017,8 @@
                         continue;
                     }
 
-                    for (const auto& chunkSlice : stripe->ChunkSlices) {
-                        sliceWeights.push_back(std::make_pair(chunkSlice->UpperLimit().Key, chunkSlice->GetDataSize()));
+                    for (const auto& dataSlice : stripe->DataSlices) {
+                        sliceWeights.push_back(std::make_pair(dataSlice->UpperLimit().Key, dataSlice->GetDataSize()));
                     }
                 }
 
@@ -2071,7 +2033,7 @@
 
                     currentDataSize += sliceWeight.second;
 
-                    if (currentDataSize > MaxDataSizePerJob) {
+                    if (currentDataSize > 2 * MaxDataSizePerJob && HasActiveTask()) {
                         breakpointKey = GetKeyPrefixSuccessor(sliceWeight.first, ForeignKeyColumnCount, RowBuffer);
                         currentDataSize = 0;
                         EndTaskAtKey(breakpointKey);
