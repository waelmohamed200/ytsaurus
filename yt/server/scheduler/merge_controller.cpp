#include "stdafx.h"
#include "merge_controller.h"
#include "private.h"
#include "operation_controller.h"
#include "operation_controller_detail.h"
#include "chunk_pool.h"
#include "chunk_list_pool.h"
#include "job_resources.h"
#include "helpers.h"

#include <ytlib/chunk_client/chunk_slice.h>
#include <ytlib/chunk_client/chunk_meta_extensions.h>

#include <ytlib/new_table_client/chunk_meta_extensions.h>
#include <ytlib/new_table_client/chunk_splits_fetcher.h>

namespace NYT {
namespace NScheduler {

using namespace NYTree;
using namespace NYPath;
using namespace NYson;
using namespace NJobProxy;
using namespace NChunkClient;
using namespace NObjectClient;
using namespace NCypressClient;
using namespace NScheduler::NProto;
using namespace NChunkClient::NProto;
using namespace NJobTrackerClient::NProto;
using namespace NNodeTrackerClient::NProto;
using namespace NConcurrency;
using namespace NVersionedTableClient;

using NChunkClient::TReadRange;
using NChunkClient::TReadLimit;

////////////////////////////////////////////////////////////////////

static const NProfiling::TProfiler Profiler("/operations/merge");

////////////////////////////////////////////////////////////////////

class TMergeControllerBase
    : public TOperationControllerBase
{
public:
    TMergeControllerBase(
        TSchedulerConfigPtr config,
        TMergeOperationSpecBasePtr spec,
        TMergeOperationOptionsPtr options,
        IOperationHost* host,
        TOperation* operation)
        : TOperationControllerBase(config, spec, host, operation)
        , Spec(spec)
        , Options(options)
        , TotalChunkCount(0)
        , TotalDataSize(0)
        , CurrentTaskDataSize(0)
        , CurrentChunkCount(0)
        , CurrentPartitionIndex(0)
        , MaxDataSizePerJob(0)
        , ChunkSliceSize(0)
    { }

    // Persistence.

    virtual void Persist(TPersistenceContext& context) override
    {
        TOperationControllerBase::Persist(context);

        using NYT::Persist;
        Persist(context, TotalChunkCount);
        Persist(context, TotalDataSize);
        Persist(context, JobIOConfig);
        Persist(context, JobSpecTemplate);
        Persist(context, MaxDataSizePerJob);
        Persist(context, ChunkSliceSize);
        Persist(context, MergeTaskGroup);
    }

protected:
    TMergeOperationSpecBasePtr Spec;
    TMergeOperationOptionsPtr Options;

    //! The total number of chunks for processing.
    int TotalChunkCount;

    //! The total data size for processing.
    i64 TotalDataSize;

    //! For each input table, the corresponding entry holds the stripe
    //! containing the chunks collected so far.
    //! Not serialized.
    /*!
     *  Empty stripes are never stored explicitly and are denoted by |nullptr|.
     */
    std::vector<TChunkStripePtr> CurrentTaskStripes;

    //! The total data size accumulated in #CurrentTaskStripes.
    //! Not serialized.
    i64 CurrentTaskDataSize;

    //! The total number of chunks in #CurrentTaskStripes.
    //! Not serialized.
    int CurrentChunkCount;

    //! The number of output partitions generated so far.
    //! Not serialized.
    /*!
     *  Each partition either corresponds to a merge task or to a teleport chunk.
     *  Partition index is used as a key when calling #TOperationControllerBase::RegisterOutputChunkTree.
     */
    int CurrentPartitionIndex;

    //! Customized job IO config.
    TJobIOConfigPtr JobIOConfig;

    //! The template for starting new jobs.
    TJobSpec JobSpecTemplate;


    //! Overrides the spec limit to satisfy global job count limit.
    i64 MaxDataSizePerJob;
    i64 ChunkSliceSize;


    class TMergeTask
        : public TTask
    {
    public:
        //! For persistence only.
        TMergeTask()
            : Controller(nullptr)
            , TaskIndex(-1)
            , PartitionIndex(-1)
        { }

        explicit TMergeTask(
            TMergeControllerBase* controller,
            int taskIndex,
            int partitionIndex = -1)
            : TTask(controller)
            , Controller(controller)
            , TaskIndex(taskIndex)
            , PartitionIndex(partitionIndex)
        {
            ChunkPool = CreateAtomicChunkPool(Controller->NodeDirectory);
        }

        virtual Stroka GetId() const override
        {
            return
                PartitionIndex < 0
                ? Format("Merge(%v)", TaskIndex)
                : Format("Merge(%v,%v)", TaskIndex, PartitionIndex);
        }

        virtual TTaskGroupPtr GetGroup() const override
        {
            return Controller->MergeTaskGroup;
        }

        virtual TDuration GetLocalityTimeout() const override
        {
            return Controller->Spec->LocalityTimeout;
        }

        virtual TNodeResources GetNeededResources(TJobletPtr joblet) const override
        {
            auto result = GetMinNeededResources();
            result.set_memory(
                Controller->GetFinalIOMemorySize(
                    Controller->Spec->JobIO,
                    UpdateChunkStripeStatistics(joblet->InputStripeList->GetStatistics())) +
                GetFootprintMemorySize() +
                Controller->GetAdditionalMemorySize(joblet->MemoryReserveEnabled));
            return result;
        }

        virtual IChunkPoolInput* GetChunkPoolInput() const override
        {
            return ChunkPool.get();
        }

        virtual IChunkPoolOutput* GetChunkPoolOutput() const override
        {
            return ChunkPool.get();
        }

        virtual void Persist(TPersistenceContext& context) override
        {
            TTask::Persist(context);

            using NYT::Persist;
            Persist(context, Controller);
            Persist(context, ChunkPool);
            Persist(context, TaskIndex);
            Persist(context, PartitionIndex);
        }

    protected:
        void BuildInputOutputJobSpec(TJobletPtr joblet, TJobSpec* jobSpec)
        {
            AddParallelInputSpec(jobSpec, joblet);
            AddFinalOutputSpecs(jobSpec, joblet);
        }

    private:
        DECLARE_DYNAMIC_PHOENIX_TYPE(TMergeTask, 0x72736bac);

        TMergeControllerBase* Controller;

        std::unique_ptr<IChunkPool> ChunkPool;

        //! The position in #TMergeControllerBase::Tasks.
        int TaskIndex;

        //! Key for #TOutputTable::OutputChunkTreeIds.
        int PartitionIndex;

        virtual bool IsMemoryReserveEnabled() const override
        {
            return Controller->IsMemoryReserveEnabled(Controller->JobCounter);
        }

        virtual TNodeResources GetMinNeededResourcesHeavy() const override
        {
            TNodeResources result;

            result.set_user_slots(1);
            result.set_cpu(1);
            result.set_memory(
                Controller->GetFinalIOMemorySize(
                    Controller->Spec->JobIO,
                    UpdateChunkStripeStatistics(ChunkPool->GetApproximateStripeStatistics())) +
                GetFootprintMemorySize() +
                Controller->GetAdditionalMemorySize(IsMemoryReserveEnabled()));
            return result;
        }

        virtual int GetChunkListCountPerJob() const override
        {
            return Controller->OutputTables.size();
        }

        TChunkStripeStatisticsVector UpdateChunkStripeStatistics(
            const TChunkStripeStatisticsVector& statistics) const
        {
            if (Controller->IsSingleStripeInput()) {
                return AggregateStatistics(statistics);
            } else {
                return statistics;
            }
        }

        virtual bool HasInputLocality() const override
        {
            return false;
        }

        virtual EJobType GetJobType() const override
        {
            return EJobType(Controller->JobSpecTemplate.type());
        }

        virtual void BuildJobSpec(TJobletPtr joblet, TJobSpec* jobSpec) override
        {
            jobSpec->CopyFrom(Controller->JobSpecTemplate);
            BuildInputOutputJobSpec(joblet, jobSpec);
        }

        virtual void OnJobCompleted(TJobletPtr joblet) override
        {
            TTask::OnJobCompleted(joblet);

            RegisterOutput(joblet, PartitionIndex);
        }

        virtual void OnJobAborted(TJobletPtr joblet) override
        {
            TTask::OnJobAborted(joblet);
            Controller->UpdateAllTasksIfNeeded(Controller->JobCounter);
        }

    };

    typedef TIntrusivePtr<TMergeTask> TMergeTaskPtr;

    TTaskGroupPtr MergeTaskGroup;

    virtual bool IsRowCountPreserved() const override
    {
        return true;
    }

    //! Resizes #CurrentTaskStripes appropriately and sets all its entries to |NULL|.
    void ClearCurrentTaskStripes()
    {
        CurrentTaskStripes.clear();
        CurrentTaskStripes.resize(InputTables.size());
    }

    void EndTask(TMergeTaskPtr task)
    {
        YCHECK(HasActiveTask());

        if (CurrentChunkCount > Config->MaxChunkStripesPerJob) {
            OnOperationFailed(TError("Maximum number of chunk per job exceeded: %v > %v",
                CurrentChunkCount,
                Config->MaxChunkStripesPerJob));
        }

        task->AddInput(CurrentTaskStripes);
        task->FinishInput();
        RegisterTask(task);

        ++CurrentPartitionIndex;

        LOG_DEBUG("Task finished (Id: %v, TaskDataSize: %v, TaskChunkCount: %v)",
            task->GetId(),
            CurrentTaskDataSize,
            CurrentChunkCount);

        CurrentTaskDataSize = 0;
        CurrentChunkCount = 0;
        ClearCurrentTaskStripes();
    }

    //! Finishes the current task.
    void EndTask()
    {
        if (!HasActiveTask())
            return;

        auto task = New<TMergeTask>(
            this,
            static_cast<int>(Tasks.size()),
            CurrentPartitionIndex);
        task->Initialize();

        EndTask(task);
    }

    //! Finishes the current task if the size is large enough.
    void EndTaskIfLarge()
    {
        if (HasLargeActiveTask()) {
            EndTask();
        }
    }

    //! Returns True if some stripes are currently queued.
    bool HasActiveTask()
    {
        return CurrentTaskDataSize > 0;
    }

    //! Returns True if the total data size of currently queued stripes exceeds the pre-configured limit
    //! or number of stripes greater than pre-configured limit.
    bool HasLargeActiveTask()
    {
        YCHECK(MaxDataSizePerJob > 0);
        return CurrentTaskDataSize >= MaxDataSizePerJob || CurrentChunkCount >= Config->MaxChunkStripesPerJob;
    }

    //! Add chunk to the current task's pool.
    void AddPendingChunk(TChunkSlicePtr chunkSlice)
    {
        chunkSlice->GetChunkSpec()->clear_partition_tag();
        auto stripe = CurrentTaskStripes[chunkSlice->GetChunkSpec()->table_index()];
        if (!stripe) {
            stripe = CurrentTaskStripes[chunkSlice->GetChunkSpec()->table_index()] = New<TChunkStripe>();
        }

        i64 chunkDataSize = chunkSlice->GetDataSize();
        TotalDataSize += chunkDataSize;
        ++TotalChunkCount;

        CurrentTaskDataSize += chunkDataSize;
        ++CurrentChunkCount;
        stripe->ChunkSlices.push_back(chunkSlice);
    }

    //! Add chunk directly to the output.
    void AddTeleportChunk(TRefCountedChunkSpecPtr chunkSpec)
    {
        auto tableIndex = GetTeleportTableIndex();
        if (tableIndex) {
            chunkSpec->clear_partition_tag();
            LOG_TRACE("Teleport chunk added (ChunkId: %v, Partition: %v)",
                FromProto<TChunkId>(chunkSpec->chunk_id()),
                CurrentPartitionIndex);

            // Place the chunk directly to the output table.
            RegisterOutput(chunkSpec, CurrentPartitionIndex, 0);
            ++CurrentPartitionIndex;
        }
    }


    // Custom bits of preparation pipeline.

    virtual bool IsCompleted() const override
    {
        return Tasks.size() == JobCounter.GetCompleted();
    }

    virtual void DoInitialize() override
    {
        TOperationControllerBase::DoInitialize();

        MergeTaskGroup = New<TTaskGroup>();
        RegisterTaskGroup(MergeTaskGroup);
    }

    virtual void CustomPrepare() override
    {
        CalculateSizes();
        ProcessInputs();
        EndInputChunks();
        FinishPreparation();
    }

    void CalculateSizes()
    {
        auto jobCount = SuggestJobCount(
            TotalEstimatedInputDataSize,
            Spec->DataSizePerJob,
            Spec->JobCount,
            Options->MaxJobCount);

<<<<<<< HEAD
        MaxDataSizePerJob = 1 + TotalEstimatedInputDataSize / jobCount;
        ChunkSliceSize = std::min(Config->MergeJobMaxSliceDataSize, MaxDataSizePerJob);
=======
        MaxDataSizePerJob = 1 + TotalInputDataSize / jobCount;
        ChunkSliceSize = std::min(Options->JobMaxSliceDataSize, MaxDataSizePerJob);
>>>>>>> 4ca42862
    }

    void ProcessInputs()
    {
        PROFILE_TIMING ("/input_processing_time") {
            LOG_INFO("Processing inputs");

            ClearCurrentTaskStripes();
            for (auto chunk : CollectInputChunks()) {
                ProcessInputChunk(chunk);
            }
        }
    }

    void FinishPreparation()
    {
        InitJobIOConfig();
        InitJobSpecTemplate();

        LOG_INFO("Inputs processed (DataSize: %v, ChunkCount: %v, JobCount: %v)",
            TotalDataSize,
            TotalChunkCount,
            Tasks.size());
    }

    //! Called for each input chunk.
    virtual void ProcessInputChunk(TRefCountedChunkSpecPtr chunkSpec) = 0;

    //! Called at the end of input chunks scan.
    void EndInputChunks()
    {
        // Close the last task, if any.
        if (CurrentTaskDataSize > 0) {
            EndTask();
        }
    }

    // Progress reporting.

    virtual Stroka GetLoggingProgress() const override
    {
        return Format(
            "Jobs = {T: %v, R: %v, C: %v, P: %v, F: %v, A: %v}, "
            "UnavailableInputChunks: %v",
            JobCounter.GetTotal(),
            JobCounter.GetRunning(),
            JobCounter.GetCompleted(),
            GetPendingJobCount(),
            JobCounter.GetFailed(),
            JobCounter.GetAborted(),
            UnavailableInputChunkCount);
    }


    // Unsorted helpers.

    //! Returns |true| iff the chunk has nontrivial limits.
    //! Such chunks are always pooled.
    static bool IsCompleteChunk(const TChunkSpec& chunkSpec)
    {
        return IsTrivial(chunkSpec.upper_limit()) && IsTrivial(chunkSpec.lower_limit());
    }

    virtual bool IsSingleStripeInput() const
    {
        return true;
    }

    virtual TNullable<int> GetTeleportTableIndex() const
    {
        return MakeNullable(0);
    }

    //! Returns True if the chunk can be included into the output as-is.
    virtual bool IsTelelportChunk(const TChunkSpec& chunkSpec) = 0;

    virtual i64 GetAdditionalMemorySize(bool memoryReserveEnabled) const
    {
        UNUSED(memoryReserveEnabled);
        return 0;
    }

    //! Returns True iff the chunk is complete and is large enough.
    bool IsLargeCompleteChunk(const TChunkSpec& chunkSpec)
    {
        if (!IsCompleteChunk(chunkSpec)) {
            return false;
        }

        return IsLargeChunk(chunkSpec);
    }

    bool IsLargeChunk(const TChunkSpec& chunkSpec)
    {
        YCHECK(IsTrivial(chunkSpec.lower_limit()));
        YCHECK(IsTrivial(chunkSpec.upper_limit()));

        auto miscExt = GetProtoExtension<TMiscExt>(chunkSpec.chunk_meta().extensions());

        // ChunkSequenceWriter may actually produce a chunk a bit smaller than DesiredChunkSize,
        // so we have to be more flexible here.
        if (0.9 * miscExt.compressed_data_size() >= Spec->JobIO->TableWriter->DesiredChunkSize) {
            return true;
        }

        return false;
    }

    //! A typical implementation of #IsTelelportChunk that depends on whether chunks must be combined or not.
    bool IsTeleportChunkImpl(const TChunkSpec& chunkSpec, bool combineChunks)
    {
        return combineChunks ? IsLargeCompleteChunk(chunkSpec) : IsCompleteChunk(chunkSpec);
    }

    //! Initializes #JobIOConfig.
    void InitJobIOConfig()
    {
        JobIOConfig = CloneYsonSerializable(Spec->JobIO);
        InitFinalOutputConfig(JobIOConfig);
    }

    //! Initializes #JobSpecTemplate.
    virtual void InitJobSpecTemplate() = 0;

};

DEFINE_DYNAMIC_PHOENIX_TYPE(TMergeControllerBase::TMergeTask);

////////////////////////////////////////////////////////////////////

//! Handles unordered merge operation.
class TUnorderedMergeController
    : public TMergeControllerBase
{
public:
    TUnorderedMergeController(
        TSchedulerConfigPtr config,
        TUnorderedMergeOperationSpecPtr spec,
        TUnorderedMergeOperationOptionsPtr options,
        IOperationHost* host,
        TOperation* operation)
        : TMergeControllerBase(config, spec, options, host, operation)
        , Spec(spec)
    { }

private:
    DECLARE_DYNAMIC_PHOENIX_TYPE(TUnorderedMergeController, 0x6acdae46);

    TUnorderedMergeOperationSpecPtr Spec;

    virtual bool IsTelelportChunk(const TChunkSpec& chunkSpec) override
    {
        if (Spec->ForceTransform)
            return false;

        return IsTeleportChunkImpl(chunkSpec, Spec->CombineChunks);
    }

    virtual std::vector<TRichYPath> GetInputTablePaths() const override
    {
        return Spec->InputTablePaths;
    }

    virtual std::vector<TRichYPath> GetOutputTablePaths() const override
    {
        std::vector<TRichYPath> result;
        result.push_back(Spec->OutputTablePath);
        return result;
    }

    virtual void ProcessInputChunk(TRefCountedChunkSpecPtr chunkSpec) override
    {
        if (IsTelelportChunk(*chunkSpec)) {
            // Chunks not requiring merge go directly to the output chunk list.
            AddTeleportChunk(chunkSpec);
            return;
        }

        // NB: During unordered merge all chunks go to a single chunk stripe.
        for (const auto& slice : SliceChunkByRowIndexes(chunkSpec, ChunkSliceSize)) {
            AddPendingChunk(slice);
            EndTaskIfLarge();
        }
    }

    virtual void InitJobSpecTemplate() override
    {
        JobSpecTemplate.set_type(static_cast<int>(EJobType::UnorderedMerge));
        auto* schedulerJobSpecExt = JobSpecTemplate.MutableExtension(TSchedulerJobSpecExt::scheduler_job_spec_ext);

        schedulerJobSpecExt->set_lfalloc_buffer_size(GetLFAllocBufferSize());
        ToProto(schedulerJobSpecExt->mutable_output_transaction_id(), Operation->GetOutputTransaction()->GetId());
        schedulerJobSpecExt->set_io_config(ConvertToYsonString(JobIOConfig).Data());
    }

};

DEFINE_DYNAMIC_PHOENIX_TYPE(TUnorderedMergeController);

////////////////////////////////////////////////////////////////////

//! Handles ordered merge and (sic!) erase operations.
class TOrderedMergeControllerBase
    : public TMergeControllerBase
{
public:
    TOrderedMergeControllerBase(
        TSchedulerConfigPtr config,
        TMergeOperationSpecBasePtr spec,
        TOrderedMergeOperationOptionsPtr options,
        IOperationHost* host,
        TOperation* operation)
        : TMergeControllerBase(config, spec, options, host, operation)
    { }

private:
    virtual void ProcessInputChunk(TRefCountedChunkSpecPtr chunkSpec) override
    {
        if (IsTelelportChunk(*chunkSpec)) {
            // Merge is not needed. Copy the chunk directly to the output.
            if (HasActiveTask()) {
                EndTask();
            }
            AddTeleportChunk(chunkSpec);
            return;
        }

        // NB: During ordered merge all chunks go to a single chunk stripe.
        for (const auto& slice : SliceChunkByRowIndexes(chunkSpec, ChunkSliceSize)) {
            AddPendingChunk(slice);
            EndTaskIfLarge();
        }
    }

};

////////////////////////////////////////////////////////////////////

class TOrderedMergeController
    : public TOrderedMergeControllerBase
{
public:
    TOrderedMergeController(
        TSchedulerConfigPtr config,
        TOrderedMergeOperationSpecPtr spec,
        TOrderedMergeOperationOptionsPtr options,
        IOperationHost* host,
        TOperation* operation)
        : TOrderedMergeControllerBase(config, spec, options, host, operation)
        , Spec(spec)
    { }

private:
    DECLARE_DYNAMIC_PHOENIX_TYPE(TOrderedMergeController, 0x1f748c56);

    TOrderedMergeOperationSpecPtr Spec;

    virtual std::vector<TRichYPath> GetInputTablePaths() const override
    {
        return Spec->InputTablePaths;
    }

    virtual std::vector<TRichYPath> GetOutputTablePaths() const override
    {
        std::vector<TRichYPath> result;
        result.push_back(Spec->OutputTablePath);
        return result;
    }

    virtual bool IsTelelportChunk(const TChunkSpec& chunkSpec) override
    {
        if (Spec->ForceTransform)
            return false;

        return IsTeleportChunkImpl(chunkSpec, Spec->CombineChunks);
    }

    virtual void InitJobSpecTemplate() override
    {
        JobSpecTemplate.set_type(static_cast<int>(EJobType::OrderedMerge));
        auto* schedulerJobSpecExt = JobSpecTemplate.MutableExtension(TSchedulerJobSpecExt::scheduler_job_spec_ext);

        schedulerJobSpecExt->set_lfalloc_buffer_size(GetLFAllocBufferSize());
        ToProto(schedulerJobSpecExt->mutable_output_transaction_id(), Operation->GetOutputTransaction()->GetId());
        schedulerJobSpecExt->set_io_config(ConvertToYsonString(JobIOConfig).Data());
    }

};

DEFINE_DYNAMIC_PHOENIX_TYPE(TOrderedMergeController);

////////////////////////////////////////////////////////////////////

class TEraseController
    : public TOrderedMergeControllerBase
{
public:
    TEraseController(
        TSchedulerConfigPtr config,
        TEraseOperationSpecPtr spec,
        IOperationHost* host,
        TOperation* operation)
        : TOrderedMergeControllerBase(config, spec, config->EraseOperationOptions, host, operation)
        , Spec(spec)
    { }

    virtual void BuildBriefSpec(IYsonConsumer* consumer) const override
    {
        TOrderedMergeControllerBase::BuildBriefSpec(consumer);
        BuildYsonMapFluently(consumer)
            // In addition to "input_table_paths" and "output_table_paths".
            // Quite messy, only needed for consistency with the regular spec.
            .Item("table_path").Value(Spec->TablePath);
    }

private:
    DECLARE_DYNAMIC_PHOENIX_TYPE(TEraseController, 0x1cc6ba39);

    TEraseOperationSpecPtr Spec;

    virtual bool IsRowCountPreserved() const override
    {
        return false;
    }

    virtual std::vector<TRichYPath> GetInputTablePaths() const override
    {
        std::vector<TRichYPath> result;
        result.push_back(Spec->TablePath);
        return result;
    }

    virtual std::vector<TRichYPath> GetOutputTablePaths() const override
    {
        std::vector<TRichYPath> result;
        result.push_back(Spec->TablePath);
        return result;
    }

    virtual bool IsTelelportChunk(const TChunkSpec& chunkSpec) override
    {
        return IsTeleportChunkImpl(chunkSpec, Spec->CombineChunks);
    }

    virtual void DoInitialize() override
    {
        TOrderedMergeControllerBase::DoInitialize();

        // For erase operation the rowset specified by the user must actually be negated.
        {
            auto& path = InputTables[0].Path;
            auto ranges = path.GetRanges();
            if (ranges.size() > 1) {
                THROW_ERROR_EXCEPTION("Erase operation does not support tables with multiple ranges");
            } else if (ranges.size() == 1) {
                std::vector<TReadRange> complementaryRanges;
                const auto& range = ranges[0];
                if (!range.LowerLimit().IsTrivial()) {
                    complementaryRanges.push_back(TReadRange(TReadLimit(), range.LowerLimit()));
                }
                if (!range.UpperLimit().IsTrivial()) {
                    complementaryRanges.push_back(TReadRange(range.UpperLimit(), TReadLimit()));
                }
                path.Attributes().Set("ranges", complementaryRanges);
                path.Attributes().Remove("lower_limit");
                path.Attributes().Remove("upper_limit");
            } else {
                path.Attributes().Set("ranges", std::vector<TReadRange>());
            }
        }

        // ...and the output table must be cleared (regardless of requested "append" attribute).
        {
            auto& table = OutputTables[0];
            table.UpdateMode = EUpdateMode::Overwrite;
            table.LockMode = ELockMode::Exclusive;
            table.AppendRequested = false;
        }
    }

    virtual void CustomPrepare() override
    {
        TOrderedMergeControllerBase::CustomPrepare();

        // If the input is sorted then the output chunk tree must also be marked as sorted.
        const auto& inputTable = InputTables[0];
        auto& outputTable = OutputTables[0];
        if (inputTable.KeyColumns) {
            outputTable.KeyColumns = inputTable.KeyColumns;
        }
    }

    virtual void InitJobSpecTemplate() override
    {
        JobSpecTemplate.set_type(static_cast<int>(EJobType::OrderedMerge));
        auto* schedulerJobSpecExt = JobSpecTemplate.MutableExtension(TSchedulerJobSpecExt::scheduler_job_spec_ext);

        schedulerJobSpecExt->set_lfalloc_buffer_size(GetLFAllocBufferSize());
        ToProto(schedulerJobSpecExt->mutable_output_transaction_id(), Operation->GetOutputTransaction()->GetId());
        schedulerJobSpecExt->set_io_config(ConvertToYsonString(JobIOConfig).Data());

        auto* jobSpecExt = JobSpecTemplate.MutableExtension(TMergeJobSpecExt::merge_job_spec_ext);
        // If the input is sorted then the output must also be sorted.
        // To produce sorted output a job needs key columns.
        const auto& table = InputTables[0];
        if (table.KeyColumns) {
            ToProto(jobSpecExt->mutable_key_columns(), *table.KeyColumns);
        }
    }

};

DEFINE_DYNAMIC_PHOENIX_TYPE(TEraseController);

IOperationControllerPtr CreateEraseController(
    TSchedulerConfigPtr config,
    IOperationHost* host,
    TOperation* operation)
{
    auto spec = ParseOperationSpec<TEraseOperationSpec>(operation->GetSpec());
    return New<TEraseController>(config, spec, host, operation);
}

////////////////////////////////////////////////////////////////////

DEFINE_ENUM(EEndpointType,
    (Left)
    (Right)
);

//! Handles sorted merge and reduce operations.
class TSortedMergeControllerBase
    : public TMergeControllerBase
{
public:
    TSortedMergeControllerBase(
        TSchedulerConfigPtr config,
        TMergeOperationSpecBasePtr spec,
        TSortedMergeOperationOptionsPtr options,
        IOperationHost* host,
        TOperation* operation)
        : TMergeControllerBase(config, spec, options, host, operation)
        , PartitionTag(0)
    { }

    // Persistence.
    virtual void Persist(TPersistenceContext& context) override
    {
        TMergeControllerBase::Persist(context);

        using NYT::Persist;
        Persist(context, Endpoints);
        Persist(context, KeyColumns);
        Persist(context, ManiacJobSpecTemplate);
    }

protected:
    class TManiacTask
        : public TMergeTask
    {
    public:
        //! For persistence only.
        TManiacTask()
            : Controller(nullptr)
        { }

        TManiacTask(
            TSortedMergeControllerBase* controller,
            int taskIndex,
            int partitionIndex)
            : TMergeTask(controller, taskIndex, partitionIndex)
            , Controller(controller)
        { }

        virtual void Persist(TPersistenceContext& context) override
        {
            TMergeTask::Persist(context);

            using NYT::Persist;
            Persist(context, Controller);
        }

    private:
        DECLARE_DYNAMIC_PHOENIX_TYPE(TManiacTask, 0xb3ed19a2);

        TSortedMergeControllerBase* Controller;

        virtual void BuildJobSpec(TJobletPtr joblet, TJobSpec* jobSpec) override
        {
            jobSpec->CopyFrom(Controller->ManiacJobSpecTemplate);
            BuildInputOutputJobSpec(joblet, jobSpec);
        }

    };

    struct TKeyEndpoint
    {
        EEndpointType Type;
        TRefCountedChunkSpecPtr ChunkSpec;
        TOwningKey MinBoundaryKey;
        TOwningKey MaxBoundaryKey;
        bool IsTeleport;

        void Persist(TPersistenceContext& context)
        {
            using NYT::Persist;
            Persist(context, Type);
            Persist(context, ChunkSpec);
            Persist(context, MinBoundaryKey);
            Persist(context, MaxBoundaryKey);
            Persist(context, IsTeleport);
        }

        const TOwningKey& GetKey() const
        {
            return Type == EEndpointType::Left
                ? MinBoundaryKey
                : MaxBoundaryKey;
        }
    };

    std::vector<TKeyEndpoint> Endpoints;

    //! The actual (adjusted) key columns.
    std::vector<Stroka> KeyColumns;

    TChunkSplitsFetcherPtr ChunkSplitsFetcher;

    TJobSpec ManiacJobSpecTemplate;

    // PartitionTag is used in sorted merge to indicate relative position of a chunk in an input table.
    // Also it helps to identify different splits of the same chunk.
    int PartitionTag;


    virtual TNullable< std::vector<Stroka> > GetSpecKeyColumns() = 0;

    virtual bool IsTelelportChunk(const TChunkSpec& chunkSpec) override
    {
        YUNREACHABLE();
    }

    virtual bool IsSingleStripeInput() const override
    {
        return false;
    }

    virtual void CustomPrepare() override
    {
        // NB: Base member is not called intentionally.

        auto specKeyColumns = GetSpecKeyColumns();
        LOG_INFO("Spec key columns are %v",
            specKeyColumns ? ConvertToYsonString(*specKeyColumns, EYsonFormat::Text).Data() : "<Null>");

        KeyColumns = CheckInputTablesSorted(specKeyColumns);
        LOG_INFO("Adjusted key columns are %v",
            ConvertToYsonString(KeyColumns, EYsonFormat::Text).Data());

        CalculateSizes();

        ChunkSplitsFetcher = New<TChunkSplitsFetcher>(
            Config->Fetcher,
            ChunkSliceSize,
            KeyColumns,
            NodeDirectory,
            Host->GetBackgroundInvoker(),
            Logger);

        ProcessInputs();

        {
            auto result = WaitFor(ChunkSplitsFetcher->Fetch());
            THROW_ERROR_EXCEPTION_IF_FAILED(result);
        }

        CollectEndpoints();

        LOG_INFO("Sorting %v endpoints", static_cast<int>(Endpoints.size()));
        SortEndpoints();

        FindTeleportChunks();
        BuildTasks();

        FinishPreparation();
    }

    virtual void ProcessInputChunk(TRefCountedChunkSpecPtr chunkSpec) override
    {
        chunkSpec->set_partition_tag(PartitionTag);
        ChunkSplitsFetcher->AddChunk(chunkSpec);
        ++PartitionTag;
    }

    virtual void SortEndpoints() = 0;
    virtual void FindTeleportChunks() = 0;
    virtual void BuildTasks() = 0;

    void CollectEndpoints()
    {
        const auto& chunks = ChunkSplitsFetcher->GetChunkSplits();
        for (const auto& chunk : chunks) {
            TKeyEndpoint leftEndpoint;
            leftEndpoint.Type = EEndpointType::Left;
            leftEndpoint.ChunkSpec = chunk;
            YCHECK(chunk->lower_limit().has_key());
            FromProto(&leftEndpoint.MinBoundaryKey, chunk->lower_limit().key());
            YCHECK(chunk->upper_limit().has_key());
            FromProto(&leftEndpoint.MaxBoundaryKey, chunk->upper_limit().key());

            try {
                ValidateKey(leftEndpoint.MinBoundaryKey);
                ValidateKey(leftEndpoint.MaxBoundaryKey);
            } catch (const std::exception& ex) {
                THROW_ERROR_EXCEPTION(
                    "Error validating sample key in input table %v",
                    GetInputTablePaths()[chunk->table_index()])
                    << ex;
            }

            leftEndpoint.IsTeleport = false;
            Endpoints.push_back(leftEndpoint);

            TKeyEndpoint rightEndpoint = leftEndpoint;
            rightEndpoint.Type = EEndpointType::Right;
            Endpoints.push_back(rightEndpoint);
        }
    }

};

DEFINE_DYNAMIC_PHOENIX_TYPE(TSortedMergeControllerBase::TManiacTask);

////////////////////////////////////////////////////////////////////

class TSortedMergeController
    : public TSortedMergeControllerBase
{
public:
    TSortedMergeController(
        TSchedulerConfigPtr config,
        TSortedMergeOperationSpecPtr spec,
        TSortedMergeOperationOptionsPtr options,
        IOperationHost* host,
        TOperation* operation)
        : TSortedMergeControllerBase(config, spec, options, host, operation)
        , Spec(spec)
    { }

private:
    DECLARE_DYNAMIC_PHOENIX_TYPE(TSortedMergeController, 0xbc6daa18);

    TSortedMergeOperationSpecPtr Spec;
    TSortedMergeOperationOptionsPtr Options;

    bool IsLargeEnoughToTeleport(const TChunkSpec& chunkSpec)
    {
        if (!Spec->CombineChunks)
            return true;

        return IsLargeChunk(chunkSpec);
    }

    virtual void SortEndpoints() override
    {
        int prefixLength = static_cast<int>(KeyColumns.size());

        std::sort(
            Endpoints.begin(),
            Endpoints.end(),
            [=] (const TKeyEndpoint& lhs, const TKeyEndpoint& rhs) -> bool {
                int cmpResult = CompareRows(lhs.GetKey(), rhs.GetKey(), prefixLength);
                if (cmpResult != 0) {
                    return cmpResult < 0;
                }

                cmpResult = CompareRows(lhs.MinBoundaryKey, rhs.MinBoundaryKey, prefixLength);
                if (cmpResult != 0) {
                    return cmpResult < 0;
                }

                cmpResult = CompareRows(lhs.MaxBoundaryKey, rhs.MaxBoundaryKey, prefixLength);
                if (cmpResult != 0) {
                    return cmpResult < 0;
                }

                // Partition tag is used to identify the splits of one chunk.
                cmpResult = lhs.ChunkSpec->partition_tag() - rhs.ChunkSpec->partition_tag();
                if (cmpResult != 0) {
                    return cmpResult < 0;
                }

                return lhs.Type < rhs.Type;
            });
    }

    virtual void FindTeleportChunks() override
    {
        if (Spec->ForceTransform) {
            return;
        }

        int openedSlicesCount = 0;
        int currentPartitionTag = DefaultPartitionTag;
        int startTeleportIndex = -1;
        for (int i = 0; i < Endpoints.size(); ++i) {
            auto& endpoint = Endpoints[i];
            auto& chunkSpec = endpoint.ChunkSpec;

            openedSlicesCount += endpoint.Type == EEndpointType::Left ? 1 : -1;

            TOwningKey minKey, maxKey;
            YCHECK(TryGetBoundaryKeys(chunkSpec->chunk_meta(), &minKey, &maxKey));

            if (currentPartitionTag != DefaultPartitionTag) {
                if (chunkSpec->partition_tag() == currentPartitionTag) {
                    if (endpoint.Type == EEndpointType::Right && CompareRows(maxKey, endpoint.MaxBoundaryKey, KeyColumns.size()) == 0) {
                        // The last slice of a full chunk.
                        currentPartitionTag = DefaultPartitionTag;
                        auto completeChunk = CreateCompleteChunk(chunkSpec);

                        bool isManiacTeleport = CompareRows(
                            Endpoints[startTeleportIndex].GetKey(),
                            endpoint.GetKey(),
                            KeyColumns.size()) == 0;

                        if (IsLargeEnoughToTeleport(*completeChunk) &&
                            (openedSlicesCount == 0 || isManiacTeleport)) {
                            for (int j = startTeleportIndex; j <= i; ++j) {
                                Endpoints[j].IsTeleport = true;
                            }
                        }
                    }

                    continue;
                } else {
                    currentPartitionTag = DefaultPartitionTag;
                }
            }

            // No current Teleport candidate.
            if (endpoint.Type == EEndpointType::Left && CompareRows(minKey, endpoint.MinBoundaryKey, KeyColumns.size()) == 0) {
                // The first slice of a full chunk.
                currentPartitionTag = chunkSpec->partition_tag();
                startTeleportIndex = i;
            }
        }
    }

    virtual void BuildTasks() override
    {
        const int prefixLength = static_cast<int>(KeyColumns.size());

        yhash_set<TRefCountedChunkSpecPtr> globalOpenedSlices;
        TNullable<TOwningKey> lastBreakpoint = Null;

        int startIndex = 0;
        while (startIndex < Endpoints.size()) {
            auto& key = Endpoints[startIndex].GetKey();

            yhash_set<TRefCountedChunkSpecPtr> teleportChunks;
            yhash_set<TRefCountedChunkSpecPtr> localOpenedSlices;

            // Slices with equal left and right boundaries.
            std::vector<TRefCountedChunkSpecPtr> maniacs;

            int currentIndex = startIndex;
            while (currentIndex < Endpoints.size()) {
                // Iterate over endpoints with equal keys.
                auto& endpoint = Endpoints[currentIndex];
                auto& currentKey = endpoint.GetKey();

                if (CompareRows(key, currentKey, prefixLength) != 0) {
                    // This key is over.
                    break;
                }

                if (endpoint.IsTeleport) {
                    auto partitionTag = endpoint.ChunkSpec->partition_tag();
                    auto chunkSpec = CreateCompleteChunk(endpoint.ChunkSpec);
                    YCHECK(teleportChunks.insert(chunkSpec).second);
                    while (currentIndex < Endpoints.size() &&
                        Endpoints[currentIndex].IsTeleport &&
                        Endpoints[currentIndex].ChunkSpec->partition_tag() == partitionTag)
                    {
                        ++currentIndex;
                    }
                    continue;
                }

                if (endpoint.Type == EEndpointType::Left) {
                    YCHECK(localOpenedSlices.insert(endpoint.ChunkSpec).second);
                    ++currentIndex;
                    continue;
                }

                // Right non-Teleport endpoint.
                {
                    auto it = globalOpenedSlices.find(endpoint.ChunkSpec);
                    if (it != globalOpenedSlices.end()) {
                        AddPendingChunk(CreateChunkSlice(*it, lastBreakpoint));
                        globalOpenedSlices.erase(it);
                        ++currentIndex;
                        continue;
                    }
                }
                {
                    auto it = localOpenedSlices.find(endpoint.ChunkSpec);
                    YCHECK(it != localOpenedSlices.end());
                    maniacs.push_back(*it);
                    localOpenedSlices.erase(it);
                    ++currentIndex;
                    continue;
                }

                YUNREACHABLE();
            }

            globalOpenedSlices.insert(localOpenedSlices.begin(), localOpenedSlices.end());

            auto endTask = [&] () {
                if (lastBreakpoint && CompareRows(key, *lastBreakpoint) == 0) {
                    // Already flushed at this key.
                    return;
                }

                auto nextBreakpoint = GetKeyPrefixSuccessor(key.Get(), prefixLength);
                LOG_TRACE("Finish current task, flushing %v chunks at key %v",
                    globalOpenedSlices.size(),
                    nextBreakpoint);

                for (const auto& chunkSpec : globalOpenedSlices) {
                    this->AddPendingChunk(CreateChunkSlice(
                        chunkSpec,
                        lastBreakpoint,
                        nextBreakpoint));
                }
                lastBreakpoint = nextBreakpoint;

                EndTask();
            };

            while (!HasLargeActiveTask() && !maniacs.empty()) {
                AddPendingChunk(CreateChunkSlice(maniacs.back()));
                maniacs.pop_back();
            }

            if (!maniacs.empty()) {
                endTask();

                for (auto& chunkSpec : maniacs) {
                    AddPendingChunk(CreateChunkSlice(chunkSpec));
                    if (HasLargeActiveTask()) {
                        EndManiacTask();
                    }
                }
                EndManiacTask();
            }

            if (!teleportChunks.empty()) {
                endTask();

                for (auto& chunkSpec : teleportChunks) {
                    AddTeleportChunk(chunkSpec);
                }
            }

            if (HasLargeActiveTask()) {
                endTask();
            }

            startIndex = currentIndex;
        }

        YCHECK(globalOpenedSlices.empty());
        if (HasActiveTask()) {
            EndTask();
        }
    }

    void EndManiacTask()
    {
        if (!HasActiveTask())
            return;

        auto task = New<TManiacTask>(
            this,
            static_cast<int>(Tasks.size()),
            CurrentPartitionIndex);
        task->Initialize();

        EndTask(task);
    }

    virtual std::vector<TRichYPath> GetInputTablePaths() const override
    {
        return Spec->InputTablePaths;
    }

    virtual std::vector<TRichYPath> GetOutputTablePaths() const override
    {
        std::vector<TRichYPath> result;
        result.push_back(Spec->OutputTablePath);
        return result;
    }

    virtual void DoInitialize() override
    {
        TSortedMergeControllerBase::DoInitialize();

        auto& table = OutputTables[0];
        table.UpdateMode = EUpdateMode::Overwrite;
        table.LockMode = ELockMode::Exclusive;
    }

    virtual TNullable< std::vector<Stroka> > GetSpecKeyColumns() override
    {
        return Spec->MergeBy;
    }

    virtual void InitJobSpecTemplate() override
    {
        JobSpecTemplate.set_type(static_cast<int>(EJobType::SortedMerge));
        auto* schedulerJobSpecExt = JobSpecTemplate.MutableExtension(TSchedulerJobSpecExt::scheduler_job_spec_ext);
        auto* mergeJobSpecExt = JobSpecTemplate.MutableExtension(TMergeJobSpecExt::merge_job_spec_ext);

        schedulerJobSpecExt->set_lfalloc_buffer_size(GetLFAllocBufferSize());
        ToProto(schedulerJobSpecExt->mutable_output_transaction_id(), Operation->GetOutputTransaction()->GetId());
        schedulerJobSpecExt->set_io_config(ConvertToYsonString(JobIOConfig).Data());

        ToProto(mergeJobSpecExt->mutable_key_columns(), KeyColumns);

        ManiacJobSpecTemplate.CopyFrom(JobSpecTemplate);
        ManiacJobSpecTemplate.set_type(static_cast<int>(EJobType::UnorderedMerge));
    }

    virtual void CustomPrepare() override
    {
        TSortedMergeControllerBase::CustomPrepare();

        OutputTables[0].KeyColumns = KeyColumns;
    }

};

DEFINE_DYNAMIC_PHOENIX_TYPE(TSortedMergeController);

////////////////////////////////////////////////////////////////////

IOperationControllerPtr CreateMergeController(
    TSchedulerConfigPtr config,
    IOperationHost* host,
    TOperation* operation)
{
    auto spec = operation->GetSpec();
    auto baseSpec = ParseOperationSpec<TMergeOperationSpec>(spec);
    switch (baseSpec->Mode) {
        case EMergeMode::Unordered: {
            return New<TUnorderedMergeController>(
                config,
                ParseOperationSpec<TUnorderedMergeOperationSpec>(spec),
                config->UnorderedMergeOperationOptions,
                host,
                operation);
        }
        case EMergeMode::Ordered: {
            return New<TOrderedMergeController>(
                config,
                ParseOperationSpec<TOrderedMergeOperationSpec>(spec),
                config->OrderedMergeOperationOptions,
                host,
                operation);
        }
        case EMergeMode::Sorted: {
            return New<TSortedMergeController>(
                config,
                ParseOperationSpec<TSortedMergeOperationSpec>(spec),
                config->SortedMergeOperationOptions,
                host,
                operation);
        }
        default:
            YUNREACHABLE();
    }
}

////////////////////////////////////////////////////////////////////

class TReduceController
    : public TSortedMergeControllerBase
{
public:
    TReduceController(
        TSchedulerConfigPtr config,
        TReduceOperationSpecPtr spec,
        IOperationHost* host,
        TOperation* operation)
        : TSortedMergeControllerBase(config, spec, config->ReduceOperationOptions, host, operation)
        , Spec(spec)
        , StartRowIndex(0)
        , TeleportOutputTable(Null)
    { }

    void BuildBriefSpec(IYsonConsumer* consumer) const override
    {
        TSortedMergeControllerBase::BuildBriefSpec(consumer);
        BuildYsonMapFluently(consumer)
            .Item("reducer").BeginMap()
                .Item("command").Value(TrimCommandForBriefSpec(Spec->Reducer->Command))
            .EndMap();
    }

    // Persistence.
    virtual void Persist(TPersistenceContext& context) override
    {
        TSortedMergeControllerBase::Persist(context);

        using NYT::Persist;
        Persist(context, StartRowIndex);
    }

private:
    DECLARE_DYNAMIC_PHOENIX_TYPE(TReduceController, 0xacd16dbc);

    TReduceOperationSpecPtr Spec;

    i64 StartRowIndex;
    TNullable<int> TeleportOutputTable;


    virtual void DoInitialize() override
    {
        TSortedMergeControllerBase::DoInitialize();

        if (Spec->Reducer && Spec->Reducer->FilePaths.size() > Config->MaxUserFileCount) {
            THROW_ERROR_EXCEPTION("Too many user files in reducer: maximum allowed %v, actual %v",
                Config->MaxUserFileCount,
                Spec->Reducer->FilePaths.size());
        }
    }

    virtual bool IsRowCountPreserved() const override
    {
        return false;
    }

    bool IsTeleportInputTable(int tableIndex) const
    {
        return InputTables[tableIndex].Path.Attributes().Get<bool>("teleport", false);
    }

    virtual void SortEndpoints() override
    {
        std::sort(
            Endpoints.begin(),
            Endpoints.end(),
            [=] (const TKeyEndpoint& lhs, const TKeyEndpoint& rhs) -> bool {
                int cmpResult = CompareRows(lhs.GetKey(), rhs.GetKey());
                if (cmpResult != 0) {
                    return cmpResult < 0;
                }

                if (lhs.Type < rhs.Type) {
                    return true;
                } else {
                    return (lhs.ChunkSpec->partition_tag() - rhs.ChunkSpec->partition_tag()) < 0;
                }
            });
    }

    virtual void FindTeleportChunks() override
    {
        const int prefixLength = static_cast<int>(KeyColumns.size());

        {
            int teleportOutputCount = 0;
            for (int i = 0; i < OutputTables.size(); ++i) {
                if (OutputTables[i].Path.Attributes().Get<bool>("teleport", false)) {
                    ++teleportOutputCount;
                    TeleportOutputTable = i;
                }
            }

            if (teleportOutputCount > 1) {
                THROW_ERROR_EXCEPTION("Too many teleport output tables: maximum allowed 1, actual %v", teleportOutputCount);
            }
        }

        int currentPartitionTag = DefaultPartitionTag;
        int startTeleportIndex = -1;

        int openedSlicesCount = 0;
        auto previousKey = EmptyKey();

        for (int i = 0; i < Endpoints.size(); ++i) {
            auto& endpoint = Endpoints[i];
            auto& key = endpoint.GetKey();

            openedSlicesCount += endpoint.Type == EEndpointType::Left ? 1 : -1;

            if (currentPartitionTag != DefaultPartitionTag &&
                endpoint.ChunkSpec->partition_tag() == currentPartitionTag)
            {
                previousKey = key;
                continue;
            }

            if (CompareRows(key, previousKey, prefixLength) == 0) {
                currentPartitionTag = DefaultPartitionTag;
                // Don't update previous key - it's equal to current.
                continue;
            }

            if (currentPartitionTag != DefaultPartitionTag) {
                auto& previousEndpoint = Endpoints[i - 1];
                auto& chunkSpec = previousEndpoint.ChunkSpec;

                TOwningKey maxKey, minKey;
                YCHECK(TryGetBoundaryKeys(chunkSpec->chunk_meta(), &minKey, &maxKey));
                if (previousEndpoint.Type == EEndpointType::Right
                    && CompareRows(maxKey, previousEndpoint.GetKey(), prefixLength) == 0)
                {
                    for (int j = startTeleportIndex; j < i; ++j) {
                        Endpoints[j].IsTeleport = true;
                    }
                }
            }

            currentPartitionTag = DefaultPartitionTag;
            previousKey = key;

            // No current Teleport candidate.
            auto& chunkSpec = endpoint.ChunkSpec;
            TOwningKey maxKey, minKey;
            YCHECK(TryGetBoundaryKeys(chunkSpec->chunk_meta(), &minKey, &maxKey));
            if (endpoint.Type == EEndpointType::Left &&
                CompareRows(minKey, endpoint.GetKey(), prefixLength) == 0 &&
                IsTeleportInputTable(chunkSpec->table_index()) &&
                openedSlicesCount == 1)
            {
                currentPartitionTag = chunkSpec->partition_tag();
                startTeleportIndex = i;
            }
        }

        if (currentPartitionTag != DefaultPartitionTag) {
            // Last Teleport candidate.
            auto& previousEndpoint = Endpoints.back();
            auto& chunkSpec = previousEndpoint.ChunkSpec;
            YCHECK(previousEndpoint.Type == EEndpointType::Right);
            TOwningKey maxKey, minKey;
            YCHECK(TryGetBoundaryKeys(chunkSpec->chunk_meta(), &minKey, &maxKey));
            if (CompareRows(maxKey, previousEndpoint.GetKey(), prefixLength) == 0) {
                for (int j = startTeleportIndex; j < Endpoints.size(); ++j) {
                    Endpoints[j].IsTeleport = true;
                }
            }
        }
    }

    virtual void BuildTasks() override
    {
        const int prefixLength = static_cast<int>(KeyColumns.size());

        yhash_set<TRefCountedChunkSpecPtr> openedSlices;
        TNullable<TOwningKey> lastBreakpoint = Null;

        int startIndex = 0;
        while (startIndex < Endpoints.size()) {
            auto& key = Endpoints[startIndex].GetKey();

            int currentIndex = startIndex;
            while (currentIndex < Endpoints.size()) {
                // Iterate over endpoints with equal keys.
                auto& endpoint = Endpoints[currentIndex];
                auto& currentKey = endpoint.GetKey();

                if (CompareRows(key, currentKey, prefixLength) != 0) {
                    // This key is over.
                    break;
                }

                if (endpoint.IsTeleport) {
                    YCHECK(openedSlices.empty());
                    EndTask();

                    auto partitionTag = endpoint.ChunkSpec->partition_tag();
                    auto chunkSpec = CreateCompleteChunk(endpoint.ChunkSpec);
                    AddTeleportChunk(chunkSpec);

                    while (currentIndex < Endpoints.size() &&
                        Endpoints[currentIndex].IsTeleport &&
                        Endpoints[currentIndex].ChunkSpec->partition_tag() == partitionTag)
                    {
                        ++currentIndex;
                    }
                    continue;
                }

                if (endpoint.Type == EEndpointType::Left) {
                    YCHECK(openedSlices.insert(endpoint.ChunkSpec).second);
                    ++currentIndex;
                    continue;
                }

                // Right non-Teleport endpoint.
                YCHECK(endpoint.Type == EEndpointType::Right);

                auto it = openedSlices.find(endpoint.ChunkSpec);
                YCHECK(it != openedSlices.end());
                AddPendingChunk(CreateChunkSlice(*it, lastBreakpoint));
                openedSlices.erase(it);
                ++currentIndex;
            }

            if (HasLargeActiveTask()) {
                YCHECK(!lastBreakpoint || CompareRows(key, *lastBreakpoint, prefixLength) != 0);

                auto nextBreakpoint = GetKeyPrefixSuccessor(key.Get(), prefixLength);
                LOG_TRACE("Finish current task, flushing %v chunks at key %v",
                    openedSlices.size(),
                    nextBreakpoint);

                for (const auto& chunkSpec : openedSlices) {
                    this->AddPendingChunk(CreateChunkSlice(
                        chunkSpec,
                        lastBreakpoint,
                        nextBreakpoint));
                }
                lastBreakpoint = nextBreakpoint;

                EndTask();
            }

            startIndex = currentIndex;
        }

        YCHECK(openedSlices.empty());
        if (HasActiveTask()) {
            EndTask();
        }
    }

    virtual std::vector<TRichYPath> GetInputTablePaths() const override
    {
        return Spec->InputTablePaths;
    }

    virtual std::vector<TRichYPath> GetOutputTablePaths() const override
    {
        return Spec->OutputTablePaths;
    }

    virtual TNullable<int> GetTeleportTableIndex() const override
    {
        return TeleportOutputTable;
    }

    virtual std::vector<TPathWithStage> GetFilePaths() const override
    {
        std::vector<TPathWithStage> result;
        for (const auto& path : Spec->Reducer->FilePaths) {
            result.push_back(std::make_pair(path, EOperationStage::Reduce));
        }
        return result;
    }

    virtual bool IsSortedOutputSupported() const override
    {
        return true;
    }

    virtual i64 GetAdditionalMemorySize(bool memoryReserveEnabled) const override
    {
        return GetMemoryReserve(memoryReserveEnabled, Spec->Reducer);
    }

    virtual TNullable< std::vector<Stroka> > GetSpecKeyColumns() override
    {
        return Spec->ReduceBy;
    }

    virtual void InitJobSpecTemplate() override
    {
        JobSpecTemplate.set_type(static_cast<int>(EJobType::SortedReduce));
        auto* schedulerJobSpecExt = JobSpecTemplate.MutableExtension(TSchedulerJobSpecExt::scheduler_job_spec_ext);

        schedulerJobSpecExt->set_lfalloc_buffer_size(GetLFAllocBufferSize());
        ToProto(schedulerJobSpecExt->mutable_output_transaction_id(), Operation->GetOutputTransaction()->GetId());
        schedulerJobSpecExt->set_io_config(ConvertToYsonString(JobIOConfig).Data());

        InitUserJobSpecTemplate(
            schedulerJobSpecExt->mutable_user_job_spec(),
            Spec->Reducer,
            RegularFiles,
            TableFiles);

        auto* reduceJobSpecExt = JobSpecTemplate.MutableExtension(TReduceJobSpecExt::reduce_job_spec_ext);
        ToProto(reduceJobSpecExt->mutable_key_columns(), KeyColumns);

        ManiacJobSpecTemplate.CopyFrom(JobSpecTemplate);
    }

    virtual void CustomizeJoblet(TJobletPtr joblet) override
    {
        joblet->StartRowIndex = StartRowIndex;
        StartRowIndex += joblet->InputStripeList->TotalRowCount;
    }

    virtual void CustomizeJobSpec(TJobletPtr joblet, TJobSpec* jobSpec) override
    {
        auto* schedulerJobSpecExt = jobSpec->MutableExtension(TSchedulerJobSpecExt::scheduler_job_spec_ext);
        InitUserJobSpec(
            schedulerJobSpecExt->mutable_user_job_spec(),
            joblet,
            GetAdditionalMemorySize(joblet->MemoryReserveEnabled));
    }

    virtual bool IsOutputLivePreviewSupported() const override
    {
        for (const auto& inputTable : InputTables) {
            if (inputTable.Path.Attributes().Get<bool>("teleport", false)) {
                return false;
            }
        }
        return true;
    }

};

DEFINE_DYNAMIC_PHOENIX_TYPE(TReduceController);

IOperationControllerPtr CreateReduceController(
    TSchedulerConfigPtr config,
    IOperationHost* host,
    TOperation* operation)
{
    auto spec = ParseOperationSpec<TReduceOperationSpec>(operation->GetSpec());
    return New<TReduceController>(config, spec, host, operation);
}

////////////////////////////////////////////////////////////////////

} // namespace NScheduler
} // namespace NYT
<|MERGE_RESOLUTION|>--- conflicted
+++ resolved
@@ -429,13 +429,8 @@
             Spec->JobCount,
             Options->MaxJobCount);
 
-<<<<<<< HEAD
         MaxDataSizePerJob = 1 + TotalEstimatedInputDataSize / jobCount;
-        ChunkSliceSize = std::min(Config->MergeJobMaxSliceDataSize, MaxDataSizePerJob);
-=======
-        MaxDataSizePerJob = 1 + TotalInputDataSize / jobCount;
         ChunkSliceSize = std::min(Options->JobMaxSliceDataSize, MaxDataSizePerJob);
->>>>>>> 4ca42862
     }
 
     void ProcessInputs()
