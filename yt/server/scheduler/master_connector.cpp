--- conflicted
+++ resolved
@@ -1338,18 +1338,11 @@
                 .BeginAttributes()
                     .Do([=] (IYsonConsumer* consumer) {
                         consumer->OnRaw(request.Attributes);
-<<<<<<< HEAD
                     })
-                    .DoIf(static_cast<bool>(inputPaths), [=] (TFluentAttributes fluent) {
-                        fluent.Item("input_paths").Value(*inputPaths);
+                    .DoIf(inputPaths.GetType() != EYsonType::None, [=] (TFluentAttributes fluent) {
+                        fluent
+                            .Item("input_paths").Value(inputPaths);
                     })
-=======
-                    }))
-                    .DoIf(inputPaths.GetType() != EYsonType::None, BIND([=] (IYsonConsumer* consumer) {
-                        consumer->OnKeyedItem("input_paths");
-                        consumer->OnRaw(inputPaths);
-                    }))
->>>>>>> 608fa5ee
                 .EndAttributes()
                 .BeginMap()
                 .EndMap()
