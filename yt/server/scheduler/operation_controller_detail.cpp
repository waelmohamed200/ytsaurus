--- conflicted
+++ resolved
@@ -16,14 +16,9 @@
 #include <ytlib/chunk_client/chunk_slice.h>
 #include <ytlib/chunk_client/data_statistics.h>
 
-<<<<<<< HEAD
 #include <ytlib/table_client/schema.h>
 #include <ytlib/table_client/chunk_meta_extensions.h>
-=======
 #include <ytlib/cypress_client/rpc_helpers.h>
-
-#include <ytlib/new_table_client/chunk_meta_extensions.h>
->>>>>>> c6952887
 
 #include <ytlib/transaction_client/transaction_ypath_proxy.h>
 
@@ -1448,13 +1443,8 @@
                 table.Path.GetPath(),
                 ConvertToYsonString(table.KeyColumns, EYsonFormat::Text).Data());
             auto req = TTableYPathProxy::SetSorted(path);
-<<<<<<< HEAD
             ToProto(req->mutable_key_columns(), table.KeyColumns);
-            SetTransactionId(req, Operation->GetOutputTransaction());
-=======
-            ToProto(req->mutable_key_columns(), *table.KeyColumns);
             SetTransactionId(req, OutputTransactionId);
->>>>>>> c6952887
             GenerateMutationId(req);
             batchReq->AddRequest(req, "set_out_sorted");
         }
@@ -1498,14 +1488,9 @@
     const auto& result = jobSummary.Result;
 
     JobCounter.Completed(1);
-
-<<<<<<< HEAD
+    JobStatistics.Update(jobSummary.Statistics);
+
     const auto& schedulerResultEx = result->GetExtension(TSchedulerJobResultExt::scheduler_job_result_ext);
-=======
-    UpdateJobStatistics(job);
-
-    const auto& schedulerResultEx = result.GetExtension(TSchedulerJobResultExt::scheduler_job_result_ext);
->>>>>>> c6952887
 
     // Populate node directory by adding additional nodes returned from the job.
     NodeDirectory->MergeFrom(schedulerResultEx.node_directory());
@@ -1532,16 +1517,7 @@
     auto error = FromProto<TError>(result->error());
 
     JobCounter.Failed(1);
-
-<<<<<<< HEAD
-    auto joblet = GetJoblet(jobId);
-    joblet->Task->OnJobFailed(joblet, jobSummary);
-=======
-    UpdateJobStatistics(job);
-
-    auto joblet = GetJoblet(job);
-    joblet->Task->OnJobFailed(joblet);
->>>>>>> c6952887
+    JobStatistics.Update(jobSummary.Statistics);
 
     RemoveJoblet(jobId);
 
@@ -1567,16 +1543,7 @@
     auto abortReason = jobSummary.AbortReason;
 
     JobCounter.Aborted(1, abortReason);
-
-<<<<<<< HEAD
-    auto joblet = GetJoblet(jobId);
-    joblet->Task->OnJobAborted(joblet, jobSummary);
-=======
-    UpdateJobStatistics(job);
-
-    auto joblet = GetJoblet(job);
-    joblet->Task->OnJobAborted(joblet);
->>>>>>> c6952887
+    JobStatistics.Update(jobSummary.Statistics);
 
     RemoveJoblet(jobId);
 
@@ -2789,7 +2756,6 @@
         auto path = file.Path.GetPath();
         auto req = TFileYPathProxy::Fetch(path);
         ToProto(req->mutable_ranges(), std::vector<TReadRange>({TReadRange()}));
-<<<<<<< HEAD
         switch (file.Type) {
             case EObjectType::Table:
                 req->set_fetch_all_meta_extensions(true);
@@ -2801,23 +2767,8 @@
             default:
                 YUNREACHABLE();
         }
-        SetTransactionId(req, Operation->GetInputTransaction());
+        SetTransactionId(req, InputTransactionId);
         batchReq->AddRequest(req, "fetch_files");
-=======
-        SetTransactionId(req, InputTransactionId);
-        req->add_extension_tags(TProtoExtensionTag<NChunkClient::NProto::TMiscExt>::Value);
-        batchReq->AddRequest(req, "fetch_regular_files");
-    }
-
-    for (const auto& file : TableFiles) {
-        auto path = file.Path.GetPath();
-        auto req = TTableYPathProxy::Fetch(path);
-        ToProto(req->mutable_ranges(), std::vector<TReadRange>({TReadRange()}));
-        req->set_fetch_all_meta_extensions(true);
-        InitializeFetchRequest(req.Get(), file.Path);
-        SetTransactionId(req, InputTransactionId);
-        batchReq->AddRequest(req, "fetch_table_files");
->>>>>>> c6952887
     }
 
     auto batchRspOrError = WaitFor(batchReq->Invoke());
@@ -2857,50 +2808,13 @@
             auto req = TCypressYPathProxy::Lock(path);
             req->set_mode(static_cast<int>(ELockMode::Snapshot));
             GenerateMutationId(req);
-<<<<<<< HEAD
-            SetTransactionId(req, Operation->GetInputTransaction());
+            SetTransactionId(req, InputTransactionId);
             batchReq->AddRequest(req, "lock_file");
-        }
-        {
-            auto req = TYPathProxy::GetKey(path);
-            SetTransactionId(req, Operation->GetInputTransaction());
-            batchReq->AddRequest(req, "get_file_name");
-=======
-            SetTransactionId(req, InputTransactionId);
-            batchReq->AddRequest(req, "lock_regular_file");
         }
         {
             auto req = TYPathProxy::GetKey(path);
             SetTransactionId(req, InputTransactionId);
-            batchReq->AddRequest(req, "get_regular_file_name");
-        }
-        {
-            auto req = TYPathProxy::Get(path);
-            SetTransactionId(req, InputTransactionId);
-            TAttributeFilter attributeFilter(EAttributeFilterMode::MatchingOnly);
-            attributeFilter.Keys.push_back("executable");
-            attributeFilter.Keys.push_back("file_name");
-            attributeFilter.Keys.push_back("chunk_count");
-            attributeFilter.Keys.push_back("uncompressed_data_size");
-            ToProto(req->mutable_attribute_filter(), attributeFilter);
-            batchReq->AddRequest(req, "get_regular_file_attributes");
-        }
-    }
-
-    for (const auto& file : TableFiles) {
-        auto path = file.Path.GetPath();
-        {
-            auto req = TCypressYPathProxy::Lock(path);
-            req->set_mode(static_cast<int>(ELockMode::Snapshot));
-            GenerateMutationId(req);
-            SetTransactionId(req, InputTransactionId);
-            batchReq->AddRequest(req, "lock_table_file");
-        }
-        {
-            auto req = TYPathProxy::GetKey(path);
-            SetTransactionId(req, InputTransactionId);
-            batchReq->AddRequest(req, "get_table_file_name");
->>>>>>> c6952887
+            batchReq->AddRequest(req, "get_file_name");
         }
         {
             auto req = TYPathProxy::Get(path);
@@ -3710,31 +3624,6 @@
     return nullptr;
 }
 
-void TOperationControllerBase::UpdateJobStatistics(const TJobPtr& job)
-{
-    auto statistics = job->Statistics();
-
-    try {
-        LOG_INFO("Job data statistics (JobId: %v, Input: {%v}, Output: {%v})",
-            job->GetId(),
-            GetTotalInputDataStatistics(statistics),
-            GetTotalOutputDataStatistics(statistics));
-    } catch (const std::exception& ex) {
-        // This happens to failed or aborted jobs, if failure occured during startup phase.
-        LOG_INFO(ex, "Job doesn't have data statistics (JobId: %v)", job->GetId());
-    }
-
-    Stroka suffix;
-    if (job->GetRestarted()) {
-        suffix = Format("/$/lost/%lv", job->GetType());
-    } else {
-        suffix = Format("/$/%lv/%lv", job->GetState(), job->GetType());
-    }
-
-    statistics.AddSuffixToNames(suffix);
-    JobStatistics.Update(statistics);
-}
-
 void TOperationControllerBase::Persist(TPersistenceContext& context)
 {
     using NYT::Persist;
