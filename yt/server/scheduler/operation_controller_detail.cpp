--- conflicted
+++ resolved
@@ -2118,23 +2118,16 @@
             case EJobType::Map:
             case EJobType::OrderedMap:
             case EJobType::SortedReduce:
-<<<<<<< HEAD
             case EJobType::PartitionReduce: {
-=======
-            case EJobType::PartitionReduce:
->>>>>>> 335abafc
                 auto path = Format("/data/output/%v/row_count%v", *RowCountLimitTableIndex, jobSummary->StatisticsSuffix);
                 i64 count = GetNumericValue(JobStatistics, path);
                 if (count >= RowCountLimit) {
                     OnOperationCompleted(true /* interrupted */);
                 }
                 break;
-<<<<<<< HEAD
             }
             default:
                 break;
-=======
->>>>>>> 335abafc
         }
     }
 }
