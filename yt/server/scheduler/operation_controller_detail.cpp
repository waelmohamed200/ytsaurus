--- conflicted
+++ resolved
@@ -227,7 +227,6 @@
             TUnsortedTag
         >
     >(context, CandidateTasks);
-<<<<<<< HEAD
     Persist<
         TMultiMapSerializer<
             TDefaultSerializer,
@@ -235,31 +234,6 @@
             TUnsortedTag
         >
     >(context, DelayedTasks);
-=======
-    // COMPAT(babenko)
-    if (context.IsLoad() && context.GetVersion() == 200008) {
-        std::multimap<NProfiling::TCpuInstant, TTaskPtr> delayedTasks;
-        Persist<
-            TMultiMapSerializer<
-                TDefaultSerializer,
-                TDefaultSerializer,
-                TUnsortedTag
-            >
-        >(context, delayedTasks);
-        auto now = TInstant::Now();
-        for (const auto& pair : delayedTasks) {
-            DelayedTasks.emplace(now, pair.second);
-        }
-    } else {
-        Persist<
-            TMultiMapSerializer<
-                TDefaultSerializer,
-                TDefaultSerializer,
-                TUnsortedTag
-            >
-        >(context, DelayedTasks);
-    }
->>>>>>> f47f7a6c
     Persist<
         TMapSerializer<
             TDefaultSerializer,
@@ -2953,15 +2927,11 @@
                     continue;
                 }
 
-<<<<<<< HEAD
-                auto deadline = now + task->GetLocalityTimeout();
-=======
                 if (!task->GetDelayedTime()) {
                     task->SetDelayedTime(now);        
                 }
 
                 auto deadline = *task->GetDelayedTime() + task->GetLocalityTimeout();
->>>>>>> f47f7a6c
                 if (deadline > now) {
                     LOG_DEBUG("Task delayed (Task: %v, Deadline: %v)",
                         task->GetId(),
