--- conflicted
+++ resolved
@@ -119,13 +119,7 @@
 
     NYson::TYsonString StraceJob(const TJobId& jobId, const TString& user);
 
-<<<<<<< HEAD
-    void DumpJobInputContext(const TJobId& jobId, const NYTree::TYPath& path, const Stroka& user);
-=======
-    NYson::TYsonString GetJobStatistics(const TJobId& jobId);
-
     void DumpJobInputContext(const TJobId& jobId, const NYTree::TYPath& path, const TString& user);
->>>>>>> 9d274efe
 
     NNodeTrackerClient::TNodeDescriptor GetJobNode(const TJobId& jobId, const TString& user);
 
@@ -203,7 +197,7 @@
             : Controller(controller)
         { }
 
-        yhash_map<TJobId, TJobPtr> Jobs;
+        yhash<TJobId, TJobPtr> Jobs;
         NControllerAgent::IOperationControllerPtr Controller;
         bool Terminated = false;
         bool JobsAborted = false;
