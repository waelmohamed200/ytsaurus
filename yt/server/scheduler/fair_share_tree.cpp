--- conflicted
+++ resolved
@@ -370,11 +370,7 @@
 TCompositeSchedulerElement::TCompositeSchedulerElement(
     ISchedulerStrategyHost* host,
     TFairShareStrategyConfigPtr strategyConfig,
-<<<<<<< HEAD
     NProfiling::TTagId profilingTag)
-=======
-    const TString& profilingName)
->>>>>>> 68cd4989
     : TSchedulerElement(host, strategyConfig)
     , ProfilingTag_(profilingTag)
 { }
@@ -1019,12 +1015,8 @@
 
 TPool::TPool(
     ISchedulerStrategyHost* host,
-<<<<<<< HEAD
-    const Stroka& id,
+    const TString& id,
     NProfiling::TTagId profilingTag,
-=======
-    const TString& id,
->>>>>>> 68cd4989
     TFairShareStrategyConfigPtr strategyConfig)
     : TCompositeSchedulerElement(host, strategyConfig, profilingTag)
     , TPoolFixedState(id)
