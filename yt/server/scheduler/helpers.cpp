#include "helpers.h"
#include "public.h"
#include "exec_node.h"
#include "job.h"
#include "operation.h"
#include "operation_controller.h"
#include "chunk_pool.h"

#include <yt/ytlib/chunk_client/input_slice.h>

#include <yt/ytlib/node_tracker_client/helpers.h>

#include <yt/ytlib/api/transaction.h>

#include <yt/ytlib/ypath/rich.h>

namespace NYT {
namespace NScheduler {

////////////////////////////////////////////////////////////////////

using namespace NYTree;
using namespace NYPath;
using namespace NYson;
using namespace NObjectClient;
using namespace NTransactionClient;
using namespace NConcurrency;
using namespace NSecurityClient;
using namespace NChunkClient;

////////////////////////////////////////////////////////////////////

static const auto& Logger = SchedulerLogger;

////////////////////////////////////////////////////////////////////

void BuildInitializingOperationAttributes(TOperationPtr operation, NYson::IYsonConsumer* consumer)
{
    BuildYsonMapFluently(consumer)
        .Item("operation_type").Value(operation->GetType())
        .Item("start_time").Value(operation->GetStartTime())
        .Item("spec").Value(operation->GetSpec())
        .Item("authenticated_user").Value(operation->GetAuthenticatedUser())
        .Item("mutation_id").Value(operation->GetMutationId())
        .Do(BIND(&BuildRunningOperationAttributes, operation));
}

void BuildRunningOperationAttributes(TOperationPtr operation, NYson::IYsonConsumer* consumer)
{
    auto controller = operation->GetController();
    auto userTransaction = operation->GetUserTransaction();
    BuildYsonMapFluently(consumer)
        .Item("state").Value(operation->GetState())
        .Item("suspended").Value(operation->GetSuspended())
        .Item("user_transaction_id").Value(userTransaction ? userTransaction->GetId() : NullTransactionId)
<<<<<<< HEAD
=======
        .Item("events").Value(operation->GetEvents())
>>>>>>> 52bdd5c2
        .DoIf(static_cast<bool>(controller), BIND(&IOperationController::BuildOperationAttributes, controller));
}

void BuildJobAttributes(TJobPtr job, NYson::IYsonConsumer* consumer)
{
    auto state = job->GetState();
    BuildYsonMapFluently(consumer)
        .Item("job_type").Value(FormatEnum(job->GetType()))
        .Item("state").Value(FormatEnum(state))
        .Item("address").Value(job->GetNode()->GetDefaultAddress())
        .Item("start_time").Value(job->GetStartTime())
        .Item("account").Value(job->GetAccount())
        .Item("progress").Value(job->GetProgress())
        .DoIf(static_cast<bool>(job->GetBriefStatistics()), [=] (TFluentMap fluent) {
            fluent.Item("brief_statistics").Value(*job->GetBriefStatistics());
        })
        .Item("suspicious").Value(job->GetSuspicious())
        .DoIf(job->GetFinishTime().HasValue(), [=] (TFluentMap fluent) {
            fluent.Item("finish_time").Value(job->GetFinishTime().Get());
        })
        .DoIf(state == EJobState::Failed, [=] (TFluentMap fluent) {
            auto error = FromProto<TError>(job->Status().result().error());
            fluent.Item("error").Value(error);
        });
        // XXX(babenko): YT-4948
        //.DoIf(job->Status() && job->Status()->has_statistics(), [=] (TFluentMap fluent) {
        //    fluent.Item("statistics").Value(NYson::TYsonString(job->Status()->statistics()));
        //});
}

void BuildExecNodeAttributes(TExecNodePtr node, NYson::IYsonConsumer* consumer)
{
    BuildYsonMapFluently(consumer)
        .Item("state").Value(node->GetMasterState())
        .Item("resource_usage").Value(node->GetResourceUsage())
        .Item("resource_limits").Value(node->GetResourceLimits());
}

static void BuildInputSliceLimit(
    const TInputSlicePtr& slice,
    const TInputSliceLimit& limit,
    TNullable<i64> rowIndex,
    NYson::IYsonConsumer* consumer)
{
    BuildYsonFluently(consumer)
        .BeginMap()
            .DoIf(limit.RowIndex.operator bool() || rowIndex, [&] (TFluentMap fluent) {
                fluent
                    .Item("row_index").Value(
                        limit.RowIndex.Get(rowIndex.Get(0)) + slice->GetInputChunk()->GetTableRowIndex());
            })
            .DoIf(limit.Key.operator bool(), [&] (TFluentMap fluent) {
                fluent
                    .Item("key").Value(limit.Key);
            })
        .EndMap();
}

TNullable<TYsonString> BuildInputPaths(
    const std::vector<TRichYPath>& inputPaths,
    const TChunkStripeListPtr& inputStripeList,
    EOperationType operationType,
    EJobType jobType)
{
    bool hasSlices = false;
    std::vector<std::vector<TInputSlicePtr>> slicesByTable(inputPaths.size());
    for (const auto& stripe : inputStripeList->Stripes) {
        for (const auto& slice : stripe->ChunkSlices) {
            auto tableIndex = slice->GetInputChunk()->GetTableIndex();
            if (tableIndex >= 0) {
                slicesByTable[tableIndex].push_back(slice);
                hasSlices = true;
            }
        }
    }
    if (!hasSlices) {
        return Null;
    }

    std::vector<char> isForeignTable(inputPaths.size());
    std::transform(
        inputPaths.begin(),
        inputPaths.end(),
        isForeignTable.begin(),
        [](const TRichYPath& path) { return path.GetForeign(); });

    std::vector<std::vector<std::pair<TInputSlicePtr, TInputSlicePtr>>> rangesByTable(inputPaths.size());
    bool mergeByRows = !(
        operationType == EOperationType::Reduce ||
        (operationType == EOperationType::Merge && jobType == EJobType::SortedMerge));
    for (int tableIndex = 0; tableIndex < static_cast<int>(slicesByTable.size()); ++tableIndex) {
        auto& tableSlices = slicesByTable[tableIndex];

        std::sort(tableSlices.begin(), tableSlices.end(), &CompareSlicesByLowerLimit);

        int firstSlice = 0;
        while (firstSlice < static_cast<int>(tableSlices.size())) {
            int lastSlice = firstSlice + 1;
            while (lastSlice < static_cast<int>(tableSlices.size())) {
                if (mergeByRows && !isForeignTable[tableIndex] &&
                    !CanMergeSlices(tableSlices[lastSlice - 1], tableSlices[lastSlice]))
                {
                    break;
                }
                ++lastSlice;
            }
            rangesByTable[tableIndex].emplace_back(tableSlices[firstSlice], tableSlices[lastSlice - 1]);
            firstSlice = lastSlice;
        }
    }

    return BuildYsonStringFluently()
        .DoListFor(rangesByTable, [&] (TFluentList fluent, const std::vector<std::pair<TInputSlicePtr, TInputSlicePtr>>& tableRanges) {
            fluent
                .DoIf(!tableRanges.empty(), [&] (TFluentList fluent) {
                    int tableIndex = tableRanges[0].first->GetInputChunk()->GetTableIndex();
                    fluent
                        .Item()
                        .BeginAttributes()
                            .DoIf(isForeignTable[tableIndex], [&] (TFluentAttributes fluent) {
                                fluent
                                    .Item("foreign").Value(true);
                            })
                            .Item("ranges")
                            .DoListFor(tableRanges, [&] (TFluentList fluent, const std::pair<TInputSlicePtr, TInputSlicePtr>& range) {
                                fluent
                                    .Item()
                                    .BeginMap()
                                        .Item("lower_limit")
                                        .Do(BIND(
                                            &BuildInputSliceLimit,
                                            range.first,
                                            range.first->LowerLimit(),
                                            TNullable<i64>(mergeByRows && !isForeignTable[tableIndex], 0)))
                                        .Item("upper_limit")
                                        .Do(BIND(
                                            &BuildInputSliceLimit,
                                            range.second,
                                            range.second->UpperLimit(),
                                            TNullable<i64>(mergeByRows && !isForeignTable[tableIndex], range.second->GetInputChunk()->GetRowCount())))
                                    .EndMap();
                            })
                        .EndAttributes()
                        .Value(inputPaths[tableIndex].GetPath());
                });
        });
}

////////////////////////////////////////////////////////////////////////////////

i64 Clamp(i64 value, i64 minValue, i64 maxValue)
{
    value = std::min(value, maxValue);
    value = std::max(value, minValue);
    return value;
}

Stroka TrimCommandForBriefSpec(const Stroka& command)
{
    const int MaxBriefSpecCommandLength = 256;
    return
        command.length() <= MaxBriefSpecCommandLength
        ? command
        : command.substr(0, MaxBriefSpecCommandLength) + "...";
}

////////////////////////////////////////////////////////////////////

EAbortReason GetAbortReason(const NJobTrackerClient::NProto::TJobResult& result)
{
    auto error = FromProto<TError>(result.error());
    try {
        return error.Attributes().Get<EAbortReason>("abort_reason", EAbortReason::Scheduler);
    } catch (const std::exception& ex) {
        // Process unknown abort reason from node.
        LOG_WARNING(ex, "Found unknown abort_reason in job result");
        return EAbortReason::Unknown;
    }
}

////////////////////////////////////////////////////////////////////

Stroka MakeOperationCodicilString(const TOperationId& operationId)
{
    return Format("OperationId: %v", operationId);
}

TCodicilGuard MakeOperationCodicilGuard(const TOperationId& operationId)
{
    return TCodicilGuard(MakeOperationCodicilString(operationId));
}

////////////////////////////////////////////////////////////////////

} // namespace NScheduler
} // namespace NYT
<|MERGE_RESOLUTION|>--- conflicted
+++ resolved
@@ -53,10 +53,7 @@
         .Item("state").Value(operation->GetState())
         .Item("suspended").Value(operation->GetSuspended())
         .Item("user_transaction_id").Value(userTransaction ? userTransaction->GetId() : NullTransactionId)
-<<<<<<< HEAD
-=======
         .Item("events").Value(operation->GetEvents())
->>>>>>> 52bdd5c2
         .DoIf(static_cast<bool>(controller), BIND(&IOperationController::BuildOperationAttributes, controller));
 }
 
