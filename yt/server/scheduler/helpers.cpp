--- conflicted
+++ resolved
@@ -56,44 +56,8 @@
         .Item("state").Value(operation->GetState())
         .Item("suspended").Value(operation->GetSuspended())
         .Item("events").Value(operation->GetEvents())
-<<<<<<< HEAD
+        .Item("slot_index").Value(operation->GetSlotIndex())
         .DoIf(static_cast<bool>(controller), BIND(&NControllerAgent::IOperationController::BuildOperationAttributes, controller));
-=======
-        .Item("slot_index").Value(operation->GetSlotIndex())
-        .DoIf(static_cast<bool>(controller), BIND(&IOperationController::BuildOperationAttributes, controller));
-}
-
-void BuildJobAttributes(TJobPtr job, NYson::IYsonConsumer* consumer)
-{
-    auto state = job->GetState();
-    BuildYsonMapFluently(consumer)
-        .Item("job_type").Value(FormatEnum(job->GetType()))
-        .Item("state").Value(FormatEnum(state))
-        .Item("address").Value(job->GetNode()->GetDefaultAddress())
-        .Item("start_time").Value(job->GetStartTime())
-        .Item("account").Value(job->GetAccount())
-        .Item("progress").Value(job->GetProgress())
-        .DoIf(static_cast<bool>(job->GetBriefStatistics()), [=] (TFluentMap fluent) {
-            fluent.Item("brief_statistics").Value(*job->GetBriefStatistics());
-        })
-        .Item("suspicious").Value(job->GetSuspicious())
-        .DoIf(job->GetFinishTime().HasValue(), [=] (TFluentMap fluent) {
-            fluent.Item("finish_time").Value(job->GetFinishTime().Get());
-        })
-        .DoIf(state == EJobState::Failed, [=] (TFluentMap fluent) {
-            auto error = FromProto<TError>(job->Status().result().error());
-            fluent.Item("error").Value(error);
-        })
-        // NB: This extension is missing while job is running. It appears only when job is complete,
-        // i.e. this item will be presented in Cypress but it will never appear when accessing
-        // scheduler via Orchid.
-        .DoIf(job->Status().result().HasExtension(TSchedulerJobResultExt::scheduler_job_result_ext),
-            [=] (TFluentMap fluent)
-        {
-            const auto& schedulerResultExt = job->Status().result().GetExtension(TSchedulerJobResultExt::scheduler_job_result_ext);
-            fluent.Item("core_infos").Value(schedulerResultExt.core_infos());
-        });
->>>>>>> 40117ef0
 }
 
 void BuildExecNodeAttributes(TExecNodePtr node, NYson::IYsonConsumer* consumer)
@@ -103,7 +67,6 @@
         .Item("resource_usage").Value(node->GetResourceUsage())
         .Item("resource_limits").Value(node->GetResourceLimits());
 }
-
 
 ////////////////////////////////////////////////////////////////////////////////
 
