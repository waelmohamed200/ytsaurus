#include "stdafx.h"
#include "helpers.h"
#include "operation.h"
#include "job.h"
#include "exec_node.h"
#include "operation_controller.h"

#include <ytlib/object_client/helpers.h>

#include <ytlib/node_tracker_client/helpers.h>

<<<<<<< HEAD
#include <ytlib/api/connection.h>
=======
#include <ytlib/security_client/public.h>

#include <ytlib/cell_directory/cell_directory.h>
>>>>>>> 46afbc3a

#include <core/concurrency/fiber.h>

#include <core/ytree/fluent.h>


namespace NYT {
namespace NScheduler {

using namespace NYTree;
using namespace NObjectClient;
using namespace NTransactionClient;
using namespace NConcurrency;
using namespace NSecurityClient;

////////////////////////////////////////////////////////////////////

void BuildInitializingOperationAttributes(TOperationPtr operation, NYson::IYsonConsumer* consumer)
{
    BuildYsonMapFluently(consumer)
        .Item("operation_type").Value(operation->GetType())
        .Item("start_time").Value(operation->GetStartTime())
        .Item("spec").Value(operation->GetSpec())
        .Item("authenticated_user").Value(operation->GetAuthenticatedUser())
        .Item("mutation_id").Value(operation->GetMutationId())
        .Do(BIND(&BuildRunningOperationAttributes, operation));
}

void BuildRunningOperationAttributes(TOperationPtr operation, NYson::IYsonConsumer* consumer)
{
    auto userTransaction = operation->GetUserTransaction();
    auto syncTransaction = operation->GetSyncSchedulerTransaction();
    auto asyncTransaction = operation->GetAsyncSchedulerTransaction();
    auto inputTransaction = operation->GetInputTransaction();
    auto outputTransaction = operation->GetOutputTransaction();
    BuildYsonMapFluently(consumer)
        .Item("state").Value(operation->GetState())
        .Item("suspended").Value(operation->GetSuspended())
        .Item("user_transaction_id").Value(userTransaction ? userTransaction->GetId() : NullTransactionId)
        .Item("sync_scheduler_transaction_id").Value(syncTransaction ? syncTransaction->GetId() : NullTransactionId)
        .Item("async_scheduler_transaction_id").Value(asyncTransaction ? asyncTransaction->GetId() : NullTransactionId)
        .Item("input_transaction_id").Value(inputTransaction ? inputTransaction->GetId() : NullTransactionId)
        .Item("output_transaction_id").Value(outputTransaction ? outputTransaction->GetId() : NullTransactionId);
}

void BuildJobAttributes(TJobPtr job, NYson::IYsonConsumer* consumer)
{
    auto state = job->GetState();
    BuildYsonMapFluently(consumer)
        .Item("job_type").Value(FormatEnum(job->GetType()))
        .Item("state").Value(FormatEnum(state))
        .Item("address").Value(job->GetNode()->GetAddress())
        .Item("start_time").Value(job->GetStartTime())
<<<<<<< HEAD
        .DoIf(job->GetFinishTime().HasValue(), [=] (TFluentMap fluent) {
=======
        .Item("account").Value(TmpAccountName)
        .DoIf(job->GetFinishTime(), [=] (TFluentMap fluent) {
>>>>>>> 46afbc3a
            fluent.Item("finish_time").Value(job->GetFinishTime().Get());
        })
        .DoIf(state == EJobState::Failed, [=] (TFluentMap fluent) {
            auto error = FromProto<TError>(job->Result().error());
            fluent.Item("error").Value(error);
        });
}

void BuildExecNodeAttributes(TExecNodePtr node, NYson::IYsonConsumer* consumer)
{
    BuildYsonMapFluently(consumer)
        .Item("resource_usage").Value(node->ResourceUsage())
        .Item("resource_limits").Value(node->ResourceLimits());
}

////////////////////////////////////////////////////////////////////////////////

i64 Clamp(i64 value, i64 minValue, i64 maxValue)
{
    value = std::min(value, maxValue);
    value = std::max(value, minValue);
    return value;
}

Stroka TrimCommandForBriefSpec(const Stroka& command)
{
    const int MaxBriefSpecCommandLength = 256;
    return
        command.length() <= MaxBriefSpecCommandLength
        ? command
        : command.substr(0, MaxBriefSpecCommandLength) + "...";
}

////////////////////////////////////////////////////////////////////

} // namespace NScheduler
} // namespace NYT
<|MERGE_RESOLUTION|>--- conflicted
+++ resolved
@@ -9,18 +9,13 @@
 
 #include <ytlib/node_tracker_client/helpers.h>
 
-<<<<<<< HEAD
-#include <ytlib/api/connection.h>
-=======
 #include <ytlib/security_client/public.h>
 
-#include <ytlib/cell_directory/cell_directory.h>
->>>>>>> 46afbc3a
+#include <ytlib/api/connection.h>
 
 #include <core/concurrency/fiber.h>
 
 #include <core/ytree/fluent.h>
-
 
 namespace NYT {
 namespace NScheduler {
@@ -69,12 +64,8 @@
         .Item("state").Value(FormatEnum(state))
         .Item("address").Value(job->GetNode()->GetAddress())
         .Item("start_time").Value(job->GetStartTime())
-<<<<<<< HEAD
+        .Item("account").Value(TmpAccountName)
         .DoIf(job->GetFinishTime().HasValue(), [=] (TFluentMap fluent) {
-=======
-        .Item("account").Value(TmpAccountName)
-        .DoIf(job->GetFinishTime(), [=] (TFluentMap fluent) {
->>>>>>> 46afbc3a
             fluent.Item("finish_time").Value(job->GetFinishTime().Get());
         })
         .DoIf(state == EJobState::Failed, [=] (TFluentMap fluent) {
