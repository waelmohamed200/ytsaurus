--- conflicted
+++ resolved
@@ -7,11 +7,7 @@
 
 int GetCurrentSnapshotVersion()
 {
-<<<<<<< HEAD
-    return 31;
-=======
     return 33;
->>>>>>> ffdf4c34
 }
 
 bool ValidateSnapshotVersion(int version)
