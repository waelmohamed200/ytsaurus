--- conflicted
+++ resolved
@@ -7,20 +7,12 @@
 
 int GetCurrentSnapshotVersion()
 {
-<<<<<<< HEAD
-    return 200101;
-=======
     return 200200;
->>>>>>> 6813216a
 }
 
 bool ValidateSnapshotVersion(int version)
 {
-<<<<<<< HEAD
-    return version == GetCurrentSnapshotVersion();
-=======
     return version == 200200;
->>>>>>> 6813216a
 }
 
 ////////////////////////////////////////////////////////////////////
