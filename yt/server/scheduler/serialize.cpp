--- conflicted
+++ resolved
@@ -8,20 +8,12 @@
 
 int GetCurrentSnapshotVersion()
 {
-<<<<<<< HEAD
-    return 27;
-=======
-    return 26;
->>>>>>> f97d067c
+    return 28;
 }
 
 bool ValidateSnapshotVersion(int version)
 {
-<<<<<<< HEAD
-    return version == 27;
-=======
-    return version == 26;
->>>>>>> f97d067c
+    return version == 28;
 }
 
 ////////////////////////////////////////////////////////////////////
