#include "serialize.h"

namespace NYT {
namespace NScheduler {

////////////////////////////////////////////////////////////////////

int GetCurrentSnapshotVersion()
{
<<<<<<< HEAD
    return 200001;
=======
    return 61;
>>>>>>> 260de3e5
}

bool ValidateSnapshotVersion(int version)
{
    return version == GetCurrentSnapshotVersion();
}

////////////////////////////////////////////////////////////////////

} // namespace NScheduler
} // namespace NYT
<|MERGE_RESOLUTION|>--- conflicted
+++ resolved
@@ -7,11 +7,7 @@
 
 int GetCurrentSnapshotVersion()
 {
-<<<<<<< HEAD
-    return 200001;
-=======
-    return 61;
->>>>>>> 260de3e5
+    return 200002;
 }
 
 bool ValidateSnapshotVersion(int version)
