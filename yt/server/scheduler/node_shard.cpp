--- conflicted
+++ resolved
@@ -417,28 +417,10 @@
         }
 
         auto execNode = IdToNode_[nodeId];
-<<<<<<< HEAD
-=======
+        execNode->SetIOWeights(ioWeights);
+
         auto oldState = execNode->GetMasterState();
-
-        execNode->Tags() = attributes.Get<THashSet<TString>>("tags");
-
-        if (oldState != newState) {
-            if (oldState == ENodeState::Online && newState != ENodeState::Online) {
-                SubtractNodeResources(execNode);
-                AbortJobsAtNode(execNode);
-            }
-            if (oldState != ENodeState::Online && newState == ENodeState::Online) {
-                AddNodeResources(execNode);
-            }
-        }
-
-        execNode->SetMasterState(newState);
->>>>>>> e754f8d4
-        execNode->SetIOWeights(ioWeights);
-
-        auto oldState = execNode->GetMasterState();
-        auto tags = attributes.Get<yhash_set<TString>>("tags");
+        auto tags = attributes.Get<THashSet<TString>>("tags");
 
         if (oldState == ENodeState::Online && newState != ENodeState::Online) {
             // NOTE: Tags will be validated when node become online, no need in additional check here.
