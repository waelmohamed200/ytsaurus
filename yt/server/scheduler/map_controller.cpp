--- conflicted
+++ resolved
@@ -649,14 +649,11 @@
                 false)
             .IsOK();
 
-<<<<<<< HEAD
         if (Spec->ForceTransform ||
+            Spec->InputQuery ||
             !isSchemaCompatible ||
             InputTables[chunkSpec->GetTableIndex()].Path.GetColumns())
         {
-=======
-        if (Spec->ForceTransform || Spec->InputQuery || chunkSpec->Channel() || !isSchemaCompatible) {
->>>>>>> 1a1c523c
             return false;
         }
 
