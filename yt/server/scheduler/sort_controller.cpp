#include "stdafx.h"
#include "map_controller.h"
#include "private.h"
#include "operation_controller_detail.h"
#include "chunk_pool.h"
#include "chunk_list_pool.h"
#include "job_resources.h"
#include "helpers.h"

#include <ytlib/chunk_client/chunk_scraper.h>

#include <ytlib/table_client/samples_fetcher.h>
#include <ytlib/table_client/unversioned_row.h>
#include <ytlib/table_client/schemaless_block_writer.h>

#include <cmath>

namespace NYT {
namespace NScheduler {

using namespace NYTree;
using namespace NYson;
using namespace NYPath;
using namespace NChunkServer;
using namespace NTableClient;
using namespace NJobProxy;
using namespace NObjectClient;
using namespace NCypressClient;
using namespace NNodeTrackerClient;
using namespace NNodeTrackerClient::NProto;
using namespace NScheduler::NProto;
using namespace NChunkClient::NProto;
using namespace NJobTrackerClient::NProto;
using namespace NConcurrency;
using namespace NChunkClient;

using NTableClient::TOwningKey;

////////////////////////////////////////////////////////////////////

static const NProfiling::TProfiler Profiler("/operations/sort");

//! Maximum number of buckets for partition progress aggregation.
static const int MaxProgressBuckets = 100;

//! Maximum number of buckets for partition size histogram aggregation.
static const int MaxSizeHistogramBuckets = 100;

////////////////////////////////////////////////////////////////////

class TSortControllerBase
    : public TOperationControllerBase
{
public:
    TSortControllerBase(
        TSchedulerConfigPtr config,
        TSortOperationSpecBasePtr spec,
        TSortOperationOptionsBasePtr options,
        IOperationHost* host,
        TOperation* operation)
        : TOperationControllerBase(config, spec, host, operation)
        , Spec(spec)
        , Options(options)
        , Config(config)
        , CompletedPartitionCount(0)
        , SortedMergeJobCounter(0)
        // Cannot do similar for UnorderedMergeJobCounter since the number of unsorted merge jobs
        // is hard to predict.
        , SortDataSizeCounter(0)
        , SortStartThresholdReached(false)
        , MergeStartThresholdReached(false)
        , TotalOutputRowCount(0)
        , SimpleSort(false)
    { }

    // Persistence.
    virtual void Persist(TPersistenceContext& context) override
    {
        TOperationControllerBase::Persist(context);

        using NYT::Persist;

        Persist(context, CompletedPartitionCount);
        Persist(context, PartitionJobCounter);
        Persist(context, IntermediateSortJobCounter);
        Persist(context, FinalSortJobCounter);
        Persist(context, SortDataSizeCounter);
        Persist(context, SortedMergeJobCounter);
        Persist(context, UnorderedMergeJobCounter);

        Persist(context, SortStartThresholdReached);
        Persist(context, MergeStartThresholdReached);

        Persist(context, TotalOutputRowCount);

        Persist(context, SimpleSort);
        Persist(context, Partitions);

        Persist(context, PartitionJobSpecTemplate);
        Persist(context, IntermediateSortJobSpecTemplate);
        Persist(context, FinalSortJobSpecTemplate);
        Persist(context, SortedMergeJobSpecTemplate);
        Persist(context, UnorderedMergeJobSpecTemplate);

        Persist(context, PartitionJobIOConfig);
        Persist(context, IntermediateSortJobIOConfig);
        Persist(context, FinalSortJobIOConfig);
        Persist(context, SortedMergeJobIOConfig);
        Persist(context, UnorderedMergeJobIOConfig);

        Persist(context, ShufflePool);
        Persist(context, SimpleSortPool);

        Persist(context, PartitionTaskGroup);
        Persist(context, SortTaskGroup);
        Persist(context, MergeTaskGroup);

        Persist(context, PartitionTask);
    }

private:
    TSortOperationSpecBasePtr Spec;

protected:
    TSortOperationOptionsBasePtr Options;

    TSchedulerConfigPtr Config;

    // Counters.
    int CompletedPartitionCount;
    TProgressCounter PartitionJobCounter;
    mutable TProgressCounter SortedMergeJobCounter;
    TProgressCounter UnorderedMergeJobCounter;

    // Sort job counters.
    TProgressCounter IntermediateSortJobCounter;
    TProgressCounter FinalSortJobCounter;
    TProgressCounter SortDataSizeCounter;

    // Start thresholds.
    bool SortStartThresholdReached;
    bool MergeStartThresholdReached;

    i64 TotalOutputRowCount;

    // Forward declarations.
    class TPartitionTask;
    typedef TIntrusivePtr<TPartitionTask> TPartitionTaskPtr;

    class TSortTask;
    typedef TIntrusivePtr<TSortTask> TSortTaskPtr;

    class TSortedMergeTask;
    typedef TIntrusivePtr<TSortedMergeTask> TSortedMergeTaskPtr;

    class TUnorderedMergeTask;
    typedef TIntrusivePtr<TUnorderedMergeTask> TUnorderedMergeTaskPtr;


    // Partitions.

    struct TPartition
        : public TIntrinsicRefCounted
    {
        //! For persistence only.
        TPartition()
            : Index(-1)
            , Completed(false)
            , CachedSortedMergeNeeded(false)
            , Maniac(false)
            , ChunkPoolOutput(nullptr)
        { }

        TPartition(TSortControllerBase* controller, int index)
            : Index(index)
            , Completed(false)
            , CachedSortedMergeNeeded(false)
            , Maniac(false)
            , ChunkPoolOutput(nullptr)
        {
            SortTask = controller->SimpleSort
                ? TSortTaskPtr(New<TSimpleSortTask>(controller, this))
                : TSortTaskPtr(New<TPartitionSortTask>(controller, this));
            SortTask->Initialize();
            controller->RegisterTask(SortTask);

            SortedMergeTask = New<TSortedMergeTask>(controller, this);
            SortedMergeTask->Initialize();
            controller->RegisterTask(SortedMergeTask);

            if (!controller->SimpleSort) {
                UnorderedMergeTask = New<TUnorderedMergeTask>(controller, this);
                UnorderedMergeTask->Initialize();
                controller->RegisterTask(UnorderedMergeTask);
            }
        }

        //! Sequential index (zero based).
        int Index;

        //! Is partition completed?
        bool Completed;

        //! Do we need to run merge tasks for this partition?
        //! Cached value, updated by #IsSortedMergeNeeded.
        bool CachedSortedMergeNeeded;

        //! Does the partition consist of rows with the same key?
        bool Maniac;

        //! Number of sorted bytes residing at a given node.
        yhash_map<Stroka, i64> AddressToLocality;

        //! A statically assigned partition address, if any.
        TNullable<Stroka> AssignedAddress;

        // Tasks.
        TSortTaskPtr SortTask;
        TSortedMergeTaskPtr SortedMergeTask;
        TUnorderedMergeTaskPtr UnorderedMergeTask;

        // Chunk pool output obtained from the shuffle pool.
        IChunkPoolOutput* ChunkPoolOutput;


        void Persist(TPersistenceContext& context)
        {
            using NYT::Persist;

            Persist(context, Index);

            Persist(context, Completed);

            Persist(context, CachedSortedMergeNeeded);

            Persist(context, Maniac);

            Persist(context, AddressToLocality);
            Persist(context, AssignedAddress);

            Persist(context, SortTask);
            Persist(context, SortedMergeTask);
            Persist(context, UnorderedMergeTask);

            Persist(context, ChunkPoolOutput);
        }

    };

    typedef TIntrusivePtr<TPartition> TPartitionPtr;

    //! Equivalent to |Partitions.size() == 1| but enables checking
    //! for simple sort when #Partitions is still being constructed.
    bool SimpleSort;
    std::vector<TPartitionPtr> Partitions;

    //! Spec templates for starting new jobs.
    TJobSpec PartitionJobSpecTemplate;
    TJobSpec IntermediateSortJobSpecTemplate;
    TJobSpec FinalSortJobSpecTemplate;
    TJobSpec SortedMergeJobSpecTemplate;
    TJobSpec UnorderedMergeJobSpecTemplate;

    //! IO configs for various job types.
    TJobIOConfigPtr PartitionJobIOConfig;
    TJobIOConfigPtr IntermediateSortJobIOConfig;
    TJobIOConfigPtr FinalSortJobIOConfig;
    TJobIOConfigPtr SortedMergeJobIOConfig;
    TJobIOConfigPtr UnorderedMergeJobIOConfig;

    std::unique_ptr<IShuffleChunkPool> ShufflePool;
    std::unique_ptr<IChunkPool> SimpleSortPool;

    TTaskGroupPtr PartitionTaskGroup;
    TTaskGroupPtr SortTaskGroup;
    TTaskGroupPtr MergeTaskGroup;

    TPartitionTaskPtr PartitionTask;

    //! Implements partition phase for sort operations and map phase for map-reduce operations.
    class TPartitionTask
        : public TTask
    {
    public:
        //! For persistence only.
        TPartitionTask()
            : Controller(nullptr)
        { }

        explicit TPartitionTask(TSortControllerBase* controller)
            : TTask(controller)
            , Controller(controller)
            , ChunkPool(CreateUnorderedChunkPool(
                Controller->InputNodeDirectory,
                Controller->PartitionJobCounter.GetTotal(),
                Controller->Config->MaxChunkStripesPerJob))
        { }

        virtual Stroka GetId() const override
        {
            return "Partition";
        }

        virtual TTaskGroupPtr GetGroup() const override
        {
            return Controller->PartitionTaskGroup;
        }

        virtual TDuration GetLocalityTimeout() const override
        {
            return Controller->Spec->PartitionLocalityTimeout;
        }

        virtual TNodeResources GetNeededResources(TJobletPtr joblet) const override
        {
            auto resources = Controller->GetPartitionResources(
                joblet->InputStripeList->GetStatistics(),
                joblet->MemoryReserveEnabled);
            return resources;
        }

        virtual IChunkPoolInput* GetChunkPoolInput() const override
        {
            return ChunkPool.get();
        }

        virtual IChunkPoolOutput* GetChunkPoolOutput() const override
        {
            return ChunkPool.get();
        }

        virtual void Persist(TPersistenceContext& context) override
        {
            TTask::Persist(context);

            using NYT::Persist;
            Persist(context, Controller);
            Persist(context, ChunkPool);
        }

    private:
        DECLARE_DYNAMIC_PHOENIX_TYPE(TPartitionTask, 0x63a4c761);

        TSortControllerBase* Controller;
        std::unique_ptr<IChunkPool> ChunkPool;

        virtual bool IsMemoryReserveEnabled() const override
        {
            return Controller->IsMemoryReserveEnabled(Controller->PartitionJobCounter);
        }

        virtual TNodeResources GetMinNeededResourcesHeavy() const override
        {
            auto statistics = ChunkPool->GetApproximateStripeStatistics();
            return Controller->GetPartitionResources(
                statistics,
                IsMemoryReserveEnabled());
        }

        virtual bool IsIntermediateOutput() const override
        {
            return true;
        }

        virtual EJobType GetJobType() const override
        {
            return EJobType(Controller->PartitionJobSpecTemplate.type());
        }

        virtual void BuildJobSpec(TJobletPtr joblet, TJobSpec* jobSpec) override
        {
            jobSpec->CopyFrom(Controller->PartitionJobSpecTemplate);
            AddSequentialInputSpec(jobSpec, joblet);
            AddIntermediateOutputSpec(jobSpec, joblet, TKeyColumns());
        }

        virtual void OnJobStarted(TJobletPtr joblet) override
        {
            Controller->PartitionJobCounter.Start(1);

            TTask::OnJobStarted(joblet);
        }

        virtual void OnJobCompleted(TJobletPtr joblet, const TCompletedJobSummary& jobSummary) override
        {
            TTask::OnJobCompleted(joblet, jobSummary);

            Controller->PartitionJobCounter.Completed(1);

            auto* resultExt = jobSummary.Result->MutableExtension(TSchedulerJobResultExt::scheduler_job_result_ext);
            auto stripe = BuildIntermediateChunkStripe(resultExt->mutable_output_chunks());

            RegisterIntermediate(
                joblet,
                stripe,
                Controller->ShufflePool->GetInput());

            // Kick-start sort and unordered merge tasks.
            // Compute sort data size delta.
            i64 oldSortDataSize = Controller->SortDataSizeCounter.GetTotal();
            i64 newSortDataSize = 0;
            for (auto partition : Controller->Partitions) {
                if (partition->Maniac) {
                    Controller->AddTaskPendingHint(partition->UnorderedMergeTask);
                } else {
                    newSortDataSize += partition->ChunkPoolOutput->GetTotalDataSize();
                    Controller->AddTaskPendingHint(partition->SortTask);
                }
            }
            LOG_DEBUG("Sort data size updated: %v -> %v",
                oldSortDataSize,
                newSortDataSize);
            Controller->SortDataSizeCounter.Increment(newSortDataSize - oldSortDataSize);

            Controller->CheckSortStartThreshold();

            // NB: don't move it to OnTaskCompleted since jobs may run after the task has been completed.
            // Kick-start sort and unordered merge tasks.
            Controller->AddSortTasksPendingHints();
            Controller->AddMergeTasksPendingHints();
        }

        virtual void OnJobLost(TCompletedJobPtr completedJob) override
        {
            TTask::OnJobLost(completedJob);

            Controller->PartitionJobCounter.Lost(1);
        }

        virtual void OnJobFailed(TJobletPtr joblet, const TFailedJobSummary& jobSummary) override
        {
            TTask::OnJobFailed(joblet, jobSummary);

            Controller->PartitionJobCounter.Failed(1);
        }

        virtual void OnJobAborted(TJobletPtr joblet, const TAbortedJobSummary& jobSummary) override
        {
            TTask::OnJobAborted(joblet, jobSummary);

            Controller->PartitionJobCounter.Aborted(1, jobSummary.AbortReason);

            Controller->UpdateAllTasksIfNeeded(Controller->PartitionJobCounter);
        }

        virtual void OnTaskCompleted() override
        {
            TTask::OnTaskCompleted();

            Controller->PartitionJobCounter.Finalize();
            Controller->ShufflePool->GetInput()->Finish();

            // Dump totals.
            // Mark empty partitions are completed.
            LOG_DEBUG("Partition sizes collected");
            for (auto partition : Controller->Partitions) {
                i64 dataSize = partition->ChunkPoolOutput->GetTotalDataSize();
                if (dataSize == 0) {
                    LOG_DEBUG("Partition %v is empty", partition->Index);
                    // Job restarts may cause the partition task to complete several times.
                    // Thus we might have already marked the partition as completed, let's be careful.
                    if (!partition->Completed) {
                        Controller->OnPartitionCompleted(partition);
                    }
                } else {
                    LOG_DEBUG("Partition[%v] = %v",
                        partition->Index,
                        dataSize);
                }
            }

            Controller->AssignPartitions();

            // NB: this is required at least to mark tasks completed, when there are no pending jobs.
            // This couldn't have been done earlier since we've just finished populating shuffle pool.
            Controller->AddSortTasksPendingHints();

            Controller->CheckMergeStartThreshold();
        }

    };

    //! Base class for tasks that are assigned to particular partitions.
    class TPartitionBoundTask
        : public TTask
    {
    public:
        //! For persistence only.
        TPartitionBoundTask()
            : Controller(nullptr)
            , Partition(nullptr)
        { }

        TPartitionBoundTask(TSortControllerBase* controller, TPartition* partition)
            : TTask(controller)
            , Controller(controller)
            , Partition(partition)
        { }

        virtual void Persist(TPersistenceContext& context) override
        {
            TTask::Persist(context);

            using NYT::Persist;
            Persist(context, Controller);
            Persist(context, Partition);
        }

        virtual int GetPendingJobCount() const override
        {
            return IsActive() ? TTask::GetPendingJobCount() : 0;
        }

        virtual int GetTotalJobCount() const override
        {
            return IsActive() ? TTask::GetTotalJobCount() : 0;
        }


    protected:
        TSortControllerBase* Controller;
        TPartition* Partition;

    };

    //! Base class implementing sort phase for sort operations
    //! and partition reduce phase for map-reduce operations.
    class TSortTask
        : public TPartitionBoundTask
    {
    public:
        //! For persistence only.
        TSortTask()
        { }

        TSortTask(TSortControllerBase* controller, TPartition* partition)
            : TPartitionBoundTask(controller, partition)
        { }

        virtual TTaskGroupPtr GetGroup() const override
        {
            return Controller->SortTaskGroup;
        }

        virtual TNodeResources GetNeededResources(TJobletPtr joblet) const override
        {
            return GetNeededResourcesForChunkStripe(
                joblet->InputStripeList->GetAggregateStatistics(),
                joblet->MemoryReserveEnabled);
        }

        virtual IChunkPoolInput* GetChunkPoolInput() const override
        {
            return Controller->SimpleSort
                ? Controller->SimpleSortPool.get()
                : Controller->ShufflePool->GetInput();
        }

        virtual IChunkPoolOutput* GetChunkPoolOutput() const override
        {
            return Controller->SimpleSort
                ? Controller->SimpleSortPool.get()
                : Partition->ChunkPoolOutput;
        }

    protected:
        virtual bool IsMemoryReserveEnabled() const override
        {
            if (Controller->IsSortedMergeNeeded(Partition)) {
                return Controller->IsMemoryReserveEnabled(Controller->IntermediateSortJobCounter);
            } else {
                return Controller->IsMemoryReserveEnabled(Controller->FinalSortJobCounter);
            }
        }

        TNodeResources GetNeededResourcesForChunkStripe(
            const TChunkStripeStatistics& stat,
            bool memoryReserveEnabled) const
        {
            if (Controller->SimpleSort) {
                i64 valueCount = Controller->GetValueCountEstimate(stat.DataSize);
                return Controller->GetSimpleSortResources(
                    stat,
                    valueCount);
            } else {
                return Controller->GetPartitionSortResources(
                    Partition,
                    stat,
                    memoryReserveEnabled);
            }
        }

        virtual TNodeResources GetMinNeededResourcesHeavy() const override
        {
            auto stat = GetChunkPoolOutput()->GetApproximateStripeStatistics();
            YCHECK(stat.size() == 1);
            return GetNeededResourcesForChunkStripe(stat.front(), IsMemoryReserveEnabled());
        }

        virtual bool IsIntermediateOutput() const override
        {
            return Controller->IsSortedMergeNeeded(Partition);
        }

        virtual EJobType GetJobType() const override
        {
            return EJobType(
                Controller->IsSortedMergeNeeded(Partition)
                ? Controller->IntermediateSortJobSpecTemplate.type()
                : Controller->FinalSortJobSpecTemplate.type());
        }

        virtual void BuildJobSpec(TJobletPtr joblet, TJobSpec* jobSpec) override
        {
            if (Controller->IsSortedMergeNeeded(Partition)) {
                jobSpec->CopyFrom(Controller->IntermediateSortJobSpecTemplate);
                AddIntermediateOutputSpec(jobSpec, joblet, Controller->Spec->SortBy);
            } else {
                jobSpec->CopyFrom(Controller->FinalSortJobSpecTemplate);
                AddFinalOutputSpecs(jobSpec, joblet);
            }

            auto* schedulerJobSpecExt = jobSpec->MutableExtension(TSchedulerJobSpecExt::scheduler_job_spec_ext);
            schedulerJobSpecExt->set_is_approximate(joblet->InputStripeList->IsApproximate);

            AddSequentialInputSpec(jobSpec, joblet);
        }

        virtual void OnJobStarted(TJobletPtr joblet) override
        {
            TPartitionBoundTask::OnJobStarted(joblet);

            YCHECK(!Partition->Maniac);

            Controller->SortDataSizeCounter.Start(joblet->InputStripeList->TotalDataSize);

            if (Controller->IsSortedMergeNeeded(Partition)) {
                Controller->IntermediateSortJobCounter.Start(1);
            } else {
                Controller->FinalSortJobCounter.Start(1);
            }
        }

        virtual void OnJobCompleted(TJobletPtr joblet, const TCompletedJobSummary& jobSummary) override
        {
            TPartitionBoundTask::OnJobCompleted(joblet, jobSummary);

            Controller->SortDataSizeCounter.Completed(joblet->InputStripeList->TotalDataSize);

            if (Controller->IsSortedMergeNeeded(Partition)) {

                Controller->IntermediateSortJobCounter.Completed(1);

                // Sort outputs in large partitions are queued for further merge.
                // Construct a stripe consisting of sorted chunks and put it into the pool.
                auto* resultExt = jobSummary.Result->MutableExtension(TSchedulerJobResultExt::scheduler_job_result_ext);
                auto stripe = BuildIntermediateChunkStripe(resultExt->mutable_output_chunks());

                RegisterIntermediate(
                    joblet,
                    stripe,
                    Partition->SortedMergeTask);
            } else {
                Controller->FinalSortJobCounter.Completed(1);

                // Sort outputs in small partitions go directly to the output.
                RegisterOutput(joblet, Partition->Index, jobSummary);
                Controller->OnPartitionCompleted(Partition);
            }

            Controller->CheckMergeStartThreshold();

            if (Controller->IsSortedMergeNeeded(Partition)) {
                Controller->AddTaskPendingHint(Partition->SortedMergeTask);
            }
        }

        virtual void OnJobFailed(TJobletPtr joblet, const TFailedJobSummary& jobSummary) override
        {
            Controller->SortDataSizeCounter.Failed(joblet->InputStripeList->TotalDataSize);

            if (Controller->IsSortedMergeNeeded(Partition)) {
                Controller->IntermediateSortJobCounter.Failed(1);
            } else {
                Controller->FinalSortJobCounter.Failed(1);
            }

            TTask::OnJobFailed(joblet, jobSummary);
        }

        virtual void OnJobAborted(TJobletPtr joblet, const TAbortedJobSummary& jobSummary) override
        {
            Controller->SortDataSizeCounter.Aborted(joblet->InputStripeList->TotalDataSize);

            if (Controller->IsSortedMergeNeeded(Partition)) {
                Controller->IntermediateSortJobCounter.Aborted(1, jobSummary.AbortReason);
            } else {
                Controller->FinalSortJobCounter.Aborted(1, jobSummary.AbortReason);
                Controller->UpdateAllTasksIfNeeded(Controller->FinalSortJobCounter);
            }

            TTask::OnJobAborted(joblet, jobSummary);
        }

        virtual void OnJobLost(TCompletedJobPtr completedJob) override
        {
            Controller->IntermediateSortJobCounter.Lost(1);
            auto stripeList = completedJob->SourceTask->GetChunkPoolOutput()->GetStripeList(completedJob->OutputCookie);
            Controller->SortDataSizeCounter.Lost(stripeList->TotalDataSize);

            const auto& address = completedJob->Address;
            Partition->AddressToLocality[address] -= stripeList->TotalDataSize;
            YCHECK(Partition->AddressToLocality[address] >= 0);

            Controller->ResetTaskLocalityDelays();

            TTask::OnJobLost(completedJob);
        }

        virtual void OnTaskCompleted() override
        {
            TPartitionBoundTask::OnTaskCompleted();

            // Kick-start the corresponding merge task.
            if (Controller->IsSortedMergeNeeded(Partition)) {
                Partition->SortedMergeTask->FinishInput();
            }
        }

    };

    //! Implements partition sort for sort operations and
    //! partition reduce phase for map-reduce operations.
    class TPartitionSortTask
        : public TSortTask
    {
    public:
        //! For persistence only.
        TPartitionSortTask()
        { }

        TPartitionSortTask(TSortControllerBase* controller, TPartition* partition)
            : TSortTask(controller, partition)
        { }

        virtual Stroka GetId() const override
        {
            return Format("Sort(%v)", Partition->Index);
        }


        virtual TDuration GetLocalityTimeout() const override
        {
            return
                Partition->AssignedAddress
                ? Controller->Spec->SortAssignmentTimeout
                : Controller->Spec->SortLocalityTimeout;
        }

        virtual i64 GetLocality(const Stroka& address) const override
        {
            if (Partition->AssignedAddress && *Partition->AssignedAddress == address) {
                // Handle initially assigned address.
                return 1;
            } else {
                // Handle data-driven locality.
                auto it = Partition->AddressToLocality.find(address);
                return it == Partition->AddressToLocality.end() ? 0 : it->second;
            }
        }

    private:
        DECLARE_DYNAMIC_PHOENIX_TYPE(TPartitionSortTask, 0x4f9a6cd9);

        virtual bool IsActive() const override
        {
            return Controller->SortStartThresholdReached && !Partition->Maniac;
        }

        virtual bool HasInputLocality() const override
        {
            return false;
        }

        virtual void OnJobStarted(TJobletPtr joblet) override
        {
            // Increase data size for this address to ensure subsequent sort jobs
            // to be scheduled to this very node.
            const auto& address = joblet->Address;
            Partition->AddressToLocality[address] += joblet->InputStripeList->TotalDataSize;

            // Don't rely on static assignment anymore.
            Partition->AssignedAddress = Null;

            // Also add a hint to ensure that subsequent jobs are also scheduled here.
            AddLocalityHint(address);

            TSortTask::OnJobStarted(joblet);
        }

    };

    //! Implements simple sort phase for sort operations.
    class TSimpleSortTask
        : public TSortTask
    {
    public:
        //! For persistence only.
        TSimpleSortTask()
        { }

        TSimpleSortTask(TSortControllerBase* controller, TPartition* partition)
            : TSortTask(controller, partition)
        { }

        virtual Stroka GetId() const override
        {
            return "SimpleSort";
        }

        virtual TDuration GetLocalityTimeout() const override
        {
            return Controller->Spec->SimpleSortLocalityTimeout;
        }

    private:
        DECLARE_DYNAMIC_PHOENIX_TYPE(TSimpleSortTask, 0xb32d4f02);

    };

    //! Base class for both sorted and ordered merge.
    class TMergeTask
        : public TPartitionBoundTask
    {
    public:
        //! For persistence only.
        TMergeTask()
        { }

        TMergeTask(TSortControllerBase* controller, TPartition* partition)
            : TPartitionBoundTask(controller, partition)
        { }

        virtual TTaskGroupPtr GetGroup() const override
        {
            return Controller->MergeTaskGroup;
        }

    private:
        virtual void OnTaskCompleted() override
        {
            if (!Partition->Completed) {
                // In extremely rare situations we may want to complete partition twice,
                // e.g. maniac partition with no data. Don't do that.
                Controller->OnPartitionCompleted(Partition);
            }

            TPartitionBoundTask::OnTaskCompleted();
        }

    };

    //! Implements sorted merge phase for sort operations and
    //! sorted reduce phase for map-reduce operations.
    class TSortedMergeTask
        : public TMergeTask
    {
    public:
        //! For persistence only.
        TSortedMergeTask()
        { }

        TSortedMergeTask(TSortControllerBase* controller, TPartition* partition)
            : TMergeTask(controller, partition)
            , ChunkPool(CreateAtomicChunkPool(Controller->InputNodeDirectory))
        { }

        virtual Stroka GetId() const override
        {
            return Format("SortedMerge(%v)", Partition->Index);
        }

        virtual TDuration GetLocalityTimeout() const override
        {
            return
                Controller->SimpleSort
                ? Controller->Spec->SimpleMergeLocalityTimeout
                : Controller->Spec->MergeLocalityTimeout;
        }

        virtual TNodeResources GetNeededResources(TJobletPtr joblet) const override
        {
            return Controller->GetSortedMergeResources(
                joblet->InputStripeList->GetStatistics(),
                joblet->MemoryReserveEnabled);
        }

        virtual IChunkPoolInput* GetChunkPoolInput() const override
        {
            return ChunkPool.get();
        }

        virtual void Persist(TPersistenceContext& context) override
        {
            TMergeTask::Persist(context);

            using NYT::Persist;
            Persist(context, ChunkPool);
        }

    private:
        DECLARE_DYNAMIC_PHOENIX_TYPE(TSortedMergeTask, 0x4ab19c75);

        std::unique_ptr<IChunkPool> ChunkPool;

        virtual bool IsActive() const override
        {
            return Controller->MergeStartThresholdReached && !Partition->Maniac;
        }

        virtual bool IsMemoryReserveEnabled() const override
        {
            return Controller->IsMemoryReserveEnabled(Controller->SortedMergeJobCounter);
        }

        virtual TNodeResources GetMinNeededResourcesHeavy() const override
        {
            return Controller->GetSortedMergeResources(
                ChunkPool->GetApproximateStripeStatistics(),
                IsMemoryReserveEnabled());
        }

        virtual IChunkPoolOutput* GetChunkPoolOutput() const override
        {
            return ChunkPool.get();
        }

        virtual EJobType GetJobType() const override
        {
            return EJobType(Controller->SortedMergeJobSpecTemplate.type());
        }

        virtual void BuildJobSpec(TJobletPtr joblet, TJobSpec* jobSpec) override
        {
            jobSpec->CopyFrom(Controller->SortedMergeJobSpecTemplate);
            AddParallelInputSpec(jobSpec, joblet);
            AddFinalOutputSpecs(jobSpec, joblet);
        }

        virtual void OnJobStarted(TJobletPtr joblet) override
        {
            YCHECK(!Partition->Maniac);

            Controller->SortedMergeJobCounter.Start(1);

            TMergeTask::OnJobStarted(joblet);
        }

        virtual void OnJobCompleted(TJobletPtr joblet, const TCompletedJobSummary& jobSummary) override
        {
            TMergeTask::OnJobCompleted(joblet, jobSummary);

            Controller->SortedMergeJobCounter.Completed(1);
            RegisterOutput(joblet, Partition->Index, jobSummary);
        }

        virtual void OnJobFailed(TJobletPtr joblet, const TFailedJobSummary& jobSummary) override
        {
            Controller->SortedMergeJobCounter.Failed(1);

            TMergeTask::OnJobFailed(joblet, jobSummary);
        }

        virtual void OnJobAborted(TJobletPtr joblet, const TAbortedJobSummary& jobSummary) override
        {
            Controller->SortedMergeJobCounter.Aborted(1, jobSummary.AbortReason);

            Controller->UpdateAllTasksIfNeeded(Controller->SortedMergeJobCounter);

            TMergeTask::OnJobAborted(joblet, jobSummary);
        }

    };

    //! Implements unordered merge of maniac partitions for sort operation.
    //! Not used in map-reduce operations.
    class TUnorderedMergeTask
        : public TMergeTask
    {
    public:
        //! For persistence only.
        TUnorderedMergeTask()
        { }

        TUnorderedMergeTask(TSortControllerBase* controller, TPartition* partition)
            : TMergeTask(controller, partition)
        { }

        virtual Stroka GetId() const override
        {
            return Format("UnorderedMerge(%v)", Partition->Index);
        }

        virtual i64 GetLocality(const Stroka& address) const override
        {
            // Locality is unimportant.
            return 0;
        }

        virtual TDuration GetLocalityTimeout() const override
        {
            // Makes no sense to wait.
            return TDuration::Zero();
        }

        virtual TNodeResources GetNeededResources(TJobletPtr joblet) const override
        {
            return Controller->GetUnorderedMergeResources(
                joblet->InputStripeList->GetStatistics());
        }

        virtual IChunkPoolInput* GetChunkPoolInput() const override
        {
            return Controller->ShufflePool->GetInput();
        }

        virtual IChunkPoolOutput* GetChunkPoolOutput() const override
        {
            return Partition->ChunkPoolOutput;
        }

    private:
        DECLARE_DYNAMIC_PHOENIX_TYPE(TUnorderedMergeTask, 0xbba17c0f);

        virtual bool IsActive() const override
        {
             return Controller->MergeStartThresholdReached && Partition->Maniac;
        }

        virtual bool IsMemoryReserveEnabled() const override
        {
            return true;
        }

        virtual TNodeResources GetMinNeededResourcesHeavy() const override
        {
            return Controller->GetUnorderedMergeResources(
                Partition->ChunkPoolOutput->GetApproximateStripeStatistics());
        }

        virtual bool HasInputLocality() const override
        {
            return false;
        }

        virtual EJobType GetJobType() const override
        {
            return EJobType(Controller->UnorderedMergeJobSpecTemplate.type());
        }

        virtual void BuildJobSpec(TJobletPtr joblet, TJobSpec* jobSpec) override
        {
            jobSpec->CopyFrom(Controller->UnorderedMergeJobSpecTemplate);
            AddSequentialInputSpec(jobSpec, joblet);
            AddFinalOutputSpecs(jobSpec, joblet);

            if (!Controller->SimpleSort) {
                auto* schedulerJobSpecExt = jobSpec->MutableExtension(TSchedulerJobSpecExt::scheduler_job_spec_ext);
                auto* inputSpec = schedulerJobSpecExt->mutable_input_specs(0);
                for (auto& chunk : *inputSpec->mutable_chunks()) {
                    chunk.set_partition_tag(Partition->Index);
                }
            }
        }

        virtual void OnJobStarted(TJobletPtr joblet) override
        {
            YCHECK(Partition->Maniac);
            TMergeTask::OnJobStarted(joblet);

            Controller->UnorderedMergeJobCounter.Start(1);
        }

        virtual void OnJobCompleted(TJobletPtr joblet, const TCompletedJobSummary& jobSummary) override
        {
            TMergeTask::OnJobCompleted(joblet, jobSummary);

            Controller->UnorderedMergeJobCounter.Completed(1);
            RegisterOutput(joblet, Partition->Index, jobSummary);
        }

        virtual void OnJobFailed(TJobletPtr joblet, const TFailedJobSummary& jobSummary) override
        {
            TMergeTask::OnJobFailed(joblet, jobSummary);

            Controller->UnorderedMergeJobCounter.Failed(1);
        }

        virtual void OnJobAborted(TJobletPtr joblet, const TAbortedJobSummary& jobSummary) override
        {
            TMergeTask::OnJobAborted(joblet, jobSummary);

            Controller->UnorderedMergeJobCounter.Aborted(1, jobSummary.AbortReason);
        }

    };


    // Custom bits of preparation pipeline.

    virtual void DoInitialize() override
    {
        TOperationControllerBase::DoInitialize();

        // NB: Register groups in the order of _descending_ priority.
        MergeTaskGroup = New<TTaskGroup>();
        RegisterTaskGroup(MergeTaskGroup);

        SortTaskGroup = New<TTaskGroup>();
        SortTaskGroup->MinNeededResources.set_network(Spec->ShuffleNetworkLimit);
        RegisterTaskGroup(SortTaskGroup);

        PartitionTaskGroup = New<TTaskGroup>();
        RegisterTaskGroup(PartitionTaskGroup);
    }


    // Init/finish.

    void AssignPartitions()
    {
        struct TAssignedNode
            : public TIntrinsicRefCounted
        {
            TAssignedNode(TExecNodePtr node, double weight)
                : Node(node)
                , Weight(weight)
                , AssignedDataSize(0)
            { }

            TExecNodePtr Node;
            double Weight;
            i64 AssignedDataSize;
        };

        typedef TIntrusivePtr<TAssignedNode> TAssignedNodePtr;

        auto compareNodes = [&] (const TAssignedNodePtr& lhs, const TAssignedNodePtr& rhs) {
            return lhs->AssignedDataSize / lhs->Weight > rhs->AssignedDataSize / rhs->Weight;
        };

        auto comparePartitions = [&] (const TPartitionPtr& lhs, const TPartitionPtr& rhs) {
            return lhs->ChunkPoolOutput->GetTotalDataSize() > rhs->ChunkPoolOutput->GetTotalDataSize();
        };

        LOG_DEBUG("Examining online nodes");

        std::vector<TAssignedNodePtr> nodeHeap;
        auto nodes = Host->GetExecNodes();
        auto maxResourceLimits = ZeroNodeResources();
        for (auto node : nodes) {
            maxResourceLimits = Max(maxResourceLimits, node->ResourceLimits());
        }
        for (auto node : nodes) {
            double weight = std::min(
                    1.0, GetMinResourceRatio(node->ResourceLimits(), maxResourceLimits));
            if (weight > 0) {
                auto assignedNode = New<TAssignedNode>(node, weight);
                nodeHeap.push_back(assignedNode);
            }
        }

        std::vector<TPartitionPtr> partitionsToAssign;
        for (auto partition : Partitions) {
            // Only take partitions for which no jobs are launched yet.
            if (partition->AddressToLocality.empty()) {
                partitionsToAssign.push_back(partition);
            }
        }
        std::sort(partitionsToAssign.begin(), partitionsToAssign.end(), comparePartitions);

        // This is actually redundant since all values are 0.
        std::make_heap(nodeHeap.begin(), nodeHeap.end(), compareNodes);

        LOG_DEBUG("Assigning partitions");

        for (auto partition : partitionsToAssign) {
            auto node = nodeHeap.front();
            const auto& address = node->Node->GetDefaultAddress();

            partition->AssignedAddress = address;
            auto task = partition->Maniac
                ? static_cast<TTaskPtr>(partition->UnorderedMergeTask)
                : static_cast<TTaskPtr>(partition->SortTask);

            AddTaskLocalityHint(task, address);

            std::pop_heap(nodeHeap.begin(), nodeHeap.end(), compareNodes);
            node->AssignedDataSize += partition->ChunkPoolOutput->GetTotalDataSize();
            std::push_heap(nodeHeap.begin(), nodeHeap.end(), compareNodes);

            LOG_DEBUG("Partition assigned (Index: %v, DataSize: %v, Address: %v)",
                partition->Index,
                partition->ChunkPoolOutput->GetTotalDataSize(),
                address);
        }

        for (auto node : nodeHeap) {
            if (node->AssignedDataSize > 0) {
                LOG_DEBUG("Node used (Address: %v, Weight: %.4lf, AssignedDataSize: %v, AdjustedDataSize: %v)",
                    node->Node->GetDefaultAddress(),
                    node->Weight,
                    node->AssignedDataSize,
                    static_cast<i64>(node->AssignedDataSize / node->Weight));
            }
        }

        LOG_DEBUG("Partitions assigned");
    }

    void InitShufflePool()
    {
        ShufflePool = CreateShuffleChunkPool(
            InputNodeDirectory,
            static_cast<int>(Partitions.size()),
            Spec->DataSizePerSortJob);

        for (auto partition : Partitions) {
            partition->ChunkPoolOutput = ShufflePool->GetOutput(partition->Index);
        }
    }

    void InitSimpleSortPool(int sortJobCount)
    {
        SimpleSortPool = CreateUnorderedChunkPool(
            InputNodeDirectory,
            sortJobCount,
            Config->MaxChunkStripesPerJob);
    }

    virtual bool IsCompleted() const override
    {
        return CompletedPartitionCount == Partitions.size();
    }

    virtual void DoOperationCompleted() override
    {
        if (IsRowCountPreserved()) {
            i64 totalInputRowCount = 0;
            for (auto partition : Partitions) {
                totalInputRowCount += partition->ChunkPoolOutput->GetTotalRowCount();
            }
            if (totalInputRowCount != TotalOutputRowCount) {
                OnOperationFailed(TError(
                    "Input/output row count mismatch in sort operation: %v != %v",
                    totalInputRowCount,
                    TotalOutputRowCount));
            }
        }

        YCHECK(CompletedPartitionCount == Partitions.size());
        TOperationControllerBase::DoOperationCompleted();
    }

    void OnPartitionCompleted(TPartitionPtr partition)
    {
        YCHECK(!partition->Completed);
        partition->Completed = true;

        ++CompletedPartitionCount;

        LOG_INFO("Partition completed (Partition: %v)", partition->Index);
    }

    bool IsSortedMergeNeeded(TPartitionPtr partition) const
    {
        if (partition->CachedSortedMergeNeeded) {
            return true;
        }

        if (SimpleSort) {
            if (partition->ChunkPoolOutput->GetTotalJobCount() <= 1) {
                return false;
            }
        } else {
            if (partition->Maniac) {
                return false;
            }

            if (partition->SortTask->GetPendingJobCount() == 0) {
                return false;
            }

            if (partition->ChunkPoolOutput->GetTotalJobCount() <= 1 && PartitionTask->IsCompleted()) {
                return false;
            }
        }

        LOG_DEBUG("Partition needs sorted merge (Partition: %v)", partition->Index);
        SortedMergeJobCounter.Increment(1);
        partition->CachedSortedMergeNeeded = true;
        return true;
    }

    void CheckSortStartThreshold()
    {
        if (SortStartThresholdReached)
            return;

        if (!SimpleSort && PartitionTask->GetCompletedDataSize() < PartitionTask->GetTotalDataSize() * Spec->ShuffleStartThreshold)
            return;

        LOG_INFO("Sort start threshold reached");

        SortStartThresholdReached = true;
        AddSortTasksPendingHints();
    }

    static void CheckPartitionWriterBuffer(int partitionCount, TChunkWriterConfigPtr config)
    {
        auto averageBufferSize = config->MaxBufferSize / partitionCount / 2;
        if (averageBufferSize < THorizontalSchemalessBlockWriter::MinReserveSize) {
            i64 minAppropriateSize = partitionCount * 2 * THorizontalSchemalessBlockWriter::MinReserveSize;
            THROW_ERROR_EXCEPTION(
                "Too small table writer buffer size for partitioner (MaxBufferSize: %v). Min appropriate buffer size is %v",
                averageBufferSize,
                minAppropriateSize);
        }
    }

    void CheckMergeStartThreshold()
    {
        if (MergeStartThresholdReached)
            return;

        if (!SimpleSort) {
            if (!PartitionTask->IsCompleted())
                return;
            if (SortDataSizeCounter.GetCompleted() < SortDataSizeCounter.GetTotal() * Spec->MergeStartThreshold)
                return;
        }

        LOG_INFO("Merge start threshold reached");

        MergeStartThresholdReached = true;
        AddMergeTasksPendingHints();
    }

    void AddSortTasksPendingHints()
    {
        for (auto partition : Partitions) {
            if (!partition->Maniac) {
                AddTaskPendingHint(partition->SortTask);
            }
        }
    }

    void AddMergeTasksPendingHints()
    {
        for (auto partition : Partitions) {
            auto taskToKick = partition->Maniac
                ? TTaskPtr(partition->UnorderedMergeTask)
                : TTaskPtr(partition->SortedMergeTask);
            AddTaskPendingHint(taskToKick);
        }
    }

    // Resource management.

    virtual TNodeResources GetPartitionResources(
        const TChunkStripeStatisticsVector& statistics,
        bool memoryReserveEnabled) const = 0;

    virtual TNodeResources GetSimpleSortResources(
        const TChunkStripeStatistics& stat,
        i64 valueCount) const = 0;

    virtual TNodeResources GetPartitionSortResources(
        TPartitionPtr partition,
        const TChunkStripeStatistics& stat,
        bool memoryReserveEnabled) const = 0;

    virtual TNodeResources GetSortedMergeResources(
        const TChunkStripeStatisticsVector& statistics,
        bool memoryReserveEnabled) const = 0;

    virtual TNodeResources GetUnorderedMergeResources(
        const TChunkStripeStatisticsVector& statistics) const = 0;

    // Unsorted helpers.

    i64 GetSortBuffersMemorySize(const TChunkStripeStatistics& stat) const
    {
        // Calculate total size of buffers, presented in TSchemalessPartitionSortReader.
        return 
            (i64) 16 * Spec->SortBy.size() * stat.RowCount + // KeyBuffer
            (i64) 12 * stat.RowCount +                       // RowDescriptorBuffer
            (i64) 4 * stat.RowCount +                        // Buckets
            (i64) 4 * stat.RowCount;                         // SortedIndexes
    }

    i64 GetRowCountEstimate(TPartitionPtr partition, i64 dataSize) const
    {
        i64 totalDataSize = partition->ChunkPoolOutput->GetTotalDataSize();
        if (totalDataSize == 0) {
            return 0;
        }
        i64 totalRowCount = partition->ChunkPoolOutput->GetTotalRowCount();
        return static_cast<i64>((double) totalRowCount * dataSize / totalDataSize);
    }

    // TODO(babenko): this is the input estimate, not the partitioned one!
    // Should get rid of this "value count" stuff completely.
    i64 GetValueCountEstimate(i64 dataSize) const
    {
        return static_cast<i64>((double) TotalEstimatedInputValueCount * dataSize / TotalEstimatedInputDataSize);
    }

    int GetEmpiricalParitionCount(i64 dataSize) const
    {
        // Suggest partition count using some (highly experimental)
        // formula, which is inspired by the following practical
        // observations:
        // 1) Partitions of size < 32Mb make no sense.
        // 2) The larger input is, the bigger is the optimal partition size.
        // 3) The larger input is, the more parallelism is required to process it efficiently, hence the bigger is the optimal partition count.
        // 4) Partitions of size > 2GB require too much resources and are thus harmful.
        // To accommodate both (2) and (3), partition size growth rate is logarithmic
        i64 partitionSize = static_cast<i64>(32 * 1024 * 1024 * (1.0 + std::log10((double) dataSize / ((i64)100 * 1024 * 1024))));
        i64 suggestedPartitionCount = static_cast<i64>(dataSize / partitionSize);
        i64 upperPartitionCountCap = 1000 + dataSize / ((i64)2 * 1024 * 1024 * 1024);
        return static_cast<int>(Clamp(suggestedPartitionCount, 1, upperPartitionCountCap));
    }

    int SuggestPartitionCount() const
    {
        YCHECK(TotalEstimatedInputDataSize > 0);
        i64 dataSizeAfterPartition = 1 + static_cast<i64>(TotalEstimatedInputDataSize * Spec->MapSelectivityFactor);

        i64 result;
        if (Spec->PartitionDataSize || Spec->PartitionCount) {
            if (Spec->PartitionCount) {
                result = *Spec->PartitionCount;
            } else {
                // NB: Spec->PartitionDataSize is not Null.
                result = 1 + dataSizeAfterPartition / *Spec->PartitionDataSize;
            }
        } else {
            result = GetEmpiricalParitionCount(dataSizeAfterPartition);
        }
        return static_cast<int>(Clamp(result, 1, Options->MaxPartitionCount));
    }

    int SuggestPartitionJobCount() const
    {
        if (Spec->DataSizePerPartitionJob || Spec->PartitionJobCount) {
            return SuggestJobCount(
                TotalEstimatedInputDataSize,
                Spec->DataSizePerPartitionJob.Get(TotalEstimatedInputDataSize),
                Spec->PartitionJobCount,
                Options->MaxPartitionJobCount);
        } else {
            // Experiments show that this number is suitable as default
            // both for partition count and for partition job count.
            int partitionCount = GetEmpiricalParitionCount(TotalEstimatedInputDataSize);
            return static_cast<int>(Clamp(
                partitionCount,
                1,
                Options->MaxPartitionJobCount));
        }
    }


    // Partition progress.

    struct TPartitionProgress
    {
        std::vector<i64> Total;
        std::vector<i64> Runnning;
        std::vector<i64> Completed;
    };

    static std::vector<i64> AggregateValues(const std::vector<i64>& values, int maxBuckets)
    {
        if (values.size() < maxBuckets) {
            return values;
        }

        std::vector<i64> result(maxBuckets);
        for (int i = 0; i < maxBuckets; ++i) {
            int lo = static_cast<int>(i * values.size() / maxBuckets);
            int hi = static_cast<int>((i + 1) * values.size() / maxBuckets);
            i64 sum = 0;
            for (int j = lo; j < hi; ++j) {
                sum += values[j];
            }
            result[i] = sum * values.size() / (hi - lo) / maxBuckets;
        }

        return result;
    }

    TPartitionProgress ComputePartitionProgress() const
    {
        TPartitionProgress result;
        std::vector<i64> sizes(Partitions.size());
        {
            for (int i = 0; i < static_cast<int>(Partitions.size()); ++i) {
                sizes[i] = Partitions[i]->ChunkPoolOutput->GetTotalDataSize();
            }
            result.Total = AggregateValues(sizes, MaxProgressBuckets);
        }
        {
            for (int i = 0; i < static_cast<int>(Partitions.size()); ++i) {
                sizes[i] = Partitions[i]->ChunkPoolOutput->GetRunningDataSize();
            }
            result.Runnning = AggregateValues(sizes, MaxProgressBuckets);
        }
        {
            for (int i = 0; i < static_cast<int>(Partitions.size()); ++i) {
                sizes[i] = Partitions[i]->ChunkPoolOutput->GetCompletedDataSize();
            }
            result.Completed = AggregateValues(sizes, MaxProgressBuckets);
        }
        return result;
    }

    // Partition sizes histogram.

    struct TPartitionSizeHistogram
    {
        i64 Min;
        i64 Max;
        std::vector<i64> Count;
    };

    TPartitionSizeHistogram ComputePartitionSizeHistogram() const
    {
        TPartitionSizeHistogram result;

        result.Min = std::numeric_limits<i64>::max();
        result.Max = std::numeric_limits<i64>::min();
        for (auto partition : Partitions) {
            i64 size = partition->ChunkPoolOutput->GetTotalDataSize();
            if (size == 0)
                continue;
            result.Min = std::min(result.Min, size);
            result.Max = std::max(result.Max, size);
        }

        if (result.Min > result.Max)
            return result;

        int bucketCount = result.Min == result.Max ? 1 : MaxSizeHistogramBuckets;
        result.Count.resize(bucketCount);

        auto computeBucket = [&] (i64 size) -> int {
            if (result.Min == result.Max) {
                return 0;
            }

            int bucket = (size - result.Min) * MaxSizeHistogramBuckets / (result.Max - result.Min);
            if (bucket == bucketCount) {
                bucket = bucketCount - 1;
            }

            return bucket;
        };

        for (auto partition : Partitions) {
            i64 size = partition->ChunkPoolOutput->GetTotalDataSize();
            if (size == 0)
                continue;
            int bucket = computeBucket(size);
            ++result.Count[bucket];
        }

        return result;
    }

    void BuildPartitionsProgressYson(IYsonConsumer* consumer) const
    {
        BuildYsonMapFluently(consumer)
            .Item("partitions").BeginMap()
                .Item("total").Value(Partitions.size())
                .Item("completed").Value(CompletedPartitionCount)
            .EndMap();

        auto progress = ComputePartitionProgress();
        BuildYsonMapFluently(consumer)
            .Item("partition_sizes").BeginMap()
                .Item("total").Value(progress.Total)
                .Item("running").Value(progress.Runnning)
                .Item("completed").Value(progress.Completed)
            .EndMap();

        auto sizeHistogram = ComputePartitionSizeHistogram();
        BuildYsonMapFluently(consumer)
            .Item("partition_size_histogram").BeginMap()
                .Item("min").Value(sizeHistogram.Min)
                .Item("max").Value(sizeHistogram.Max)
                .Item("count").Value(sizeHistogram.Count)
            .EndMap();
    }

    virtual void RegisterOutput(TJobletPtr joblet, int key, const TCompletedJobSummary& jobSummary) override
    {
        TotalOutputRowCount += jobSummary.OutputDataStatistics.row_count();
        TOperationControllerBase::RegisterOutput(std::move(joblet), key, jobSummary);
    }

};

DEFINE_DYNAMIC_PHOENIX_TYPE(TSortControllerBase::TPartitionTask);
DEFINE_DYNAMIC_PHOENIX_TYPE(TSortControllerBase::TPartitionSortTask);
DEFINE_DYNAMIC_PHOENIX_TYPE(TSortControllerBase::TSimpleSortTask);
DEFINE_DYNAMIC_PHOENIX_TYPE(TSortControllerBase::TSortedMergeTask);
DEFINE_DYNAMIC_PHOENIX_TYPE(TSortControllerBase::TUnorderedMergeTask);

////////////////////////////////////////////////////////////////////

class TSortController
    : public TSortControllerBase
{
public:
    TSortController(
        TSchedulerConfigPtr config,
        TSortOperationSpecPtr spec,
        IOperationHost* host,
        TOperation* operation)
        : TSortControllerBase(
            config,
            spec,
            config->SortOperationOptions,
            host,
            operation)
        , Spec(spec)
    { }

private:
    DECLARE_DYNAMIC_PHOENIX_TYPE(TSortController, 0xbca37afe);

    TSortOperationSpecPtr Spec;

    //! |PartitionCount - 1| separating keys.
    std::vector<TOwningKey> PartitionKeys;

    // Custom bits of preparation pipeline.

    virtual void DoInitialize() override
    {
        TSortControllerBase::DoInitialize();

        auto& table = OutputTables[0];
        table.UpdateMode = EUpdateMode::Overwrite;
        table.LockMode = ELockMode::Exclusive;
    }

    virtual std::vector<TRichYPath> GetInputTablePaths() const override
    {
        return Spec->InputTablePaths;
    }

    virtual std::vector<TRichYPath> GetOutputTablePaths() const override
    {
        std::vector<TRichYPath> result;
        result.push_back(Spec->OutputTablePath);
        return result;
    }

    virtual void CustomPrepare() override
    {
        TSortControllerBase::CustomPrepare();

        OutputTables[0].KeyColumns = Spec->SortBy;

        if (TotalEstimatedInputDataSize == 0)
            return;

        TSamplesFetcherPtr samplesFetcher;

        TFuture<void> asyncSamplesResult;
        PROFILE_TIMING ("/input_processing_time") {
            auto chunks = CollectInputChunks();
            int sampleCount = SuggestPartitionCount() * Spec->SamplesPerPartition;

            TScrapeChunksCallback scraperCallback;
            if (Spec->UnavailableChunkStrategy == EUnavailableChunkAction::Wait) {
                scraperCallback = CreateScrapeChunksSessionCallback(
                    Config,
                    Host->GetBackgroundInvoker(),
                    Host->GetChunkLocationThrottlerManager(),
                    AuthenticatedInputMasterClient,
                    InputNodeDirectory,
                    Logger);
            }

            samplesFetcher = New<TSamplesFetcher>(
                Config->Fetcher,
                sampleCount,
                Spec->SortBy,
<<<<<<< HEAD
                InputNodeDirectory,
=======
                Options->MaxSampleSize,
                NodeDirectory,
>>>>>>> 0d85b427
                Host->GetBackgroundInvoker(),
                scraperCallback,
                Logger);

            for (const auto& chunk : chunks) {
                samplesFetcher->AddChunk(chunk);
            }

            asyncSamplesResult = samplesFetcher->Fetch();
        }

        auto samplesResult = WaitFor(asyncSamplesResult);
        THROW_ERROR_EXCEPTION_IF_FAILED(samplesResult);

        PROFILE_TIMING ("/samples_processing_time") {
            auto sortedSamples = SortSamples(samplesFetcher->GetSamples());
            BuildPartitions(sortedSamples);
        }

        InitJobSpecTemplates();
    }

    std::vector<const TSample*> SortSamples(const std::vector<TSample>& samples)
    {
        int sampleCount = static_cast<int>(samples.size());
        LOG_INFO("Sorting %v samples", sampleCount);

        std::vector<const TSample*> sortedSamples;
        sortedSamples.reserve(sampleCount);
        try {
            for (const auto& sample : samples) {
                ValidateKey(sample.Key);
                sortedSamples.push_back(&sample);
            }
        } catch (const std::exception& ex) {
            THROW_ERROR_EXCEPTION("Error validating table samples") << ex;
        }

        std::sort(
            sortedSamples.begin(),
            sortedSamples.end(),
            [] (const TSample* lhs, const TSample* rhs) {
                return *lhs < *rhs;
            });

        return sortedSamples;
    }

    void BuildPartitions(const std::vector<const TSample*>& sortedSamples)
    {
        // Use partition count provided by user, if given.
        // Otherwise use size estimates.
        int partitionCount = SuggestPartitionCount();

        // Don't create more partitions than we have samples (plus one).
        partitionCount = std::min(partitionCount, static_cast<int>(sortedSamples.size()) + 1);

        YCHECK(partitionCount > 0);

        SimpleSort = (partitionCount == 1);

        InitJobIOConfigs();

        CheckPartitionWriterBuffer(partitionCount, PartitionJobIOConfig->TableWriter);

        if (SimpleSort) {
            BuildSinglePartition();
        } else {
            BuildMulitplePartitions(sortedSamples, partitionCount);
        }
    }

    void BuildSinglePartition()
    {
        // Choose sort job count and initialize the pool.
        int sortJobCount = static_cast<int>(
            Clamp(
                1 + TotalEstimatedInputDataSize / Spec->DataSizePerSortJob,
                1,
                Options->MaxPartitionJobCount));
        auto stripes = SliceInputChunks(Options->SortJobMaxSliceDataSize, &sortJobCount);

        // Create the fake partition.
        InitSimpleSortPool(sortJobCount);
        auto partition = New<TPartition>(this, 0);
        Partitions.push_back(partition);
        partition->ChunkPoolOutput = SimpleSortPool.get();
        partition->SortTask->AddInput(stripes);
        partition->SortTask->FinishInput();

        // Initialize counters.
        PartitionJobCounter.Set(0);
        // NB: Cannot use TotalEstimatedInputDataSize due to slicing and rounding issues.
        SortDataSizeCounter.Set(SimpleSortPool->GetTotalDataSize());

        LOG_INFO("Sorting without partitioning (SortJobCount: %v)",
            sortJobCount);

        // Kick-start the sort task.
        SortStartThresholdReached = true;
    }

    void AddPartition(const TOwningKey& key)
    {
        using NChunkClient::ToString;

        int index = static_cast<int>(Partitions.size());
        LOG_DEBUG("Partition %v has starting key %v",
            index,
            key);

        YCHECK(PartitionKeys.empty() || CompareRows(PartitionKeys.back(), key) < 0);

        PartitionKeys.push_back(key);
        Partitions.push_back(New<TPartition>(this, index));
    }

    void BuildMulitplePartitions(const std::vector<const TSample*>& sortedSamples, int partitionCount)
    {
        LOG_INFO("Building partition keys");

        auto getSample = [&](int sampleIndex) {
            return sortedSamples[(sampleIndex + 1) * (sortedSamples.size() - 1) / partitionCount];
        };

        // Construct the leftmost partition.
        Partitions.push_back(New<TPartition>(this, 0));

        // Invariant:
        //   lastPartition = Partitions.back()
        //   lastKey = PartitionKeys.back()
        //   lastPartition receives keys in [lastKey, ...)
        //
        // Initially PartitionKeys is empty so lastKey is assumed to be -inf.

        // Take partition keys evenly.
        int sampleIndex = 0;
        while (sampleIndex < partitionCount - 1) {
            auto* sample = getSample(sampleIndex);
            // Check for same keys.
            if (PartitionKeys.empty() || CompareRows(sample->Key, PartitionKeys.back()) != 0) {
                AddPartition(sample->Key);
                ++sampleIndex;
            } else {
                // Skip same keys.
                int skippedCount = 0;
                while (sampleIndex < partitionCount - 1 &&
                    CompareRows(getSample(sampleIndex)->Key, PartitionKeys.back()) == 0)
                {
                    ++sampleIndex;
                    ++skippedCount;
                }

                auto* lastManiacSample = getSample(sampleIndex - 1);
                auto lastPartition = Partitions.back();

                if (!lastManiacSample->Incomplete) {
                    LOG_DEBUG("Partition %v is a maniac, skipped %v samples",
                        lastPartition->Index,
                        skippedCount);

                    lastPartition->Maniac = true;
                    YCHECK(skippedCount >= 1);

                    // NB: in partitioner we compare keys with the whole rows,
                    // so key prefix successor in required here. 
                    auto successorKey = GetKeyPrefixSuccessor(sample->Key.Get(), Spec->SortBy.size());
                    AddPartition(successorKey);
                } else {
                    // If sample keys are incomplete, we cannot use UnorderedMerge, 
                    // because full keys may be different.
                    LOG_DEBUG("Partition %v is oversized, skipped %v samples",
                        lastPartition->Index,
                        skippedCount);
                    AddPartition(getSample(sampleIndex)->Key);
                    ++sampleIndex;
                }
            }
        }

        InitShufflePool();

        int partitionJobCount = SuggestPartitionJobCount();
        auto stripes = SliceInputChunks(Options->PartitionJobMaxSliceDataSize, &partitionJobCount);

        PartitionJobCounter.Set(partitionJobCount);

        PartitionTask = New<TPartitionTask>(this);
        PartitionTask->Initialize();
        PartitionTask->AddInput(stripes);
        PartitionTask->FinishInput();
        RegisterTask(PartitionTask);

        LOG_INFO("Sorting with partitioning (PartitionCount: %v, PartitionJobCount: %v)",
            partitionCount,
            PartitionJobCounter.GetTotal());
    }

    void InitJobIOConfigs()
    {
        PartitionJobIOConfig = CloneYsonSerializable(Spec->PartitionJobIO);
        InitIntermediateOutputConfig(PartitionJobIOConfig);

        IntermediateSortJobIOConfig = CloneYsonSerializable(Spec->SortJobIO);
        if (!SimpleSort) {
            InitIntermediateInputConfig(IntermediateSortJobIOConfig);
        }
        InitIntermediateOutputConfig(IntermediateSortJobIOConfig);

        // Final sort: reader like sort and output like merge.
        FinalSortJobIOConfig = CloneYsonSerializable(Spec->SortJobIO);
        FinalSortJobIOConfig->TableWriter = CloneYsonSerializable(Spec->MergeJobIO->TableWriter);
        if (!SimpleSort) {
            InitIntermediateInputConfig(FinalSortJobIOConfig);
        }
        InitFinalOutputConfig(FinalSortJobIOConfig);

        SortedMergeJobIOConfig = CloneYsonSerializable(Spec->MergeJobIO);
        InitIntermediateInputConfig(SortedMergeJobIOConfig);
        InitFinalOutputConfig(SortedMergeJobIOConfig);

        UnorderedMergeJobIOConfig = CloneYsonSerializable(Spec->MergeJobIO);
        InitIntermediateInputConfig(UnorderedMergeJobIOConfig);
        InitFinalOutputConfig(UnorderedMergeJobIOConfig);
    }

    void InitJobSpecTemplates()
    {
        {
            PartitionJobSpecTemplate.set_type(static_cast<int>(EJobType::Partition));
            auto* schedulerJobSpecExt = PartitionJobSpecTemplate.MutableExtension(TSchedulerJobSpecExt::scheduler_job_spec_ext);

            schedulerJobSpecExt->set_lfalloc_buffer_size(GetLFAllocBufferSize());
            ToProto(schedulerJobSpecExt->mutable_output_transaction_id(), OutputTransactionId);
            schedulerJobSpecExt->set_io_config(ConvertToYsonString(PartitionJobIOConfig).Data());

            auto* partitionJobSpecExt = PartitionJobSpecTemplate.MutableExtension(TPartitionJobSpecExt::partition_job_spec_ext);
            partitionJobSpecExt->set_partition_count(Partitions.size());
            for (const auto& key : PartitionKeys) {
                ToProto(partitionJobSpecExt->add_partition_keys(), key);
            }
            partitionJobSpecExt->set_reduce_key_column_count(Spec->SortBy.size());
            ToProto(partitionJobSpecExt->mutable_sort_key_columns(), Spec->SortBy);
        }

        TJobSpec sortJobSpecTemplate;
        {
            auto* schedulerJobSpecExt = sortJobSpecTemplate.MutableExtension(TSchedulerJobSpecExt::scheduler_job_spec_ext);
            schedulerJobSpecExt->set_lfalloc_buffer_size(GetLFAllocBufferSize());
            ToProto(schedulerJobSpecExt->mutable_output_transaction_id(), OutputTransactionId);

            auto* sortJobSpecExt = sortJobSpecTemplate.MutableExtension(TSortJobSpecExt::sort_job_spec_ext);
            ToProto(sortJobSpecExt->mutable_key_columns(), Spec->SortBy);
        }

        {
            IntermediateSortJobSpecTemplate = sortJobSpecTemplate;
            IntermediateSortJobSpecTemplate.set_type(static_cast<int>(SimpleSort ? EJobType::SimpleSort : EJobType::IntermediateSort));
            auto* schedulerJobSpecExt = IntermediateSortJobSpecTemplate.MutableExtension(TSchedulerJobSpecExt::scheduler_job_spec_ext);
            schedulerJobSpecExt->set_io_config(ConvertToYsonString(IntermediateSortJobIOConfig).Data());
        }

        {
            FinalSortJobSpecTemplate = sortJobSpecTemplate;
            FinalSortJobSpecTemplate.set_type(static_cast<int>(SimpleSort ? EJobType::SimpleSort : EJobType::FinalSort));
            auto* schedulerJobSpecExt = FinalSortJobSpecTemplate.MutableExtension(TSchedulerJobSpecExt::scheduler_job_spec_ext);
            schedulerJobSpecExt->set_io_config(ConvertToYsonString(FinalSortJobIOConfig).Data());
        }

        {
            SortedMergeJobSpecTemplate.set_type(static_cast<int>(EJobType::SortedMerge));
            auto* schedulerJobSpecExt = SortedMergeJobSpecTemplate.MutableExtension(TSchedulerJobSpecExt::scheduler_job_spec_ext);
            auto* mergeJobSpecExt = SortedMergeJobSpecTemplate.MutableExtension(TMergeJobSpecExt::merge_job_spec_ext);

            schedulerJobSpecExt->set_lfalloc_buffer_size(GetLFAllocBufferSize());
            ToProto(schedulerJobSpecExt->mutable_output_transaction_id(), OutputTransactionId);
            schedulerJobSpecExt->set_io_config(ConvertToYsonString(SortedMergeJobIOConfig).Data());

            ToProto(mergeJobSpecExt->mutable_key_columns(), Spec->SortBy);
        }

        {
            UnorderedMergeJobSpecTemplate.set_type(static_cast<int>(EJobType::UnorderedMerge));
            auto* schedulerJobSpecExt = UnorderedMergeJobSpecTemplate.MutableExtension(TSchedulerJobSpecExt::scheduler_job_spec_ext);
            auto* mergeJobSpecExt = UnorderedMergeJobSpecTemplate.MutableExtension(TMergeJobSpecExt::merge_job_spec_ext);

            schedulerJobSpecExt->set_lfalloc_buffer_size(GetLFAllocBufferSize());
            ToProto(schedulerJobSpecExt->mutable_output_transaction_id(), OutputTransactionId);
            schedulerJobSpecExt->set_io_config(ConvertToYsonString(UnorderedMergeJobIOConfig).Data());

            ToProto(mergeJobSpecExt->mutable_key_columns(), Spec->SortBy);
        }
    }


    // Resource management.

    virtual TNodeResources GetPartitionResources(
        const TChunkStripeStatisticsVector& statistics,
        bool memoryReserveEnabled) const override
    {
        UNUSED(memoryReserveEnabled);
        auto stat = AggregateStatistics(statistics).front();

        i64 outputBufferSize = std::min(
            PartitionJobIOConfig->TableWriter->BlockSize * static_cast<i64>(Partitions.size()),
            stat.DataSize);

        outputBufferSize += THorizontalSchemalessBlockWriter::MaxReserveSize * static_cast<i64>(Partitions.size());

        outputBufferSize = std::min(
            outputBufferSize,
            PartitionJobIOConfig->TableWriter->MaxBufferSize);

        TNodeResources result;
        result.set_user_slots(1);
        result.set_cpu(1);
        result.set_memory(
            // NB: due to large MaxBufferSize for partition that was accounted in buffer size
            // we eliminate number of output streams to zero.
            GetInputIOMemorySize(PartitionJobIOConfig, stat) +
            outputBufferSize +
            GetOutputWindowMemorySize(PartitionJobIOConfig) +
            GetFootprintMemorySize());
        return result;
    }

    virtual TNodeResources GetSimpleSortResources(
        const TChunkStripeStatistics& stat,
        i64 valueCount) const override
    {
        // ToDo(psushin): rewrite simple sort estimates.
        TNodeResources result;
        result.set_user_slots(1);
        result.set_cpu(1);
        result.set_memory(
            GetSortInputIOMemorySize(stat) +
            GetFinalOutputIOMemorySize(FinalSortJobIOConfig) +
            GetSortBuffersMemorySize(stat) +
            // TODO(babenko): *2 are due to lack of reserve, remove this once simple sort
            // starts reserving arrays of appropriate sizes.
            (i64) 32 * valueCount * 2 +
            GetFootprintMemorySize());
        return result;
    }

    virtual TNodeResources GetPartitionSortResources(
        TPartitionPtr partition,
        const TChunkStripeStatistics& stat,
        bool memoryReserveEnabled) const override
    {
        UNUSED(memoryReserveEnabled);
        i64 memory = 
            GetSortBuffersMemorySize(stat) + 
            GetSortInputIOMemorySize(stat) +
            GetFootprintMemorySize();

        if (IsSortedMergeNeeded(partition)) {
            memory += GetIntermediateOutputIOMemorySize(IntermediateSortJobIOConfig);
        } else {
            memory += GetFinalOutputIOMemorySize(FinalSortJobIOConfig);
        }


        TNodeResources result;
        result.set_user_slots(1);
        result.set_cpu(1);
        result.set_memory(memory);
        result.set_network(Spec->ShuffleNetworkLimit);

        return result;
    }

    virtual TNodeResources GetSortedMergeResources(
        const TChunkStripeStatisticsVector& statistics,
        bool memoryReserveEnabled) const override
    {
        UNUSED(memoryReserveEnabled);

        TNodeResources result;
        result.set_user_slots(1);
        result.set_cpu(1);
        result.set_memory(
            GetFinalIOMemorySize(SortedMergeJobIOConfig, statistics) +
            GetFootprintMemorySize());
        return result;
    }

    virtual bool IsRowCountPreserved() const override
    {
        return true;
    }

    virtual TNodeResources GetUnorderedMergeResources(
        const TChunkStripeStatisticsVector& statistics) const override
    {
        TNodeResources result;
        result.set_user_slots(1);
        result.set_cpu(1);
        result.set_memory(
            GetFinalIOMemorySize(UnorderedMergeJobIOConfig, AggregateStatistics(statistics)) +
            GetFootprintMemorySize());
        return result;
    }


    // Progress reporting.

    virtual Stroka GetLoggingProgress() const override
    {
        return Format(
            "Jobs = {T: %v, R: %v, C: %v, P: %v, F: %v, A: %v, L: %v}, "
            "Partitions = {T: %v, C: %v}, "
            "PartitionJobs = {%v}, "
            "IntermediateSortJobs = {%v}, "
            "FinalSortJobs = {%v}, "
            "SortedMergeJobs = {%v}, "
            "UnorderedMergeJobs = {%v}, "
            "UnavailableInputChunks: %v",
            // Jobs
            JobCounter.GetTotal(),
            JobCounter.GetRunning(),
            JobCounter.GetCompleted(),
            GetPendingJobCount(),
            JobCounter.GetFailed(),
            JobCounter.GetAborted(),
            JobCounter.GetLost(),
            // Partitions
            Partitions.size(),
            CompletedPartitionCount,
            // PartitionJobs
            PartitionJobCounter,
            // IntermediateSortJobs
            IntermediateSortJobCounter,
            // FinaSortJobs
            FinalSortJobCounter,
            // SortedMergeJobs
            SortedMergeJobCounter,
            // UnorderedMergeJobs
            UnorderedMergeJobCounter,
            UnavailableInputChunkCount);
    }

    virtual void BuildProgress(IYsonConsumer* consumer) const override
    {
        TSortControllerBase::BuildProgress(consumer);
        BuildYsonMapFluently(consumer)
            .Do(BIND(&TSortController::BuildPartitionsProgressYson, Unretained(this)))
            .Item("partition_jobs").Value(PartitionJobCounter)
            .Item("intermediate_sort_jobs").Value(IntermediateSortJobCounter)
            .Item("final_sort_jobs").Value(FinalSortJobCounter)
            .Item("sorted_merge_jobs").Value(SortedMergeJobCounter)
            .Item("unordered_merge_jobs").Value(UnorderedMergeJobCounter);
    }

};

DEFINE_DYNAMIC_PHOENIX_TYPE(TSortController);

IOperationControllerPtr CreateSortController(
    TSchedulerConfigPtr config,
    IOperationHost* host,
    TOperation* operation)
{
    auto spec = ParseOperationSpec<TSortOperationSpec>(operation->GetSpec());
    return New<TSortController>(config, spec, host, operation);
}

////////////////////////////////////////////////////////////////////

class TMapReduceController
    : public TSortControllerBase
{
public:
    TMapReduceController(
        TSchedulerConfigPtr config,
        TMapReduceOperationSpecPtr spec,
        IOperationHost* host,
        TOperation* operation)
        : TSortControllerBase(
            config,
            spec,
            config->MapReduceOperationOptions,
            host,
            operation)
        , Spec(spec)
        , MapStartRowIndex(0)
        , ReduceStartRowIndex(0)
    { }

    virtual void BuildBriefSpec(IYsonConsumer* consumer) const override
    {
        TSortControllerBase::BuildBriefSpec(consumer);
        BuildYsonMapFluently(consumer)
            .DoIf(Spec->Mapper.operator bool(), [&] (TFluentMap fluent) {
                fluent
                    .Item("mapper").BeginMap()
                      .Item("command").Value(TrimCommandForBriefSpec(Spec->Mapper->Command))
                    .EndMap();
            })
            .DoIf(Spec->Reducer.operator bool(), [&] (TFluentMap fluent) {
                fluent
                    .Item("reducer").BeginMap()
                        .Item("command").Value(TrimCommandForBriefSpec(Spec->Reducer->Command))
                    .EndMap();
            })
            .DoIf(Spec->ReduceCombiner.operator bool(), [&] (TFluentMap fluent) {
                fluent
                    .Item("reduce_combiner").BeginMap()
                        .Item("command").Value(TrimCommandForBriefSpec(Spec->ReduceCombiner->Command))
                    .EndMap();
            });
    }

private:
    DECLARE_DYNAMIC_PHOENIX_TYPE(TMapReduceController, 0xca7286bd);

    TMapReduceOperationSpecPtr Spec;

    std::vector<TUserFile> MapperFiles;
    std::vector<TUserFile> ReduceCombinerFiles;
    std::vector<TUserFile> ReducerFiles;

    i64 MapStartRowIndex;
    i64 ReduceStartRowIndex;

    // Custom bits of preparation pipeline.

    virtual void DoInitialize() override
    {
        TSortControllerBase::DoInitialize();

        if (Spec->Mapper && Spec->Mapper->FilePaths.size() > Config->MaxUserFileCount) {
            THROW_ERROR_EXCEPTION("Too many user files in mapper: maximum allowed %v, actual %v",
                Config->MaxUserFileCount,
                Spec->Mapper->FilePaths.size());
        }

        if (Spec->Reducer && Spec->Reducer->FilePaths.size() > Config->MaxUserFileCount) {
            THROW_ERROR_EXCEPTION("Too many user files in reducer: maximum allowed %v, actual %v",
                Config->MaxUserFileCount,
                Spec->Reducer->FilePaths.size());
        }

        if (Spec->ReduceCombiner && Spec->ReduceCombiner->FilePaths.size() > Config->MaxUserFileCount) {
            THROW_ERROR_EXCEPTION("Too many user files in reduce combiner: maximum allowed %v, actual %v",
                Config->MaxUserFileCount,
                Spec->ReduceCombiner->FilePaths.size());
        }

        if (!CheckKeyColumnsCompatible(Spec->SortBy, Spec->ReduceBy)) {
            THROW_ERROR_EXCEPTION("Reduce columns %v are not compatible with sort columns %v",
                ConvertToYsonString(Spec->ReduceBy, EYsonFormat::Text).Data(),
                ConvertToYsonString(Spec->SortBy, EYsonFormat::Text).Data());
        }

        LOG_DEBUG("Reduce columns: %v; sort columns: %v",
            ConvertToYsonString(Spec->ReduceBy, EYsonFormat::Text).Data(),
            ConvertToYsonString(Spec->SortBy, EYsonFormat::Text).Data());
    }

    virtual std::vector<TRichYPath> GetInputTablePaths() const override
    {
        return Spec->InputTablePaths;
    }

    virtual std::vector<TRichYPath> GetOutputTablePaths() const override
    {
        return Spec->OutputTablePaths;
    }

    virtual std::vector<TPathWithStage> GetFilePaths() const override
    {
        // Combine mapper and reducer files into a single collection.
        std::vector<TPathWithStage> result;
        if (Spec->Mapper) {
            for (const auto& path : Spec->Mapper->FilePaths) {
                result.push_back(std::make_pair(path, EOperationStage::Map));
            }
        }

        if (Spec->ReduceCombiner) {
            for (const auto& path : Spec->ReduceCombiner->FilePaths) {
                result.push_back(std::make_pair(path, EOperationStage::ReduceCombiner));
            }
        }

        for (const auto& path : Spec->Reducer->FilePaths) {
            result.push_back(std::make_pair(path, EOperationStage::Reduce));
        }
        return result;
    }

    virtual void CustomPrepare() override
    {
        TSortControllerBase::CustomPrepare();

        if (TotalEstimatedInputDataSize == 0)
            return;

        for (const auto& file : Files) {
            switch (file.Stage) {
                case EOperationStage::Map:
                    MapperFiles.push_back(file);
                    break;

                case EOperationStage::ReduceCombiner:
                    ReduceCombinerFiles.push_back(file);
                    break;

                case EOperationStage::Reduce:
                    ReducerFiles.push_back(file);
                    break;

                default:
                    YUNREACHABLE();
            }
        }

        PROFILE_TIMING ("/input_processing_time") {
            BuildPartitions();
        }

        InitJobSpecTemplates();
    }

    void BuildPartitions()
    {
        // Use partition count provided by user, if given.
        // Otherwise use size estimates.
        int partitionCount = SuggestPartitionCount();

        // Don't create more partitions than allowed by the global config.
        partitionCount = std::min(partitionCount, Options->MaxPartitionCount);

        InitJobIOConfigs();

        CheckPartitionWriterBuffer(partitionCount, PartitionJobIOConfig->TableWriter);

        BuildMultiplePartitions(partitionCount);
    }

    void BuildMultiplePartitions(int partitionCount)
    {
        for (int index = 0; index < partitionCount; ++index) {
            Partitions.push_back(New<TPartition>(this, index));
        }

        InitShufflePool();

        int partitionJobCount = SuggestPartitionJobCount();
        auto stripes = SliceInputChunks(
            Options->PartitionJobMaxSliceDataSize,
            &partitionJobCount);

        PartitionJobCounter.Set(partitionJobCount);

        PartitionTask = New<TPartitionTask>(this);
        PartitionTask->Initialize();
        PartitionTask->AddInput(stripes);
        PartitionTask->FinishInput();
        RegisterTask(PartitionTask);

        LOG_INFO("Map-reducing with partitioning (PartitionCount: %v, PartitionJobCount: %v)",
            partitionCount,
            PartitionJobCounter.GetTotal());
    }

    void InitJobIOConfigs()
    {
        {
            // This is not a typo!
            PartitionJobIOConfig = CloneYsonSerializable(Spec->MapJobIO);
            InitIntermediateOutputConfig(PartitionJobIOConfig);
        }

        {
            IntermediateSortJobIOConfig = CloneYsonSerializable(Spec->SortJobIO);
            InitIntermediateInputConfig(IntermediateSortJobIOConfig);
            InitIntermediateOutputConfig(IntermediateSortJobIOConfig);
        }

        {
            // Partition reduce: writer like in merge and reader like in sort.
            FinalSortJobIOConfig = CloneYsonSerializable(Spec->ReduceJobIO);
            FinalSortJobIOConfig->TableReader = CloneYsonSerializable(Spec->SortJobIO->TableReader);
            InitIntermediateInputConfig(FinalSortJobIOConfig);
            InitFinalOutputConfig(FinalSortJobIOConfig);
        }

        {
            // Sorted reduce.
            SortedMergeJobIOConfig = CloneYsonSerializable(Spec->ReduceJobIO);
            InitIntermediateInputConfig(SortedMergeJobIOConfig);
            InitFinalOutputConfig(SortedMergeJobIOConfig);
        }
    }

    void InitJobSpecTemplates()
    {
        {
            PartitionJobSpecTemplate.set_type(static_cast<int>(Spec->Mapper ? EJobType::PartitionMap : EJobType::Partition));

            auto* schedulerJobSpecExt = PartitionJobSpecTemplate.MutableExtension(TSchedulerJobSpecExt::scheduler_job_spec_ext);

            if (Spec->InputQuery) {
                InitQuerySpec(schedulerJobSpecExt, *Spec->InputQuery, *Spec->InputSchema);
            }

<<<<<<< HEAD
            AuxNodeDirectory->DumpTo(schedulerJobSpecExt->mutable_aux_node_directory());

            auto* partitionJobSpecExt = PartitionJobSpecTemplate.MutableExtension(TPartitionJobSpecExt::partition_job_spec_ext);

            ToProto(schedulerJobSpecExt->mutable_output_transaction_id(), Operation->GetOutputTransaction()->GetId());
=======
            ToProto(schedulerJobSpecExt->mutable_output_transaction_id(), OutputTransactionId);
>>>>>>> 0d85b427
            schedulerJobSpecExt->set_lfalloc_buffer_size(GetLFAllocBufferSize());
            schedulerJobSpecExt->set_io_config(ConvertToYsonString(PartitionJobIOConfig).Data());

            partitionJobSpecExt->set_partition_count(Partitions.size());
            partitionJobSpecExt->set_reduce_key_column_count(Spec->ReduceBy.size());
            ToProto(partitionJobSpecExt->mutable_sort_key_columns(), Spec->SortBy);

            if (Spec->Mapper) {
                InitUserJobSpecTemplate(
                    schedulerJobSpecExt->mutable_user_job_spec(),
                    Spec->Mapper,
                    MapperFiles);
            }
        }

        {
            auto* schedulerJobSpecExt = IntermediateSortJobSpecTemplate.MutableExtension(TSchedulerJobSpecExt::scheduler_job_spec_ext);
            schedulerJobSpecExt->set_lfalloc_buffer_size(GetLFAllocBufferSize());
            ToProto(schedulerJobSpecExt->mutable_output_transaction_id(), OutputTransactionId);
            schedulerJobSpecExt->set_io_config(ConvertToYsonString(IntermediateSortJobIOConfig).Data());

            if (Spec->ReduceCombiner) {
                IntermediateSortJobSpecTemplate.set_type(static_cast<int>(EJobType::ReduceCombiner));
                AuxNodeDirectory->DumpTo(schedulerJobSpecExt->mutable_aux_node_directory());

                auto* reduceJobSpecExt = IntermediateSortJobSpecTemplate.MutableExtension(TReduceJobSpecExt::reduce_job_spec_ext);
                ToProto(reduceJobSpecExt->mutable_key_columns(), Spec->SortBy);
                reduceJobSpecExt->set_reduce_key_column_count(Spec->ReduceBy.size());

                InitUserJobSpecTemplate(
                    schedulerJobSpecExt->mutable_user_job_spec(),
                    Spec->ReduceCombiner,
                    ReduceCombinerFiles);
            } else {
                IntermediateSortJobSpecTemplate.set_type(static_cast<int>(EJobType::IntermediateSort));
                auto* sortJobSpecExt = IntermediateSortJobSpecTemplate.MutableExtension(TSortJobSpecExt::sort_job_spec_ext);
                ToProto(sortJobSpecExt->mutable_key_columns(), Spec->SortBy);
            }
        }

        {
            FinalSortJobSpecTemplate.set_type(static_cast<int>(EJobType::PartitionReduce));

            auto* schedulerJobSpecExt = FinalSortJobSpecTemplate.MutableExtension(TSchedulerJobSpecExt::scheduler_job_spec_ext);
            AuxNodeDirectory->DumpTo(schedulerJobSpecExt->mutable_aux_node_directory());

            auto* reduceJobSpecExt = FinalSortJobSpecTemplate.MutableExtension(TReduceJobSpecExt::reduce_job_spec_ext);

            schedulerJobSpecExt->set_lfalloc_buffer_size(GetLFAllocBufferSize());
            ToProto(schedulerJobSpecExt->mutable_output_transaction_id(), OutputTransactionId);
            schedulerJobSpecExt->set_io_config(ConvertToYsonString(FinalSortJobIOConfig).Data());

            ToProto(reduceJobSpecExt->mutable_key_columns(), Spec->SortBy);
            reduceJobSpecExt->set_reduce_key_column_count(Spec->ReduceBy.size());

            InitUserJobSpecTemplate(
                schedulerJobSpecExt->mutable_user_job_spec(),
                Spec->Reducer,
                ReducerFiles);
        }

        {
            SortedMergeJobSpecTemplate.set_type(static_cast<int>(EJobType::SortedReduce));

            auto* schedulerJobSpecExt = SortedMergeJobSpecTemplate.MutableExtension(TSchedulerJobSpecExt::scheduler_job_spec_ext);
            AuxNodeDirectory->DumpTo(schedulerJobSpecExt->mutable_aux_node_directory());

            auto* reduceJobSpecExt = SortedMergeJobSpecTemplate.MutableExtension(TReduceJobSpecExt::reduce_job_spec_ext);

            schedulerJobSpecExt->set_lfalloc_buffer_size(GetLFAllocBufferSize());
            ToProto(schedulerJobSpecExt->mutable_output_transaction_id(), OutputTransactionId);
            schedulerJobSpecExt->set_io_config(ConvertToYsonString(SortedMergeJobIOConfig).Data());

            ToProto(reduceJobSpecExt->mutable_key_columns(), Spec->SortBy);
            reduceJobSpecExt->set_reduce_key_column_count(Spec->ReduceBy.size());

            InitUserJobSpecTemplate(
                schedulerJobSpecExt->mutable_user_job_spec(),
                Spec->Reducer,
                ReducerFiles);
        }
    }

    virtual void CustomizeJoblet(TJobletPtr joblet) override
    {
        switch (joblet->JobType) {
            case EJobType::PartitionMap:
                joblet->StartRowIndex = MapStartRowIndex;
                MapStartRowIndex += joblet->InputStripeList->TotalRowCount;
                break;

            case EJobType::PartitionReduce:
            case EJobType::SortedReduce:
                joblet->StartRowIndex = ReduceStartRowIndex;
                ReduceStartRowIndex += joblet->InputStripeList->TotalRowCount;
                break;

            default:
                break;
        }
    }

    virtual void CustomizeJobSpec(TJobletPtr joblet, TJobSpec* jobSpec) override
    {
        auto getUserJobSpec = [=] () -> TUserJobSpecPtr {
            switch (EJobType(jobSpec->type())) {
                case EJobType::PartitionMap:
                    return Spec->Mapper;

                case EJobType::SortedReduce:
                case EJobType::PartitionReduce:
                    return Spec->Reducer;

                case EJobType::ReduceCombiner:
                    return Spec->ReduceCombiner;

                default:
                    return nullptr;
            }
        };

        auto userJobSpec = getUserJobSpec();
        if (!userJobSpec) {
            return;
        }

        auto* schedulerJobSpecExt = jobSpec->MutableExtension(TSchedulerJobSpecExt::scheduler_job_spec_ext);
        InitUserJobSpec(
            schedulerJobSpecExt->mutable_user_job_spec(),
            joblet,
            GetMemoryReserve(joblet->MemoryReserveEnabled, userJobSpec));
    }

    virtual bool IsOutputLivePreviewSupported() const override
    {
        return true;
    }

    virtual bool IsIntermediateLivePreviewSupported() const override
    {
        return true;
    }

    // Resource management.

    virtual TNodeResources GetPartitionResources(
            const TChunkStripeStatisticsVector& statistics,
            bool memoryReserveEnabled) const override
    {
        auto stat = AggregateStatistics(statistics).front();

        i64 reserveSize = THorizontalSchemalessBlockWriter::MaxReserveSize * static_cast<i64>(Partitions.size());
        i64 bufferSize = std::min(
            reserveSize + PartitionJobIOConfig->TableWriter->BlockSize * static_cast<i64>(Partitions.size()),
            PartitionJobIOConfig->TableWriter->MaxBufferSize);

        TNodeResources result;
        result.set_user_slots(1);
        if (Spec->Mapper) {
            bufferSize += GetOutputWindowMemorySize(PartitionJobIOConfig);
            result.set_cpu(Spec->Mapper->CpuLimit);
            result.set_memory(
                GetInputIOMemorySize(PartitionJobIOConfig, stat) +
                bufferSize +
                GetMemoryReserve(memoryReserveEnabled, Spec->Mapper) +
                GetFootprintMemorySize());
        } else {
            bufferSize = std::min(bufferSize, stat.DataSize + reserveSize);
            bufferSize += GetOutputWindowMemorySize(PartitionJobIOConfig);
            result.set_cpu(1);
            result.set_memory(
                GetInputIOMemorySize(PartitionJobIOConfig, stat) +
                bufferSize +
                GetFootprintMemorySize());
        }
        return result;
    }

    virtual TNodeResources GetSimpleSortResources(
        const TChunkStripeStatistics& stat,
        i64 valueCount) const override
    {
        YUNREACHABLE();
    }

    virtual TNodeResources GetPartitionSortResources(
        TPartitionPtr partition,
        const TChunkStripeStatistics& stat,
        bool memoryReserveEnabled) const override
    {
        TNodeResources result;
        result.set_user_slots(1);

        i64 memory = 
            GetSortInputIOMemorySize(stat) +
            GetSortBuffersMemorySize(stat) +
            GetFootprintMemorySize();

        if (!IsSortedMergeNeeded(partition)) {
            result.set_cpu(Spec->Reducer->CpuLimit);
            result.set_memory(
                memory +
                GetFinalOutputIOMemorySize(FinalSortJobIOConfig) +
                GetMemoryReserve(memoryReserveEnabled, Spec->Reducer));
        } else if (Spec->ReduceCombiner) {
            result.set_cpu(Spec->ReduceCombiner->CpuLimit);
            result.set_memory(
                memory +
                GetIntermediateOutputIOMemorySize(IntermediateSortJobIOConfig) +
                GetMemoryReserve(memoryReserveEnabled, Spec->ReduceCombiner));
        } else {
            result.set_cpu(1);
            result.set_memory(
                memory +
                GetIntermediateOutputIOMemorySize(IntermediateSortJobIOConfig));
        }

        result.set_network(Spec->ShuffleNetworkLimit);
        return result;
    }

    virtual TNodeResources GetSortedMergeResources(
        const TChunkStripeStatisticsVector& statistics,
        bool memoryReserveEnabled) const override
    {
        TNodeResources result;
        result.set_user_slots(1);
        result.set_cpu(Spec->Reducer->CpuLimit);
        result.set_memory(
            GetFinalIOMemorySize(
                SortedMergeJobIOConfig,
                statistics) +
            GetMemoryReserve(memoryReserveEnabled, Spec->Reducer) +
            GetFootprintMemorySize());
        return result;
    }

    virtual TNodeResources GetUnorderedMergeResources(
        const TChunkStripeStatisticsVector& statistics) const override
    {
        YUNREACHABLE();
    }

    virtual bool IsSortedOutputSupported() const override
    {
        return true;
    }

    // Progress reporting.

    virtual Stroka GetLoggingProgress() const override
    {
        return Format(
            "Jobs = {T: %v, R: %v, C: %v, P: %v, F: %v, A: %v, L: %v}, "
            "Partitions = {T: %v, C: %v}, "
            "MapJobs = {%v}, "
            "SortJobs = {%v}, "
            "PartitionReduceJobs = {%v}, "
            "SortedReduceJobs = {%v}, "
            "UnavailableInputChunks: %v",
            // Jobs
            JobCounter.GetTotal(),
            JobCounter.GetRunning(),
            JobCounter.GetCompleted(),
            GetPendingJobCount(),
            JobCounter.GetFailed(),
            JobCounter.GetAborted(),
            JobCounter.GetLost(),
            // Partitions
            Partitions.size(),
            CompletedPartitionCount,
            // MapJobs
            PartitionJobCounter,
            // SortJobs
            IntermediateSortJobCounter,
            // PartitionReduceJobs
            FinalSortJobCounter,
            // SortedReduceJobs
            SortedMergeJobCounter,
            UnavailableInputChunkCount);
    }

    virtual void BuildProgress(IYsonConsumer* consumer) const override
    {
        TSortControllerBase::BuildProgress(consumer);
        BuildYsonMapFluently(consumer)
            .Do(BIND(&TMapReduceController::BuildPartitionsProgressYson, Unretained(this)))
            .Item(Spec->Mapper ? "partition_jobs" : "map_jobs").Value(PartitionJobCounter)
            .Item(Spec->ReduceCombiner ? "reduce_combiner_jobs" : "sort_jobs").Value(IntermediateSortJobCounter)
            .Item("partition_reduce_jobs").Value(FinalSortJobCounter)
            .Item("sorted_reduce_jobs").Value(SortedMergeJobCounter);
    }


};

DEFINE_DYNAMIC_PHOENIX_TYPE(TMapReduceController);

IOperationControllerPtr CreateMapReduceController(
    TSchedulerConfigPtr config,
    IOperationHost* host,
    TOperation* operation)
{
    auto spec = ParseOperationSpec<TMapReduceOperationSpec>(operation->GetSpec());
    return New<TMapReduceController>(config, spec, host, operation);
}

////////////////////////////////////////////////////////////////////

} // namespace NScheduler
} // namespace NYT
<|MERGE_RESOLUTION|>--- conflicted
+++ resolved
@@ -1699,12 +1699,8 @@
                 Config->Fetcher,
                 sampleCount,
                 Spec->SortBy,
-<<<<<<< HEAD
+                Options->MaxSampleSize,
                 InputNodeDirectory,
-=======
-                Options->MaxSampleSize,
-                NodeDirectory,
->>>>>>> 0d85b427
                 Host->GetBackgroundInvoker(),
                 scraperCallback,
                 Logger);
@@ -2414,15 +2410,11 @@
                 InitQuerySpec(schedulerJobSpecExt, *Spec->InputQuery, *Spec->InputSchema);
             }
 
-<<<<<<< HEAD
             AuxNodeDirectory->DumpTo(schedulerJobSpecExt->mutable_aux_node_directory());
 
             auto* partitionJobSpecExt = PartitionJobSpecTemplate.MutableExtension(TPartitionJobSpecExt::partition_job_spec_ext);
 
-            ToProto(schedulerJobSpecExt->mutable_output_transaction_id(), Operation->GetOutputTransaction()->GetId());
-=======
             ToProto(schedulerJobSpecExt->mutable_output_transaction_id(), OutputTransactionId);
->>>>>>> 0d85b427
             schedulerJobSpecExt->set_lfalloc_buffer_size(GetLFAllocBufferSize());
             schedulerJobSpecExt->set_io_config(ConvertToYsonString(PartitionJobIOConfig).Data());
 
