#include "stdafx.h"
#include "map_controller.h"
#include "private.h"
#include "operation_controller_detail.h"
#include "chunk_pool.h"
#include "chunk_list_pool.h"
#include "samples_fetcher.h"
#include "chunk_info_collector.h"
#include "job_resources.h"
#include "helpers.h"

#include <ytlib/misc/string.h>

#include <ytlib/ytree/fluent.h>

#include <ytlib/chunk_client/schema.h>
#include <ytlib/chunk_client/input_chunk.h>
#include <ytlib/table_client/channel_writer.h>
#include <ytlib/table_client/chunk_meta_extensions.h>

#include <ytlib/chunk_client/chunk_meta_extensions.h>
#include <ytlib/chunk_client/input_chunk.pb.h>

#include <ytlib/node_tracker_client/node_directory.h>

#include <ytlib/transaction_client/transaction.h>

#include <server/job_proxy/config.h>

#include <cmath>

namespace NYT {
namespace NScheduler {

using namespace NYTree;
using namespace NYson;
using namespace NYPath;
using namespace NChunkServer;
using namespace NTableClient;
using namespace NJobProxy;
using namespace NObjectClient;
using namespace NCypressClient;
using namespace NNodeTrackerClient;
using namespace NScheduler::NProto;
using namespace NChunkClient::NProto;
using namespace NJobTrackerClient::NProto;
using namespace NNodeTrackerClient::NProto;

using NChunkClient::NProto::TKey;

////////////////////////////////////////////////////////////////////

static NLog::TLogger& Logger = OperationLogger;
static NProfiling::TProfiler Profiler("/operations/sort");

//! Maximum number of buckets for partition sizes aggregation.
static const int MaxAggregatedPartitionBuckets = 100;

////////////////////////////////////////////////////////////////////

class TSortControllerBase
    : public TOperationControllerBase
{
public:
    TSortControllerBase(
        TSchedulerConfigPtr config,
        TSortOperationSpecBasePtr spec,
        IOperationHost* host,
        TOperation* operation)
        : TOperationControllerBase(config, spec, host, operation)
        , Spec(spec)
        , Config(config)
        , CompletedPartitionCount(0)
        , SortDataSizeCounter(0)
        , SortStartThresholdReached(false)
        , MergeStartThresholdReached(false)
        , SortedMergeJobCounter(0)
        // Cannot do similar for UnorderedMergeJobCounter since the number of unsorted merge jobs
        // is hard to predict.
        , SimpleSort(false)
    { }

private:
    TSortOperationSpecBasePtr Spec;

protected:
    TSchedulerConfigPtr Config;

    // Counters.
    int CompletedPartitionCount;
    TProgressCounter PartitionJobCounter;

    // Sort job counters.
    TProgressCounter IntermediateSortJobCounter;
    TProgressCounter FinalSortJobCounter;
    TProgressCounter SortDataSizeCounter;

    // Start thresholds.
    bool SortStartThresholdReached;
    bool MergeStartThresholdReached;

    // Sorted merge job counters.
    mutable TProgressCounter SortedMergeJobCounter;

    // Unordered merge job counters.
    TProgressCounter UnorderedMergeJobCounter;


    // Forward declarations.
    class TPartitionTask;
    typedef TIntrusivePtr<TPartitionTask> TPartitionTaskPtr;

    class TSortTask;
    typedef TIntrusivePtr<TSortTask> TSortTaskPtr;

    class TSortedMergeTask;
    typedef TIntrusivePtr<TSortedMergeTask> TSortedMergeTaskPtr;

    class TUnorderedMergeTask;
    typedef TIntrusivePtr<TUnorderedMergeTask> TUnorderedMergeTaskPtr;


    // Partitions.

    struct TPartition
        : public TIntrinsicRefCounted
    {
        TPartition(TSortControllerBase* controller, int index)
            : Index(index)
            , Completed(false)
            , CachedSortedMergeNeeded(false)
            , Maniac(false)
            , SortTask(
                controller->SimpleSort
                ? TSortTaskPtr(New<TSimpleSortTask>(controller, this))
                : TSortTaskPtr(New<TPartitionSortTask>(controller, this)))
            , SortedMergeTask(New<TSortedMergeTask>(controller, this))
            , UnorderedMergeTask(New<TUnorderedMergeTask>(controller, this))
            , ChunkPoolOutput(nullptr)
        { }

        //! Sequential index (zero based).
        int Index;

        //! Is partition completed?
        bool Completed;

        //! Do we need to run merge tasks for this partition?
        //! Cached value, updated by #IsSortedMergeNeeded.
        bool CachedSortedMergeNeeded;

        //! Does the partition consist of rows with the same key?
        bool Maniac;

        //! Number of sorted bytes residing at a given node.
        yhash_map<Stroka, i64> AddressToLocality;

        // Tasks.
        TSortTaskPtr SortTask;
        TSortedMergeTaskPtr SortedMergeTask;
        TUnorderedMergeTaskPtr UnorderedMergeTask;

        // Chunk pool output obtained from the shuffle pool.
        IChunkPoolOutput* ChunkPoolOutput;

        //! A statically assigned partition address, if any.
        TNullable<Stroka> AssignedAddress;
    };

    typedef TIntrusivePtr<TPartition> TPartitionPtr;

    //! Is equivalent to |Partitions.size() == 1| but enables
    //! checking for simple sort when #Partitions is still being constructed.
    bool SimpleSort;
    std::vector<TPartitionPtr> Partitions;

    //! Templates for starting new jobs.
    TJobSpec PartitionJobSpecTemplate;
    TJobSpec IntermediateSortJobSpecTemplate;
    TJobSpec FinalSortJobSpecTemplate;
    TJobSpec SortedMergeJobSpecTemplate;
    TJobSpec UnorderedMergeJobSpecTemplate;

    TJobIOConfigPtr PartitionJobIOConfig;
    TJobIOConfigPtr IntermediateSortJobIOConfig;
    TJobIOConfigPtr FinalSortJobIOConfig;
    TJobIOConfigPtr SortedMergeJobIOConfig;
    TJobIOConfigPtr UnorderedMergeJobIOConfig;

    TAutoPtr<IShuffleChunkPool> ShufflePool;
    TAutoPtr<IChunkPool> SimpleSortPool;

    TTaskGroup PartitionTaskGroup;
    TTaskGroup SortTaskGroup;
    TTaskGroup MergeTaskGroup;

    TPartitionTaskPtr PartitionTask;

    //! Implements partition phase for sort operations and map phase for map-reduce operations.
    class TPartitionTask
        : public TTask
    {
    public:
        explicit TPartitionTask(TSortControllerBase* controller)
            : TTask(controller)
            , Controller(controller)
        {
            ChunkPool = CreateUnorderedChunkPool(
                Controller->NodeDirectory,
                Controller->PartitionJobCounter.GetTotal());
        }

        virtual Stroka GetId() const override
        {
            return "Partition";
        }

        virtual TTaskGroup* GetGroup() const override
        {
            return &Controller->PartitionTaskGroup;
        }

        virtual TDuration GetLocalityTimeout() const override
        {
            return Controller->Spec->PartitionLocalityTimeout;
        }

        virtual TNodeResources GetMinNeededResourcesHeavy() const override
        {
            auto resources = Controller->GetPartitionResources(
                ChunkPool->GetApproximateStripeStatistics());
            return resources;
        }

        virtual TNodeResources GetNeededResources(TJobletPtr joblet) const override
        {
            auto resources = Controller->GetPartitionResources(
                joblet->InputStripeList->GetStatistics());
            return resources;
        }

        virtual IChunkPoolInput* GetChunkPoolInput() const override
        {
            return ~ChunkPool;
        }

        virtual IChunkPoolOutput* GetChunkPoolOutput() const override
        {
            return ~ChunkPool;
        }

    private:
        TSortControllerBase* Controller;

        TAutoPtr<IChunkPool> ChunkPool;

        virtual int GetChunkListCountPerJob() const override
        {
            return 1;
        }

        virtual EJobType GetJobType() const override
        {
            return EJobType(Controller->PartitionJobSpecTemplate.type());
        }

        virtual void BuildJobSpec(TJobletPtr joblet, TJobSpec* jobSpec) override
        {
            jobSpec->CopyFrom(Controller->PartitionJobSpecTemplate);
            AddSequentialInputSpec(jobSpec, joblet, Controller->IsTableIndexEnabled());
            AddIntermediateOutputSpec(jobSpec, joblet);
        }

        virtual void OnJobStarted(TJobletPtr joblet) override
        {
            Controller->PartitionJobCounter.Start(1);

            TTask::OnJobStarted(joblet);
        }

        virtual void OnJobCompleted(TJobletPtr joblet) override
        {
            TTask::OnJobCompleted(joblet);

            Controller->PartitionJobCounter.Completed(1);

<<<<<<< HEAD
=======
            auto* resultExt = joblet->Job->Result().MutableExtension(TPartitionJobResultExt::partition_job_result_ext);

            auto stripe = BuildIntermediateChunkStripe(resultExt->mutable_chunks());

>>>>>>> 36bf3b3d
            RegisterIntermediate(
                joblet,
                Controller->ShufflePool->GetInput());

            // Kick-start sort and unordered merge tasks.
            // Compute sort data size delta.
            i64 oldSortDataSize = Controller->SortDataSizeCounter.GetTotal();
            i64 newSortDataSize = 0;
            FOREACH (auto partition, Controller->Partitions) {
                if (partition->Maniac) {
                    Controller->AddTaskPendingHint(partition->UnorderedMergeTask);
                } else {
                    newSortDataSize += partition->ChunkPoolOutput->GetTotalDataSize();
                    Controller->AddTaskPendingHint(partition->SortTask);
                }
            }
            LOG_DEBUG("Sort data size updated: %" PRId64 " -> %" PRId64,
                oldSortDataSize,
                newSortDataSize);
            Controller->SortDataSizeCounter.Increment(newSortDataSize - oldSortDataSize);

            Controller->CheckSortStartThreshold();

            // NB: don't move it to OnTaskCompleted since jobs may run after the task has been completed.
            // Kick-start sort and unordered merge tasks.
            Controller->AddSortTasksPendingHints();
            Controller->AddMergeTasksPendingHints();

        }

        virtual void OnJobLost(TCompleteJobPtr completedJob) override
        {
            TTask::OnJobLost(completedJob);

            Controller->PartitionJobCounter.Lost(1);
        }

        virtual void OnJobFailed(TJobletPtr joblet) override
        {
            TTask::OnJobFailed(joblet);

            Controller->PartitionJobCounter.Failed(1);
        }

        virtual void OnJobAborted(TJobletPtr joblet) override
        {
            TTask::OnJobAborted(joblet);

            Controller->PartitionJobCounter.Aborted(1);
        }

        virtual void OnTaskCompleted() override
        {
            TTask::OnTaskCompleted();

            Controller->PartitionJobCounter.Finalize();
            Controller->ShufflePool->GetInput()->Finish();

            // Dump totals.
            // Mark empty partitions are completed.
            LOG_DEBUG("Partition sizes collected");
            FOREACH (auto partition, Controller->Partitions) {
                i64 dataSize = partition->ChunkPoolOutput->GetTotalDataSize();
                if (dataSize == 0) {
                    LOG_DEBUG("Partition %d is empty", partition->Index);
                    // Job restarts may cause the partition task to complete several times.
                    // Thus we might have already marked the partition as completed, let's be careful.
                    if (!partition->Completed) {
                        Controller->OnPartitionCompleted(partition);
                    }
                } else {
                    LOG_DEBUG("Partition[%d] = %" PRId64,
                        partition->Index,
                        dataSize);
                }
            }

            Controller->AssignPartitions();

            // NB: this is required at least to mark tasks completed, when there are no pending jobs.
            // This couldn't have been done earlier since we've just finished populating shuffle pool.
            Controller->AddSortTasksPendingHints();

            Controller->CheckMergeStartThreshold();
        }
    };

    //! Base class for tasks that are assigned to particular partitions.
    class TPartitionBoundTask
        : public TTask
    {
    public:
        TPartitionBoundTask(TSortControllerBase* controller, TPartition* partition)
            : TTask(controller)
            , Controller(controller)
            , Partition(partition)
        { }

    protected:
        TSortControllerBase* Controller;
        TPartition* Partition;

    };

    //! Base class implementing sort phase for sort operations
    //! and partition reduce phase for map-reduce operations.
    class TSortTask
        : public TPartitionBoundTask
    {
    public:
        TSortTask(TSortControllerBase* controller, TPartition* partition)
            : TPartitionBoundTask(controller, partition)
        { }

        virtual TTaskGroup* GetGroup() const override
        {
            return &Controller->SortTaskGroup;
        }

        virtual TNodeResources GetMinNeededResourcesHeavy() const override
        {
            auto stat = GetChunkPoolOutput()->GetApproximateStripeStatistics();
            YCHECK(stat.size() == 1);
            return GetNeededResourcesForChunkStripe(stat.front());
        }

        virtual TNodeResources GetNeededResources(TJobletPtr joblet) const override
        {
            return GetNeededResourcesForChunkStripe(
                joblet->InputStripeList->GetAggregateStatistics());
        }

        virtual IChunkPoolInput* GetChunkPoolInput() const override
        {
            return
                Controller->SimpleSort
                ? ~Controller->SimpleSortPool
                : Controller->ShufflePool->GetInput();
        }

        virtual IChunkPoolOutput* GetChunkPoolOutput() const override
        {
            return
                Controller->SimpleSort
                ? ~Controller->SimpleSortPool
                : Partition->ChunkPoolOutput;
        }

    protected:
        TNodeResources GetNeededResourcesForChunkStripe(const TChunkStripeStatistics& stat) const
        {
            if (Controller->SimpleSort) {
                i64 valueCount = Controller->GetValueCountEstimate(stat.DataSize);
                return Controller->GetSimpleSortResources(
                    stat,
                    valueCount);
            } else {
                return Controller->GetPartitionSortResources(
                    Partition,
                    stat);
            }
        }

        virtual int GetChunkListCountPerJob() const override
        {
            return Controller->IsSortedMergeNeeded(Partition)
                ? 1
                : Controller->OutputTables.size();
        }

        virtual EJobType GetJobType() const override
        {
            return EJobType(
                Controller->IsSortedMergeNeeded(Partition)
                ? Controller->IntermediateSortJobSpecTemplate.type()
                : Controller->FinalSortJobSpecTemplate.type());
        }

        virtual void BuildJobSpec(TJobletPtr joblet, TJobSpec* jobSpec) override
        {
            if (Controller->IsSortedMergeNeeded(Partition)) {
                jobSpec->CopyFrom(Controller->IntermediateSortJobSpecTemplate);
                AddIntermediateOutputSpec(jobSpec, joblet);
            } else {
                jobSpec->CopyFrom(Controller->FinalSortJobSpecTemplate);
                AddFinalOutputSpecs(jobSpec, joblet);
            }

            auto* schedulerJobSpecExt = jobSpec->MutableExtension(TSchedulerJobSpecExt::scheduler_job_spec_ext);
            schedulerJobSpecExt->set_is_approximate(joblet->InputStripeList->IsApproximate);

            AddSequentialInputSpec(jobSpec, joblet, Controller->IsTableIndexEnabled());
        }

        virtual void OnJobStarted(TJobletPtr joblet) override
        {
            TPartitionBoundTask::OnJobStarted(joblet);

            YCHECK(!Partition->Maniac);

            Controller->SortDataSizeCounter.Start(joblet->InputStripeList->TotalDataSize);

            if (Controller->IsSortedMergeNeeded(Partition)) {
                Controller->IntermediateSortJobCounter.Start(1);
            } else {
                Controller->FinalSortJobCounter.Start(1);
            }
        }

        virtual void OnJobCompleted(TJobletPtr joblet) override
        {
            TPartitionBoundTask::OnJobCompleted(joblet);

            Controller->SortDataSizeCounter.Completed(joblet->InputStripeList->TotalDataSize);

            if (Controller->IsSortedMergeNeeded(Partition)) {

                Controller->IntermediateSortJobCounter.Completed(1);

                // Sort outputs in large partitions are queued for further merge.
<<<<<<< HEAD
                RegisterIntermediate(
                    joblet,
                    Partition->SortedMergeTask->GetChunkPoolInput());
=======
                // Construct a stripe consisting of sorted chunks and put it into the pool.
                auto* resultExt = joblet->Job->Result().MutableExtension(TSortJobResultExt::sort_job_result_ext);
                auto stripe = BuildIntermediateChunkStripe(resultExt->mutable_chunks());

                RegisterIntermediate(
                    joblet,
                    stripe,
                    Partition->SortedMergeTask);
>>>>>>> 36bf3b3d
            } else {
                Controller->FinalSortJobCounter.Completed(1);

                // Sort outputs in small partitions go directly to the output.
                RegisterOutput(joblet, Partition->Index);
                Controller->OnPartitionCompleted(Partition);
            }

            Controller->CheckMergeStartThreshold();

            if (Controller->IsSortedMergeNeeded(Partition)) {
                Controller->AddTaskPendingHint(Partition->SortedMergeTask);
            }
        }

        virtual void OnJobFailed(TJobletPtr joblet) override
        {
            Controller->SortDataSizeCounter.Failed(joblet->InputStripeList->TotalDataSize);

            if (Controller->IsSortedMergeNeeded(Partition)) {
                Controller->IntermediateSortJobCounter.Failed(1);
            } else {
                Controller->FinalSortJobCounter.Failed(1);
            }

            TTask::OnJobFailed(joblet);
        }

        virtual void OnJobAborted(TJobletPtr joblet) override
        {
            Controller->SortDataSizeCounter.Aborted(joblet->InputStripeList->TotalDataSize);

            if (Controller->IsSortedMergeNeeded(Partition)) {
                Controller->IntermediateSortJobCounter.Aborted(1);
            } else {
                Controller->FinalSortJobCounter.Aborted(1);
            }

            TTask::OnJobAborted(joblet);
        }

        virtual void OnJobLost(TCompleteJobPtr completedJob) override
        {
            Controller->IntermediateSortJobCounter.Lost(1);
            auto stripeList = completedJob->SourceTask->GetChunkPoolOutput()->GetStripeList(completedJob->OutputCookie);
            Controller->SortDataSizeCounter.Lost(stripeList->TotalDataSize);

            const auto& address = completedJob->ExecNode->GetAddress();
            Partition->AddressToLocality[address] -= stripeList->TotalDataSize;
            YCHECK(Partition->AddressToLocality[address] >= 0);

            Controller->ResetTaskLocalityDelays();

            TTask::OnJobLost(completedJob);
        }

        virtual void OnTaskCompleted() override
        {
            TPartitionBoundTask::OnTaskCompleted();

            // Kick-start the corresponding merge task.
            if (Controller->IsSortedMergeNeeded(Partition)) {
                Partition->SortedMergeTask->FinishInput();
            }
        }

    };

    //! Implements partition sort for sort operations and
    //! partition reduce phase for map-reduce operations.
    class TPartitionSortTask
        : public TSortTask
    {
    public:
        TPartitionSortTask(TSortControllerBase* controller, TPartition* partition)
            : TSortTask(controller, partition)
        { }

        virtual Stroka GetId() const override
        {
            return Sprintf("Sort(%d)", Partition->Index);
        }

        virtual int GetPendingJobCount() const override
        {
            if (!Controller->SortStartThresholdReached) {
                return 0;
            }

            if (Partition->Maniac) {
                return 0;
            }

            return TTask::GetPendingJobCount();
        }

        virtual TDuration GetLocalityTimeout() const override
        {
            return
                Partition->AssignedAddress
                ? Controller->Spec->SortAssignmentTimeout
                : Controller->Spec->SortLocalityTimeout;
        }

        virtual i64 GetLocality(const Stroka& address) const override
        {
            if (Partition->AssignedAddress && Partition->AssignedAddress.Get() == address) {
                // Handle initially assigned address.
                return 1;
            } else {
                // Handle data-driven locality.
                auto it = Partition->AddressToLocality.find(address);
                return it == Partition->AddressToLocality.end() ? 0 : it->second;
            }
        }

    private:
        virtual bool HasInputLocality() override
        {
            return false;
        }

        virtual void OnJobStarted(TJobletPtr joblet) override
        {
            // Increase data size for this address to ensure subsequent sort jobs
            // to be scheduled to this very node.
            const auto& address = joblet->Job->GetNode()->GetAddress();
            Partition->AddressToLocality[address] += joblet->InputStripeList->TotalDataSize;

            // Don't rely on static assignment anymore.
            Partition->AssignedAddress = Null;

            // Also add a hint to ensure that subsequent jobs are also scheduled here.
            AddLocalityHint(address);

            TSortTask::OnJobStarted(joblet);
        }

    };

    //! Implements simple sort phase for sort operations.
    class TSimpleSortTask
        : public TSortTask
    {
    public:
        TSimpleSortTask(TSortControllerBase* controller, TPartition* partition)
            : TSortTask(controller, partition)
        { }

        virtual Stroka GetId() const override
        {
            return "SimpleSort";
        }

        virtual TDuration GetLocalityTimeout() const override
        {
            return Controller->Spec->SimpleSortLocalityTimeout;
        }
    };

    //! Base class for both sorted and ordered merge.
    class TMergeTask
        : public TPartitionBoundTask
    {
    public:
        TMergeTask(TSortControllerBase* controller, TPartition* partition)
            : TPartitionBoundTask(controller, partition)
        { }

        virtual TTaskGroup* GetGroup() const override
        {
            return &Controller->MergeTaskGroup;
        }

    private:
        virtual void OnTaskCompleted() override
        {
            // We believe that this task may only complete once.
            Controller->OnPartitionCompleted(Partition);

            TPartitionBoundTask::OnTaskCompleted();
        }

    };

    //! Implements sorted merge phase for sort operations and
    //! sorted reduce phase for map-reduce operations.
    class TSortedMergeTask
        : public TMergeTask
    {
    public:
        TSortedMergeTask(TSortControllerBase* controller, TPartition* partition)
            : TMergeTask(controller, partition)
        {
            ChunkPool = CreateAtomicChunkPool(Controller->NodeDirectory);
        }

        virtual Stroka GetId() const override
        {
            return Sprintf("SortedMerge(%d)", Partition->Index);
        }

        virtual int GetPendingJobCount() const override
        {
            if (!Controller->MergeStartThresholdReached) {
                return 0;
            }

            if (Partition->Maniac) {
                return 0;
            }

            return TTask::GetPendingJobCount();
        }

        virtual TDuration GetLocalityTimeout() const override
        {
            return
                Controller->SimpleSort
                ? Controller->Spec->SimpleMergeLocalityTimeout
                : Controller->Spec->MergeLocalityTimeout;
        }

        virtual TNodeResources GetMinNeededResourcesHeavy() const override
        {
            return Controller->GetSortedMergeResources(
                ChunkPool->GetApproximateStripeStatistics());
        }

        virtual TNodeResources GetNeededResources(TJobletPtr joblet) const override
        {
            return Controller->GetSortedMergeResources(
                joblet->InputStripeList->GetStatistics());
        }

        virtual IChunkPoolInput* GetChunkPoolInput() const override
        {
            return ~ChunkPool;
        }

    private:
        TAutoPtr<IChunkPool> ChunkPool;

        virtual IChunkPoolOutput* GetChunkPoolOutput() const override
        {
            return ~ChunkPool;
        }

        virtual int GetChunkListCountPerJob() const override
        {
            return Controller->OutputTables.size();
        }

        virtual EJobType GetJobType() const override
        {
            return EJobType(Controller->SortedMergeJobSpecTemplate.type());
        }

        virtual void BuildJobSpec(TJobletPtr joblet, TJobSpec* jobSpec) override
        {
            jobSpec->CopyFrom(Controller->SortedMergeJobSpecTemplate);
            AddParallelInputSpec(jobSpec, joblet, Controller->IsTableIndexEnabled());
            AddFinalOutputSpecs(jobSpec, joblet);
        }

        virtual void OnJobStarted(TJobletPtr joblet) override
        {
            YCHECK(!Partition->Maniac);

            Controller->SortedMergeJobCounter.Start(1);

            TMergeTask::OnJobStarted(joblet);
        }

        virtual void OnJobCompleted(TJobletPtr joblet) override
        {
            TMergeTask::OnJobCompleted(joblet);

            Controller->SortedMergeJobCounter.Completed(1);
            RegisterOutput(joblet, Partition->Index);
        }

        virtual void OnJobFailed(TJobletPtr joblet) override
        {
            Controller->SortedMergeJobCounter.Failed(1);

            TMergeTask::OnJobFailed(joblet);
        }

        virtual void OnJobAborted(TJobletPtr joblet) override
        {
            Controller->SortedMergeJobCounter.Aborted(1);

            TMergeTask::OnJobAborted(joblet);
        }

    };

    //! Implements unordered merge of maniac partitions for sort operation.
    //! Not used in map-reduce operations.
    class TUnorderedMergeTask
        : public TMergeTask
    {
    public:
        TUnorderedMergeTask(TSortControllerBase* controller, TPartition* partition)
            : TMergeTask(controller, partition)
        { }

        virtual Stroka GetId() const override
        {
            return Sprintf("UnorderedMerge(%d)", Partition->Index);
        }

        virtual int GetPendingJobCount() const override
        {
            if (!Controller->MergeStartThresholdReached) {
                return 0;
            }

            if (!Partition->Maniac) {
                return 0;
            }

            return TTask::GetPendingJobCount();
        }

        virtual i64 GetLocality(const Stroka& address) const override
        {
            // Locality is unimportant.
            return 0;
        }

        virtual TDuration GetLocalityTimeout() const override
        {
            // Makes no sense to wait.
            return TDuration::Zero();
        }

        virtual TNodeResources GetMinNeededResourcesHeavy() const override
        {
            return Controller->GetUnorderedMergeResources(
                Partition->ChunkPoolOutput->GetApproximateStripeStatistics());
        }

        virtual TNodeResources GetNeededResources(TJobletPtr joblet) const override
        {
            return Controller->GetUnorderedMergeResources(
                joblet->InputStripeList->GetStatistics());
        }

        virtual IChunkPoolInput* GetChunkPoolInput() const override
        {
            return Controller->ShufflePool->GetInput();
        }

        virtual IChunkPoolOutput* GetChunkPoolOutput() const override
        {
            return Partition->ChunkPoolOutput;
        }

    private:
        virtual bool HasInputLocality() override
        {
            return false;
        }

        virtual int GetChunkListCountPerJob() const override
        {
            return 1;
        }

        virtual EJobType GetJobType() const override
        {
            return EJobType(Controller->UnorderedMergeJobSpecTemplate.type());
        }

        virtual void BuildJobSpec(TJobletPtr joblet, TJobSpec* jobSpec) override
        {
            jobSpec->CopyFrom(Controller->UnorderedMergeJobSpecTemplate);
            AddSequentialInputSpec(jobSpec, joblet, Controller->IsTableIndexEnabled());
            AddFinalOutputSpecs(jobSpec, joblet);

            if (!Controller->SimpleSort) {
                auto* schedulerJobSpecExt = jobSpec->MutableExtension(TSchedulerJobSpecExt::scheduler_job_spec_ext);
                auto* inputSpec = schedulerJobSpecExt->mutable_input_specs(0);
                FOREACH (auto& chunk, *inputSpec->mutable_chunks()) {
                    chunk.set_partition_tag(Partition->Index);
                }
            }
        }

        virtual void OnJobStarted(TJobletPtr joblet) override
        {
            YCHECK(Partition->Maniac);
            TMergeTask::OnJobStarted(joblet);

            Controller->UnorderedMergeJobCounter.Start(1);
        }

        virtual void OnJobCompleted(TJobletPtr joblet) override
        {
            TMergeTask::OnJobCompleted(joblet);

            Controller->UnorderedMergeJobCounter.Completed(1);
            RegisterOutput(joblet, Partition->Index);
        }

        virtual void OnJobFailed(TJobletPtr joblet) override
        {
            TMergeTask::OnJobFailed(joblet);

            Controller->UnorderedMergeJobCounter.Failed(1);
        }

        virtual void OnJobAborted(TJobletPtr joblet) override
        {
            TMergeTask::OnJobAborted(joblet);

            Controller->UnorderedMergeJobCounter.Aborted(1);
        }

    };


    // Custom bits of preparation pipeline.

    virtual void DoInitialize() override
    {
        TOperationControllerBase::DoInitialize();

        // NB: Register groups in the order of _descending_ priority.
        RegisterTaskGroup(&MergeTaskGroup);

        SortTaskGroup.MinNeededResources.set_network(Spec->ShuffleNetworkLimit);
        RegisterTaskGroup(&SortTaskGroup);

        RegisterTaskGroup(&PartitionTaskGroup);
    }


    // Init/finish.

    void AssignPartitions()
    {
        struct TAssignedNode
            : public TIntrinsicRefCounted
        {
            TAssignedNode(TExecNodePtr node, double weight)
                : Node(node)
                , Weight(weight)
                , AssignedDataSize(0)
            { }

            TExecNodePtr Node;
            double Weight;
            i64 AssignedDataSize;
        };

        typedef TIntrusivePtr<TAssignedNode> TAssignedNodePtr;

        auto compareNodes = [&] (const TAssignedNodePtr& lhs, const TAssignedNodePtr& rhs) {
            return lhs->AssignedDataSize / lhs->Weight > rhs->AssignedDataSize / rhs->Weight;
        };

        auto comparePartitions = [&] (const TPartitionPtr& lhs, const TPartitionPtr& rhs) {
            return lhs->ChunkPoolOutput->GetTotalDataSize() > rhs->ChunkPoolOutput->GetTotalDataSize();
        };

        LOG_DEBUG("Examining online nodes");

        std::vector<TAssignedNodePtr> nodeHeap;
        auto nodes = Host->GetExecNodes();
        auto maxResourceLimits = ZeroNodeResources();
        FOREACH (auto node, nodes) {
            maxResourceLimits = Max(maxResourceLimits, node->ResourceLimits());
        }
        FOREACH (auto node, nodes) {
            double weight = GetMinResourceRatio(node->ResourceLimits(), maxResourceLimits);
            if (weight > 0) {
                auto assignedNode = New<TAssignedNode>(node, weight);
                nodeHeap.push_back(assignedNode);
            }
        }

        std::vector<TPartitionPtr> partitionsToAssign;
        FOREACH (auto partition, Partitions) {
            // Only take partitions for which no jobs are launched yet.
            if (partition->AddressToLocality.empty()) {
                partitionsToAssign.push_back(partition);
            }
        }
        std::sort(partitionsToAssign.begin(), partitionsToAssign.end(), comparePartitions);

        // This is actually redundant since all values are 0.
        std::make_heap(nodeHeap.begin(), nodeHeap.end(), compareNodes);

        LOG_DEBUG("Assigning partitions");

        FOREACH (auto partition, partitionsToAssign) {
            auto node = nodeHeap.front();
            const auto& address = node->Node->GetAddress();

            partition->AssignedAddress = address;
            AddTaskLocalityHint(partition->SortTask, address);

            std::pop_heap(nodeHeap.begin(), nodeHeap.end(), compareNodes);
            node->AssignedDataSize += partition->ChunkPoolOutput->GetTotalDataSize();
            std::push_heap(nodeHeap.begin(), nodeHeap.end(), compareNodes);

            LOG_DEBUG("Partition assigned (Index: %d, DataSize: %" PRId64 ", Address: %s)",
                partition->Index,
                partition->ChunkPoolOutput->GetTotalDataSize(),
                ~address);
        }

        FOREACH (auto node, nodeHeap) {
            if (node->AssignedDataSize > 0) {
                LOG_DEBUG("Node used (Address: %s, Weight: %.4lf, AssignedDataSize: %" PRId64 ", AdjustedDataSize: %" PRId64 ")",
                    ~node->Node->GetAddress(),
                    node->Weight,
                    node->AssignedDataSize,
                    static_cast<i64>(node->AssignedDataSize / node->Weight));
            }
        }

        LOG_DEBUG("Partitions assigned");
    }

    void InitShufflePool()
    {
        ShufflePool = CreateShuffleChunkPool(
            NodeDirectory,
            static_cast<int>(Partitions.size()),
            Spec->DataSizePerSortJob);

        FOREACH (auto partition, Partitions) {
            partition->ChunkPoolOutput = ShufflePool->GetOutput(partition->Index);
        }
    }

    void InitSimpleSortPool(int sortJobCount)
    {
        SimpleSortPool = CreateUnorderedChunkPool(
            NodeDirectory,
            sortJobCount);
    }

    virtual void DoOperationCompleted() override
    {
        YCHECK(CompletedPartitionCount == Partitions.size());
        TOperationControllerBase::DoOperationCompleted();
    }

    void OnPartitionCompleted(TPartitionPtr partition)
    {
        YCHECK(!partition->Completed);
        partition->Completed = true;

        ++CompletedPartitionCount;

        LOG_INFO("Partition completed (Partition: %d)", partition->Index);
    }

    bool IsSortedMergeNeeded(TPartitionPtr partition) const
    {
        if (partition->CachedSortedMergeNeeded) {
            return true;
        }

        if (SimpleSort) {
            if (partition->ChunkPoolOutput->GetTotalJobCount() <= 1) {
                return false;
            }
        } else {
            if (partition->Maniac) {
                return false;
            }

            if (partition->SortTask->GetPendingJobCount() == 0) {
                return false;
            }

            if (partition->ChunkPoolOutput->GetTotalJobCount() <= 1 && PartitionTask->IsCompleted()) {
                return false;
            }
        }

        LOG_DEBUG("Partition needs sorted merge (Partition: %d)", partition->Index);
        SortedMergeJobCounter.Increment(1);
        partition->CachedSortedMergeNeeded = true;
        return true;
    }

    void CheckSortStartThreshold()
    {
        if (SortStartThresholdReached)
            return;

        if (!SimpleSort && PartitionTask->GetCompletedDataSize() < PartitionTask->GetTotalDataSize() * Spec->ShuffleStartThreshold)
            return;

        LOG_INFO("Sort start threshold reached");

        SortStartThresholdReached = true;
        AddSortTasksPendingHints();
    }

    static void CheckPartitionWriterBuffer(int partitionCount, TTableWriterConfigPtr config)
    {
        auto averageBufferSize = config->MaxBufferSize / partitionCount / 2;
        if (averageBufferSize < TChannelWriter::MinUpperReserveLimit) {
            i64 minAppropriateSize = partitionCount * 2 * TChannelWriter::MinUpperReserveLimit;
            THROW_ERROR_EXCEPTION(
                "Too small table writer buffer size for partitioner (MaxBufferSize: %" PRId64 "). Min appropriate buffer size is %" PRId64,
                averageBufferSize,
                minAppropriateSize);
        }
    }

    void CheckMergeStartThreshold()
    {
        if (MergeStartThresholdReached)
            return;

        if (!SimpleSort) {
            if (!PartitionTask->IsCompleted())
                return;
            if (SortDataSizeCounter.GetCompleted() < SortDataSizeCounter.GetTotal() * Spec->MergeStartThreshold)
                return;
        }

        LOG_INFO("Merge start threshold reached");

        MergeStartThresholdReached = true;
        AddMergeTasksPendingHints();
    }

    void AddSortTasksPendingHints()
    {
        FOREACH (auto partition, Partitions) {
            if (!partition->Maniac) {
                AddTaskPendingHint(partition->SortTask);
            }
        }
    }

    void AddMergeTasksPendingHints()
    {
        FOREACH (auto partition, Partitions) {
            auto taskToKick = partition->Maniac
                ? TTaskPtr(partition->UnorderedMergeTask)
                : TTaskPtr(partition->SortedMergeTask);
            AddTaskPendingHint(taskToKick);
        }
    }

    virtual bool IsTableIndexEnabled() const
    {
        return false;
    }

    // Resource management.

    virtual bool IsPartitionJobNonexpanding() const = 0;

    virtual TNodeResources GetPartitionResources(
        const TChunkStripeStatisticsVector& statistics) const = 0;

    virtual TNodeResources GetSimpleSortResources(
        const TChunkStripeStatistics& stat,
        i64 valueCount) const = 0;

    virtual TNodeResources GetPartitionSortResources(
        TPartitionPtr partition,
        const TChunkStripeStatistics& stat) const = 0;

    virtual TNodeResources GetSortedMergeResources(
        const TChunkStripeStatisticsVector& statistics) const = 0;

    virtual TNodeResources GetUnorderedMergeResources(
        const TChunkStripeStatisticsVector& statistics) const = 0;


    // Unsorted helpers.

    i64 GetRowCountEstimate(TPartitionPtr partition, i64 dataSize) const
    {
        i64 totalDataSize = partition->ChunkPoolOutput->GetTotalDataSize();
        if (totalDataSize == 0) {
            return 0;
        }
        i64 totalRowCount = partition->ChunkPoolOutput->GetTotalRowCount();
        return static_cast<i64>((double) totalRowCount * dataSize / totalDataSize);
    }

    // TODO(babenko): this is the input estimate, not the partitioned one!
    // Should get rid of this "value count" stuff completely.
    i64 GetValueCountEstimate(i64 dataSize) const
    {
        return static_cast<i64>((double) TotalInputValueCount * dataSize / TotalInputDataSize);
    }

    int GetEmpiricalParitionCount(i64 dataSize) const
    {
        // Suggest partition count using some (highly experimental)
        // formula, which is inspired by the following practical
        // observations:
        // 1) Partitions of size < 32Mb make no sense.
        // 2) The larger input is, the bigger is the optimal partition size.
        // 3) The larger input is, the more parallelism is required to process it efficiently, hence the bigger is the optimal partition count.
        // 4) Partitions of size > 2GB require too much resources and are thus harmful.
        // To accommodate both (2) and (3), partition size growth rate is logarithmic
        i64 partitionSize = static_cast<i64>(32 * 1024 * 1024 * (1.0 + std::log10((double) dataSize / ((i64)100 * 1024 * 1024))));
        i64 suggestedPartitionCount = static_cast<i64>(dataSize / partitionSize);
        i64 upperPartitionCountCap = 1000 + dataSize / ((i64)2 * 1024 * 1024 * 1024);
        return static_cast<int>(Clamp(suggestedPartitionCount, 1, upperPartitionCountCap));
    }

    int SuggestPartitionCount() const
    {
        YCHECK(TotalInputDataSize > 0);
        i64 dataSizeAfterPartition = 1 + static_cast<i64>(TotalInputDataSize * Spec->MapSelectivityFactor);

        i64 result;
        if (Spec->PartitionDataSize || Spec->PartitionCount) {
            if (Spec->PartitionCount) {
                result = Spec->PartitionCount.Get();
            } else {
                // NB: Spec->PartitionDataSize is not Null.
                result = 1 + dataSizeAfterPartition / Spec->PartitionDataSize.Get();
            }
        } else {
            result = GetEmpiricalParitionCount(dataSizeAfterPartition);
        }
        return static_cast<int>(Clamp(result, 1, Config->MaxPartitionCount));
    }

    int SuggestPartitionJobCount() const
    {
        if (Spec->DataSizePerPartitionJob || Spec->PartitionJobCount) {
            return SuggestJobCount(
                TotalInputDataSize,
                Spec->DataSizePerPartitionJob.Get(TotalInputDataSize),
                Spec->PartitionJobCount);
        } else {
            // Experiments show that this number is suitable as default
            // both for partition count and for partition job count.
            int partitionCount = GetEmpiricalParitionCount(TotalInputDataSize);
            return static_cast<int>(Clamp(partitionCount, 1, Config->MaxJobCount));
        }
    }


    static std::vector<i64> AggregateValues(const std::vector<i64>& values, int maxBuckets)
    {
        if (values.size() < maxBuckets) {
            return values;
        }

        std::vector<i64> result(maxBuckets);
        for (int i = 0; i < maxBuckets; ++i) {
            int lo = static_cast<int>(i * values.size() / maxBuckets);
            int hi = static_cast<int>((i + 1) * values.size() / maxBuckets);
            i64 sum = 0;
            for (int j = lo; j < hi; ++j) {
                sum += values[j];
            }
            result[i] = sum * values.size() / (hi - lo) / maxBuckets;
        }

        return result;
    }

    std::vector<i64> GetAggregatedTotalPartitionSizes() const
    {
        std::vector<i64> sizes(Partitions.size());
        for (int i = 0; i < static_cast<int>(Partitions.size()); ++i) {
            sizes[i] = Partitions[i]->ChunkPoolOutput->GetTotalDataSize();
        }
        return AggregateValues(sizes, MaxAggregatedPartitionBuckets);
    }

    std::vector<i64> GetAggregatedCompletedPartitionSizes() const
    {
        std::vector<i64> sizes(Partitions.size());
        for (int i = 0; i < static_cast<int>(Partitions.size()); ++i) {
            sizes[i] = Partitions[i]->ChunkPoolOutput->GetCompletedDataSize();
        }
        return AggregateValues(sizes, MaxAggregatedPartitionBuckets);
    }

    std::vector<i64> GetAggregatedRunningPartitionSizes() const
    {
        std::vector<i64> sizes(Partitions.size());
        for (int i = 0; i < static_cast<int>(Partitions.size()); ++i) {
            sizes[i] = Partitions[i]->ChunkPoolOutput->GetRunningDataSize();
        }
        return AggregateValues(sizes, MaxAggregatedPartitionBuckets);
    }

    void BuildPartitionsProgressYson(IYsonConsumer* consumer) const
    {
        BuildYsonMapFluently(consumer)
            .Item("partitions").BeginMap()
                .Item("total").Value(Partitions.size())
                .Item("completed").Value(CompletedPartitionCount)
            .EndMap()
            .Item("partition_sizes").BeginMap()
                .Item("total").Value(GetAggregatedTotalPartitionSizes())
                .Item("running").Value(GetAggregatedRunningPartitionSizes())
                .Item("completed").Value(GetAggregatedCompletedPartitionSizes())
            .EndMap();
    }
};

////////////////////////////////////////////////////////////////////

class TSortController
    : public TSortControllerBase
{
public:
    TSortController(
        TSchedulerConfigPtr config,
        TSortOperationSpecPtr spec,
        IOperationHost* host,
        TOperation* operation)
        : TSortControllerBase(
            config,
            spec,
            host,
            operation)
        , Spec(spec)
    { }

private:
    TSortOperationSpecPtr Spec;

    // Samples.
    TSamplesFetcherPtr SamplesFetcher;
    TSamplesCollectorPtr SamplesCollector;

    std::vector<const TKey*> SortedSamples;

    //! |PartitionCount - 1| separating keys.
    std::vector<TKey> PartitionKeys;


    // Custom bits of preparation pipeline.

    virtual void DoInitialize() override
    {
        TSortControllerBase::DoInitialize();

        auto& table = OutputTables[0];
        table.Clear = true;
        table.LockMode = ELockMode::Exclusive;
    }

    virtual std::vector<TRichYPath> GetInputTablePaths() const override
    {
        return Spec->InputTablePaths;
    }

    virtual std::vector<TRichYPath> GetOutputTablePaths() const override
    {
        std::vector<TRichYPath> result;
        result.push_back(Spec->OutputTablePath);
        return result;
    }

    virtual TAsyncPipeline<void>::TPtr CustomizePreparationPipeline(TAsyncPipeline<void>::TPtr pipeline) override
    {
        return pipeline
            ->Add(BIND(&TSortController::RequestSamples, MakeStrong(this)))
            ->Add(BIND(&TSortController::OnSamplesReceived, MakeStrong(this)));
    }

    TFuture< TValueOrError<void> > RequestSamples()
    {
        PROFILE_TIMING ("/input_processing_time") {
            SamplesFetcher = New<TSamplesFetcher>(
                Config,
                Spec,
                Operation->GetOperationId());

            SamplesCollector = New<TSamplesCollector>(
                NodeDirectory,
                SamplesFetcher,
                Host->GetBackgroundInvoker());

            auto chunks = CollectInputChunks();
            FOREACH (const auto& chunk, chunks) {
                SamplesCollector->AddChunk(chunk);
            }

            SamplesFetcher->SetDesiredSampleCount(SuggestPartitionCount() * Spec->SamplesPerPartition);
            return SamplesCollector->Run();
        }
    }

    virtual void OnCustomInputsRecieved(TObjectServiceProxy::TRspExecuteBatchPtr batchRsp) override
    {
        UNUSED(batchRsp);

        OutputTables[0].Options->KeyColumns = Spec->SortBy;
    }

    void SortSamples()
    {
        const auto& samples = SamplesFetcher->GetSamples();
        int sampleCount = static_cast<int>(samples.size());
        LOG_INFO("Sorting %d samples", sampleCount);

        SortedSamples.reserve(sampleCount);
        FOREACH (const auto& sample, samples) {
            SortedSamples.push_back(&sample);
        }

        std::sort(
            SortedSamples.begin(),
            SortedSamples.end(),
            [] (const TKey* lhs, const TKey* rhs) {
                return CompareKeys(*lhs, *rhs) < 0;
            }
        );
    }

    void BuildPartitions()
    {
        // Use partition count provided by user, if given.
        // Otherwise use size estimates.
        int partitionCount = SuggestPartitionCount();

        // Don't create more partitions than we have samples (plus one).
        partitionCount = std::min(partitionCount, static_cast<int>(SortedSamples.size()) + 1);

        YCHECK(partitionCount > 0);

        SimpleSort = (partitionCount == 1);

        InitJobIOConfigs();

        CheckPartitionWriterBuffer(partitionCount, PartitionJobIOConfig->TableWriter);

        if (SimpleSort) {
            BuildSinglePartition();
        } else {
            BuildMulitplePartitions(partitionCount);
        }
    }

    void BuildSinglePartition()
    {
        // Choose sort job count and initialize the pool.
        int sortJobCount = static_cast<int>(
            Clamp(
                1 + TotalInputDataSize / Spec->DataSizePerSortJob,
                1,
                Config->MaxJobCount));
        auto stripes = SliceInputChunks(Config->SortJobMaxSliceDataSize, &sortJobCount);

        // Initialize counters.
        PartitionJobCounter.Set(0);
        SortDataSizeCounter.Set(TotalInputDataSize);
        InitSimpleSortPool(sortJobCount);

        // Create the fake partition.
        auto partition = New<TPartition>(this, 0);
        Partitions.push_back(partition);
        partition->ChunkPoolOutput = ~SimpleSortPool;
        partition->SortTask->AddInput(stripes);
        partition->SortTask->FinishInput();

        LOG_INFO("Sorting without partitioning (SortJobCount: %d)",
            sortJobCount);

        // Kick-start the sort task.
        SortStartThresholdReached = true;
        AddTaskPendingHint(partition->SortTask);
    }

    void AddPartition(const TKey& key)
    {
        using NChunkClient::ToString;

        int index = static_cast<int>(Partitions.size());
        LOG_DEBUG("Partition %d has starting key %s",
            index,
            ~ToString(key));

        YCHECK(PartitionKeys.empty() || CompareKeys(PartitionKeys.back(), key) < 0);

        PartitionKeys.push_back(key);
        Partitions.push_back(New<TPartition>(this, index));
    }

    void BuildMulitplePartitions(int partitionCount)
    {
        LOG_DEBUG("Building partition keys");

        auto GetSampleKey = [&](int sampleIndex) {
            return SortedSamples[(sampleIndex + 1) * (SortedSamples.size() - 1) / partitionCount];
        };

        // Construct the leftmost partition.
        Partitions.push_back(New<TPartition>(this, 0));

        // Invariant:
        //   lastPartition = Partitions.back()
        //   lastKey = PartitionKeys.back()
        //   lastPartition receives keys in [lastKey, ...)
        //
        // Initially PartitionKeys is empty so lastKey is assumed to be -inf.

        // Take partition keys evenly.
        int sampleIndex = 0;
        while (sampleIndex < partitionCount - 1) {
            auto* sampleKey = GetSampleKey(sampleIndex);
            // Check for same keys.
            if (PartitionKeys.empty() || CompareKeys(*sampleKey, PartitionKeys.back()) != 0) {
                AddPartition(*sampleKey);
                ++sampleIndex;
            } else {
                // Skip same keys.
                int skippedCount = 0;
                while (sampleIndex < partitionCount - 1 &&
                    CompareKeys(*GetSampleKey(sampleIndex), PartitionKeys.back()) == 0)
                {
                    ++sampleIndex;
                    ++skippedCount;
                }

                auto lastPartition = Partitions.back();
                LOG_DEBUG("Partition %d is a maniac, skipped %d samples",
                    lastPartition->Index,
                    skippedCount);

                lastPartition->Maniac = true;
                YCHECK(skippedCount >= 1);

                auto successorKey = GetKeySuccessor(*sampleKey);
                AddPartition(successorKey);
            }
        }

        InitShufflePool();

        int partitionJobCount = SuggestPartitionJobCount();
        auto stripes = SliceInputChunks(Config->PartitionJobMaxSliceDataSize, &partitionJobCount);

        PartitionJobCounter.Set(partitionJobCount);

        PartitionTask = New<TPartitionTask>(this);
        PartitionTask->AddInput(stripes);
        PartitionTask->FinishInput();

        LOG_INFO("Sorting with partitioning (PartitionCount: %d, PartitionJobCount: %" PRId64 ")",
            partitionCount,
            PartitionJobCounter.GetTotal());

        // Kick-start the partition task.
        AddTaskPendingHint(PartitionTask);
    }

    void OnSamplesReceived()
    {
        PROFILE_TIMING ("/samples_processing_time") {
            SortSamples();
            BuildPartitions();

            SamplesFetcher.Reset();
            SamplesCollector.Reset();
            SortedSamples.clear();

            InitJobSpecTemplates();
        }
    }

    void InitJobIOConfigs()
    {
        PartitionJobIOConfig = CloneYsonSerializable(Spec->PartitionJobIO);
        InitIntermediateOutputConfig(PartitionJobIOConfig);

        IntermediateSortJobIOConfig = CloneYsonSerializable(Spec->SortJobIO);
        if (!SimpleSort) {
            InitIntermediateInputConfig(IntermediateSortJobIOConfig);
        }
        InitIntermediateOutputConfig(IntermediateSortJobIOConfig);

        // Final sort: reader like sort and output like merge.
        FinalSortJobIOConfig = CloneYsonSerializable(Spec->SortJobIO);
        FinalSortJobIOConfig->TableWriter = CloneYsonSerializable(Spec->MergeJobIO->TableWriter);
        if (!SimpleSort) {
            InitIntermediateInputConfig(FinalSortJobIOConfig);
        }
        InitFinalOutputConfig(FinalSortJobIOConfig);

        SortedMergeJobIOConfig = CloneYsonSerializable(Spec->MergeJobIO);
        InitIntermediateInputConfig(SortedMergeJobIOConfig);
        InitFinalOutputConfig(SortedMergeJobIOConfig);

        UnorderedMergeJobIOConfig = CloneYsonSerializable(Spec->MergeJobIO);
        InitIntermediateInputConfig(UnorderedMergeJobIOConfig);
        InitFinalOutputConfig(UnorderedMergeJobIOConfig);
    }

    void InitJobSpecTemplates()
    {
        {
            PartitionJobSpecTemplate.set_type(EJobType::Partition);
            auto* schedulerJobSpecExt = PartitionJobSpecTemplate.MutableExtension(TSchedulerJobSpecExt::scheduler_job_spec_ext);

            schedulerJobSpecExt->set_lfalloc_buffer_size(GetLFAllocBufferSize());
            ToProto(schedulerJobSpecExt->mutable_output_transaction_id(), Operation->GetOutputTransaction()->GetId());
            schedulerJobSpecExt->set_io_config(ConvertToYsonString(PartitionJobIOConfig).Data());

            auto* partitionJobSpecExt = PartitionJobSpecTemplate.MutableExtension(TPartitionJobSpecExt::partition_job_spec_ext);
            partitionJobSpecExt->set_partition_count(Partitions.size());
            FOREACH (const auto& key, PartitionKeys) {
                *partitionJobSpecExt->add_partition_keys() = key;
            }
            ToProto(partitionJobSpecExt->mutable_key_columns(), Spec->SortBy);
        }

        TJobSpec sortJobSpecTemplate;
        sortJobSpecTemplate.set_type(SimpleSort ? EJobType::SimpleSort : EJobType::PartitionSort);
        {
            auto* schedulerJobSpecExt = sortJobSpecTemplate.MutableExtension(TSchedulerJobSpecExt::scheduler_job_spec_ext);
            schedulerJobSpecExt->set_lfalloc_buffer_size(GetLFAllocBufferSize());
            ToProto(schedulerJobSpecExt->mutable_output_transaction_id(), Operation->GetOutputTransaction()->GetId());

            auto* sortJobSpecExt = sortJobSpecTemplate.MutableExtension(TSortJobSpecExt::sort_job_spec_ext);
            ToProto(sortJobSpecExt->mutable_key_columns(), Spec->SortBy);
        }

        {
            IntermediateSortJobSpecTemplate = sortJobSpecTemplate;
            auto* schedulerJobSpecExt = IntermediateSortJobSpecTemplate.MutableExtension(TSchedulerJobSpecExt::scheduler_job_spec_ext);
            schedulerJobSpecExt->set_io_config(ConvertToYsonString(IntermediateSortJobIOConfig).Data());
        }

        {
            FinalSortJobSpecTemplate = sortJobSpecTemplate;
            auto* schedulerJobSpecExt = FinalSortJobSpecTemplate.MutableExtension(TSchedulerJobSpecExt::scheduler_job_spec_ext);
            schedulerJobSpecExt->set_io_config(ConvertToYsonString(FinalSortJobIOConfig).Data());
        }

        {
            SortedMergeJobSpecTemplate.set_type(EJobType::SortedMerge);
            auto* schedulerJobSpecExt = SortedMergeJobSpecTemplate.MutableExtension(TSchedulerJobSpecExt::scheduler_job_spec_ext);
            auto* mergeJobSpecExt = SortedMergeJobSpecTemplate.MutableExtension(TMergeJobSpecExt::merge_job_spec_ext);

            schedulerJobSpecExt->set_lfalloc_buffer_size(GetLFAllocBufferSize());
            ToProto(schedulerJobSpecExt->mutable_output_transaction_id(), Operation->GetOutputTransaction()->GetId());
            schedulerJobSpecExt->set_io_config(ConvertToYsonString(SortedMergeJobIOConfig).Data());

            ToProto(mergeJobSpecExt->mutable_key_columns(), Spec->SortBy);
        }

        {
            UnorderedMergeJobSpecTemplate.set_type(EJobType::UnorderedMerge);
            auto* schedulerJobSpecExt = UnorderedMergeJobSpecTemplate.MutableExtension(TSchedulerJobSpecExt::scheduler_job_spec_ext);
            auto* mergeJobSpecExt = UnorderedMergeJobSpecTemplate.MutableExtension(TMergeJobSpecExt::merge_job_spec_ext);

            schedulerJobSpecExt->set_lfalloc_buffer_size(GetLFAllocBufferSize());
            ToProto(schedulerJobSpecExt->mutable_output_transaction_id(), Operation->GetOutputTransaction()->GetId());
            schedulerJobSpecExt->set_io_config(ConvertToYsonString(UnorderedMergeJobIOConfig).Data());

            ToProto(mergeJobSpecExt->mutable_key_columns(), Spec->SortBy);
        }
    }


    // Resource management.

    virtual bool IsPartitionJobNonexpanding() const
    {
        return true;
    }

    virtual TNodeResources GetPartitionResources(
        const TChunkStripeStatisticsVector& statistics) const override
    {
        auto stat = AggregateStatistics(statistics).front();

        i64 outputBufferSize = std::min(
            PartitionJobIOConfig->TableWriter->BlockSize * static_cast<i64>(Partitions.size()),
            stat.DataSize);

        outputBufferSize += TChannelWriter::MaxUpperReserveLimit * static_cast<i64>(Partitions.size());

        outputBufferSize = std::min(
            outputBufferSize,
            PartitionJobIOConfig->TableWriter->MaxBufferSize);

        TNodeResources result;
        result.set_user_slots(1);
        result.set_cpu(1);
        result.set_memory(
            // NB: due to large MaxBufferSize for partition that was accounted in buffer size
            // we eliminate number of output streams to zero.
            GetInputIOMemorySize(PartitionJobIOConfig, stat) +
            outputBufferSize +
            GetOutputWindowMemorySize(PartitionJobIOConfig) +
            GetFootprintMemorySize());
        return result;
    }

    virtual TNodeResources GetSimpleSortResources(
        const TChunkStripeStatistics& stat,
        i64 valueCount) const override
    {
        TNodeResources result;
        result.set_user_slots(1);
        result.set_cpu(1);
        result.set_memory(
            GetSortInputIOMemorySize(FinalSortJobIOConfig, stat) +
            GetOutputIOMemorySize(FinalSortJobIOConfig, 1) +
            (i64) 16 * Spec->SortBy.size() * stat.RowCount +
            (i64) 16 * stat.RowCount +
            // TODO(babenko): *2 are due to lack of reserve, remove this once simple sort
            // starts reserving arrays of appropriate sizes.
            (i64) 32 * valueCount * 2 +
            GetFootprintMemorySize());
        return result;
    }

    virtual TNodeResources GetPartitionSortResources(
        TPartitionPtr partition,
        const TChunkStripeStatistics& stat) const override
    {
        auto ioConfig = IsSortedMergeNeeded(partition) ? IntermediateSortJobIOConfig : FinalSortJobIOConfig;
        TNodeResources result;
        result.set_user_slots(1);
        result.set_cpu(1);
        result.set_memory(
            GetSortInputIOMemorySize(ioConfig, stat) +
            GetOutputIOMemorySize(ioConfig, 1) +
            (i64) 16 * Spec->SortBy.size() * stat.RowCount +
            (i64) 12 * stat.RowCount +
            GetFootprintMemorySize());
        result.set_network(Spec->ShuffleNetworkLimit);

        return result;
    }

    virtual TNodeResources GetSortedMergeResources(
        const TChunkStripeStatisticsVector& statistics) const override
    {
        TNodeResources result;
        result.set_user_slots(1);
        result.set_cpu(1);
        result.set_memory(
            GetIOMemorySize(SortedMergeJobIOConfig, 1, statistics) +
            GetFootprintMemorySize());
        return result;
    }

    virtual TNodeResources GetUnorderedMergeResources(
        const TChunkStripeStatisticsVector& statistics) const override
    {
        TNodeResources result;
        result.set_user_slots(1);
        result.set_cpu(1);
        result.set_memory(
            GetIOMemorySize(UnorderedMergeJobIOConfig, 1, AggregateStatistics(statistics)) +
            GetFootprintMemorySize());
        return result;
    }


    // Progress reporting.

    virtual Stroka GetLoggingProgress() override
    {
        return Sprintf(
            "Jobs = {R: % " PRId64 ", C: %" PRId64 ", P: %d, F: %" PRId64 ", A: %" PRId64 ", L: %" PRId64 "}, "
            "Partitions = {T: %d, C: %d}, "
            "PartitionJobs = {%s}, "
            "IntermediateSortJobs = {%s}, "
            "FinalSortJobs = {%s}, "
            "SortedMergeJobs = {%s}, "
            "UnorderedMergeJobs = {%s}",
            // Jobs
            JobCounter.GetRunning(),
            JobCounter.GetCompleted(),
            GetPendingJobCount(),
            JobCounter.GetFailed(),
            JobCounter.GetAborted(),
            JobCounter.GetLost(),
            // Partitions
            static_cast<int>(Partitions.size()),
            CompletedPartitionCount,
            // PartitionJobs
            ~ToString(PartitionJobCounter),
            // IntermediateSortJobs
            ~ToString(IntermediateSortJobCounter),
            // FinaSortJobs
            ~ToString(FinalSortJobCounter),
            // SortedMergeJobs
            ~ToString(SortedMergeJobCounter),
            // UnorderedMergeJobs
            ~ToString(UnorderedMergeJobCounter));
    }

    virtual void BuildProgressYson(IYsonConsumer* consumer) override
    {
        TSortControllerBase::BuildProgressYson(consumer);
        BuildYsonMapFluently(consumer)
            .Do(BIND(&TSortController::BuildPartitionsProgressYson, Unretained(this)))
            .Item("partition_jobs").Value(PartitionJobCounter)
            .Item("intermediate_sort_jobs").Value(IntermediateSortJobCounter)
            .Item("final_sort_jobs").Value(FinalSortJobCounter)
            .Item("sorted_merge_jobs").Value(SortedMergeJobCounter)
            .Item("unordered_merge_jobs").Value(UnorderedMergeJobCounter);
    }

};

IOperationControllerPtr CreateSortController(
    TSchedulerConfigPtr config,
    IOperationHost* host,
    TOperation* operation)
{
    auto spec = ParseOperationSpec<TSortOperationSpec>(
        operation,
        config->SortOperationSpec);
    return New<TSortController>(config, spec, host, operation);
}

////////////////////////////////////////////////////////////////////

class TMapReduceController
    : public TSortControllerBase
{
public:
    TMapReduceController(
        TSchedulerConfigPtr config,
        TMapReduceOperationSpecPtr spec,
        IOperationHost* host,
        TOperation* operation)
        : TSortControllerBase(
            config,
            spec,
            host,
            operation)
        , Spec(spec)
        , MapStartRowIndex(0)
        , ReduceStartRowIndex(0)
    { }

private:
    TMapReduceOperationSpecPtr Spec;

    std::vector<TRegularUserFile> MapperFiles;
    std::vector<TUserTableFile> MapperTableFiles;

    std::vector<TRegularUserFile> ReducerFiles;
    std::vector<TUserTableFile> ReducerTableFiles;

    i64 MapStartRowIndex;
    i64 ReduceStartRowIndex;


    // Custom bits of preparation pipeline.

    virtual void DoInitialize() override
    {
        TSortControllerBase::DoInitialize();

        if (!CheckKeyColumnsCompatible(Spec->SortBy, Spec->ReduceBy)) {
            THROW_ERROR_EXCEPTION("Reduce columns %s are not compatible with sort columns %s",
                ~ConvertToYsonString(Spec->ReduceBy, EYsonFormat::Text).Data(),
                ~ConvertToYsonString(Spec->SortBy, EYsonFormat::Text).Data());
        }
    }

    virtual std::vector<TRichYPath> GetInputTablePaths() const override
    {
        return Spec->InputTablePaths;
    }

    virtual std::vector<TRichYPath> GetOutputTablePaths() const override
    {
        return Spec->OutputTablePaths;
    }

    virtual std::vector<TPathWithStage> GetFilePaths() const override
    {
        // Combine mapper and reducer files into a single collection.
        std::vector<TPathWithStage> result;
        if (Spec->Mapper) {
            FOREACH (const auto& path, Spec->Mapper->FilePaths) {
                result.push_back(std::make_pair(path, EOperationStage::Map));
            }
        }
        FOREACH (const auto& path, Spec->Reducer->FilePaths) {
            result.push_back(std::make_pair(path, EOperationStage::Reduce));
        }
        return result;
    }

    virtual void OnCustomInputsRecieved(TObjectServiceProxy::TRspExecuteBatchPtr batchRsp) override
    {
        FOREACH (const auto& file, RegularFiles) {
            if (file.Stage == EOperationStage::Map) {
                MapperFiles.push_back(file);
            } else {
                ReducerFiles.push_back(file);
            }
        }

        FOREACH (const auto& file, TableFiles) {
            if (file.Stage == EOperationStage::Map) {
                MapperTableFiles.push_back(file);
            } else {
                ReducerTableFiles.push_back(file);
            }
        }
    }

    virtual TAsyncPipeline<void>::TPtr CustomizePreparationPipeline(TAsyncPipeline<void>::TPtr pipeline) override
    {
        return pipeline->Add(BIND(&TMapReduceController::ProcessInputs, MakeStrong(this)));
    }

    TFuture<void> ProcessInputs()
    {
        PROFILE_TIMING ("/input_processing_time") {
            BuildPartitions();
            InitJobSpecTemplates();
        }

        return MakeFuture();
    }

    void BuildPartitions()
    {
        // Use partition count provided by user, if given.
        // Otherwise use size estimates.
        int partitionCount = SuggestPartitionCount();

        // Don't create more partitions than allowed by the global config.
        partitionCount = std::min(partitionCount, Config->MaxPartitionCount);

        InitJobIOConfigs();

        CheckPartitionWriterBuffer(partitionCount, PartitionJobIOConfig->TableWriter);

        BuildMultiplePartitions(partitionCount);
    }

    void BuildMultiplePartitions(int partitionCount)
    {
        for (int index = 0; index < partitionCount; ++index) {
            Partitions.push_back(New<TPartition>(this, index));
        }

        InitShufflePool();

        int partitionJobCount = SuggestPartitionJobCount();

        auto stripes = SliceInputChunks(
            Config->PartitionJobMaxSliceDataSize,
            &partitionJobCount);

        PartitionJobCounter.Set(partitionJobCount);

        PartitionTask = New<TPartitionTask>(this);
        PartitionTask->AddInput(stripes);
        PartitionTask->FinishInput();

        LOG_INFO("Map-reducing with partitioning (PartitionCount: %d, PartitionJobCount: %" PRId64 ")",
            partitionCount,
            PartitionJobCounter.GetTotal());

        // Kick-start the partition task.
        AddTaskPendingHint(PartitionTask);
    }

    void InitJobIOConfigs()
    {
        {
            // This is not a typo!
            PartitionJobIOConfig = CloneYsonSerializable(Spec->MapJobIO);
            InitIntermediateOutputConfig(PartitionJobIOConfig);
        }

        {
            IntermediateSortJobIOConfig = CloneYsonSerializable(Spec->SortJobIO);
            InitIntermediateInputConfig(IntermediateSortJobIOConfig);
            InitIntermediateOutputConfig(IntermediateSortJobIOConfig);
        }

        {
            // Partition reduce: writer like in merge and reader like in sort.
            FinalSortJobIOConfig = CloneYsonSerializable(Spec->ReduceJobIO);
            FinalSortJobIOConfig->TableReader = CloneYsonSerializable(Spec->SortJobIO->TableReader);
            InitIntermediateInputConfig(FinalSortJobIOConfig);
            InitFinalOutputConfig(FinalSortJobIOConfig);
        }

        {
            // Sorted reduce.
            SortedMergeJobIOConfig = CloneYsonSerializable(Spec->ReduceJobIO);
            InitIntermediateInputConfig(SortedMergeJobIOConfig);
            InitFinalOutputConfig(SortedMergeJobIOConfig);
        }
    }

    void InitJobSpecTemplates()
    {
        {
            PartitionJobSpecTemplate.set_type(Spec->Mapper ? EJobType::PartitionMap : EJobType::Partition);
            auto* schedulerJobSpecExt = PartitionJobSpecTemplate.MutableExtension(TSchedulerJobSpecExt::scheduler_job_spec_ext);
            auto* partitionJobSpecExt = PartitionJobSpecTemplate.MutableExtension(TPartitionJobSpecExt::partition_job_spec_ext);

            ToProto(schedulerJobSpecExt->mutable_output_transaction_id(), Operation->GetOutputTransaction()->GetId());
            schedulerJobSpecExt->set_lfalloc_buffer_size(GetLFAllocBufferSize());
            schedulerJobSpecExt->set_io_config(ConvertToYsonString(PartitionJobIOConfig).Data());

            partitionJobSpecExt->set_partition_count(Partitions.size());
            ToProto(partitionJobSpecExt->mutable_key_columns(), Spec->ReduceBy);

            if (Spec->Mapper) {
                InitUserJobSpec(
                    partitionJobSpecExt->mutable_mapper_spec(),
                    Spec->Mapper,
                    MapperFiles,
                    MapperTableFiles);
            }
        }

        {
            IntermediateSortJobSpecTemplate.set_type(EJobType::PartitionSort);
            auto* schedulerJobSpecExt = IntermediateSortJobSpecTemplate.MutableExtension(TSchedulerJobSpecExt::scheduler_job_spec_ext);
            auto* sortJobSpecExt = IntermediateSortJobSpecTemplate.MutableExtension(TSortJobSpecExt::sort_job_spec_ext);

            schedulerJobSpecExt->set_lfalloc_buffer_size(GetLFAllocBufferSize());
            ToProto(schedulerJobSpecExt->mutable_output_transaction_id(), Operation->GetOutputTransaction()->GetId());
            schedulerJobSpecExt->set_io_config(ConvertToYsonString(IntermediateSortJobIOConfig).Data());

            ToProto(sortJobSpecExt->mutable_key_columns(), Spec->SortBy);
        }

        {
            FinalSortJobSpecTemplate.set_type(EJobType::PartitionReduce);
            auto* schedulerJobSpecExt = FinalSortJobSpecTemplate.MutableExtension(TSchedulerJobSpecExt::scheduler_job_spec_ext);
            auto* reduceJobSpecExt = FinalSortJobSpecTemplate.MutableExtension(TReduceJobSpecExt::reduce_job_spec_ext);

            schedulerJobSpecExt->set_lfalloc_buffer_size(GetLFAllocBufferSize());
            ToProto(schedulerJobSpecExt->mutable_output_transaction_id(), Operation->GetOutputTransaction()->GetId());
            schedulerJobSpecExt->set_io_config(ConvertToYsonString(FinalSortJobIOConfig).Data());

            ToProto(reduceJobSpecExt->mutable_key_columns(), Spec->SortBy);

            InitUserJobSpec(
                reduceJobSpecExt->mutable_reducer_spec(),
                Spec->Reducer,
                ReducerFiles,
                ReducerTableFiles);
        }

        {
            SortedMergeJobSpecTemplate.set_type(EJobType::SortedReduce);
            auto* schedulerJobSpecExt = SortedMergeJobSpecTemplate.MutableExtension(TSchedulerJobSpecExt::scheduler_job_spec_ext);
            auto* reduceJobSpecExt = SortedMergeJobSpecTemplate.MutableExtension(TReduceJobSpecExt::reduce_job_spec_ext);

            schedulerJobSpecExt->set_lfalloc_buffer_size(GetLFAllocBufferSize());
            ToProto(schedulerJobSpecExt->mutable_output_transaction_id(), Operation->GetOutputTransaction()->GetId());
            schedulerJobSpecExt->set_io_config(ConvertToYsonString(SortedMergeJobIOConfig).Data());

            ToProto(reduceJobSpecExt->mutable_key_columns(), Spec->SortBy);

            InitUserJobSpec(
                reduceJobSpecExt->mutable_reducer_spec(),
                Spec->Reducer,
                ReducerFiles,
                ReducerTableFiles);
        }
    }

    virtual void CustomizeJoblet(TJobletPtr joblet) override
    {
        switch (joblet->Job->GetType()) {
            case EJobType::PartitionMap:
                joblet->StartRowIndex = MapStartRowIndex;
                MapStartRowIndex += joblet->InputStripeList->TotalRowCount;
                break;

            case EJobType::PartitionReduce:
            case EJobType::SortedReduce:
                joblet->StartRowIndex = ReduceStartRowIndex;
                ReduceStartRowIndex += joblet->InputStripeList->TotalRowCount;
                break;

            default:
                break;
        }
    }

    virtual void CustomizeJobSpec(TJobletPtr joblet, TJobSpec* jobSpec) override
    {
        switch (jobSpec->type()) {
            case EJobType::PartitionMap: {
                auto* jobSpecExt = jobSpec->MutableExtension(TPartitionJobSpecExt::partition_job_spec_ext);
                AddUserJobEnvironment(jobSpecExt->mutable_mapper_spec(), joblet);
                break;
            }

            case EJobType::PartitionReduce:
            case EJobType::SortedReduce: {
                auto* jobSpecExt = jobSpec->MutableExtension(TReduceJobSpecExt::reduce_job_spec_ext);
                AddUserJobEnvironment(jobSpecExt->mutable_reducer_spec(), joblet);
                break;
            }

            default:
                break;
        }
    }

    virtual bool IsTableIndexEnabled() const override
    {
        if (Spec->Mapper)
            return Spec->Mapper->EnableTableIndex;

        return false;
    }

    virtual bool IsOutputLivePreviewSupported() const override
    {
        return true;
    }

    virtual bool IsIntermediateLivePreviewSupported() const override
    {
        return true;
    }

    // Resource management.

    virtual bool IsPartitionJobNonexpanding() const
    {
        return false;
    }

    virtual TNodeResources GetPartitionResources(const TChunkStripeStatisticsVector& statistics) const override
    {
        auto stat = AggregateStatistics(statistics).front();

        i64 reserveSize = TChannelWriter::MaxUpperReserveLimit * static_cast<i64>(Partitions.size());
        i64 bufferSize = std::min(
            reserveSize + PartitionJobIOConfig->TableWriter->BlockSize * static_cast<i64>(Partitions.size()),
            PartitionJobIOConfig->TableWriter->MaxBufferSize);

        TNodeResources result;
        result.set_user_slots(1);
        if (Spec->Mapper) {
            bufferSize += GetOutputWindowMemorySize(PartitionJobIOConfig);
            result.set_cpu(Spec->Mapper->CpuLimit);
            result.set_memory(
                GetInputIOMemorySize(PartitionJobIOConfig, stat) +
                bufferSize +
                Spec->Mapper->MemoryLimit +
                GetFootprintMemorySize());
        } else {
            bufferSize = std::min(bufferSize, stat.DataSize + reserveSize);
            bufferSize += GetOutputWindowMemorySize(PartitionJobIOConfig);
            result.set_cpu(1);
            result.set_memory(
                GetInputIOMemorySize(PartitionJobIOConfig, stat) +
                bufferSize +
                GetFootprintMemorySize());
        }
        return result;
    }

    virtual TNodeResources GetSimpleSortResources(
        const TChunkStripeStatistics& stat,
        i64 valueCount) const override
    {
        YUNREACHABLE();
    }

    virtual TNodeResources GetPartitionSortResources(
        TPartitionPtr partition,
        const TChunkStripeStatistics& stat) const override
    {
        TNodeResources result;
        result.set_user_slots(1);
        if (IsSortedMergeNeeded(partition)) {
            result.set_cpu(1);
            result.set_memory(
                GetSortInputIOMemorySize(IntermediateSortJobIOConfig, stat) +
                GetOutputIOMemorySize(IntermediateSortJobIOConfig, 1) +
                (i64) 16 * Spec->SortBy.size() * stat.RowCount +
                (i64) 12 * stat.RowCount +
                GetFootprintMemorySize());
        } else {
            result.set_cpu(Spec->Reducer->CpuLimit);
            result.set_memory(
                GetSortInputIOMemorySize(FinalSortJobIOConfig, stat) +
                GetOutputIOMemorySize(FinalSortJobIOConfig, Spec->OutputTablePaths.size()) +
                (i64) 16 * Spec->SortBy.size() * stat.RowCount +
                (i64) 16 * stat.RowCount +
                Spec->Reducer->MemoryLimit +
                GetFootprintMemorySize());
        }
        result.set_network(Spec->ShuffleNetworkLimit);
        return result;
    }

    virtual TNodeResources GetSortedMergeResources(
        const TChunkStripeStatisticsVector& statistics) const override
    {
        TNodeResources result;
        result.set_user_slots(1);
        result.set_cpu(Spec->Reducer->CpuLimit);
        result.set_memory(
            GetIOMemorySize(
                SortedMergeJobIOConfig,
                Spec->OutputTablePaths.size(),
                statistics) +
            Spec->Reducer->MemoryLimit +
            GetFootprintMemorySize());
        return result;
    }

    virtual TNodeResources GetUnorderedMergeResources(
        const TChunkStripeStatisticsVector& statistics) const override
    {
        YUNREACHABLE();
    }

    virtual bool IsSortedOutputSupported() const override
    {
        return true;
    }

    // Progress reporting.

    virtual Stroka GetLoggingProgress() override
    {
        return Sprintf(
            "Jobs = {R: %" PRId64 ", C: %" PRId64 ", P: %d, F: %" PRId64", A: %" PRId64 ", L: %" PRId64 "}, "
            "Partitions = {T: %d, C: %d}, "
            "MapJobs = {%s}, "
            "SortJobs = {%s}, "
            "PartitionReduceJobs = {%s}, "
            "SortedReduceJobs = {%s}",
            // Jobs
            JobCounter.GetRunning(),
            JobCounter.GetCompleted(),
            GetPendingJobCount(),
            JobCounter.GetFailed(),
            JobCounter.GetAborted(),
            JobCounter.GetLost(),
            // Partitions
            static_cast<int>(Partitions.size()),
            CompletedPartitionCount,
            // MapJobs
            ~ToString(PartitionJobCounter),
            // SortJobs
            ~ToString(IntermediateSortJobCounter),
            // PartitionReduceJobs
            ~ToString(FinalSortJobCounter),
            // SortedReduceJobs
            ~ToString(SortedMergeJobCounter));
    }

    virtual void BuildProgressYson(IYsonConsumer* consumer) override
    {
        TSortControllerBase::BuildProgressYson(consumer);
        BuildYsonMapFluently(consumer)
            .Do(BIND(&TMapReduceController::BuildPartitionsProgressYson, Unretained(this)))
            .Item("map_jobs").Value(PartitionJobCounter)
            .Item("sort_jobs").Value(IntermediateSortJobCounter)
            .Item("partition_reduce_jobs").Value(FinalSortJobCounter)
            .Item("sorted_reduce_jobs").Value(SortedMergeJobCounter);
    }


};

IOperationControllerPtr CreateMapReduceController(
    TSchedulerConfigPtr config,
    IOperationHost* host,
    TOperation* operation)
{
    auto spec = ParseOperationSpec<TMapReduceOperationSpec>(
        operation,
        config->MapReduceOperationSpec);
    return New<TMapReduceController>(config, spec, host, operation);
}

////////////////////////////////////////////////////////////////////

} // namespace NScheduler
} // namespace NYT
<|MERGE_RESOLUTION|>--- conflicted
+++ resolved
@@ -284,15 +284,13 @@
 
             Controller->PartitionJobCounter.Completed(1);
 
-<<<<<<< HEAD
-=======
             auto* resultExt = joblet->Job->Result().MutableExtension(TPartitionJobResultExt::partition_job_result_ext);
 
             auto stripe = BuildIntermediateChunkStripe(resultExt->mutable_chunks());
 
->>>>>>> 36bf3b3d
             RegisterIntermediate(
                 joblet,
+                stripe,
                 Controller->ShufflePool->GetInput());
 
             // Kick-start sort and unordered merge tasks.
@@ -511,11 +509,6 @@
                 Controller->IntermediateSortJobCounter.Completed(1);
 
                 // Sort outputs in large partitions are queued for further merge.
-<<<<<<< HEAD
-                RegisterIntermediate(
-                    joblet,
-                    Partition->SortedMergeTask->GetChunkPoolInput());
-=======
                 // Construct a stripe consisting of sorted chunks and put it into the pool.
                 auto* resultExt = joblet->Job->Result().MutableExtension(TSortJobResultExt::sort_job_result_ext);
                 auto stripe = BuildIntermediateChunkStripe(resultExt->mutable_chunks());
@@ -524,7 +517,6 @@
                     joblet,
                     stripe,
                     Partition->SortedMergeTask);
->>>>>>> 36bf3b3d
             } else {
                 Controller->FinalSortJobCounter.Completed(1);
 
