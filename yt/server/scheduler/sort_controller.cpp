#include "sort_controller.h"
#include "private.h"
#include "chunk_list_pool.h"
#include "chunk_pool.h"
#include "helpers.h"
#include "job_memory.h"
#include "map_controller.h"
#include "operation_controller_detail.h"

#include <yt/ytlib/chunk_client/chunk_scraper.h>

#include <yt/ytlib/table_client/config.h>
#include <yt/ytlib/table_client/samples_fetcher.h>
#include <yt/ytlib/table_client/unversioned_row.h>
#include <yt/ytlib/table_client/schemaless_block_writer.h>

#include <cmath>

namespace NYT {
namespace NScheduler {

using namespace NYTree;
using namespace NYson;
using namespace NYPath;
using namespace NChunkServer;
using namespace NTableClient;
using namespace NJobProxy;
using namespace NObjectClient;
using namespace NCypressClient;
using namespace NNodeTrackerClient;
using namespace NScheduler::NProto;
using namespace NChunkClient::NProto;
using namespace NJobTrackerClient::NProto;
using namespace NConcurrency;
using namespace NChunkClient;

using NTableClient::TOwningKey;
using NNodeTrackerClient::TNodeId;

////////////////////////////////////////////////////////////////////

static const NProfiling::TProfiler Profiler("/operations/sort");

//! Maximum number of buckets for partition progress aggregation.
static const int MaxProgressBuckets = 100;

//! Maximum number of buckets for partition size histogram aggregation.
static const int MaxSizeHistogramBuckets = 100;

////////////////////////////////////////////////////////////////////

class TSortControllerBase
    : public TOperationControllerBase
{
public:
    TSortControllerBase(
        TSchedulerConfigPtr config,
        TSortOperationSpecBasePtr spec,
        TSortOperationOptionsBasePtr options,
        IOperationHost* host,
        TOperation* operation)
        : TOperationControllerBase(config, spec, host, operation)
        , Spec(spec)
        , Options(options)
        , Config(config)
        , CompletedPartitionCount(0)
        , SortedMergeJobCounter(0)
        // Cannot do similar for UnorderedMergeJobCounter since the number of unsorted merge jobs
        // is hard to predict.
        , SortDataSizeCounter(0)
        , SortStartThresholdReached(false)
        , MergeStartThresholdReached(false)
        , TotalOutputRowCount(0)
        , SimpleSort(false)
    { }

    // Persistence.
    virtual void Persist(TPersistenceContext& context) override
    {
        TOperationControllerBase::Persist(context);

        using NYT::Persist;

        Persist(context, CompletedPartitionCount);
        Persist(context, PartitionJobCounter);
        Persist(context, IntermediateSortJobCounter);
        Persist(context, FinalSortJobCounter);
        Persist(context, SortDataSizeCounter);
        Persist(context, SortedMergeJobCounter);
        Persist(context, UnorderedMergeJobCounter);

        Persist(context, SortStartThresholdReached);
        Persist(context, MergeStartThresholdReached);

        Persist(context, TotalOutputRowCount);

        Persist(context, SimpleSort);
        Persist(context, Partitions);

        Persist(context, PartitionJobSpecTemplate);
        Persist(context, IntermediateSortJobSpecTemplate);
        Persist(context, FinalSortJobSpecTemplate);
        Persist(context, SortedMergeJobSpecTemplate);
        Persist(context, UnorderedMergeJobSpecTemplate);

        Persist(context, PartitionJobIOConfig);
        Persist(context, IntermediateSortJobIOConfig);
        Persist(context, FinalSortJobIOConfig);
        Persist(context, SortedMergeJobIOConfig);
        Persist(context, UnorderedMergeJobIOConfig);

        Persist(context, ShufflePool);
        Persist(context, SimpleSortPool);

        Persist(context, PartitionTaskGroup);
        Persist(context, SortTaskGroup);
        Persist(context, MergeTaskGroup);

        Persist(context, PartitionTask);
    }

private:
    TSortOperationSpecBasePtr Spec;

protected:
    TSortOperationOptionsBasePtr Options;

    TSchedulerConfigPtr Config;

    // Counters.
    int CompletedPartitionCount;
    TProgressCounter PartitionJobCounter;
    mutable TProgressCounter SortedMergeJobCounter;
    TProgressCounter UnorderedMergeJobCounter;

    // Sort job counters.
    TProgressCounter IntermediateSortJobCounter;
    TProgressCounter FinalSortJobCounter;
    TProgressCounter SortDataSizeCounter;

    // Start thresholds.
    bool SortStartThresholdReached;
    bool MergeStartThresholdReached;

    i64 TotalOutputRowCount;

    // Forward declarations.
    class TPartitionTask;
    typedef TIntrusivePtr<TPartitionTask> TPartitionTaskPtr;

    class TSortTask;
    typedef TIntrusivePtr<TSortTask> TSortTaskPtr;

    class TSortedMergeTask;
    typedef TIntrusivePtr<TSortedMergeTask> TSortedMergeTaskPtr;

    class TUnorderedMergeTask;
    typedef TIntrusivePtr<TUnorderedMergeTask> TUnorderedMergeTaskPtr;


    // Partitions.

    struct TPartition
        : public TIntrinsicRefCounted
    {
        //! For persistence only.
        TPartition()
            : Index(-1)
            , Completed(false)
            , CachedSortedMergeNeeded(false)
            , Maniac(false)
            , ChunkPoolOutput(nullptr)
        { }

        TPartition(TSortControllerBase* controller, int index)
            : Index(index)
            , Completed(false)
            , CachedSortedMergeNeeded(false)
            , Maniac(false)
            , ChunkPoolOutput(nullptr)
        {
            SortTask = controller->SimpleSort
                ? TSortTaskPtr(New<TSimpleSortTask>(controller, this))
                : TSortTaskPtr(New<TPartitionSortTask>(controller, this));
            SortTask->Initialize();
            controller->RegisterTask(SortTask);

            SortedMergeTask = New<TSortedMergeTask>(controller, this);
            SortedMergeTask->Initialize();
            controller->RegisterTask(SortedMergeTask);

            if (!controller->SimpleSort) {
                UnorderedMergeTask = New<TUnorderedMergeTask>(controller, this);
                UnorderedMergeTask->Initialize();
                controller->RegisterTask(UnorderedMergeTask);
            }
        }

        //! Sequential index (zero based).
        int Index;

        //! Is partition completed?
        bool Completed;

        //! Do we need to run merge tasks for this partition?
        //! Cached value, updated by #IsSortedMergeNeeded.
        bool CachedSortedMergeNeeded;

        //! Does the partition consist of rows with the same key?
        bool Maniac;

        //! Number of sorted bytes residing at a given host.
        yhash_map<TNodeId, i64> NodeIdToLocality;

        //! The node assigned to this partition, #InvalidNodeId if none.
        NNodeTrackerClient::TNodeId AssignedNodeId = NNodeTrackerClient::InvalidNodeId;

        // Tasks.
        TSortTaskPtr SortTask;
        TSortedMergeTaskPtr SortedMergeTask;
        TUnorderedMergeTaskPtr UnorderedMergeTask;

        // Chunk pool output obtained from the shuffle pool.
        IChunkPoolOutput* ChunkPoolOutput;


        void Persist(TPersistenceContext& context)
        {
            using NYT::Persist;

            Persist(context, Index);

            Persist(context, Completed);

            Persist(context, CachedSortedMergeNeeded);

            Persist(context, Maniac);

            Persist(context, NodeIdToLocality);
            Persist(context, AssignedNodeId);

            Persist(context, SortTask);
            Persist(context, SortedMergeTask);
            Persist(context, UnorderedMergeTask);

            Persist(context, ChunkPoolOutput);
        }

    };

    typedef TIntrusivePtr<TPartition> TPartitionPtr;

    //! Equivalent to |Partitions.size() == 1| but enables checking
    //! for simple sort when #Partitions is still being constructed.
    bool SimpleSort;
    std::vector<TPartitionPtr> Partitions;

    //! Spec templates for starting new jobs.
    TJobSpec PartitionJobSpecTemplate;
    TJobSpec IntermediateSortJobSpecTemplate;
    TJobSpec FinalSortJobSpecTemplate;
    TJobSpec SortedMergeJobSpecTemplate;
    TJobSpec UnorderedMergeJobSpecTemplate;

    //! IO configs for various job types.
    TJobIOConfigPtr PartitionJobIOConfig;
    TJobIOConfigPtr IntermediateSortJobIOConfig;
    TJobIOConfigPtr FinalSortJobIOConfig;
    TJobIOConfigPtr SortedMergeJobIOConfig;
    TJobIOConfigPtr UnorderedMergeJobIOConfig;

    //! Table reader options for various job types.
    TTableReaderOptionsPtr PartitionTableReaderOptions;

    std::unique_ptr<IShuffleChunkPool> ShufflePool;
    std::unique_ptr<IChunkPool> SimpleSortPool;

    TTaskGroupPtr PartitionTaskGroup;
    TTaskGroupPtr SortTaskGroup;
    TTaskGroupPtr MergeTaskGroup;

    TPartitionTaskPtr PartitionTask;

    //! Implements partition phase for sort operations and map phase for map-reduce operations.
    class TPartitionTask
        : public TTask
    {
    public:
        //! For persistence only.
        TPartitionTask()
            : Controller(nullptr)
        { }

        explicit TPartitionTask(TSortControllerBase* controller)
            : TTask(controller)
            , Controller(controller)
            , ChunkPool(CreateUnorderedChunkPool(
                Controller->PartitionJobCounter.GetTotal(),
                Controller->Config->MaxChunkStripesPerJob))
        { }

        virtual Stroka GetId() const override
        {
            return "Partition";
        }

        virtual TTaskGroupPtr GetGroup() const override
        {
            return Controller->PartitionTaskGroup;
        }

        virtual TDuration GetLocalityTimeout() const override
        {
            return Controller->Spec->PartitionLocalityTimeout;
        }

        virtual TJobResources GetNeededResources(TJobletPtr joblet) const override
        {
            auto resources = Controller->GetPartitionResources(
                joblet->InputStripeList->GetStatistics(),
                joblet->MemoryReserveEnabled);
            return resources;
        }

        virtual IChunkPoolInput* GetChunkPoolInput() const override
        {
            return ChunkPool.get();
        }

        virtual IChunkPoolOutput* GetChunkPoolOutput() const override
        {
            return ChunkPool.get();
        }

        virtual void Persist(TPersistenceContext& context) override
        {
            TTask::Persist(context);

            using NYT::Persist;
            Persist(context, Controller);
            Persist(context, ChunkPool);
            Persist(context, NodeIdToDataSize);
            Persist(context, ScheduledDataSize);
            Persist(context, DataSizePerJob);
        }

    private:
        DECLARE_DYNAMIC_PHOENIX_TYPE(TPartitionTask, 0x63a4c761);

        TSortControllerBase* Controller;
        std::unique_ptr<IChunkPool> ChunkPool;

        //! The total data size of jobs assigned to a particular node
        //! All data sizes are IO weight-adjusted.
        //! No zero values are allowed.
        yhash_map<TNodeId, i64> NodeIdToDataSize;
        //! The sum of all sizes appearing in #NodeIdToDataSize;
        i64 ScheduledDataSize = 0;
        //! Max-aggregated each time a new job is scheduled.
        i64 DataSizePerJob = 0;


        void UpdateNodeDataSize(const TExecNodeDescriptor& descriptor, i64 delta)
        {
            auto ioWeight = descriptor.IOWeight;
            YASSERT(ioWeight > 0);
            auto adjustedDelta = static_cast<i64>(delta / ioWeight);

            auto nodeId = descriptor.Id;
            auto updatedNodeDataSize = (NodeIdToDataSize[nodeId] += adjustedDelta);
            YCHECK(updatedNodeDataSize >= 0);

            if (updatedNodeDataSize == 0) {
                YCHECK(NodeIdToDataSize.erase(nodeId) == 1);
            }

            auto updatedScheduledDataSize = (ScheduledDataSize += adjustedDelta);
            YCHECK(updatedScheduledDataSize >= 0);
        }


        virtual bool CanScheduleJob(
            ISchedulingContext* context,
            const TJobResources& /*jobLimits*/) override
        {
            if (!Controller->Spec->EnablePartitionedDataBalancing) {
                return true;
            }

            if (NodeIdToDataSize.empty()) {
                return true;
            }

            if (context->GetNodeDescriptor().IOWeight == 0) {
                return false;
            }

            auto nodeId = context->GetNodeDescriptor().Id;
            auto updatedScheduledDataSize = ScheduledDataSize + DataSizePerJob;
            auto updatedAvgDataSize = updatedScheduledDataSize / NodeIdToDataSize.size();
            auto updatedNodeDataSize = NodeIdToDataSize[nodeId] + DataSizePerJob;
            return
                updatedNodeDataSize <=
                updatedAvgDataSize + Controller->Spec->PartitionedDataBalancingTolerance * DataSizePerJob;
        }

        virtual bool IsMemoryReserveEnabled() const override
        {
            return Controller->IsMemoryReserveEnabled(Controller->PartitionJobCounter);
        }

        virtual TTableReaderOptionsPtr GetTableReaderOptions() const override
        {
<<<<<<< HEAD
            // ToDo(psushin): eliminate allocations.
            // Distinguish between map and partition.
            auto options = New<TTableReaderOptions>();
            options->EnableRowIndex = Controller->PartitionJobIOConfig->ControlAttributes->EnableRowIndex;
            options->EnableTableIndex = Controller->PartitionJobIOConfig->ControlAttributes->EnableTableIndex;
            options->EnableRangeIndex = Controller->PartitionJobIOConfig->ControlAttributes->EnableRangeIndex;
            return options;
=======
            // TODO(psushin): Distinguish between map and partition.
            return Controller->PartitionTableReaderOptions;
>>>>>>> ffdf4c34
        }

        virtual TJobResources GetMinNeededResourcesHeavy() const override
        {
            auto statistics = ChunkPool->GetApproximateStripeStatistics();
            return Controller->GetPartitionResources(
                statistics,
                IsMemoryReserveEnabled());
        }

        virtual bool IsIntermediateOutput() const override
        {
            return true;
        }

        virtual EJobType GetJobType() const override
        {
            return EJobType(Controller->PartitionJobSpecTemplate.type());
        }

        virtual void BuildJobSpec(TJobletPtr joblet, TJobSpec* jobSpec) override
        {
            jobSpec->CopyFrom(Controller->PartitionJobSpecTemplate);
            AddSequentialInputSpec(jobSpec, joblet);
            AddIntermediateOutputSpec(jobSpec, joblet, TKeyColumns());
        }

        virtual void OnJobStarted(TJobletPtr joblet) override
        {
            Controller->PartitionJobCounter.Start(1);

            auto dataSize = joblet->InputStripeList->TotalDataSize;
            DataSizePerJob = std::max(DataSizePerJob, dataSize);
            UpdateNodeDataSize(joblet->NodeDescriptor, +dataSize);

            TTask::OnJobStarted(joblet);
        }

        virtual void OnJobCompleted(TJobletPtr joblet, const TCompletedJobSummary& jobSummary) override
        {
            TTask::OnJobCompleted(joblet, jobSummary);

            Controller->PartitionJobCounter.Completed(1);

            auto* resultExt = jobSummary.Result->MutableExtension(TSchedulerJobResultExt::scheduler_job_result_ext);
            auto stripe = BuildIntermediateChunkStripe(resultExt->mutable_output_chunks());

            RegisterIntermediate(
                joblet,
                stripe,
                Controller->ShufflePool->GetInput());

            // Kick-start sort and unordered merge tasks.
            // Compute sort data size delta.
            i64 oldSortDataSize = Controller->SortDataSizeCounter.GetTotal();
            i64 newSortDataSize = 0;
            for (auto partition : Controller->Partitions) {
                if (partition->Maniac) {
                    Controller->AddTaskPendingHint(partition->UnorderedMergeTask);
                } else {
                    newSortDataSize += partition->ChunkPoolOutput->GetTotalDataSize();
                    Controller->AddTaskPendingHint(partition->SortTask);
                }
            }
            LOG_DEBUG("Sort data size updated: %v -> %v",
                oldSortDataSize,
                newSortDataSize);
            Controller->SortDataSizeCounter.Increment(newSortDataSize - oldSortDataSize);

            Controller->CheckSortStartThreshold();

            // NB: don't move it to OnTaskCompleted since jobs may run after the task has been completed.
            // Kick-start sort and unordered merge tasks.
            Controller->AddSortTasksPendingHints();
            Controller->AddMergeTasksPendingHints();
        }

        virtual void OnJobLost(TCompletedJobPtr completedJob) override
        {
            TTask::OnJobLost(completedJob);

            UpdateNodeDataSize(completedJob->NodeDescriptor, -completedJob->DataSize);
            Controller->PartitionJobCounter.Lost(1);
        }

        virtual void OnJobFailed(TJobletPtr joblet, const TFailedJobSummary& jobSummary) override
        {
            TTask::OnJobFailed(joblet, jobSummary);

            UpdateNodeDataSize(joblet->NodeDescriptor, -joblet->InputStripeList->TotalDataSize);
            Controller->PartitionJobCounter.Failed(1);
        }

        virtual void OnJobAborted(TJobletPtr joblet, const TAbortedJobSummary& jobSummary) override
        {
            TTask::OnJobAborted(joblet, jobSummary);

            UpdateNodeDataSize(joblet->NodeDescriptor, -joblet->InputStripeList->TotalDataSize);
            Controller->PartitionJobCounter.Aborted(1, jobSummary.AbortReason);
            Controller->UpdateAllTasksIfNeeded(Controller->PartitionJobCounter);
        }

        virtual void OnTaskCompleted() override
        {
            TTask::OnTaskCompleted();

            Controller->PartitionJobCounter.Finalize();
            Controller->ShufflePool->GetInput()->Finish();

            // Dump totals.
            // Mark empty partitions are completed.
            LOG_DEBUG("Partition sizes collected");
            for (auto partition : Controller->Partitions) {
                i64 dataSize = partition->ChunkPoolOutput->GetTotalDataSize();
                if (dataSize == 0) {
                    LOG_DEBUG("Partition %v is empty", partition->Index);
                    // Job restarts may cause the partition task to complete several times.
                    // Thus we might have already marked the partition as completed, let's be careful.
                    if (!partition->Completed) {
                        Controller->OnPartitionCompleted(partition);
                    }
                } else {
                    LOG_DEBUG("Partition[%v] = %v",
                        partition->Index,
                        dataSize);
                }
            }

            if (Controller->Spec->EnablePartitionedDataBalancing) {
                auto execNodes = Controller->Host->GetExecNodes();
                yhash_map<TNodeId, TExecNodePtr> idToNode;
                for (const auto& node : execNodes) {
                    YCHECK(idToNode.insert(std::make_pair(node->GetId(), node)).second);
                }

                LOG_DEBUG("Per-node partitioned sizes collected");
                for (const auto& pair : NodeIdToDataSize) {
                    auto nodeId = pair.first;
                    auto dataSize = pair.second;
                    auto nodeIt = idToNode.find(nodeId);
                    LOG_DEBUG("Node[%v] = %v",
                        nodeIt == idToNode.end() ? ToString(nodeId) : nodeIt->second->GetDefaultAddress(),
                        dataSize);
                }
            }

            Controller->AssignPartitions();

            // NB: this is required at least to mark tasks completed, when there are no pending jobs.
            // This couldn't have been done earlier since we've just finished populating shuffle pool.
            Controller->AddSortTasksPendingHints();

            Controller->CheckMergeStartThreshold();
        }

    };

    //! Base class for tasks that are assigned to particular partitions.
    class TPartitionBoundTask
        : public TTask
    {
    public:
        //! For persistence only.
        TPartitionBoundTask()
            : Controller(nullptr)
            , Partition(nullptr)
        { }

        TPartitionBoundTask(TSortControllerBase* controller, TPartition* partition)
            : TTask(controller)
            , Controller(controller)
            , Partition(partition)
        { }

        virtual void Persist(TPersistenceContext& context) override
        {
            TTask::Persist(context);

            using NYT::Persist;
            Persist(context, Controller);
            Persist(context, Partition);
        }

        virtual int GetPendingJobCount() const override
        {
            return IsActive() ? TTask::GetPendingJobCount() : 0;
        }

        virtual int GetTotalJobCount() const override
        {
            return IsActive() ? TTask::GetTotalJobCount() : 0;
        }


    protected:
        TSortControllerBase* Controller;
        TPartition* Partition;

        virtual TTableReaderOptionsPtr GetTableReaderOptions() const override
        {
            return New<TTableReaderOptions>();
        }

    };

    //! Base class implementing sort phase for sort operations
    //! and partition reduce phase for map-reduce operations.
    class TSortTask
        : public TPartitionBoundTask
    {
    public:
        //! For persistence only.
        TSortTask()
        { }

        TSortTask(TSortControllerBase* controller, TPartition* partition)
            : TPartitionBoundTask(controller, partition)
        { }

        virtual TTaskGroupPtr GetGroup() const override
        {
            return Controller->SortTaskGroup;
        }

        virtual TJobResources GetNeededResources(TJobletPtr joblet) const override
        {
            return GetNeededResourcesForChunkStripe(
                joblet->InputStripeList->GetAggregateStatistics(),
                joblet->MemoryReserveEnabled);
        }

        virtual IChunkPoolInput* GetChunkPoolInput() const override
        {
            return Controller->SimpleSort
                ? Controller->SimpleSortPool.get()
                : Controller->ShufflePool->GetInput();
        }

        virtual IChunkPoolOutput* GetChunkPoolOutput() const override
        {
            return Controller->SimpleSort
                ? Controller->SimpleSortPool.get()
                : Partition->ChunkPoolOutput;
        }

    protected:
        virtual bool IsMemoryReserveEnabled() const override
        {
            if (Controller->IsSortedMergeNeeded(Partition)) {
                return Controller->IsMemoryReserveEnabled(Controller->IntermediateSortJobCounter);
            } else {
                return Controller->IsMemoryReserveEnabled(Controller->FinalSortJobCounter);
            }
        }

        TJobResources GetNeededResourcesForChunkStripe(
            const TChunkStripeStatistics& stat,
            bool memoryReserveEnabled) const
        {
            if (Controller->SimpleSort) {
                i64 valueCount = Controller->GetValueCountEstimate(stat.DataSize);
                return Controller->GetSimpleSortResources(
                    stat,
                    valueCount);
            } else {
                return Controller->GetPartitionSortResources(
                    Partition,
                    stat,
                    memoryReserveEnabled);
            }
        }

        virtual TJobResources GetMinNeededResourcesHeavy() const override
        {
            auto stat = GetChunkPoolOutput()->GetApproximateStripeStatistics();
            if (Controller->SimpleSort && stat.size() > 1) {
                stat = AggregateStatistics(stat);
            } else {
                YCHECK(stat.size() == 1);
            }
            return GetNeededResourcesForChunkStripe(stat.front(), IsMemoryReserveEnabled());
        }

        virtual bool IsIntermediateOutput() const override
        {
            return Controller->IsSortedMergeNeeded(Partition);
        }

        virtual EJobType GetJobType() const override
        {
            return EJobType(
                Controller->IsSortedMergeNeeded(Partition)
                ? Controller->IntermediateSortJobSpecTemplate.type()
                : Controller->FinalSortJobSpecTemplate.type());
        }

        virtual void BuildJobSpec(TJobletPtr joblet, TJobSpec* jobSpec) override
        {
            if (Controller->IsSortedMergeNeeded(Partition)) {
                jobSpec->CopyFrom(Controller->IntermediateSortJobSpecTemplate);
                AddIntermediateOutputSpec(jobSpec, joblet, Controller->Spec->SortBy);
            } else {
                jobSpec->CopyFrom(Controller->FinalSortJobSpecTemplate);
                AddFinalOutputSpecs(jobSpec, joblet);
            }

            auto* schedulerJobSpecExt = jobSpec->MutableExtension(TSchedulerJobSpecExt::scheduler_job_spec_ext);
            schedulerJobSpecExt->set_is_approximate(joblet->InputStripeList->IsApproximate);

            AddSequentialInputSpec(jobSpec, joblet);

            const auto& list = joblet->InputStripeList;
            if (list->PartitionTag) {
                auto jobType = GetJobType();
                if (jobType == EJobType::PartitionReduce || jobType == EJobType::ReduceCombiner) {
                    auto* reduceJobSpecExt = jobSpec->MutableExtension(TReduceJobSpecExt::reduce_job_spec_ext);
                    reduceJobSpecExt->set_partition_tag(*list->PartitionTag);
                } else {
                    auto* sortJobSpecExt = jobSpec->MutableExtension(TSortJobSpecExt::sort_job_spec_ext);
                    sortJobSpecExt->set_partition_tag(*list->PartitionTag);
                }
            }
        }

        virtual void OnJobStarted(TJobletPtr joblet) override
        {
            TPartitionBoundTask::OnJobStarted(joblet);

            YCHECK(!Partition->Maniac);

            Controller->SortDataSizeCounter.Start(joblet->InputStripeList->TotalDataSize);

            if (Controller->IsSortedMergeNeeded(Partition)) {
                Controller->IntermediateSortJobCounter.Start(1);
            } else {
                Controller->FinalSortJobCounter.Start(1);
            }
        }

        virtual void OnJobCompleted(TJobletPtr joblet, const TCompletedJobSummary& jobSummary) override
        {
            TPartitionBoundTask::OnJobCompleted(joblet, jobSummary);

            Controller->SortDataSizeCounter.Completed(joblet->InputStripeList->TotalDataSize);

            if (Controller->IsSortedMergeNeeded(Partition)) {

                Controller->IntermediateSortJobCounter.Completed(1);

                // Sort outputs in large partitions are queued for further merge.
                // Construct a stripe consisting of sorted chunks and put it into the pool.
                auto* resultExt = jobSummary.Result->MutableExtension(TSchedulerJobResultExt::scheduler_job_result_ext);
                auto stripe = BuildIntermediateChunkStripe(resultExt->mutable_output_chunks());

                RegisterIntermediate(
                    joblet,
                    stripe,
                    Partition->SortedMergeTask);
            } else {
                Controller->FinalSortJobCounter.Completed(1);

                // Sort outputs in small partitions go directly to the output.
                RegisterOutput(joblet, Partition->Index, jobSummary);
                Controller->OnPartitionCompleted(Partition);
            }

            Controller->CheckMergeStartThreshold();

            if (Controller->IsSortedMergeNeeded(Partition)) {
                Controller->AddTaskPendingHint(Partition->SortedMergeTask);
            }
        }

        virtual void OnJobFailed(TJobletPtr joblet, const TFailedJobSummary& jobSummary) override
        {
            Controller->SortDataSizeCounter.Failed(joblet->InputStripeList->TotalDataSize);

            if (Controller->IsSortedMergeNeeded(Partition)) {
                Controller->IntermediateSortJobCounter.Failed(1);
            } else {
                Controller->FinalSortJobCounter.Failed(1);
            }

            TTask::OnJobFailed(joblet, jobSummary);
        }

        virtual void OnJobAborted(TJobletPtr joblet, const TAbortedJobSummary& jobSummary) override
        {
            Controller->SortDataSizeCounter.Aborted(joblet->InputStripeList->TotalDataSize);

            if (Controller->IsSortedMergeNeeded(Partition)) {
                Controller->IntermediateSortJobCounter.Aborted(1, jobSummary.AbortReason);
            } else {
                Controller->FinalSortJobCounter.Aborted(1, jobSummary.AbortReason);
                Controller->UpdateAllTasksIfNeeded(Controller->FinalSortJobCounter);
            }

            TTask::OnJobAborted(joblet, jobSummary);
        }

        virtual void OnJobLost(TCompletedJobPtr completedJob) override
        {
            Controller->IntermediateSortJobCounter.Lost(1);
            auto stripeList = completedJob->SourceTask->GetChunkPoolOutput()->GetStripeList(completedJob->OutputCookie);
            Controller->SortDataSizeCounter.Lost(stripeList->TotalDataSize);

<<<<<<< HEAD
            auto nodeId = completedJob->NodeId;
=======
            auto nodeId = completedJob->NodeDescriptor.Id;
>>>>>>> ffdf4c34
            YCHECK((Partition->NodeIdToLocality[nodeId] -= stripeList->TotalDataSize) >= 0);

            Controller->ResetTaskLocalityDelays();

            TTask::OnJobLost(completedJob);
        }

        virtual void OnTaskCompleted() override
        {
            TPartitionBoundTask::OnTaskCompleted();

            // Kick-start the corresponding merge task.
            if (Controller->IsSortedMergeNeeded(Partition)) {
                Partition->SortedMergeTask->FinishInput();
            }
        }

    };

    //! Implements partition sort for sort operations and
    //! partition reduce phase for map-reduce operations.
    class TPartitionSortTask
        : public TSortTask
    {
    public:
        //! For persistence only.
        TPartitionSortTask()
        { }

        TPartitionSortTask(TSortControllerBase* controller, TPartition* partition)
            : TSortTask(controller, partition)
        { }

        virtual Stroka GetId() const override
        {
            return Format("Sort(%v)", Partition->Index);
        }


        virtual TDuration GetLocalityTimeout() const override
        {
            return Partition->AssignedNodeId != InvalidNodeId
                ? Controller->Spec->SortAssignmentTimeout
                : Controller->Spec->SortLocalityTimeout;
        }

        virtual i64 GetLocality(TNodeId nodeId) const override
        {
            if (Partition->AssignedNodeId == nodeId) {
                // Handle initially assigned address.
                return 1;
            } else {
                // Handle data-driven locality.
                auto it = Partition->NodeIdToLocality.find(nodeId);
                return it == Partition->NodeIdToLocality.end() ? 0 : it->second;
            }
        }

    private:
        DECLARE_DYNAMIC_PHOENIX_TYPE(TPartitionSortTask, 0x4f9a6cd9);

        virtual bool IsActive() const override
        {
            return Controller->SortStartThresholdReached && !Partition->Maniac;
        }

        virtual bool HasInputLocality() const override
        {
            return false;
        }

        virtual void OnJobStarted(TJobletPtr joblet) override
        {
            auto nodeId = joblet->NodeDescriptor.Id;

            // Increase data size for this address to ensure subsequent sort jobs
            // to be scheduled to this very node.
<<<<<<< HEAD
            Partition->NodeIdToLocality[joblet->NodeId] += joblet->InputStripeList->TotalDataSize;
=======
            Partition->NodeIdToLocality[nodeId] += joblet->InputStripeList->TotalDataSize;
>>>>>>> ffdf4c34

            // Don't rely on static assignment anymore.
            Partition->AssignedNodeId = InvalidNodeId;

            // Also add a hint to ensure that subsequent jobs are also scheduled here.
<<<<<<< HEAD
            AddLocalityHint(joblet->NodeId);
=======
            AddLocalityHint(nodeId);
>>>>>>> ffdf4c34

            TSortTask::OnJobStarted(joblet);
        }

    };

    //! Implements simple sort phase for sort operations.
    class TSimpleSortTask
        : public TSortTask
    {
    public:
        //! For persistence only.
        TSimpleSortTask()
        { }

        TSimpleSortTask(TSortControllerBase* controller, TPartition* partition)
            : TSortTask(controller, partition)
        { }

        virtual Stroka GetId() const override
        {
            return "SimpleSort";
        }

        virtual TDuration GetLocalityTimeout() const override
        {
            return Controller->Spec->SimpleSortLocalityTimeout;
        }

    private:
        DECLARE_DYNAMIC_PHOENIX_TYPE(TSimpleSortTask, 0xb32d4f02);

    };

    //! Base class for both sorted and ordered merge.
    class TMergeTask
        : public TPartitionBoundTask
    {
    public:
        //! For persistence only.
        TMergeTask()
        { }

        TMergeTask(TSortControllerBase* controller, TPartition* partition)
            : TPartitionBoundTask(controller, partition)
        { }

        virtual TTaskGroupPtr GetGroup() const override
        {
            return Controller->MergeTaskGroup;
        }

    private:
        virtual void OnTaskCompleted() override
        {
            if (!Partition->Completed) {
                // In extremely rare situations we may want to complete partition twice,
                // e.g. maniac partition with no data. Don't do that.
                Controller->OnPartitionCompleted(Partition);
            }

            TPartitionBoundTask::OnTaskCompleted();
        }

    };

    //! Implements sorted merge phase for sort operations and
    //! sorted reduce phase for map-reduce operations.
    class TSortedMergeTask
        : public TMergeTask
    {
    public:
        //! For persistence only.
        TSortedMergeTask()
        { }

        TSortedMergeTask(TSortControllerBase* controller, TPartition* partition)
            : TMergeTask(controller, partition)
            , ChunkPool(CreateAtomicChunkPool())
        { }

        virtual Stroka GetId() const override
        {
            return Format("SortedMerge(%v)", Partition->Index);
        }

        virtual TDuration GetLocalityTimeout() const override
        {
            return
                Controller->SimpleSort
                ? Controller->Spec->SimpleMergeLocalityTimeout
                : Controller->Spec->MergeLocalityTimeout;
        }

        virtual TJobResources GetNeededResources(TJobletPtr joblet) const override
        {
            return Controller->GetSortedMergeResources(
                joblet->InputStripeList->GetStatistics(),
                joblet->MemoryReserveEnabled);
        }

        virtual IChunkPoolInput* GetChunkPoolInput() const override
        {
            return ChunkPool.get();
        }

        virtual void Persist(TPersistenceContext& context) override
        {
            TMergeTask::Persist(context);

            using NYT::Persist;
            Persist(context, ChunkPool);
        }

    private:
        DECLARE_DYNAMIC_PHOENIX_TYPE(TSortedMergeTask, 0x4ab19c75);

        std::unique_ptr<IChunkPool> ChunkPool;

        virtual bool IsActive() const override
        {
            return Controller->MergeStartThresholdReached && !Partition->Maniac;
        }

        virtual bool IsMemoryReserveEnabled() const override
        {
            return Controller->IsMemoryReserveEnabled(Controller->SortedMergeJobCounter);
        }

        virtual TJobResources GetMinNeededResourcesHeavy() const override
        {
            return Controller->GetSortedMergeResources(
                ChunkPool->GetApproximateStripeStatistics(),
                IsMemoryReserveEnabled());
        }

        virtual IChunkPoolOutput* GetChunkPoolOutput() const override
        {
            return ChunkPool.get();
        }

        virtual EJobType GetJobType() const override
        {
            return EJobType(Controller->SortedMergeJobSpecTemplate.type());
        }

        virtual void BuildJobSpec(TJobletPtr joblet, TJobSpec* jobSpec) override
        {
            jobSpec->CopyFrom(Controller->SortedMergeJobSpecTemplate);
            AddParallelInputSpec(jobSpec, joblet);
            AddFinalOutputSpecs(jobSpec, joblet);
        }

        virtual void OnJobStarted(TJobletPtr joblet) override
        {
            YCHECK(!Partition->Maniac);

            Controller->SortedMergeJobCounter.Start(1);

            TMergeTask::OnJobStarted(joblet);
        }

        virtual void OnJobCompleted(TJobletPtr joblet, const TCompletedJobSummary& jobSummary) override
        {
            TMergeTask::OnJobCompleted(joblet, jobSummary);

            Controller->SortedMergeJobCounter.Completed(1);
            RegisterOutput(joblet, Partition->Index, jobSummary);
        }

        virtual void OnJobFailed(TJobletPtr joblet, const TFailedJobSummary& jobSummary) override
        {
            Controller->SortedMergeJobCounter.Failed(1);

            TMergeTask::OnJobFailed(joblet, jobSummary);
        }

        virtual void OnJobAborted(TJobletPtr joblet, const TAbortedJobSummary& jobSummary) override
        {
            Controller->SortedMergeJobCounter.Aborted(1, jobSummary.AbortReason);

            Controller->UpdateAllTasksIfNeeded(Controller->SortedMergeJobCounter);

            TMergeTask::OnJobAborted(joblet, jobSummary);
        }

    };

    //! Implements unordered merge of maniac partitions for sort operation.
    //! Not used in map-reduce operations.
    class TUnorderedMergeTask
        : public TMergeTask
    {
    public:
        //! For persistence only.
        TUnorderedMergeTask()
        { }

        TUnorderedMergeTask(TSortControllerBase* controller, TPartition* partition)
            : TMergeTask(controller, partition)
        { }

        virtual Stroka GetId() const override
        {
            return Format("UnorderedMerge(%v)", Partition->Index);
        }

        virtual i64 GetLocality(TNodeId /*nodeId*/) const override
        {
            // Locality is unimportant.
            return 0;
        }

        virtual TDuration GetLocalityTimeout() const override
        {
            // Makes no sense to wait.
            return TDuration::Zero();
        }

        virtual TJobResources GetNeededResources(TJobletPtr joblet) const override
        {
            return Controller->GetUnorderedMergeResources(
                joblet->InputStripeList->GetStatistics());
        }

        virtual IChunkPoolInput* GetChunkPoolInput() const override
        {
            return Controller->ShufflePool->GetInput();
        }

        virtual IChunkPoolOutput* GetChunkPoolOutput() const override
        {
            return Partition->ChunkPoolOutput;
        }

    private:
        DECLARE_DYNAMIC_PHOENIX_TYPE(TUnorderedMergeTask, 0xbba17c0f);

        virtual bool IsActive() const override
        {
             return Controller->MergeStartThresholdReached && Partition->Maniac;
        }

        virtual bool IsMemoryReserveEnabled() const override
        {
            return true;
        }

        virtual TJobResources GetMinNeededResourcesHeavy() const override
        {
            return Controller->GetUnorderedMergeResources(
                Partition->ChunkPoolOutput->GetApproximateStripeStatistics());
        }

        virtual bool HasInputLocality() const override
        {
            return false;
        }

        virtual EJobType GetJobType() const override
        {
            return EJobType(Controller->UnorderedMergeJobSpecTemplate.type());
        }

        virtual void BuildJobSpec(TJobletPtr joblet, TJobSpec* jobSpec) override
        {
            jobSpec->CopyFrom(Controller->UnorderedMergeJobSpecTemplate);
            AddSequentialInputSpec(jobSpec, joblet);
            AddFinalOutputSpecs(jobSpec, joblet);

            const auto& list = joblet->InputStripeList;
            if (list->PartitionTag) {
                auto* mergeJobSpecExt = jobSpec->MutableExtension(TMergeJobSpecExt::merge_job_spec_ext);
                mergeJobSpecExt->set_partition_tag(*list->PartitionTag);
            }
        }

        virtual void OnJobStarted(TJobletPtr joblet) override
        {
            YCHECK(Partition->Maniac);
            TMergeTask::OnJobStarted(joblet);

            Controller->UnorderedMergeJobCounter.Start(1);
        }

        virtual void OnJobCompleted(TJobletPtr joblet, const TCompletedJobSummary& jobSummary) override
        {
            TMergeTask::OnJobCompleted(joblet, jobSummary);

            Controller->UnorderedMergeJobCounter.Completed(1);
            RegisterOutput(joblet, Partition->Index, jobSummary);
        }

        virtual void OnJobFailed(TJobletPtr joblet, const TFailedJobSummary& jobSummary) override
        {
            TMergeTask::OnJobFailed(joblet, jobSummary);

            Controller->UnorderedMergeJobCounter.Failed(1);
        }

        virtual void OnJobAborted(TJobletPtr joblet, const TAbortedJobSummary& jobSummary) override
        {
            TMergeTask::OnJobAborted(joblet, jobSummary);

            Controller->UnorderedMergeJobCounter.Aborted(1, jobSummary.AbortReason);
        }

    };


    // Custom bits of preparation pipeline.

    virtual void DoInitialize() override
    {
        TOperationControllerBase::DoInitialize();

        // NB: Register groups in the order of _descending_ priority.
        MergeTaskGroup = New<TTaskGroup>();
        RegisterTaskGroup(MergeTaskGroup);

        SortTaskGroup = New<TTaskGroup>();
        SortTaskGroup->MinNeededResources.SetNetwork(Spec->ShuffleNetworkLimit);
        RegisterTaskGroup(SortTaskGroup);

        PartitionTaskGroup = New<TTaskGroup>();
        RegisterTaskGroup(PartitionTaskGroup);
    }


    // Init/finish.

    void AssignPartitions()
    {
        struct TAssignedNode
            : public TIntrinsicRefCounted
        {
            TAssignedNode(TExecNodePtr node, double weight)
                : Node(node)
                , Weight(weight)
            { }

            TExecNodePtr Node;
            double Weight;
            i64 AssignedDataSize = 0;
        };

        typedef TIntrusivePtr<TAssignedNode> TAssignedNodePtr;

        auto compareNodes = [&] (const TAssignedNodePtr& lhs, const TAssignedNodePtr& rhs) {
            return lhs->AssignedDataSize / lhs->Weight > rhs->AssignedDataSize / rhs->Weight;
        };

        auto comparePartitions = [&] (const TPartitionPtr& lhs, const TPartitionPtr& rhs) {
            return lhs->ChunkPoolOutput->GetTotalDataSize() > rhs->ChunkPoolOutput->GetTotalDataSize();
        };

        LOG_DEBUG("Examining online nodes");

        auto nodes = Host->GetExecNodes();
        auto maxResourceLimits = ZeroJobResources();
        double maxIOWeight = 0;
        for (auto node : nodes) {
            maxResourceLimits = Max(maxResourceLimits, node->ResourceLimits());
            maxIOWeight = std::max(maxIOWeight, node->GetIOWeight());
        }

        std::vector<TAssignedNodePtr> nodeHeap;
        for (const auto& node : nodes) {
            double weight = 1.0;
            weight = std::min(weight, GetMinResourceRatio(node->ResourceLimits(), maxResourceLimits));
            weight = std::min(weight, node->GetIOWeight() > 0 ? node->GetIOWeight() / maxIOWeight : 0);
            if (weight > 0) {
                auto assignedNode = New<TAssignedNode>(node, weight);
                nodeHeap.push_back(assignedNode);
            }
        }

        std::vector<TPartitionPtr> partitionsToAssign;
        for (const auto& partition : Partitions) {
            // Only take partitions for which no jobs are launched yet.
            if (partition->NodeIdToLocality.empty()) {
                partitionsToAssign.push_back(partition);
            }
        }
        std::sort(partitionsToAssign.begin(), partitionsToAssign.end(), comparePartitions);

        // This is actually redundant since all values are 0.
        std::make_heap(nodeHeap.begin(), nodeHeap.end(), compareNodes);

        LOG_DEBUG("Assigning partitions");

        for (const auto& partition : partitionsToAssign) {
            auto node = nodeHeap.front();
            auto nodeId = node->Node->GetId();

            partition->AssignedNodeId = nodeId;
            auto task = partition->Maniac
                ? static_cast<TTaskPtr>(partition->UnorderedMergeTask)
                : static_cast<TTaskPtr>(partition->SortTask);

            AddTaskLocalityHint(task, nodeId);

            std::pop_heap(nodeHeap.begin(), nodeHeap.end(), compareNodes);
            node->AssignedDataSize += partition->ChunkPoolOutput->GetTotalDataSize();
            std::push_heap(nodeHeap.begin(), nodeHeap.end(), compareNodes);

            LOG_DEBUG("Partition assigned (Index: %v, DataSize: %v, Address: %v)",
                partition->Index,
                partition->ChunkPoolOutput->GetTotalDataSize(),
                node->Node->GetDefaultAddress());
        }

        for (const auto& node : nodeHeap) {
            if (node->AssignedDataSize > 0) {
                LOG_DEBUG("Node used (Address: %v, Weight: %.4lf, AssignedDataSize: %v, AdjustedDataSize: %v)",
                    node->Node->GetDefaultAddress(),
                    node->Weight,
                    node->AssignedDataSize,
                    static_cast<i64>(node->AssignedDataSize / node->Weight));
            }
        }

        LOG_DEBUG("Partitions assigned");
    }

    void InitShufflePool()
    {
        ShufflePool = CreateShuffleChunkPool(
            static_cast<int>(Partitions.size()),
            Spec->DataSizePerSortJob);

        for (auto partition : Partitions) {
            partition->ChunkPoolOutput = ShufflePool->GetOutput(partition->Index);
        }
    }

    void InitSimpleSortPool(int sortJobCount)
    {
        SimpleSortPool = CreateUnorderedChunkPool(
            sortJobCount,
            Config->MaxChunkStripesPerJob);
    }

    virtual bool IsCompleted() const override
    {
        return CompletedPartitionCount == Partitions.size();
    }

    virtual void OnOperationCompleted() override
    {
        if (IsRowCountPreserved()) {
            i64 totalInputRowCount = 0;
            for (auto partition : Partitions) {
                totalInputRowCount += partition->ChunkPoolOutput->GetTotalRowCount();
            }
            if (totalInputRowCount != TotalOutputRowCount) {
                OnOperationFailed(TError(
                    "Input/output row count mismatch in sort operation: %v != %v",
                    totalInputRowCount,
                    TotalOutputRowCount));
            }
        }

        YCHECK(CompletedPartitionCount == Partitions.size());
        TOperationControllerBase::OnOperationCompleted();
    }

    void OnPartitionCompleted(TPartitionPtr partition)
    {
        YCHECK(!partition->Completed);
        partition->Completed = true;

        ++CompletedPartitionCount;

        LOG_INFO("Partition completed (Partition: %v)", partition->Index);
    }

    bool IsSortedMergeNeeded(TPartitionPtr partition) const
    {
        if (partition->CachedSortedMergeNeeded) {
            return true;
        }

        if (SimpleSort) {
            if (partition->ChunkPoolOutput->GetTotalJobCount() <= 1) {
                return false;
            }
        } else {
            if (partition->Maniac) {
                return false;
            }

            if (partition->SortTask->GetPendingJobCount() == 0) {
                return false;
            }

            if (partition->ChunkPoolOutput->GetTotalJobCount() <= 1 && PartitionTask->IsCompleted()) {
                return false;
            }
        }

        LOG_DEBUG("Partition needs sorted merge (Partition: %v)", partition->Index);
        SortedMergeJobCounter.Increment(1);
        partition->CachedSortedMergeNeeded = true;
        return true;
    }

    void CheckSortStartThreshold()
    {
        if (SortStartThresholdReached)
            return;

        if (!SimpleSort && PartitionTask->GetCompletedDataSize() < PartitionTask->GetTotalDataSize() * Spec->ShuffleStartThreshold)
            return;

        LOG_INFO("Sort start threshold reached");

        SortStartThresholdReached = true;
        AddSortTasksPendingHints();
    }

    static void CheckPartitionWriterBuffer(int partitionCount, TChunkWriterConfigPtr config)
    {
        auto averageBufferSize = config->MaxBufferSize / partitionCount / 2;
        if (averageBufferSize < THorizontalSchemalessBlockWriter::MinReserveSize) {
            i64 minAppropriateSize = partitionCount * 2 * THorizontalSchemalessBlockWriter::MinReserveSize;
            THROW_ERROR_EXCEPTION(
                "Partitioner table writer buffer size is too small: expected >= %v, got %v",
                minAppropriateSize,
                config->MaxBufferSize);
        }
    }

    void CheckMergeStartThreshold()
    {
        if (MergeStartThresholdReached)
            return;

        if (!SimpleSort) {
            if (!PartitionTask->IsCompleted())
                return;
            if (SortDataSizeCounter.GetCompleted() < SortDataSizeCounter.GetTotal() * Spec->MergeStartThreshold)
                return;
        }

        LOG_INFO("Merge start threshold reached");

        MergeStartThresholdReached = true;
        AddMergeTasksPendingHints();
    }

    void AddSortTasksPendingHints()
    {
        for (auto partition : Partitions) {
            if (!partition->Maniac) {
                AddTaskPendingHint(partition->SortTask);
            }
        }
    }

    void AddMergeTasksPendingHints()
    {
        for (auto partition : Partitions) {
            auto taskToKick = partition->Maniac
                ? TTaskPtr(partition->UnorderedMergeTask)
                : TTaskPtr(partition->SortedMergeTask);
            AddTaskPendingHint(taskToKick);
        }
    }

    // Resource management.

    virtual TJobResources GetPartitionResources(
        const TChunkStripeStatisticsVector& statistics,
        bool memoryReserveEnabled) const = 0;

    virtual TJobResources GetSimpleSortResources(
        const TChunkStripeStatistics& stat,
        i64 valueCount) const = 0;

    virtual TJobResources GetPartitionSortResources(
        TPartitionPtr partition,
        const TChunkStripeStatistics& stat,
        bool memoryReserveEnabled) const = 0;

    virtual TJobResources GetSortedMergeResources(
        const TChunkStripeStatisticsVector& statistics,
        bool memoryReserveEnabled) const = 0;

    virtual TJobResources GetUnorderedMergeResources(
        const TChunkStripeStatisticsVector& statistics) const = 0;

    // Unsorted helpers.

    i64 GetSortBuffersMemorySize(const TChunkStripeStatistics& stat) const
    {
        // Calculate total size of buffers, presented in TSchemalessPartitionSortReader.
        return
            (i64) 16 * Spec->SortBy.size() * stat.RowCount + // KeyBuffer
            (i64) 12 * stat.RowCount +                       // RowDescriptorBuffer
            (i64) 4 * stat.RowCount +                        // Buckets
            (i64) 4 * stat.RowCount;                         // SortedIndexes
    }

    i64 GetRowCountEstimate(TPartitionPtr partition, i64 dataSize) const
    {
        i64 totalDataSize = partition->ChunkPoolOutput->GetTotalDataSize();
        if (totalDataSize == 0) {
            return 0;
        }
        i64 totalRowCount = partition->ChunkPoolOutput->GetTotalRowCount();
        return static_cast<i64>((double) totalRowCount * dataSize / totalDataSize);
    }

    // TODO(babenko): this is the input estimate, not the partitioned one!
    // Should get rid of this "value count" stuff completely.
    i64 GetValueCountEstimate(i64 dataSize) const
    {
        return static_cast<i64>((double) TotalEstimatedInputValueCount * dataSize / TotalEstimatedInputDataSize);
    }

    // Returns compression ratio of input data.
    double GetCompressionRatio() const
    {
        return static_cast<double>(TotalEstimatedCompressedDataSize) / TotalEstimatedInputDataSize;
    }

    i64 GetMaxPartitionJobBufferSize() const
    {
        return Spec->PartitionJobIO->TableWriter->MaxBufferSize;
    }

    int SuggestPartitionCount() const
    {
        YCHECK(TotalEstimatedInputDataSize > 0);
        i64 dataSizeAfterPartition = 1 + static_cast<i64>(TotalEstimatedInputDataSize * Spec->MapSelectivityFactor);

        int result;
        if (Spec->PartitionCount) {
            result = Spec->PartitionCount.Get();
        } else if (Spec->PartitionDataSize) {
            result = 1 + dataSizeAfterPartition / Spec->PartitionDataSize.Get();
        } else {
            // Rationale and details are on the wiki.
            // https://wiki.yandex-team.ru/yt/design/partitioncount/
            i64 uncompressedBlockSize = static_cast<i64>(Options->CompressedBlockSize / GetCompressionRatio());
            uncompressedBlockSize = std::min(uncompressedBlockSize, Spec->PartitionJobIO->TableWriter->BlockSize);

            // Product may not fit into i64.
            double partitionDataSize = sqrt(dataSizeAfterPartition) * sqrt(uncompressedBlockSize);

            int maxPartitionCount = GetMaxPartitionJobBufferSize() / uncompressedBlockSize;
            result = std::min(static_cast<int>(dataSizeAfterPartition / partitionDataSize), maxPartitionCount);
        }

        return std::max(result, 1);
    }

    int SuggestPartitionJobCount() const
    {
        if (Spec->DataSizePerPartitionJob || Spec->PartitionJobCount) {
            return SuggestJobCount(
                TotalEstimatedInputDataSize,
                Spec->DataSizePerPartitionJob.Get(TotalEstimatedInputDataSize),
                Spec->PartitionJobCount,
                Options->MaxPartitionJobCount);
        } else {
            // Rationale and details are on the wiki.
            // https://wiki.yandex-team.ru/yt/design/partitioncount/
            i64 uncompressedBlockSize = static_cast<i64>(Options->CompressedBlockSize / GetCompressionRatio());
            uncompressedBlockSize = std::min(uncompressedBlockSize, Spec->PartitionJobIO->TableWriter->BlockSize);

            // Product may not fit into i64.
            double partitionJobDataSize = sqrt(TotalEstimatedInputDataSize) * sqrt(uncompressedBlockSize);
            partitionJobDataSize = std::min(partitionJobDataSize, static_cast<double>(GetMaxPartitionJobBufferSize()));

            return static_cast<int>(Clamp(
                static_cast<i64>(TotalEstimatedInputDataSize / partitionJobDataSize),
                1,
                Options->MaxPartitionJobCount));
        }
    }

    // Partition progress.

    struct TPartitionProgress
    {
        std::vector<i64> Total;
        std::vector<i64> Runnning;
        std::vector<i64> Completed;
    };

    static std::vector<i64> AggregateValues(const std::vector<i64>& values, int maxBuckets)
    {
        if (values.size() < maxBuckets) {
            return values;
        }

        std::vector<i64> result(maxBuckets);
        for (int i = 0; i < maxBuckets; ++i) {
            int lo = static_cast<int>(i * values.size() / maxBuckets);
            int hi = static_cast<int>((i + 1) * values.size() / maxBuckets);
            i64 sum = 0;
            for (int j = lo; j < hi; ++j) {
                sum += values[j];
            }
            result[i] = sum * values.size() / (hi - lo) / maxBuckets;
        }

        return result;
    }

    TPartitionProgress ComputePartitionProgress() const
    {
        TPartitionProgress result;
        std::vector<i64> sizes(Partitions.size());
        {
            for (int i = 0; i < static_cast<int>(Partitions.size()); ++i) {
                sizes[i] = Partitions[i]->ChunkPoolOutput->GetTotalDataSize();
            }
            result.Total = AggregateValues(sizes, MaxProgressBuckets);
        }
        {
            for (int i = 0; i < static_cast<int>(Partitions.size()); ++i) {
                sizes[i] = Partitions[i]->ChunkPoolOutput->GetRunningDataSize();
            }
            result.Runnning = AggregateValues(sizes, MaxProgressBuckets);
        }
        {
            for (int i = 0; i < static_cast<int>(Partitions.size()); ++i) {
                sizes[i] = Partitions[i]->ChunkPoolOutput->GetCompletedDataSize();
            }
            result.Completed = AggregateValues(sizes, MaxProgressBuckets);
        }
        return result;
    }

    // Partition sizes histogram.

    struct TPartitionSizeHistogram
    {
        i64 Min;
        i64 Max;
        std::vector<i64> Count;
    };

    TPartitionSizeHistogram ComputePartitionSizeHistogram() const
    {
        TPartitionSizeHistogram result;

        result.Min = std::numeric_limits<i64>::max();
        result.Max = std::numeric_limits<i64>::min();
        for (auto partition : Partitions) {
            i64 size = partition->ChunkPoolOutput->GetTotalDataSize();
            if (size == 0)
                continue;
            result.Min = std::min(result.Min, size);
            result.Max = std::max(result.Max, size);
        }

        if (result.Min > result.Max)
            return result;

        int bucketCount = result.Min == result.Max ? 1 : MaxSizeHistogramBuckets;
        result.Count.resize(bucketCount);

        auto computeBucket = [&] (i64 size) -> int {
            if (result.Min == result.Max) {
                return 0;
            }

            int bucket = (size - result.Min) * MaxSizeHistogramBuckets / (result.Max - result.Min);
            if (bucket == bucketCount) {
                bucket = bucketCount - 1;
            }

            return bucket;
        };

        for (auto partition : Partitions) {
            i64 size = partition->ChunkPoolOutput->GetTotalDataSize();
            if (size == 0)
                continue;
            int bucket = computeBucket(size);
            ++result.Count[bucket];
        }

        return result;
    }

    void BuildPartitionsProgressYson(IYsonConsumer* consumer) const
    {
        BuildYsonMapFluently(consumer)
            .Item("partitions").BeginMap()
                .Item("total").Value(Partitions.size())
                .Item("completed").Value(CompletedPartitionCount)
            .EndMap();

        auto progress = ComputePartitionProgress();
        BuildYsonMapFluently(consumer)
            .Item("partition_sizes").BeginMap()
                .Item("total").Value(progress.Total)
                .Item("running").Value(progress.Runnning)
                .Item("completed").Value(progress.Completed)
            .EndMap();

        auto sizeHistogram = ComputePartitionSizeHistogram();
        BuildYsonMapFluently(consumer)
            .Item("partition_size_histogram").BeginMap()
                .Item("min").Value(sizeHistogram.Min)
                .Item("max").Value(sizeHistogram.Max)
                .Item("count").Value(sizeHistogram.Count)
            .EndMap();
    }

    virtual void RegisterOutput(TJobletPtr joblet, int key, const TCompletedJobSummary& jobSummary) override
    {
        TotalOutputRowCount += GetTotalOutputDataStatistics(jobSummary.Statistics).row_count();
        TOperationControllerBase::RegisterOutput(std::move(joblet), key, jobSummary);
    }

    void InitJobIOConfigs()
    {
        PartitionJobIOConfig = CloneYsonSerializable(Spec->PartitionJobIO);
        InitIntermediateOutputConfig(PartitionJobIOConfig);

        PartitionTableReaderOptions = CreateTableReaderOptions(Spec->PartitionJobIO);
    }
};

DEFINE_DYNAMIC_PHOENIX_TYPE(TSortControllerBase::TPartitionTask);
DEFINE_DYNAMIC_PHOENIX_TYPE(TSortControllerBase::TPartitionSortTask);
DEFINE_DYNAMIC_PHOENIX_TYPE(TSortControllerBase::TSimpleSortTask);
DEFINE_DYNAMIC_PHOENIX_TYPE(TSortControllerBase::TSortedMergeTask);
DEFINE_DYNAMIC_PHOENIX_TYPE(TSortControllerBase::TUnorderedMergeTask);

////////////////////////////////////////////////////////////////////

class TSortController
    : public TSortControllerBase
{
public:
    TSortController(
        TSchedulerConfigPtr config,
        TSortOperationSpecPtr spec,
        IOperationHost* host,
        TOperation* operation)
        : TSortControllerBase(
            config,
            spec,
            config->SortOperationOptions,
            host,
            operation)
        , Spec(spec)
    { }

private:
    DECLARE_DYNAMIC_PHOENIX_TYPE(TSortController, 0xbca37afe);

    TSortOperationSpecPtr Spec;

    //! |PartitionCount - 1| separating keys.
    std::vector<TOwningKey> PartitionKeys;

    // Custom bits of preparation pipeline.

    virtual void DoInitialize() override
    {
        TSortControllerBase::DoInitialize();

        auto& table = OutputTables[0];
        table.UpdateMode = EUpdateMode::Overwrite;
        table.LockMode = ELockMode::Exclusive;
    }

    virtual std::vector<TRichYPath> GetInputTablePaths() const override
    {
        return Spec->InputTablePaths;
    }

    virtual std::vector<TRichYPath> GetOutputTablePaths() const override
    {
        std::vector<TRichYPath> result;
        result.push_back(Spec->OutputTablePath);
        return result;
    }

    virtual void CustomPrepare() override
    {
        TSortControllerBase::CustomPrepare();

        OutputTables[0].KeyColumns = Spec->SortBy;

        if (TotalEstimatedInputDataSize == 0)
            return;

        TSamplesFetcherPtr samplesFetcher;

        TFuture<void> asyncSamplesResult;
        PROFILE_TIMING ("/input_processing_time") {
            auto chunks = CollectInputChunks();
            int sampleCount = SuggestPartitionCount() * Spec->SamplesPerPartition;

            TScrapeChunksCallback scraperCallback;
            if (Spec->UnavailableChunkStrategy == EUnavailableChunkAction::Wait) {
                scraperCallback = CreateScrapeChunksSessionCallback(
                    Config,
                    GetCancelableInvoker(),
                    Host->GetChunkLocationThrottlerManager(),
                    AuthenticatedInputMasterClient,
                    InputNodeDirectory,
                    Logger);
            }

            samplesFetcher = New<TSamplesFetcher>(
                Config->Fetcher,
                sampleCount,
                Spec->SortBy,
                Options->MaxSampleSize,
                InputNodeDirectory,
                GetCancelableInvoker(),
                scraperCallback,
                Logger);

            for (const auto& chunk : chunks) {
                samplesFetcher->AddChunk(chunk);
            }

            asyncSamplesResult = samplesFetcher->Fetch();
        }

        WaitFor(asyncSamplesResult)
            .ThrowOnError();

        InitJobIOConfigs();
        
        PROFILE_TIMING ("/samples_processing_time") {
            auto sortedSamples = SortSamples(samplesFetcher->GetSamples());
            BuildPartitions(sortedSamples);
        }

        InitJobSpecTemplates();
    }

    std::vector<const TSample*> SortSamples(const std::vector<TSample>& samples)
    {
        int sampleCount = static_cast<int>(samples.size());
        LOG_INFO("Sorting %v samples", sampleCount);

        std::vector<const TSample*> sortedSamples;
        sortedSamples.reserve(sampleCount);
        try {
            for (const auto& sample : samples) {
                ValidateClientKey(sample.Key);
                sortedSamples.push_back(&sample);
            }
        } catch (const std::exception& ex) {
            THROW_ERROR_EXCEPTION("Error validating table samples") << ex;
        }

        std::sort(
            sortedSamples.begin(),
            sortedSamples.end(),
            [] (const TSample* lhs, const TSample* rhs) {
                return *lhs < *rhs;
            });

        return sortedSamples;
    }

    void BuildPartitions(const std::vector<const TSample*>& sortedSamples)
    {
        // Use partition count provided by user, if given.
        // Otherwise use size estimates.
        int partitionCount = SuggestPartitionCount();

        // Don't create more partitions than we have samples (plus one).
        partitionCount = std::min(partitionCount, static_cast<int>(sortedSamples.size()) + 1);

        YCHECK(partitionCount > 0);

        SimpleSort = (partitionCount == 1);

        CheckPartitionWriterBuffer(partitionCount, PartitionJobIOConfig->TableWriter);

        if (SimpleSort) {
            BuildSinglePartition();
        } else {
            BuildMulitplePartitions(sortedSamples, partitionCount);
        }
    }

    void BuildSinglePartition()
    {
        // Choose sort job count and initialize the pool.
        int sortJobCount = static_cast<int>(
            Clamp(
                1 + TotalEstimatedInputDataSize / Spec->DataSizePerSortJob,
                1,
                Options->MaxPartitionJobCount));
        auto stripes = SliceInputChunks(Options->SortJobMaxSliceDataSize, &sortJobCount);

        // Create the fake partition.
        InitSimpleSortPool(sortJobCount);
        auto partition = New<TPartition>(this, 0);
        Partitions.push_back(partition);
        partition->ChunkPoolOutput = SimpleSortPool.get();
        partition->SortTask->AddInput(stripes);
        partition->SortTask->FinishInput();

        // Initialize counters.
        PartitionJobCounter.Set(0);
        // NB: Cannot use TotalEstimatedInputDataSize due to slicing and rounding issues.
        SortDataSizeCounter.Set(SimpleSortPool->GetTotalDataSize());

        LOG_INFO("Sorting without partitioning (SortJobCount: %v)",
            sortJobCount);

        // Kick-start the sort task.
        SortStartThresholdReached = true;
    }

    void AddPartition(const TOwningKey& key)
    {
        using NChunkClient::ToString;

        int index = static_cast<int>(Partitions.size());
        LOG_DEBUG("Partition %v has starting key %v",
            index,
            key);

        YCHECK(PartitionKeys.empty() || CompareRows(PartitionKeys.back(), key) < 0);

        PartitionKeys.push_back(key);
        Partitions.push_back(New<TPartition>(this, index));
    }

    void BuildMulitplePartitions(const std::vector<const TSample*>& sortedSamples, int partitionCount)
    {
        LOG_INFO("Building partition keys");

        i64 totalSamplesWeight = 0;
        for (const auto* sample : sortedSamples) {
            totalSamplesWeight += sample->Weight;
        }

        // Select samples evenly wrt weights.
        std::vector<const TSample*> selectedSamples;
        selectedSamples.reserve(partitionCount - 1);

        double weightPerPartition = (double)totalSamplesWeight / partitionCount;
        i64 processedWeight = 0;
        for (const auto* sample : sortedSamples) {
            processedWeight += sample->Weight;
            if (processedWeight / weightPerPartition > selectedSamples.size() + 1) {
                selectedSamples.push_back(sample);
            }
            if (selectedSamples.size() == partitionCount - 1) {
                // We need exactly partitionCount - 1 partition keys.
                break;
            }
        }

        // Construct the leftmost partition.
        Partitions.push_back(New<TPartition>(this, 0));

        // Invariant:
        //   lastPartition = Partitions.back()
        //   lastKey = PartitionKeys.back()
        //   lastPartition receives keys in [lastKey, ...)
        //
        // Initially PartitionKeys is empty so lastKey is assumed to be -inf.

        int sampleIndex = 0;
        while (sampleIndex < selectedSamples.size()) {
            auto* sample = selectedSamples[sampleIndex];
            // Check for same keys.
            if (PartitionKeys.empty() || CompareRows(sample->Key, PartitionKeys.back()) != 0) {
                AddPartition(sample->Key);
                ++sampleIndex;
            } else {
                // Skip same keys.
                int skippedCount = 0;
                while (sampleIndex < selectedSamples.size() &&
                    CompareRows(selectedSamples[sampleIndex]->Key, PartitionKeys.back()) == 0)
                {
                    ++sampleIndex;
                    ++skippedCount;
                }

                auto* lastManiacSample = selectedSamples[sampleIndex - 1];
                auto lastPartition = Partitions.back();

                if (!lastManiacSample->Incomplete) {
                    LOG_DEBUG("Partition %v is a maniac, skipped %v samples",
                        lastPartition->Index,
                        skippedCount);

                    lastPartition->Maniac = true;
                    YCHECK(skippedCount >= 1);

                    // NB: in partitioner we compare keys with the whole rows,
                    // so key prefix successor in required here.
                    auto successorKey = GetKeyPrefixSuccessor(sample->Key, Spec->SortBy.size());
                    AddPartition(successorKey);
                } else {
                    // If sample keys are incomplete, we cannot use UnorderedMerge,
                    // because full keys may be different.
                    LOG_DEBUG("Partition %v is oversized, skipped %v samples",
                        lastPartition->Index,
                        skippedCount);
                    AddPartition(selectedSamples[sampleIndex]->Key);
                    ++sampleIndex;
                }
            }
        }

        InitShufflePool();

        int partitionJobCount = SuggestPartitionJobCount();
        auto stripes = SliceInputChunks(Options->PartitionJobMaxSliceDataSize, &partitionJobCount);

        PartitionJobCounter.Set(partitionJobCount);

        PartitionTask = New<TPartitionTask>(this);
        PartitionTask->Initialize();
        PartitionTask->AddInput(stripes);
        PartitionTask->FinishInput();
        RegisterTask(PartitionTask);

        LOG_INFO("Sorting with partitioning (PartitionCount: %v, PartitionJobCount: %v)",
            partitionCount,
            PartitionJobCounter.GetTotal());
    }

    void InitJobIOConfigs()
    {
        TSortControllerBase::InitJobIOConfigs();

        IntermediateSortJobIOConfig = CloneYsonSerializable(Spec->SortJobIO);
        if (!SimpleSort) {
            InitIntermediateInputConfig(IntermediateSortJobIOConfig);
        }
        InitIntermediateOutputConfig(IntermediateSortJobIOConfig);

        // Final sort: reader like sort and output like merge.
        FinalSortJobIOConfig = CloneYsonSerializable(Spec->SortJobIO);
        FinalSortJobIOConfig->TableWriter = CloneYsonSerializable(Spec->MergeJobIO->TableWriter);
        if (!SimpleSort) {
            InitIntermediateInputConfig(FinalSortJobIOConfig);
        }
        InitFinalOutputConfig(FinalSortJobIOConfig);

        SortedMergeJobIOConfig = CloneYsonSerializable(Spec->MergeJobIO);
        InitIntermediateInputConfig(SortedMergeJobIOConfig);
        InitFinalOutputConfig(SortedMergeJobIOConfig);

        UnorderedMergeJobIOConfig = CloneYsonSerializable(Spec->MergeJobIO);
        InitIntermediateInputConfig(UnorderedMergeJobIOConfig);
        InitFinalOutputConfig(UnorderedMergeJobIOConfig);
    }

    void InitJobSpecTemplates()
    {
        {
            PartitionJobSpecTemplate.set_type(static_cast<int>(EJobType::Partition));
            auto* schedulerJobSpecExt = PartitionJobSpecTemplate.MutableExtension(TSchedulerJobSpecExt::scheduler_job_spec_ext);

            schedulerJobSpecExt->set_lfalloc_buffer_size(GetLFAllocBufferSize());
            ToProto(schedulerJobSpecExt->mutable_output_transaction_id(), OutputTransactionId);
            schedulerJobSpecExt->set_io_config(ConvertToYsonString(PartitionJobIOConfig).Data());

            auto* partitionJobSpecExt = PartitionJobSpecTemplate.MutableExtension(TPartitionJobSpecExt::partition_job_spec_ext);
            partitionJobSpecExt->set_partition_count(Partitions.size());
            for (const auto& key : PartitionKeys) {
                ToProto(partitionJobSpecExt->add_partition_keys(), key);
            }
            partitionJobSpecExt->set_reduce_key_column_count(Spec->SortBy.size());
            ToProto(partitionJobSpecExt->mutable_sort_key_columns(), Spec->SortBy);
        }

        TJobSpec sortJobSpecTemplate;
        {
            auto* schedulerJobSpecExt = sortJobSpecTemplate.MutableExtension(TSchedulerJobSpecExt::scheduler_job_spec_ext);
            schedulerJobSpecExt->set_lfalloc_buffer_size(GetLFAllocBufferSize());
            ToProto(schedulerJobSpecExt->mutable_output_transaction_id(), OutputTransactionId);

            auto* sortJobSpecExt = sortJobSpecTemplate.MutableExtension(TSortJobSpecExt::sort_job_spec_ext);
            ToProto(sortJobSpecExt->mutable_key_columns(), Spec->SortBy);
        }

        {
            IntermediateSortJobSpecTemplate = sortJobSpecTemplate;
            IntermediateSortJobSpecTemplate.set_type(static_cast<int>(SimpleSort ? EJobType::SimpleSort : EJobType::IntermediateSort));
            auto* schedulerJobSpecExt = IntermediateSortJobSpecTemplate.MutableExtension(TSchedulerJobSpecExt::scheduler_job_spec_ext);
            schedulerJobSpecExt->set_io_config(ConvertToYsonString(IntermediateSortJobIOConfig).Data());
        }

        {
            FinalSortJobSpecTemplate = sortJobSpecTemplate;
            FinalSortJobSpecTemplate.set_type(static_cast<int>(SimpleSort ? EJobType::SimpleSort : EJobType::FinalSort));
            auto* schedulerJobSpecExt = FinalSortJobSpecTemplate.MutableExtension(TSchedulerJobSpecExt::scheduler_job_spec_ext);
            schedulerJobSpecExt->set_io_config(ConvertToYsonString(FinalSortJobIOConfig).Data());
        }

        {
            SortedMergeJobSpecTemplate.set_type(static_cast<int>(EJobType::SortedMerge));
            auto* schedulerJobSpecExt = SortedMergeJobSpecTemplate.MutableExtension(TSchedulerJobSpecExt::scheduler_job_spec_ext);
            auto* mergeJobSpecExt = SortedMergeJobSpecTemplate.MutableExtension(TMergeJobSpecExt::merge_job_spec_ext);

            schedulerJobSpecExt->set_lfalloc_buffer_size(GetLFAllocBufferSize());
            ToProto(schedulerJobSpecExt->mutable_output_transaction_id(), OutputTransactionId);
            schedulerJobSpecExt->set_io_config(ConvertToYsonString(SortedMergeJobIOConfig).Data());

            ToProto(mergeJobSpecExt->mutable_key_columns(), Spec->SortBy);
        }

        {
            UnorderedMergeJobSpecTemplate.set_type(static_cast<int>(EJobType::UnorderedMerge));
            auto* schedulerJobSpecExt = UnorderedMergeJobSpecTemplate.MutableExtension(TSchedulerJobSpecExt::scheduler_job_spec_ext);
            auto* mergeJobSpecExt = UnorderedMergeJobSpecTemplate.MutableExtension(TMergeJobSpecExt::merge_job_spec_ext);

            schedulerJobSpecExt->set_lfalloc_buffer_size(GetLFAllocBufferSize());
            ToProto(schedulerJobSpecExt->mutable_output_transaction_id(), OutputTransactionId);
            schedulerJobSpecExt->set_io_config(ConvertToYsonString(UnorderedMergeJobIOConfig).Data());

            ToProto(mergeJobSpecExt->mutable_key_columns(), Spec->SortBy);
        }
    }


    // Resource management.

    virtual TJobResources GetPartitionResources(
        const TChunkStripeStatisticsVector& statistics,
        bool memoryReserveEnabled) const override
    {
        UNUSED(memoryReserveEnabled);
        auto stat = AggregateStatistics(statistics).front();

        i64 outputBufferSize = std::min(
            PartitionJobIOConfig->TableWriter->BlockSize * static_cast<i64>(Partitions.size()),
            stat.DataSize);

        outputBufferSize += THorizontalSchemalessBlockWriter::MaxReserveSize * static_cast<i64>(Partitions.size());

        outputBufferSize = std::min(
            outputBufferSize,
            PartitionJobIOConfig->TableWriter->MaxBufferSize);

        TJobResources result;
        result.SetUserSlots(1);
        result.SetCpu(1);
        result.SetMemory(
            // NB: due to large MaxBufferSize for partition that was accounted in buffer size
            // we eliminate number of output streams to zero.
            GetInputIOMemorySize(PartitionJobIOConfig, stat) +
            outputBufferSize +
            GetOutputWindowMemorySize(PartitionJobIOConfig) +
            GetFootprintMemorySize());
        return result;
    }

    virtual TJobResources GetSimpleSortResources(
        const TChunkStripeStatistics& stat,
        i64 valueCount) const override
    {
        // ToDo(psushin): rewrite simple sort estimates.
        TJobResources result;
        result.SetUserSlots(1);
        result.SetCpu(1);
        result.SetMemory(
            GetSortInputIOMemorySize(stat) +
            GetFinalOutputIOMemorySize(FinalSortJobIOConfig) +
            GetSortBuffersMemorySize(stat) +
            // TODO(babenko): *2 are due to lack of reserve, remove this once simple sort
            // starts reserving arrays of appropriate sizes.
            (i64) 32 * valueCount * 2 +
            GetFootprintMemorySize());
        return result;
    }

    virtual TJobResources GetPartitionSortResources(
        TPartitionPtr partition,
        const TChunkStripeStatistics& stat,
        bool memoryReserveEnabled) const override
    {
        UNUSED(memoryReserveEnabled);
        i64 memory =
            GetSortBuffersMemorySize(stat) +
            GetSortInputIOMemorySize(stat) +
            GetFootprintMemorySize();

        if (IsSortedMergeNeeded(partition)) {
            memory += GetIntermediateOutputIOMemorySize(IntermediateSortJobIOConfig);
        } else {
            memory += GetFinalOutputIOMemorySize(FinalSortJobIOConfig);
        }


        TJobResources result;
        result.SetUserSlots(1);
        result.SetCpu(1);
        result.SetMemory(memory);
        result.SetNetwork(Spec->ShuffleNetworkLimit);

        return result;
    }

    virtual TJobResources GetSortedMergeResources(
        const TChunkStripeStatisticsVector& statistics,
        bool memoryReserveEnabled) const override
    {
        UNUSED(memoryReserveEnabled);

        TJobResources result;
        result.SetUserSlots(1);
        result.SetCpu(1);
        result.SetMemory(
            GetFinalIOMemorySize(SortedMergeJobIOConfig, statistics) +
            GetFootprintMemorySize());
        return result;
    }

    virtual bool IsRowCountPreserved() const override
    {
        return true;
    }

    virtual TJobResources GetUnorderedMergeResources(
        const TChunkStripeStatisticsVector& statistics) const override
    {
        TJobResources result;
        result.SetUserSlots(1);
        result.SetCpu(1);
        result.SetMemory(
            GetFinalIOMemorySize(UnorderedMergeJobIOConfig, AggregateStatistics(statistics)) +
            GetFootprintMemorySize());
        return result;
    }


    // Progress reporting.

    virtual Stroka GetLoggingProgress() const override
    {
        return Format(
            "Jobs = {T: %v, R: %v, C: %v, P: %v, F: %v, A: %v, L: %v}, "
            "Partitions = {T: %v, C: %v}, "
            "PartitionJobs = {%v}, "
            "IntermediateSortJobs = {%v}, "
            "FinalSortJobs = {%v}, "
            "SortedMergeJobs = {%v}, "
            "UnorderedMergeJobs = {%v}, "
            "UnavailableInputChunks: %v",
            // Jobs
            JobCounter.GetTotal(),
            JobCounter.GetRunning(),
            JobCounter.GetCompleted(),
            GetPendingJobCount(),
            JobCounter.GetFailed(),
            JobCounter.GetAborted(),
            JobCounter.GetLost(),
            // Partitions
            Partitions.size(),
            CompletedPartitionCount,
            // PartitionJobs
            PartitionJobCounter,
            // IntermediateSortJobs
            IntermediateSortJobCounter,
            // FinaSortJobs
            FinalSortJobCounter,
            // SortedMergeJobs
            SortedMergeJobCounter,
            // UnorderedMergeJobs
            UnorderedMergeJobCounter,
            UnavailableInputChunkCount);
    }

    virtual void BuildProgress(IYsonConsumer* consumer) const override
    {
        TSortControllerBase::BuildProgress(consumer);
        BuildYsonMapFluently(consumer)
            .Do(BIND(&TSortController::BuildPartitionsProgressYson, Unretained(this)))
            .Item("partition_jobs").Value(PartitionJobCounter)
            .Item("intermediate_sort_jobs").Value(IntermediateSortJobCounter)
            .Item("final_sort_jobs").Value(FinalSortJobCounter)
            .Item("sorted_merge_jobs").Value(SortedMergeJobCounter)
            .Item("unordered_merge_jobs").Value(UnorderedMergeJobCounter);
    }

};

DEFINE_DYNAMIC_PHOENIX_TYPE(TSortController);

IOperationControllerPtr CreateSortController(
    TSchedulerConfigPtr config,
    IOperationHost* host,
    TOperation* operation)
{
    auto spec = ParseOperationSpec<TSortOperationSpec>(operation->GetSpec());
    return New<TSortController>(config, spec, host, operation);
}

////////////////////////////////////////////////////////////////////

class TMapReduceController
    : public TSortControllerBase
{
public:
    TMapReduceController(
        TSchedulerConfigPtr config,
        TMapReduceOperationSpecPtr spec,
        IOperationHost* host,
        TOperation* operation)
        : TSortControllerBase(
            config,
            spec,
            config->MapReduceOperationOptions,
            host,
            operation)
        , Spec(spec)
        , MapStartRowIndex(0)
        , ReduceStartRowIndex(0)
    { }

    virtual void BuildBriefSpec(IYsonConsumer* consumer) const override
    {
        TSortControllerBase::BuildBriefSpec(consumer);
        BuildYsonMapFluently(consumer)
            .DoIf(Spec->Mapper.operator bool(), [&] (TFluentMap fluent) {
                fluent
                    .Item("mapper").BeginMap()
                      .Item("command").Value(TrimCommandForBriefSpec(Spec->Mapper->Command))
                    .EndMap();
            })
            .DoIf(Spec->Reducer.operator bool(), [&] (TFluentMap fluent) {
                fluent
                    .Item("reducer").BeginMap()
                        .Item("command").Value(TrimCommandForBriefSpec(Spec->Reducer->Command))
                    .EndMap();
            })
            .DoIf(Spec->ReduceCombiner.operator bool(), [&] (TFluentMap fluent) {
                fluent
                    .Item("reduce_combiner").BeginMap()
                        .Item("command").Value(TrimCommandForBriefSpec(Spec->ReduceCombiner->Command))
                    .EndMap();
            });
    }

private:
    DECLARE_DYNAMIC_PHOENIX_TYPE(TMapReduceController, 0xca7286bd);

    TMapReduceOperationSpecPtr Spec;

    std::vector<TUserFile> MapperFiles;
    std::vector<TUserFile> ReduceCombinerFiles;
    std::vector<TUserFile> ReducerFiles;

    i64 MapStartRowIndex;
    i64 ReduceStartRowIndex;

    // Custom bits of preparation pipeline.

    virtual void DoInitialize() override
    {
        TSortControllerBase::DoInitialize();

        ValidateUserFileCount(Spec->Mapper, "mapper");
        ValidateUserFileCount(Spec->Reducer, "reducer");
        ValidateUserFileCount(Spec->ReduceCombiner, "reduce combiner");

        if (!CheckKeyColumnsCompatible(Spec->SortBy, Spec->ReduceBy)) {
            THROW_ERROR_EXCEPTION("Reduce columns %v are not compatible with sort columns %v",
                Spec->ReduceBy,
                Spec->SortBy);
        }

        LOG_DEBUG("ReduceCcolumns: %v, SortColumns: %v",
            Spec->ReduceBy,
            Spec->SortBy);
    }

    virtual std::vector<TRichYPath> GetInputTablePaths() const override
    {
        return Spec->InputTablePaths;
    }

    virtual std::vector<TRichYPath> GetOutputTablePaths() const override
    {
        return Spec->OutputTablePaths;
    }

    virtual std::vector<TPathWithStage> GetFilePaths() const override
    {
        // Combine mapper and reducer files into a single collection.
        std::vector<TPathWithStage> result;
        if (Spec->Mapper) {
            for (const auto& path : Spec->Mapper->FilePaths) {
                result.push_back(std::make_pair(path, EOperationStage::Map));
            }
        }

        if (Spec->ReduceCombiner) {
            for (const auto& path : Spec->ReduceCombiner->FilePaths) {
                result.push_back(std::make_pair(path, EOperationStage::ReduceCombiner));
            }
        }

        for (const auto& path : Spec->Reducer->FilePaths) {
            result.push_back(std::make_pair(path, EOperationStage::Reduce));
        }
        return result;
    }

    virtual void CustomPrepare() override
    {
        TSortControllerBase::CustomPrepare();

        if (TotalEstimatedInputDataSize == 0)
            return;

        for (const auto& file : Files) {
            switch (file.Stage) {
                case EOperationStage::Map:
                    MapperFiles.push_back(file);
                    break;

                case EOperationStage::ReduceCombiner:
                    ReduceCombinerFiles.push_back(file);
                    break;

                case EOperationStage::Reduce:
                    ReducerFiles.push_back(file);
                    break;

                default:
                    YUNREACHABLE();
            }
        }

        InitJobIOConfigs();

        PROFILE_TIMING ("/input_processing_time") {
            BuildPartitions();
        }

        InitJobSpecTemplates();
    }

    void BuildPartitions()
    {
        // Use partition count provided by user, if given.
        // Otherwise use size estimates.
        int partitionCount = SuggestPartitionCount();

        CheckPartitionWriterBuffer(partitionCount, PartitionJobIOConfig->TableWriter);

        BuildMultiplePartitions(partitionCount);
    }

    void BuildMultiplePartitions(int partitionCount)
    {
        for (int index = 0; index < partitionCount; ++index) {
            Partitions.push_back(New<TPartition>(this, index));
        }

        InitShufflePool();

        int partitionJobCount = SuggestPartitionJobCount();
        auto stripes = SliceInputChunks(
            Options->PartitionJobMaxSliceDataSize,
            &partitionJobCount);

        PartitionJobCounter.Set(partitionJobCount);

        PartitionTask = New<TPartitionTask>(this);
        PartitionTask->Initialize();
        PartitionTask->AddInput(stripes);
        PartitionTask->FinishInput();
        RegisterTask(PartitionTask);

        LOG_INFO("Map-reducing with partitioning (PartitionCount: %v, PartitionJobCount: %v)",
            partitionCount,
            PartitionJobCounter.GetTotal());
    }

    void InitJobIOConfigs()
    {
        TSortControllerBase::InitJobIOConfigs();

        // This is not a typo!
        PartitionJobIOConfig = CloneYsonSerializable(Spec->PartitionJobIO);
        InitIntermediateOutputConfig(PartitionJobIOConfig);

        IntermediateSortJobIOConfig = CloneYsonSerializable(Spec->SortJobIO);
        InitIntermediateInputConfig(IntermediateSortJobIOConfig);
        InitIntermediateOutputConfig(IntermediateSortJobIOConfig);

        // Partition reduce: writer like in merge and reader like in sort.
        FinalSortJobIOConfig = CloneYsonSerializable(Spec->MergeJobIO);
        FinalSortJobIOConfig->TableReader = CloneYsonSerializable(Spec->SortJobIO->TableReader);
        InitIntermediateInputConfig(FinalSortJobIOConfig);
        InitFinalOutputConfig(FinalSortJobIOConfig);

        // Sorted reduce.
        SortedMergeJobIOConfig = CloneYsonSerializable(Spec->MergeJobIO);
        InitIntermediateInputConfig(SortedMergeJobIOConfig);
        InitFinalOutputConfig(SortedMergeJobIOConfig);
    }

    void InitJobSpecTemplates()
    {
        {
            PartitionJobSpecTemplate.set_type(static_cast<int>(Spec->Mapper ? EJobType::PartitionMap : EJobType::Partition));

            auto* schedulerJobSpecExt = PartitionJobSpecTemplate.MutableExtension(TSchedulerJobSpecExt::scheduler_job_spec_ext);

            if (Spec->InputQuery) {
                InitQuerySpec(schedulerJobSpecExt, *Spec->InputQuery, *Spec->InputSchema);
            }

            AuxNodeDirectory->DumpTo(schedulerJobSpecExt->mutable_aux_node_directory());

            auto* partitionJobSpecExt = PartitionJobSpecTemplate.MutableExtension(TPartitionJobSpecExt::partition_job_spec_ext);

            ToProto(schedulerJobSpecExt->mutable_output_transaction_id(), OutputTransactionId);
            schedulerJobSpecExt->set_lfalloc_buffer_size(GetLFAllocBufferSize());
            schedulerJobSpecExt->set_io_config(ConvertToYsonString(PartitionJobIOConfig).Data());

            partitionJobSpecExt->set_partition_count(Partitions.size());
            partitionJobSpecExt->set_reduce_key_column_count(Spec->ReduceBy.size());
            ToProto(partitionJobSpecExt->mutable_sort_key_columns(), Spec->SortBy);

            if (Spec->Mapper) {
                InitUserJobSpecTemplate(
                    schedulerJobSpecExt->mutable_user_job_spec(),
                    Spec->Mapper,
                    MapperFiles);
            }
        }

        {
            auto* schedulerJobSpecExt = IntermediateSortJobSpecTemplate.MutableExtension(TSchedulerJobSpecExt::scheduler_job_spec_ext);
            schedulerJobSpecExt->set_lfalloc_buffer_size(GetLFAllocBufferSize());
            ToProto(schedulerJobSpecExt->mutable_output_transaction_id(), OutputTransactionId);
            schedulerJobSpecExt->set_io_config(ConvertToYsonString(IntermediateSortJobIOConfig).Data());

            if (Spec->ReduceCombiner) {
                IntermediateSortJobSpecTemplate.set_type(static_cast<int>(EJobType::ReduceCombiner));
                AuxNodeDirectory->DumpTo(schedulerJobSpecExt->mutable_aux_node_directory());

                auto* reduceJobSpecExt = IntermediateSortJobSpecTemplate.MutableExtension(TReduceJobSpecExt::reduce_job_spec_ext);
                ToProto(reduceJobSpecExt->mutable_key_columns(), Spec->SortBy);
                reduceJobSpecExt->set_reduce_key_column_count(Spec->ReduceBy.size());

                InitUserJobSpecTemplate(
                    schedulerJobSpecExt->mutable_user_job_spec(),
                    Spec->ReduceCombiner,
                    ReduceCombinerFiles);
            } else {
                IntermediateSortJobSpecTemplate.set_type(static_cast<int>(EJobType::IntermediateSort));
                auto* sortJobSpecExt = IntermediateSortJobSpecTemplate.MutableExtension(TSortJobSpecExt::sort_job_spec_ext);
                ToProto(sortJobSpecExt->mutable_key_columns(), Spec->SortBy);
            }
        }

        {
            FinalSortJobSpecTemplate.set_type(static_cast<int>(EJobType::PartitionReduce));

            auto* schedulerJobSpecExt = FinalSortJobSpecTemplate.MutableExtension(TSchedulerJobSpecExt::scheduler_job_spec_ext);
            AuxNodeDirectory->DumpTo(schedulerJobSpecExt->mutable_aux_node_directory());

            auto* reduceJobSpecExt = FinalSortJobSpecTemplate.MutableExtension(TReduceJobSpecExt::reduce_job_spec_ext);

            schedulerJobSpecExt->set_lfalloc_buffer_size(GetLFAllocBufferSize());
            ToProto(schedulerJobSpecExt->mutable_output_transaction_id(), OutputTransactionId);
            schedulerJobSpecExt->set_io_config(ConvertToYsonString(FinalSortJobIOConfig).Data());

            ToProto(reduceJobSpecExt->mutable_key_columns(), Spec->SortBy);
            reduceJobSpecExt->set_reduce_key_column_count(Spec->ReduceBy.size());

            InitUserJobSpecTemplate(
                schedulerJobSpecExt->mutable_user_job_spec(),
                Spec->Reducer,
                ReducerFiles);
        }

        {
            SortedMergeJobSpecTemplate.set_type(static_cast<int>(EJobType::SortedReduce));

            auto* schedulerJobSpecExt = SortedMergeJobSpecTemplate.MutableExtension(TSchedulerJobSpecExt::scheduler_job_spec_ext);
            AuxNodeDirectory->DumpTo(schedulerJobSpecExt->mutable_aux_node_directory());

            auto* reduceJobSpecExt = SortedMergeJobSpecTemplate.MutableExtension(TReduceJobSpecExt::reduce_job_spec_ext);

            schedulerJobSpecExt->set_lfalloc_buffer_size(GetLFAllocBufferSize());
            ToProto(schedulerJobSpecExt->mutable_output_transaction_id(), OutputTransactionId);
            schedulerJobSpecExt->set_io_config(ConvertToYsonString(SortedMergeJobIOConfig).Data());

            ToProto(reduceJobSpecExt->mutable_key_columns(), Spec->SortBy);
            reduceJobSpecExt->set_reduce_key_column_count(Spec->ReduceBy.size());

            InitUserJobSpecTemplate(
                schedulerJobSpecExt->mutable_user_job_spec(),
                Spec->Reducer,
                ReducerFiles);
        }
    }

    virtual void CustomizeJoblet(TJobletPtr joblet) override
    {
        switch (joblet->JobType) {
            case EJobType::PartitionMap:
                joblet->StartRowIndex = MapStartRowIndex;
                MapStartRowIndex += joblet->InputStripeList->TotalRowCount;
                break;

            case EJobType::PartitionReduce:
            case EJobType::SortedReduce:
                joblet->StartRowIndex = ReduceStartRowIndex;
                ReduceStartRowIndex += joblet->InputStripeList->TotalRowCount;
                break;

            default:
                break;
        }
    }

    virtual void CustomizeJobSpec(TJobletPtr joblet, TJobSpec* jobSpec) override
    {
        auto getUserJobSpec = [=] () -> TUserJobSpecPtr {
            switch (EJobType(jobSpec->type())) {
                case EJobType::PartitionMap:
                    return Spec->Mapper;

                case EJobType::SortedReduce:
                case EJobType::PartitionReduce:
                    return Spec->Reducer;

                case EJobType::ReduceCombiner:
                    return Spec->ReduceCombiner;

                default:
                    return nullptr;
            }
        };

        auto userJobSpec = getUserJobSpec();
        if (!userJobSpec) {
            return;
        }

        auto* schedulerJobSpecExt = jobSpec->MutableExtension(TSchedulerJobSpecExt::scheduler_job_spec_ext);
        InitUserJobSpec(
            schedulerJobSpecExt->mutable_user_job_spec(),
            joblet,
            GetMemoryReserve(joblet->MemoryReserveEnabled, userJobSpec));
    }

    virtual bool IsOutputLivePreviewSupported() const override
    {
        return true;
    }

    virtual bool IsIntermediateLivePreviewSupported() const override
    {
        return true;
    }

    // Resource management.

    virtual TJobResources GetPartitionResources(
            const TChunkStripeStatisticsVector& statistics,
            bool memoryReserveEnabled) const override
    {
        auto stat = AggregateStatistics(statistics).front();

        i64 reserveSize = THorizontalSchemalessBlockWriter::MaxReserveSize * static_cast<i64>(Partitions.size());
        i64 bufferSize = std::min(
            reserveSize + PartitionJobIOConfig->TableWriter->BlockSize * static_cast<i64>(Partitions.size()),
            PartitionJobIOConfig->TableWriter->MaxBufferSize);

        TJobResources result;
        result.SetUserSlots(1);
        if (Spec->Mapper) {
            bufferSize += GetOutputWindowMemorySize(PartitionJobIOConfig);
            result.SetCpu(Spec->Mapper->CpuLimit);
            result.SetMemory(
                GetInputIOMemorySize(PartitionJobIOConfig, stat) +
                bufferSize +
                GetMemoryReserve(memoryReserveEnabled, Spec->Mapper) +
                GetFootprintMemorySize());
        } else {
            bufferSize = std::min(bufferSize, stat.DataSize + reserveSize);
            bufferSize += GetOutputWindowMemorySize(PartitionJobIOConfig);
            result.SetCpu(1);
            result.SetMemory(
                GetInputIOMemorySize(PartitionJobIOConfig, stat) +
                bufferSize +
                GetFootprintMemorySize());
        }
        return result;
    }

    virtual TJobResources GetSimpleSortResources(
        const TChunkStripeStatistics& stat,
        i64 valueCount) const override
    {
        YUNREACHABLE();
    }

    virtual TJobResources GetPartitionSortResources(
        TPartitionPtr partition,
        const TChunkStripeStatistics& stat,
        bool memoryReserveEnabled) const override
    {
        TJobResources result;
        result.SetUserSlots(1);

        i64 memory =
            GetSortInputIOMemorySize(stat) +
            GetSortBuffersMemorySize(stat) +
            GetFootprintMemorySize();

        if (!IsSortedMergeNeeded(partition)) {
            result.SetCpu(Spec->Reducer->CpuLimit);
            result.SetMemory(
                memory +
                GetFinalOutputIOMemorySize(FinalSortJobIOConfig) +
                GetMemoryReserve(memoryReserveEnabled, Spec->Reducer));
        } else if (Spec->ReduceCombiner) {
            result.SetCpu(Spec->ReduceCombiner->CpuLimit);
            result.SetMemory(
                memory +
                GetIntermediateOutputIOMemorySize(IntermediateSortJobIOConfig) +
                GetMemoryReserve(memoryReserveEnabled, Spec->ReduceCombiner));
        } else {
            result.SetCpu(1);
            result.SetMemory(
                memory +
                GetIntermediateOutputIOMemorySize(IntermediateSortJobIOConfig));
        }

        result.SetNetwork(Spec->ShuffleNetworkLimit);
        return result;
    }

    virtual TJobResources GetSortedMergeResources(
        const TChunkStripeStatisticsVector& statistics,
        bool memoryReserveEnabled) const override
    {
        TJobResources result;
        result.SetUserSlots(1);
        result.SetCpu(Spec->Reducer->CpuLimit);
        result.SetMemory(
            GetFinalIOMemorySize(
                SortedMergeJobIOConfig,
                statistics) +
            GetMemoryReserve(memoryReserveEnabled, Spec->Reducer) +
            GetFootprintMemorySize());
        return result;
    }

    virtual TJobResources GetUnorderedMergeResources(
        const TChunkStripeStatisticsVector& statistics) const override
    {
        YUNREACHABLE();
    }

    virtual bool IsSortedOutputSupported() const override
    {
        return true;
    }

    // Progress reporting.

    virtual Stroka GetLoggingProgress() const override
    {
        return Format(
            "Jobs = {T: %v, R: %v, C: %v, P: %v, F: %v, A: %v, L: %v}, "
            "Partitions = {T: %v, C: %v}, "
            "MapJobs = {%v}, "
            "SortJobs = {%v}, "
            "PartitionReduceJobs = {%v}, "
            "SortedReduceJobs = {%v}, "
            "UnavailableInputChunks: %v",
            // Jobs
            JobCounter.GetTotal(),
            JobCounter.GetRunning(),
            JobCounter.GetCompleted(),
            GetPendingJobCount(),
            JobCounter.GetFailed(),
            JobCounter.GetAborted(),
            JobCounter.GetLost(),
            // Partitions
            Partitions.size(),
            CompletedPartitionCount,
            // MapJobs
            PartitionJobCounter,
            // SortJobs
            IntermediateSortJobCounter,
            // PartitionReduceJobs
            FinalSortJobCounter,
            // SortedReduceJobs
            SortedMergeJobCounter,
            UnavailableInputChunkCount);
    }

    virtual void BuildProgress(IYsonConsumer* consumer) const override
    {
        TSortControllerBase::BuildProgress(consumer);
        BuildYsonMapFluently(consumer)
            .Do(BIND(&TMapReduceController::BuildPartitionsProgressYson, Unretained(this)))
            .Item(Spec->Mapper ? "partition_jobs" : "map_jobs").Value(PartitionJobCounter)
            .Item(Spec->ReduceCombiner ? "reduce_combiner_jobs" : "sort_jobs").Value(IntermediateSortJobCounter)
            .Item("partition_reduce_jobs").Value(FinalSortJobCounter)
            .Item("sorted_reduce_jobs").Value(SortedMergeJobCounter);
    }


};

DEFINE_DYNAMIC_PHOENIX_TYPE(TMapReduceController);

IOperationControllerPtr CreateMapReduceController(
    TSchedulerConfigPtr config,
    IOperationHost* host,
    TOperation* operation)
{
    auto spec = ParseOperationSpec<TMapReduceOperationSpec>(operation->GetSpec());
    return New<TMapReduceController>(config, spec, host, operation);
}

////////////////////////////////////////////////////////////////////

} // namespace NScheduler
} // namespace NYT
<|MERGE_RESOLUTION|>--- conflicted
+++ resolved
@@ -411,18 +411,8 @@
 
         virtual TTableReaderOptionsPtr GetTableReaderOptions() const override
         {
-<<<<<<< HEAD
-            // ToDo(psushin): eliminate allocations.
-            // Distinguish between map and partition.
-            auto options = New<TTableReaderOptions>();
-            options->EnableRowIndex = Controller->PartitionJobIOConfig->ControlAttributes->EnableRowIndex;
-            options->EnableTableIndex = Controller->PartitionJobIOConfig->ControlAttributes->EnableTableIndex;
-            options->EnableRangeIndex = Controller->PartitionJobIOConfig->ControlAttributes->EnableRangeIndex;
-            return options;
-=======
             // TODO(psushin): Distinguish between map and partition.
             return Controller->PartitionTableReaderOptions;
->>>>>>> ffdf4c34
         }
 
         virtual TJobResources GetMinNeededResourcesHeavy() const override
@@ -829,11 +819,7 @@
             auto stripeList = completedJob->SourceTask->GetChunkPoolOutput()->GetStripeList(completedJob->OutputCookie);
             Controller->SortDataSizeCounter.Lost(stripeList->TotalDataSize);
 
-<<<<<<< HEAD
-            auto nodeId = completedJob->NodeId;
-=======
             auto nodeId = completedJob->NodeDescriptor.Id;
->>>>>>> ffdf4c34
             YCHECK((Partition->NodeIdToLocality[nodeId] -= stripeList->TotalDataSize) >= 0);
 
             Controller->ResetTaskLocalityDelays();
@@ -911,21 +897,13 @@
 
             // Increase data size for this address to ensure subsequent sort jobs
             // to be scheduled to this very node.
-<<<<<<< HEAD
-            Partition->NodeIdToLocality[joblet->NodeId] += joblet->InputStripeList->TotalDataSize;
-=======
             Partition->NodeIdToLocality[nodeId] += joblet->InputStripeList->TotalDataSize;
->>>>>>> ffdf4c34
 
             // Don't rely on static assignment anymore.
             Partition->AssignedNodeId = InvalidNodeId;
 
             // Also add a hint to ensure that subsequent jobs are also scheduled here.
-<<<<<<< HEAD
-            AddLocalityHint(joblet->NodeId);
-=======
             AddLocalityHint(nodeId);
->>>>>>> ffdf4c34
 
             TSortTask::OnJobStarted(joblet);
         }
