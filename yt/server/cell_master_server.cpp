#include "stdafx.h"
#include "cell_master_server.h"

#include <yt/ytlib/ytree/tree_builder.h>
#include <yt/ytlib/ytree/ephemeral.h>
#include <yt/ytlib/ytree/virtual.h>

#include <yt/ytlib/meta_state/composite_meta_state.h>
#include <yt/ytlib/meta_state/persistent_state_manager.h>

#include <yt/ytlib/transaction_server/transaction_manager.h>
#include <yt/ytlib/transaction_server/transaction_service.h>
#include <yt/ytlib/transaction_server/cypress_integration.h>

#include <yt/ytlib/cypress/cypress_manager.h>
#include <yt/ytlib/cypress/cypress_service.h>
#include <yt/ytlib/cypress/cypress_integration.h>

#include <yt/ytlib/chunk_server/chunk_manager.h>
#include <yt/ytlib/chunk_server/chunk_service.h>
#include <yt/ytlib/chunk_server/cypress_integration.h>

#include <yt/ytlib/monitoring/monitoring_manager.h>
#include <yt/ytlib/monitoring/ytree_integration.h>
#include <yt/ytlib/monitoring/http_server.h>
#include <yt/ytlib/monitoring/http_integration.h>
#include <yt/ytlib/monitoring/statlog.h>

#include <yt/ytlib/orchid/cypress_integration.h>
#include <yt/ytlib/orchid/orchid_service.h>

#include <yt/ytlib/file_server/file_node.h>

#include <yt/ytlib/table_server/table_node.h>

#include <yt/ytlib/ytree/yson_file_service.h>
#include <yt/ytlib/ytree/ypath_service.h>

#include <yt/ytlib/bus/nl_server.h>

namespace NYT {

static NLog::TLogger Logger("Server");

using NBus::IBusServer;
using NBus::TNLBusServerConfig;
using NBus::CreateNLBusServer;

using NRpc::IRpcServer;
using NRpc::CreateRpcServer;

using NYTree::IYPathService;

using NTransactionServer::TTransactionManager;
using NTransactionServer::TTransactionService;
using NTransactionServer::CreateTransactionMapTypeHandler;

using NChunkServer::TChunkManagerConfig;
using NChunkServer::TChunkManager;
using NChunkServer::TChunkService;
using NChunkServer::CreateChunkMapTypeHandler;
using NChunkServer::CreateChunkListMapTypeHandler;
using NChunkServer::CreateHolderRegistry;
using NChunkServer::CreateHolderMapTypeHandler;

using NMetaState::TCompositeMetaState;
using NMetaState::EPeerStatus;
using NMetaState::IMetaStateManager;

using NCypress::TCypressManager;
using NCypress::TCypressService;
using NCypress::CreateLockMapTypeHandler;
using NCypress::RootNodeId;

using NMonitoring::TMonitoringManager;
using NMonitoring::GetYPathHttpHandler;
using NMonitoring::CreateMonitoringProvider;

using NOrchid::CreateOrchidTypeHandler;

using NFileServer::CreateFileTypeHandler;

using NTableServer::CreateTableTypeHandler;

////////////////////////////////////////////////////////////////////////////////

TCellMasterServer::TCellMasterServer(
    const Stroka& configFileName,
    TConfig* config)
    : ConfigFileName(configFileName)
    , Config(config)
{ }

void TCellMasterServer::Run()
{
    // TODO: extract method
    Stroka address = Config->MetaState->Cell->Addresses.at(Config->MetaState->Cell->Id);
    size_t index = address.find_last_of(":");
    int rpcPort = FromString<int>(address.substr(index + 1));

    LOG_INFO("Starting cell master");

    // Explicitly instrumentation thread creation.
    NSTAT::EnableStatlog(true);

    auto metaState = New<TCompositeMetaState>();

    auto controlQueue = New<TActionQueue>("Control");

    auto busServer = CreateNLBusServer(~New<TNLBusServerConfig>(rpcPort));

    auto rpcServer = CreateRpcServer(~busServer);

    auto metaStateManager = CreatePersistentStateManager(
        ~Config->MetaState,
        ~controlQueue->GetInvoker(),
        ~metaState,
        ~rpcServer);

    auto transactionManager = New<TTransactionManager>(
        ~New<TTransactionManager::TConfig>(),
        metaStateManager,
        metaState);

    auto transactionService = New<TTransactionService>(
        ~metaStateManager,
        ~transactionManager,
        ~rpcServer);

    auto cypressManager = New<TCypressManager>(
        ~metaStateManager,
        ~metaState,
        ~transactionManager);

    auto cypressService = New<TCypressService>(
        ~metaStateManager->GetStateInvoker(),
        ~cypressManager,
        ~transactionManager,
        ~rpcServer);

    auto holderRegistry = CreateHolderRegistry(~cypressManager);

    auto chunkManager = New<TChunkManager>(
        ~New<TChunkManagerConfig>(),
        ~metaStateManager,
        ~metaState,
        ~transactionManager,
        ~holderRegistry);

    auto chunkService = New<TChunkService>(
        ~metaStateManager,
        ~chunkManager,
        ~transactionManager,
        ~rpcServer);

    auto monitoringManager = New<TMonitoringManager>();
    monitoringManager->Register(
        "/ref_counted",
        FromMethod(&TRefCountedTracker::GetMonitoringInfo));
    monitoringManager->Register(
        "/meta_state",
        FromMethod(&IMetaStateManager::GetMonitoringInfo, metaStateManager));
    monitoringManager->Register(
        "/bus_server",
        FromMethod(&IBusServer::GetMonitoringInfo, busServer));
    monitoringManager->Register(
        "/rpc_server",
        FromMethod(&IRpcServer::GetMonitoringInfo, rpcServer));
    monitoringManager->Start();

    // TODO: refactor
    auto orchidFactory = NYTree::GetEphemeralNodeFactory();
    auto orchidRoot = orchidFactory->CreateMap();  
    YVERIFY(orchidRoot->AddChild(
        NYTree::CreateVirtualNode(
            ~CreateMonitoringProvider(~monitoringManager),
            orchidFactory),
        "monitoring"));
    YVERIFY(orchidRoot->AddChild(
        NYTree::CreateVirtualNode(
            ~NYTree::CreateYsonFileProvider(ConfigFileName),
            orchidFactory),
        "config"));

    auto orchidService = New<NOrchid::TOrchidService>(
        ~orchidRoot,
        ~rpcServer,
        ~controlQueue->GetInvoker());

    cypressManager->RegisterNodeType(~CreateChunkMapTypeHandler(
        ~cypressManager,
        ~chunkManager));
    cypressManager->RegisterNodeType(~CreateChunkListMapTypeHandler(
        ~cypressManager,
        ~chunkManager));
    cypressManager->RegisterNodeType(~CreateTransactionMapTypeHandler(
        ~cypressManager,
        ~transactionManager));
    cypressManager->RegisterNodeType(~CreateNodeMapTypeHandler(
        ~cypressManager));
    cypressManager->RegisterNodeType(~CreateLockMapTypeHandler(
        ~cypressManager));
    cypressManager->RegisterNodeType(~CreateOrchidTypeHandler(
        ~cypressManager));
    cypressManager->RegisterNodeType(~CreateHolderTypeHandler(
        ~cypressManager,
        ~chunkManager));
    cypressManager->RegisterNodeType(~CreateHolderMapTypeHandler(
        ~metaStateManager,
        ~cypressManager,
        ~chunkManager));

    cypressManager->RegisterNodeType(~CreateFileTypeHandler(
        ~cypressManager,
        ~chunkManager));
    cypressManager->RegisterNodeType(~CreateTableTypeHandler(
        ~cypressManager,
        ~chunkManager));

    // TODO: fix memory leaking
<<<<<<< HEAD
    auto httpServer = new THttpTreeServer(Config->MonitoringPort);
=======
    auto httpServer = new NHTTP::TServer(Config.MonitoringPort);
>>>>>>> e8531740
    auto orchidPathService = ToFuture(IYPathService::FromNode(~orchidRoot));
    httpServer->Register(
        "/statistics",
        NMonitoring::GetProfilingHttpHandler()
        );
    httpServer->Register(
        "/orchid",
        NMonitoring::GetYPathHttpHandler(
            FromFunctor([=] () -> TFuture<IYPathService::TPtr>::TPtr
                {
                    return orchidPathService;
                })));
    httpServer->Register(
        "/cypress",
        NMonitoring::GetYPathHttpHandler(
            FromFunctor([=] () -> IYPathService::TPtr
                {
                    auto status = metaStateManager->GetStateStatus();
                    if (status != EPeerStatus::Leading && status != EPeerStatus::Following) {
                        return NULL;
                    }
                    return IYPathService::FromNode(~cypressManager->GetNodeProxy(
                        RootNodeId,
                        NTransactionServer::NullTransactionId));
                })
            ->AsyncVia(metaStateManager->GetStateInvoker())));            

    metaStateManager->Start();

<<<<<<< HEAD
    LOG_INFO("Listening for HTTP monitoring requests on port %d", Config->MonitoringPort);
=======
    LOG_INFO("Listening for HTTP requests on port %d", Config.MonitoringPort);
>>>>>>> e8531740
    httpServer->Start();

    LOG_INFO("Listening for RPC requests on port %d", rpcPort);
    rpcServer->Start();

    Sleep(TDuration::Max());
}

////////////////////////////////////////////////////////////////////////////////

} // namespace NYT<|MERGE_RESOLUTION|>--- conflicted
+++ resolved
@@ -218,11 +218,7 @@
         ~chunkManager));
 
     // TODO: fix memory leaking
-<<<<<<< HEAD
-    auto httpServer = new THttpTreeServer(Config->MonitoringPort);
-=======
-    auto httpServer = new NHTTP::TServer(Config.MonitoringPort);
->>>>>>> e8531740
+    auto httpServer = new NHTTP::TServer(Config->MonitoringPort);
     auto orchidPathService = ToFuture(IYPathService::FromNode(~orchidRoot));
     httpServer->Register(
         "/statistics",
@@ -252,11 +248,7 @@
 
     metaStateManager->Start();
 
-<<<<<<< HEAD
-    LOG_INFO("Listening for HTTP monitoring requests on port %d", Config->MonitoringPort);
-=======
-    LOG_INFO("Listening for HTTP requests on port %d", Config.MonitoringPort);
->>>>>>> e8531740
+    LOG_INFO("Listening for HTTP requests on port %d", Config->MonitoringPort);
     httpServer->Start();
 
     LOG_INFO("Listening for RPC requests on port %d", rpcPort);
