--- conflicted
+++ resolved
@@ -49,12 +49,6 @@
 
     THashMap<NObjectClient::TCellTag, TCellData> CellMap_;
 
-<<<<<<< HEAD
-=======
-    THashMap<NObjectClient::TCellTag, std::vector<NChunkClient::TChunkListId>> ChunksToRelease_;
-    TInstant LastReleaseTime_;
-
->>>>>>> e754f8d4
     void AllocateMore(NObjectClient::TCellTag cellTag);
 
     void OnChunkListsCreated(
