--- conflicted
+++ resolved
@@ -1111,16 +1111,9 @@
             for (const auto& pair : table.OutputChunkTreeIds) {
                 childIds.push_back(pair.second);
             }
-<<<<<<< HEAD
             Host->AttachChunkTreesToLivePreview(
                 AsyncTransaction->GetId(),
-                table.LivePreviewTableIds,
-=======
-            MasterConnector->AttachToLivePreview(
-                OperationId,
-                AsyncSchedulerTransaction->GetId(),
                 table.LivePreviewTableId,
->>>>>>> f51dec34
                 childIds);
         }
     }
@@ -1133,16 +1126,9 @@
                 childIds.push_back(pair.first);
             }
         }
-<<<<<<< HEAD
         Host->AttachChunkTreesToLivePreview(
             AsyncTransaction->GetId(),
-            IntermediateTable.LivePreviewTableIds,
-=======
-        MasterConnector->AttachToLivePreview(
-            OperationId,
-            AsyncSchedulerTransaction->GetId(),
             IntermediateTable.LivePreviewTableId,
->>>>>>> f51dec34
             childIds);
     }
 }
@@ -3604,24 +3590,6 @@
 
         for (int index = 0; index < OutputTables_.size(); ++index) {
             auto& table = OutputTables_[index];
-<<<<<<< HEAD
-            auto paths = GetCompatibilityOperationPaths(OperationId, "output_" + ToString(index));
-
-            // We should clear old table ids in case of revive.
-            table.LivePreviewTableIds.clear();
-
-            for (const auto& path : paths) {
-                addRequest(
-                    path,
-                    table.CellTag,
-                    table.Options->ReplicationFactor,
-                    table.Options->CompressionCodec,
-                    table.Options->Account,
-                    "create_output",
-                    table.EffectiveAcl,
-                    table.TableUploadOptions.TableSchema);
-            }
-=======
             auto path = GetNewOperationPath(OperationId) + "/output_" + ToString(index);
 
             addRequest(
@@ -3629,10 +3597,10 @@
                 table.CellTag,
                 table.Options->ReplicationFactor,
                 table.Options->CompressionCodec,
+                table.Options->Account,
                 "create_output",
                 table.EffectiveAcl,
                 table.TableUploadOptions.TableSchema);
->>>>>>> f51dec34
         }
     }
 
@@ -3641,29 +3609,15 @@
 
         auto path = GetNewOperationPath(OperationId) + "/stderr";
 
-<<<<<<< HEAD
-        auto paths = GetCompatibilityOperationPaths(OperationId, "stderr");
-        for (const auto& path : paths) {
-            addRequest(
-                path,
-                StderrTable_->CellTag,
-                StderrTable_->Options->ReplicationFactor,
-                StderrTable_->Options->CompressionCodec,
-                Null /* account */,
-                "create_stderr",
-                StderrTable_->EffectiveAcl,
-                StderrTable_->TableUploadOptions.TableSchema);
-        }
-=======
         addRequest(
             path,
             StderrTable_->CellTag,
             StderrTable_->Options->ReplicationFactor,
             StderrTable_->Options->CompressionCodec,
+            Null /* account */,
             "create_stderr",
             StderrTable_->EffectiveAcl,
             StderrTable_->TableUploadOptions.TableSchema);
->>>>>>> f51dec34
     }
 
     if (IsIntermediateLivePreviewSupported()) {
@@ -3671,46 +3625,12 @@
 
         auto path = GetNewOperationPath(OperationId) + "/intermediate";
 
-<<<<<<< HEAD
-        auto paths = GetCompatibilityOperationPaths(OperationId, "intermediate");
-        for (const auto& path : paths) {
-            addRequest(
-                path,
-                IntermediateOutputCellTag,
-                1,
-                Spec_->IntermediateCompressionCodec,
-                Null /* account */,
-                "create_intermediate",
-                BuildYsonStringFluently()
-                    .BeginList()
-                        .Item().BeginMap()
-                            .Item("action").Value("allow")
-                            .Item("subjects").BeginList()
-                                .Item().Value(AuthenticatedUser)
-                                .DoFor(Owners, [] (TFluentList fluent, const TString& owner) {
-                                    fluent.Item().Value(owner);
-                                })
-                            .EndList()
-                            .Item("permissions").BeginList()
-                                .Item().Value("read")
-                            .EndList()
-                            .Item("account").Value(Spec_->IntermediateDataAccount)
-                        .EndMap()
-                        .DoFor(Spec_->IntermediateDataAcl->GetChildren(), [] (TFluentList fluent, const INodePtr& node) {
-                            fluent.Item().Value(node);
-                        })
-                        .DoFor(Config->AdditionalIntermediateDataAcl->GetChildren(), [] (TFluentList fluent, const INodePtr& node) {
-                            fluent.Item().Value(node);
-                        })
-                    .EndList(),
-                Null);
-        }
-=======
         addRequest(
             path,
             IntermediateOutputCellTag,
             1,
             Spec_->IntermediateCompressionCodec,
+            Null /* account */,
             "create_intermediate",
             BuildYsonStringFluently()
                 .BeginList()
@@ -3735,7 +3655,6 @@
                     })
                 .EndList(),
             Null);
->>>>>>> f51dec34
     }
 
     auto batchRspOrError = WaitFor(batchReq->Invoke());
@@ -3748,25 +3667,10 @@
 
     if (IsOutputLivePreviewSupported()) {
         auto rspsOrError = batchRsp->GetResponses<TCypressYPathProxy::TRspCreate>("create_output");
-<<<<<<< HEAD
-        // COMPAT(babenko)
-        int nodeCount = 2;
-        YCHECK(rspsOrError.size() == OutputTables_.size() * nodeCount);
-
-        int index = 0;
-        int rspIndex = 0;
-        while (index < OutputTables_.size()) {
-            for (int shift = 0; shift < nodeCount; ++shift) {
-                handleResponse(OutputTables_[index], rspsOrError[rspIndex + shift].Value());
-            }
-            index += 1;
-            rspIndex += nodeCount;
-=======
         YCHECK(rspsOrError.size() == OutputTables_.size());
 
         for (int index = 0; index < OutputTables_.size(); ++index) {
             handleResponse(OutputTables_[index], rspsOrError[index].Value());
->>>>>>> f51dec34
         }
 
         LOG_INFO("Live preview for output tables created");
@@ -5335,16 +5239,9 @@
     TChunkTreeId chunkTreeId,
     NCypressClient::TNodeId tableId)
 {
-<<<<<<< HEAD
     Host->AttachChunkTreesToLivePreview(
         AsyncTransaction->GetId(),
-        tableIds,
-=======
-    MasterConnector->AttachToLivePreview(
-        OperationId,
-        AsyncSchedulerTransaction->GetId(),
         tableId,
->>>>>>> f51dec34
         {chunkTreeId});
 }
 
