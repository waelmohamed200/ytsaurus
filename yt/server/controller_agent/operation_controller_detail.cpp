#include "operation_controller_detail.h"
#include "auto_merge_task.h"
#include "intermediate_chunk_scraper.h"
#include "job_info.h"
#include "job_helpers.h"
#include "counter_manager.h"
#include "task.h"
#include "operation.h"
#include "scheduling_context.h"
#include "config.h"

#include <yt/server/scheduler/helpers.h>
#include <yt/server/scheduler/job.h>

#include <yt/server/misc/job_table_schema.h>

#include <yt/server/chunk_pools/helpers.h>

#include <yt/ytlib/chunk_client/chunk_meta_extensions.h>
#include <yt/ytlib/chunk_client/chunk_scraper.h>
#include <yt/ytlib/chunk_client/chunk_teleporter.h>
#include <yt/ytlib/chunk_client/data_slice_descriptor.h>
#include <yt/ytlib/chunk_client/data_source.h>
#include <yt/ytlib/chunk_client/helpers.h>
#include <yt/ytlib/chunk_client/input_chunk_slice.h>
#include <yt/ytlib/chunk_client/input_data_slice.h>
#include <yt/ytlib/chunk_client/job_spec_extensions.h>

#include <yt/ytlib/cypress_client/rpc_helpers.h>

#include <yt/ytlib/core_dump/proto/core_info.pb.h>
#include <yt/ytlib/core_dump/helpers.h>

#include <yt/ytlib/event_log/event_log.h>

#include <yt/ytlib/node_tracker_client/node_directory_builder.h>

#include <yt/ytlib/query_client/column_evaluator.h>
#include <yt/ytlib/query_client/functions_cache.h>
#include <yt/ytlib/query_client/query.h>
#include <yt/ytlib/query_client/query_preparer.h>
#include <yt/ytlib/query_client/range_inferrer.h>

#include <yt/ytlib/scheduler/helpers.h>

#include <yt/ytlib/table_client/chunk_meta_extensions.h>
#include <yt/ytlib/table_client/columnar_statistics_fetcher.h>
#include <yt/ytlib/table_client/data_slice_fetcher.h>
#include <yt/ytlib/table_client/helpers.h>
#include <yt/ytlib/table_client/schema.h>
#include <yt/client/table_client/table_consumer.h>

#include <yt/ytlib/transaction_client/helpers.h>

#include <yt/ytlib/api/native/connection.h>

#include <yt/client/chunk_client/data_statistics.h>

#include <yt/client/object_client/helpers.h>

#include <yt/client/table_client/column_rename_descriptor.h>
#include <yt/client/table_client/schema.h>
#include <yt/client/table_client/row_buffer.h>

#include <yt/client/api/transaction.h>

#include <yt/core/concurrency/action_queue.h>
#include <yt/core/concurrency/throughput_throttler.h>

#include <yt/core/erasure/codec.h>

#include <yt/core/misc/fs.h>
#include <yt/core/misc/chunked_input_stream.h>
#include <yt/core/misc/collection_helpers.h>
#include <yt/core/misc/numeric_helpers.h>

#include <yt/core/profiling/timing.h>
#include <yt/core/profiling/profiler.h>

#include <yt/core/logging/log.h>

#include <yt/core/ytree/virtual.h>

#include <util/generic/vector.h>

#include <functional>

namespace NYT {
namespace NControllerAgent {

using namespace NChunkPools;
using namespace NCypressClient;
using namespace NTransactionClient;
using namespace NFileClient;
using namespace NChunkClient;
using namespace NObjectClient;
using namespace NYTree;
using namespace NYson;
using namespace NYPath;
using namespace NFormats;
using namespace NJobProxy;
using namespace NJobTrackerClient;
using namespace NNodeTrackerClient;
using namespace NJobTrackerClient::NProto;
using namespace NCoreDump::NProto;
using namespace NConcurrency;
using namespace NApi;
using namespace NRpc;
using namespace NTableClient;
using namespace NQueryClient;
using namespace NProfiling;
using namespace NScheduler;
using namespace NEventLog;
using namespace NLogging;

using NYT::FromProto;
using NYT::ToProto;

using NNodeTrackerClient::TNodeId;
using NProfiling::CpuInstantToInstant;
using NProfiling::TCpuInstant;
using NTableClient::NProto::TBoundaryKeysExt;
using NTableClient::TTableReaderOptions;
using NScheduler::TExecNodeDescriptor;
using NScheduler::NProto::TSchedulerJobResultExt;
using NScheduler::NProto::TSchedulerJobSpecExt;

using std::placeholders::_1;

////////////////////////////////////////////////////////////////////////////////

static class TJobHelper
{
public:
    TJobHelper()
    {
        for (auto state : TEnumTraits<EJobState>::GetDomainValues()) {
            for (auto type : TEnumTraits<EJobType>::GetDomainValues()) {
                StatisticsSuffixes_[state][type] = Format("/$/%lv/%lv", state, type);
            }
        }
    }

    const TString& GetStatisticsSuffix(EJobState state, EJobType type) const
    {
        return StatisticsSuffixes_[state][type];
    }

private:
    TEnumIndexedVector<TEnumIndexedVector<TString, EJobType>, EJobState> StatisticsSuffixes_;

} JobHelper;

////////////////////////////////////////////////////////////////////////////////

void TOperationControllerBase::TStripeDescriptor::Persist(const TPersistenceContext& context)
{
    using NYT::Persist;
    Persist(context, Stripe);
    Persist(context, Cookie);
    Persist(context, Task);
}

////////////////////////////////////////////////////////////////////////////////

void TOperationControllerBase::TInputChunkDescriptor::Persist(const TPersistenceContext& context)
{
    using NYT::Persist;
    Persist(context, InputStripes);
    Persist(context, InputChunks);
    Persist(context, State);
}

////////////////////////////////////////////////////////////////////////////////

TOperationControllerBase::TOperationControllerBase(
    TOperationSpecBasePtr spec,
    TControllerAgentConfigPtr config,
    TOperationOptionsPtr options,
    IOperationControllerHostPtr host,
    TOperation* operation)
    : Host(std::move(host))
    , Config(std::move(config))
    , OperationId(operation->GetId())
    , OperationType(operation->GetType())
    , StartTime(operation->GetStartTime())
    , AuthenticatedUser(operation->GetAuthenticatedUser())
    , SecureVault(operation->GetSecureVault())
    , Owners(operation->GetOwners())
    , UserTransactionId(operation->GetUserTransactionId())
    , Logger(TLogger(ControllerLogger)
        .AddTag("OperationId: %v", OperationId))
    , CoreNotes_({
        Format("OperationId: %v", OperationId)
    })
    , CancelableContext(New<TCancelableContext>())
    , InvokerPool(CreateFairShareInvokerPool(
        CreateMemoryTaggingInvoker(CreateSerializedInvoker(Host->GetControllerThreadPoolInvoker()), operation->GetMemoryTag()),
        TEnumTraits<EOperationControllerQueue>::GetDomainSize()
    ))
    , SuspendableInvokerPool(TransformInvokerPool(InvokerPool, CreateSuspendableInvoker))
    , CancelableInvokerPool(TransformInvokerPool(
        SuspendableInvokerPool,
        BIND(&TCancelableContext::CreateInvoker, CancelableContext)))
    , JobCounter(New<TProgressCounter>(0))
    , RowBuffer(New<TRowBuffer>(TRowBufferTag(), Config->ControllerRowBufferChunkSize))
    , MemoryTag_(operation->GetMemoryTag())
    , PoolTreeToSchedulingTagFilter_(operation->PoolTreeToSchedulingTagFilter())
    , Spec_(std::move(spec))
    , Options(std::move(options))
    , SuspiciousJobsYsonUpdater_(New<TPeriodicExecutor>(
        CancelableInvokerPool->GetInvoker(EOperationControllerQueue::Default),
        BIND(&TThis::UpdateSuspiciousJobsYson, MakeWeak(this)),
        Config->SuspiciousJobs->UpdatePeriod))
    , ScheduleJobStatistics_(New<TScheduleJobStatistics>())
    , CheckTimeLimitExecutor(New<TPeriodicExecutor>(
        CancelableInvokerPool->GetInvoker(EOperationControllerQueue::Default),
        BIND(&TThis::CheckTimeLimit, MakeWeak(this)),
        Config->OperationTimeLimitCheckPeriod))
    , ExecNodesCheckExecutor(New<TPeriodicExecutor>(
        CancelableInvokerPool->GetInvoker(EOperationControllerQueue::Default),
        BIND(&TThis::CheckAvailableExecNodes, MakeWeak(this)),
        Config->AvailableExecNodesCheckPeriod))
    , AnalyzeOperationProgressExecutor(New<TPeriodicExecutor>(
        CancelableInvokerPool->GetInvoker(EOperationControllerQueue::Default),
        BIND(&TThis::AnalyzeOperationProgress, MakeWeak(this)),
        Config->OperationProgressAnalysisPeriod))
    , MinNeededResourcesSanityCheckExecutor(New<TPeriodicExecutor>(
        CancelableInvokerPool->GetInvoker(EOperationControllerQueue::Default),
        BIND(&TThis::CheckMinNeededResourcesSanity, MakeWeak(this)),
        Config->ResourceDemandSanityCheckPeriod))
    , MaxAvailableExecNodeResourcesUpdateExecutor(New<TPeriodicExecutor>(
        CancelableInvokerPool->GetInvoker(EOperationControllerQueue::Default),
        BIND(&TThis::UpdateCachedMaxAvailableExecNodeResources, MakeWeak(this)),
        Config->MaxAvailableExecNodeResourcesUpdatePeriod))
    , EventLogConsumer_(Host->GetEventLogWriter()->CreateConsumer())
    , LogProgressBackoff(DurationToCpuDuration(Config->OperationLogProgressBackoff))
    , ProgressBuildExecutor_(New<TPeriodicExecutor>(
        CancelableInvokerPool->GetInvoker(EOperationControllerQueue::Default),
        BIND(&TThis::BuildAndSaveProgress, MakeWeak(this)),
        Config->OperationBuildProgressPeriod))
{
    // Attach user transaction if any. Don't ping it.
    TTransactionAttachOptions userAttachOptions;
    userAttachOptions.Ping = false;
    userAttachOptions.PingAncestors = false;
    UserTransaction = UserTransactionId
        ? Host->GetClient()->AttachTransaction(UserTransactionId, userAttachOptions)
        : nullptr;
}

void TOperationControllerBase::BuildMemoryUsageYson(TFluentAny fluent) const
{
    fluent
        .Value(GetMemoryUsage());
}

void TOperationControllerBase::BuildStateYson(TFluentAny fluent) const
{
    fluent
        .Value(State.load());
}

// Resource management.
TExtendedJobResources TOperationControllerBase::GetAutoMergeResources(
    const TChunkStripeStatisticsVector& statistics) const
{
    TExtendedJobResources result;
    result.SetUserSlots(1);
    result.SetCpu(1);
    // TODO(max42): this way to estimate memory of an auto-merge job is wrong as it considers each
    // auto-merge task writing to all output tables.
    result.SetJobProxyMemory(GetFinalIOMemorySize(Spec_->AutoMerge->JobIO, AggregateStatistics(statistics)));
    return result;
}

const TJobSpec& TOperationControllerBase::GetAutoMergeJobSpecTemplate(int tableIndex) const
{
    return AutoMergeJobSpecTemplates_[tableIndex];
}

void TOperationControllerBase::InitializeClients()
{
    TClientOptions options;
    options.PinnedUser = AuthenticatedUser;
    Client = Host
        ->GetClient()
        ->GetNativeConnection()
        ->CreateNativeClient(options);
    InputClient = Client;
    OutputClient = Client;
}

TOperationControllerInitializeResult TOperationControllerBase::InitializeReviving(const TControllerTransactionIds& transactions)
{
    LOG_INFO("Initializing operation for revive");

    InitializeClients();

    auto attachTransaction = [&] (const TTransactionId& transactionId, const NNative::IClientPtr& client, bool ping) -> ITransactionPtr {
        if (!transactionId) {
            return nullptr;
        }

        try {
            return AttachTransaction(transactionId, client, ping);
        } catch (const std::exception& ex) {
            LOG_WARNING(ex, "Error attaching operation transaction (OperationId: %v, TransactionId: %v)",
                OperationId,
                transactionId);
            return nullptr;
        }
    };

    auto inputTransaction = attachTransaction(transactions.InputId, InputClient, true);
    auto outputTransaction = attachTransaction(transactions.OutputId, OutputClient, true);
    auto debugTransaction = attachTransaction(transactions.DebugId, Client, true);
    // NB: Async and completion transactions are never reused and thus are not pinged.
    auto asyncTransaction = attachTransaction(transactions.AsyncId, Client, false);
    auto outputCompletionTransaction = attachTransaction(transactions.OutputCompletionId, OutputClient, false);
    auto debugCompletionTransaction = attachTransaction(transactions.DebugCompletionId, Client, false);

    bool cleanStart = false;

    // Check transactions.
    {
        std::vector<std::pair<ITransactionPtr, TFuture<void>>> asyncCheckResults;

        auto checkTransaction = [&] (
            const ITransactionPtr& transaction,
            ETransactionType transactionType,
            const TTransactionId& transactionId)
        {
            if (cleanStart) {
                return;
            }

            if (!transaction) {
                cleanStart = true;
                LOG_INFO("Operation transaction is missing, will use clean start "
                    "(TransactionType: %v, TransactionId: %v)",
                    transactionType,
                    transactionId);
                return;
            }

            asyncCheckResults.emplace_back(transaction, transaction->Ping());
        };

        // NB: Async transaction is not checked.
        if (IsTransactionNeeded(ETransactionType::Input)) {
            checkTransaction(inputTransaction, ETransactionType::Input, transactions.InputId);
        }
        if (IsTransactionNeeded(ETransactionType::Output)) {
            checkTransaction(outputTransaction, ETransactionType::Output, transactions.OutputId);
        }
        if (IsTransactionNeeded(ETransactionType::Debug)) {
            checkTransaction(debugTransaction, ETransactionType::Debug, transactions.DebugId);
        }

        for (const auto& pair : asyncCheckResults) {
            const auto& transaction = pair.first;
            const auto& asyncCheckResult = pair.second;
            auto error = WaitFor(asyncCheckResult);
            if (!error.IsOK()) {
                cleanStart = true;
                LOG_INFO(error,
                    "Error renewing operation transaction, will use clean start (TransactionId: %v)",
                    transaction->GetId());
            }
        }
    }

    // Downloading snapshot.
    if (!cleanStart) {
        auto snapshotOrError = WaitFor(Host->DownloadSnapshot());
        if (!snapshotOrError.IsOK()) {
            LOG_INFO(snapshotOrError, "Failed to download snapshot, will use clean start");
            cleanStart = true;
        } else {
            LOG_INFO("Snapshot successfully downloaded");
            Snapshot = snapshotOrError.Value();
        }
    }

    // Abort transactions if needed.
    {
        std::vector<TFuture<void>> asyncResults;

        auto scheduleAbort = [&] (const ITransactionPtr& transaction, const NNative::IClientPtr& client) {
            if (transaction) {
                // Transaction object may be in incorrect state, we need to abort using only transaction id.
                asyncResults.push_back(AttachTransaction(transaction->GetId(), client)->Abort());
            }
        };

        scheduleAbort(asyncTransaction, Client);
        scheduleAbort(outputCompletionTransaction, OutputClient);
        scheduleAbort(debugCompletionTransaction, Client);

        if (cleanStart) {
            LOG_INFO("Aborting operation transactions");
            // NB: Don't touch user transaction.
            scheduleAbort(inputTransaction, InputClient);
            scheduleAbort(outputTransaction, OutputClient);
            scheduleAbort(debugTransaction, Client);
        } else {
            LOG_INFO("Reusing operation transactions");
            InputTransaction = inputTransaction;
            OutputTransaction = outputTransaction;
            DebugTransaction = debugTransaction;
            AsyncTransaction = WaitFor(StartTransaction(ETransactionType::Async, Client))
                .ValueOrThrow();
        }

        WaitFor(Combine(asyncResults))
            .ThrowOnError();
    }


    if (cleanStart) {
        if (Spec_->FailOnJobRestart) {
            THROW_ERROR_EXCEPTION("Cannot use clean restart when spec option fail_on_job_restart is set");
        }

        LOG_INFO("Using clean start instead of revive");

        Snapshot = TOperationSnapshot();
        Y_UNUSED(WaitFor(Host->RemoveSnapshot()));

        StartTransactions();
        InitializeStructures();

        SyncPrepare();
    }

    InitUnrecognizedSpec();

    WaitFor(Host->UpdateInitializedOperationNode())
        .ThrowOnError();

    LOG_INFO("Operation initialized");

    TOperationControllerInitializeResult result;
    FillInitializeResult(&result);
    return result;
}

TOperationControllerInitializeResult TOperationControllerBase::InitializeClean()
{
    LOG_INFO("Initializing operation for clean start (Title: %v)",
        Spec_->Title);

    auto initializeAction = BIND([this_ = MakeStrong(this), this] () {
        InitializeClients();
        StartTransactions();
        InitializeStructures();
        SyncPrepare();
    });

    auto initializeFuture = initializeAction
        .AsyncVia(CancelableInvokerPool->GetInvoker(EOperationControllerQueue::Default))
        .Run()
        .WithTimeout(Config->OperationInitializationTimeout);

    WaitFor(initializeFuture)
        .ThrowOnError();

    InitUnrecognizedSpec();

    WaitFor(Host->UpdateInitializedOperationNode())
        .ThrowOnError();

    LOG_INFO("Operation initialized");

    TOperationControllerInitializeResult result;
    FillInitializeResult(&result);
    return result;
}

bool TOperationControllerBase::HasUserJobFiles() const
{
    for (const auto& userJobSpec : GetUserJobSpecs()) {
        if (!userJobSpec->FilePaths.empty() || !userJobSpec->LayerPaths.empty()) {
            return true;
        }
    }
    return false;
}

void TOperationControllerBase::InitializeStructures()
{
    InputNodeDirectory_ = New<NNodeTrackerClient::TNodeDirectory>();
    DataFlowGraph_ = New<TDataFlowGraph>(InputNodeDirectory_);
    InitializeOrchid();

    for (const auto& path : GetInputTablePaths()) {
        TInputTable table;
        table.Path = path;
        table.TransactionId = path.GetTransactionId().Get(InputTransaction->GetId());
        table.ColumnRenameDescriptors = path.GetColumnRenameDescriptors().Get({});
        InputTables.push_back(table);
    }

    const auto& outputTablePaths = GetOutputTablePaths();
    for (int index = 0; index < outputTablePaths.size(); ++index) {
        TOutputTable table;
        table.Path = outputTablePaths[index];
        table.Options->TableIndex = index;
        auto rowCountLimit = table.Path.GetRowCountLimit();
        if (rowCountLimit) {
            if (RowCountLimitTableIndex) {
                THROW_ERROR_EXCEPTION("Only one output table with row_count_limit is supported");
            }
            RowCountLimitTableIndex = OutputTables_.size();
            RowCountLimit = rowCountLimit.Get();
        }

        Sinks_.emplace_back(std::make_unique<TSink>(this, OutputTables_.size()));
        OutputTables_.push_back(table);
    }

    if (auto stderrTablePath = GetStderrTablePath()) {
        StderrTable_.Emplace();
        StderrTable_->Path = *stderrTablePath;
        StderrTable_->OutputType = EOutputTableType::Stderr;
    }

    if (auto coreTablePath = GetCoreTablePath()) {
        CoreTable_.Emplace();
        CoreTable_->Path = *coreTablePath;
        CoreTable_->OutputType = EOutputTableType::Core;
    }

    InitUpdatingTables();

    for (const auto& userJobSpec : GetUserJobSpecs()) {
        auto& files = UserJobFiles_[userJobSpec];
        for (const auto& path : userJobSpec->FilePaths) {
            TUserFile file;
            file.Path = path;
            file.TransactionId = path.GetTransactionId().Get(InputTransaction->GetId());
            file.IsLayer = false;
            files.emplace_back(std::move(file));
        }

        auto layerPaths = userJobSpec->LayerPaths;
        if (Config->SystemLayerPath && !layerPaths.empty()) {
            layerPaths.emplace_back(*Config->SystemLayerPath);
        }
        for (const auto& path : layerPaths) {
            TUserFile file;
            file.Path = path;
            file.TransactionId = path.GetTransactionId().Get(InputTransaction->GetId());
            file.IsLayer = true;
            // This must be the top layer, so insert in the beginning.
            files.insert(files.begin(), std::move(file));
        }
    }

    auto maxInputTableCount = std::min(Config->MaxInputTableCount, Options->MaxInputTableCount);

    if (InputTables.size() > maxInputTableCount) {
        THROW_ERROR_EXCEPTION(
            "Too many input tables: maximum allowed %v, actual %v",
            Config->MaxInputTableCount,
            InputTables.size());
    }

    DoInitialize();
}

void TOperationControllerBase::InitUnrecognizedSpec()
{
    UnrecognizedSpec_ = GetTypedSpec()->GetUnrecognizedRecursively();
}

void TOperationControllerBase::FillInitializeResult(TOperationControllerInitializeResult* result)
{
    result->Attributes.Mutable = BuildYsonStringFluently<EYsonType::MapFragment>()
        .Do(BIND(&TOperationControllerBase::BuildInitializeMutableAttributes, Unretained(this)))
        .Finish();
    result->Attributes.BriefSpec = BuildYsonStringFluently<EYsonType::MapFragment>()
        .Do(BIND(&TOperationControllerBase::BuildBriefSpec, Unretained(this)))
        .Finish();
    result->Attributes.FullSpec = ConvertToYsonString(Spec_);
    result->Attributes.UnrecognizedSpec = ConvertToYsonString(UnrecognizedSpec_);
    result->TransactionIds = GetTransactionIds();
}

void TOperationControllerBase::ValidateIntermediateDataAccess(const TString& user, EPermission permission) const
{
    Host->ValidateOperationPermission(user, permission, "/intermediate_data_access");
}

void TOperationControllerBase::InitUpdatingTables()
{
    UpdatingTables.clear();

    for (auto& table : OutputTables_) {
        UpdatingTables.push_back(&table);
    }

    if (StderrTable_) {
        UpdatingTables.push_back(StderrTable_.GetPtr());
    }

    if (CoreTable_) {
        UpdatingTables.push_back(CoreTable_.GetPtr());
    }
}

void TOperationControllerBase::InitializeOrchid()
{
    auto createService = [=] (auto fluentMethod) -> IYPathServicePtr {
        return IYPathService::FromProducer(BIND([fluentMethod = std::move(fluentMethod), weakThis = MakeWeak(this)] (IYsonConsumer* consumer) {
            auto strongThis = weakThis.Lock();
            if (!strongThis) {
                THROW_ERROR_EXCEPTION(NYTree::EErrorCode::ResolveError, "Operation controller was destroyed");
            }
            BuildYsonFluently(consumer)
                .Do(fluentMethod);
        }));
    };

    // Methods like BuildProgress, BuildBriefProgress, buildJobsYson and BuildJobSplitterInfo build map fragment,
    // so we have to enclose them with a map in order to pass into createService helper.
    // TODO(max42): get rid of this when GetOperationInfo is not stopping us from changing Build* signatures any more.
    auto wrapWithMap = [=] (auto fluentMethod) {
        return [=, fluentMethod = std::move(fluentMethod)] (TFluentAny fluent) {
            fluent
                .BeginMap()
                    .Do(fluentMethod)
                .EndMap();
        };
    };

    auto createCachedMapService = [=] (auto fluentMethod) -> IYPathServicePtr {
        return createService(wrapWithMap(std::move(fluentMethod)))
            ->Via(InvokerPool->GetInvoker(EOperationControllerQueue::Default))
            ->Cached(Config->ControllerStaticOrchidUpdatePeriod);
    };

    // NB: we may safely pass unretained this below as all the callbacks are wrapped with a createService helper
    // that takes care on checking the controller presence and properly replying in case it is already destroyed.
    auto service = New<TCompositeMapService>()
        ->AddChild("progress", createCachedMapService(BIND(&TOperationControllerBase::BuildProgress, Unretained(this))))
        ->AddChild("brief_progress", createCachedMapService(BIND(&TOperationControllerBase::BuildBriefProgress, Unretained(this))))
        ->AddChild("running_jobs", createCachedMapService(BIND(&TOperationControllerBase::BuildJobsYson, Unretained(this))))
        ->AddChild("job_splitter", createCachedMapService(BIND(&TOperationControllerBase::BuildJobSplitterInfo, Unretained(this))))
        ->AddChild("memory_usage", createService(BIND(&TOperationControllerBase::BuildMemoryUsageYson, Unretained(this))))
        ->AddChild("state", createService(BIND(&TOperationControllerBase::BuildStateYson, Unretained(this))))
        ->AddChild("data_flow_graph", DataFlowGraph_->GetService()
            ->WithPermissionValidator(BIND(&TOperationControllerBase::ValidateIntermediateDataAccess, MakeWeak(this))));
    service->SetOpaque(false);
    Orchid_ = service
        ->Via(InvokerPool->GetInvoker(EOperationControllerQueue::Default));
}

void TOperationControllerBase::DoInitialize()
{ }

void TOperationControllerBase::SyncPrepare()
{
    PrepareInputTables();
    LockInputTables();
    LockUserFiles();
}

TOperationControllerPrepareResult TOperationControllerBase::SafePrepare()
{
    // Testing purpose code.
    if (Config->EnableControllerFailureSpecOption &&
        Spec_->TestingOperationOptions)
    {
        YCHECK(Spec_->TestingOperationOptions->ControllerFailure !=
            EControllerFailureType::AssertionFailureInPrepare);
    }

    // Process input tables.
    if (!GetInputTablePaths().empty()) {
        GetInputTablesAttributes();
    } else {
        LOG_INFO("Operation has no input tables");
    }

    PrepareInputQuery();

    // Process files.
    if (HasUserJobFiles()) {
        GetUserFilesAttributes();
    } else {
        LOG_INFO("Operation has no input files");
    }

    // Process output and stderr tables.
    if (!GetOutputTablePaths().empty()) {
        GetUserObjectBasicAttributes<TOutputTable>(
            OutputClient,
            OutputTables_,
            OutputTransaction->GetId(),
            Logger,
            EPermission::Write);
    } else {
        LOG_INFO("Operation has no output tables");
    }

    if (StderrTable_) {
        GetUserObjectBasicAttributes<TOutputTable>(
            Client,
            StderrTable_,
            DebugTransaction->GetId(),
            Logger,
            EPermission::Write);
    } else {
        LOG_INFO("Operation has no stderr table");
    }

    if (CoreTable_) {
        GetUserObjectBasicAttributes<TOutputTable>(
            Client,
            CoreTable_,
            DebugTransaction->GetId(),
            Logger,
            EPermission::Write);
    } else {
        LOG_INFO("Operation has no core table");
    }

    {
        THashSet<TObjectId> updatingTableIds;
        for (const auto* table : UpdatingTables) {
            const auto& path = table->Path.GetPath();
            if (table->Type != EObjectType::Table) {
                THROW_ERROR_EXCEPTION("Object %v has invalid type: expected %Qlv, actual %Qlv",
                    path,
                    EObjectType::Table,
                    table->Type);
            }
            const bool insertedNew = updatingTableIds.insert(table->ObjectId).second;
            if (!insertedNew) {
                THROW_ERROR_EXCEPTION("Output table %v is specified multiple times",
                    path);
            }
        }

        GetOutputTablesSchema();
        PrepareOutputTables();

        LockOutputTablesAndGetAttributes();
    }

    InitializeStandardEdgeDescriptors();

    TOperationControllerPrepareResult result;
    FillPrepareResult(&result);
    return result;
}

TOperationControllerMaterializeResult TOperationControllerBase::SafeMaterialize()
{
    TOperationControllerMaterializeResult result;

    try {
        FetchInputTables();
        FetchUserFiles();
        ValidateUserFileSizes();

        PickIntermediateDataCell();
        InitChunkListPools();

        CreateLivePreviewTables();

        CollectTotals();

        CustomPrepare();

        InitializeHistograms();

        LOG_INFO("Tasks prepared (RowBufferCapacity: %v)", RowBuffer->GetCapacity());

        if (IsCompleted()) {
            // Possible reasons:
            // - All input chunks are unavailable && Strategy == Skip
            // - Merge decided to teleport all input chunks
            // - Anything else?
            LOG_INFO("No jobs needed");
            OnOperationCompleted(false /* interrupted */);
            return result;
        } else {
            YCHECK(UnavailableInputChunkCount == 0);
            for (const auto& pair : InputChunkMap) {
                const auto& chunkDescriptor = pair.second;
                if (chunkDescriptor.State == EInputChunkState::Waiting) {
                    ++UnavailableInputChunkCount;
                }
            }

            if (UnavailableInputChunkCount > 0) {
                LOG_INFO("Found unavailable input chunks during materialization (UnavailableInputChunkCount: %v)",
                    UnavailableInputChunkCount);
            }
        }

        AddAllTaskPendingHints();

        if (Config->TestingOptions->EnableSnapshotCycleAfterMaterialization) {
            TStringStream stringStream;
            SaveSnapshot(&stringStream);
            TOperationSnapshot snapshot;
            snapshot.Version = GetCurrentSnapshotVersion();
            snapshot.Blocks = {TSharedRef::FromString(stringStream.Str())};
            DoLoadSnapshot(snapshot);
        }

        // Input chunk scraper initialization should be the last step to avoid races,
        // because input chunk scraper works in control thread.
        InitInputChunkScraper();
        InitIntermediateChunkScraper();

        UpdateMinNeededJobResources();

        CheckTimeLimitExecutor->Start();
        ProgressBuildExecutor_->Start();
        ExecNodesCheckExecutor->Start();
        SuspiciousJobsYsonUpdater_->Start();
        AnalyzeOperationProgressExecutor->Start();
        MinNeededResourcesSanityCheckExecutor->Start();
        MaxAvailableExecNodeResourcesUpdateExecutor->Start();

        auto jobSplitterConfig = GetJobSplitterConfig();
        if (jobSplitterConfig) {
            JobSplitter_ = CreateJobSplitter(jobSplitterConfig, OperationId);
        }

        if (State != EControllerState::Preparing) {
            return result;
        }
        State = EControllerState::Running;

        LogProgress(/* force */ true);
    } catch (const std::exception& ex) {
        auto wrappedError = TError("Materialization failed") << ex;
        LOG_INFO(wrappedError);
        OnOperationFailed(wrappedError);
        return result;
    }

    result.Suspend = Spec_->SuspendOperationAfterMaterialization;

    LOG_INFO("Materialization finished");

    return result;
}

void TOperationControllerBase::SaveSnapshot(IOutputStream* output)
{
    VERIFY_THREAD_AFFINITY_ANY();

    TSaveContext context;
    context.SetVersion(GetCurrentSnapshotVersion());
    context.SetOutput(output);

    Save(context, this);
}

void TOperationControllerBase::SleepInRevive()
{
    auto delay = Spec_->TestingOperationOptions->DelayInsideRevive;
    if (delay) {
        TDelayedExecutor::WaitForDuration(*delay);
    }
}

TOperationControllerReviveResult TOperationControllerBase::Revive()
{
    VERIFY_INVOKER_AFFINITY(CancelableInvokerPool->GetInvoker(EOperationControllerQueue::Default));

    // A fast path to stop revival if fail_on_job_restart = %true and
    // this is not a vanilla operation.
    ValidateRevivalAllowed();

    if (Snapshot.Blocks.empty()) {
        LOG_INFO("Snapshot data is missing, preparing operation from scratch");
        TOperationControllerReviveResult result;
        result.RevivedFromSnapshot = false;
        static_cast<TOperationControllerPrepareResult&>(result) = Prepare();
        return result;
    }

    SleepInRevive();

    DoLoadSnapshot(Snapshot);

    // Once again check that revival is allowed (now having the loaded snapshot).
    ValidateSnapshot();

    Snapshot = TOperationSnapshot();

    TOperationControllerReviveResult result;
    result.RevivedFromSnapshot = true;
    FillPrepareResult(&result);

    InitChunkListPools();

    CreateLivePreviewTables();

    if (IsCompleted()) {
        OnOperationCompleted(/* interrupted */ false);
        return result;
    }

    AddAllTaskPendingHints();

    // Input chunk scraper initialization should be the last step to avoid races.
    InitInputChunkScraper();
    InitIntermediateChunkScraper();

    if (UnavailableIntermediateChunkCount > 0) {
        IntermediateChunkScraper->Start();
    }

    UpdateMinNeededJobResources();

    ReinstallLivePreview();

    if (!Config->EnableJobRevival) {
        AbortAllJoblets();
    }

    CheckTimeLimitExecutor->Start();
    ProgressBuildExecutor_->Start();
    ExecNodesCheckExecutor->Start();
    SuspiciousJobsYsonUpdater_->Start();
    AnalyzeOperationProgressExecutor->Start();
    MinNeededResourcesSanityCheckExecutor->Start();
    MaxAvailableExecNodeResourcesUpdateExecutor->Start();

    for (const auto& pair : JobletMap) {
        const auto& joblet = pair.second;
        result.RevivedJobs.push_back({
            joblet->JobId,
            joblet->JobType,
            joblet->StartTime,
            joblet->ResourceLimits,
            IsJobInterruptible(),
            joblet->TreeId,
            joblet->NodeDescriptor.Id,
            joblet->NodeDescriptor.Address
        });
    }

    State = EControllerState::Running;

    return result;
}

void TOperationControllerBase::AbortAllJoblets()
{
    for (const auto& pair : JobletMap) {
        auto joblet = pair.second;
        JobCounter->Aborted(1, EAbortReason::Scheduler);
        const auto& jobId = pair.first;
        auto jobSummary = TAbortedJobSummary(jobId, EAbortReason::Scheduler);
        joblet->Task->OnJobAborted(joblet, jobSummary);
        if (JobSplitter_) {
            JobSplitter_->OnJobAborted(jobSummary);
        }
    }
    JobletMap.clear();
}

bool TOperationControllerBase::IsTransactionNeeded(ETransactionType type) const
{
    switch (type) {
        case ETransactionType::Async:
            return IsIntermediateLivePreviewSupported() || IsOutputLivePreviewSupported() || GetStderrTablePath();
        case ETransactionType::Input:
            return !GetInputTablePaths().empty() || HasUserJobFiles();
        case ETransactionType::Output:
        case ETransactionType::OutputCompletion:
            return !GetOutputTablePaths().empty();
        case ETransactionType::Debug:
        case ETransactionType::DebugCompletion:
            // TODO(max42): Re-think about this transaction when YT-8270 is done.
            return true;
        default:
            Y_UNREACHABLE();
    }
}

ITransactionPtr TOperationControllerBase::AttachTransaction(
    const TTransactionId& transactionId,
    const NNative::IClientPtr& client,
    bool ping)
{
    TTransactionAttachOptions options;
    options.Ping = ping;
    options.PingAncestors = false;
    return client->AttachTransaction(transactionId, options);
}

void TOperationControllerBase::StartTransactions()
{
    std::vector<TFuture<ITransactionPtr>> asyncResults = {
        StartTransaction(ETransactionType::Async, Client),
        StartTransaction(ETransactionType::Input, InputClient, GetInputTransactionParentId()),
        StartTransaction(ETransactionType::Output, OutputClient, GetOutputTransactionParentId()),
        // NB: we do not start Debug transaction under User transaction since we want to save debug results
        // even if user transaction is aborted.
        StartTransaction(ETransactionType::Debug, Client),
    };

    auto results = WaitFor(CombineAll(asyncResults))
        .ValueOrThrow();

    {
        AsyncTransaction = results[0].ValueOrThrow();
        InputTransaction = results[1].ValueOrThrow();
        OutputTransaction = results[2].ValueOrThrow();
        DebugTransaction = results[3].ValueOrThrow();
    }
}

TInputStreamDirectory TOperationControllerBase::GetInputStreamDirectory() const
{
    std::vector<TInputStreamDescriptor> inputStreams;
    inputStreams.reserve(InputTables.size());
    for (const auto& inputTable : InputTables) {
        inputStreams.emplace_back(inputTable.IsTeleportable, inputTable.IsPrimary(), inputTable.IsDynamic /* isVersioned */);
    }
    return TInputStreamDirectory(std::move(inputStreams));
}

IFetcherChunkScraperPtr TOperationControllerBase::CreateFetcherChunkScraper() const
{
    return Spec_->UnavailableChunkStrategy == EUnavailableChunkAction::Wait
        ? NChunkClient::CreateFetcherChunkScraper(
            Config->ChunkScraper,
            GetCancelableInvoker(),
            Host->GetChunkLocationThrottlerManager(),
            InputClient,
            InputNodeDirectory_,
            Logger)
        : nullptr;
}

TTransactionId TOperationControllerBase::GetInputTransactionParentId()
{
    return UserTransactionId;
}

TTransactionId TOperationControllerBase::GetOutputTransactionParentId()
{
    return UserTransactionId;
}

TTaskGroupPtr TOperationControllerBase::GetAutoMergeTaskGroup() const
{
    return AutoMergeTaskGroup;
}

TAutoMergeDirector* TOperationControllerBase::GetAutoMergeDirector()
{
    return AutoMergeDirector_.get();
}

TFuture<ITransactionPtr> TOperationControllerBase::StartTransaction(
    ETransactionType type,
    NNative::IClientPtr client,
    const TTransactionId& parentTransactionId,
    const TTransactionId& prerequisiteTransactionId)
{
    if (!IsTransactionNeeded(type)) {
        LOG_INFO("Skipping transaction as it is not needed (Type: %v)", type);
        return MakeFuture(ITransactionPtr());
    }

    LOG_INFO("Starting transaction (Type: %v, ParentId: %v, PrerequisiteTransactionId: %v)",
        type,
        parentTransactionId,
        prerequisiteTransactionId);

    TTransactionStartOptions options;
    options.AutoAbort = false;
    options.PingAncestors = false;
    auto attributes = CreateEphemeralAttributes();
    attributes->Set(
        "title",
        Format("Scheduler %Qlv transaction for operation %v",
            type,
            OperationId));
    attributes->Set("operation_id", OperationId);
    if (Spec_->Title) {
        attributes->Set("operation_title", Spec_->Title);
    }
    options.Attributes = std::move(attributes);
    options.ParentId = parentTransactionId;
    if (prerequisiteTransactionId) {
        options.PrerequisiteTransactionIds.push_back(prerequisiteTransactionId);
    }
    options.Timeout = Config->OperationTransactionTimeout;

    auto transactionFuture = client->StartTransaction(NTransactionClient::ETransactionType::Master, options);

    return transactionFuture.Apply(BIND([=] (const TErrorOr<ITransactionPtr>& transactionOrError){
        THROW_ERROR_EXCEPTION_IF_FAILED(
            transactionOrError,
            "Error starting %Qlv transaction",
            type);

        auto transaction = transactionOrError.Value();

        LOG_INFO("Transaction started (Type: %v, TransactionId: %v)",
            type,
            transaction->GetId());

        return transaction;
    }));
}

void TOperationControllerBase::PickIntermediateDataCell()
{
    auto connection = OutputClient->GetNativeConnection();
    const auto& secondaryCellTags = connection->GetSecondaryMasterCellTags();
    IntermediateOutputCellTag = secondaryCellTags.empty()
        ? connection->GetPrimaryMasterCellTag()
        : secondaryCellTags[rand() % secondaryCellTags.size()];
}

void TOperationControllerBase::InitChunkListPools()
{
    if (!GetOutputTablePaths().empty()) {
        OutputChunkListPool_ = New<TChunkListPool>(
            Config,
            OutputClient,
            CancelableInvokerPool->GetInvoker(EOperationControllerQueue::Default),
            OperationId,
            OutputTransaction->GetId());

        CellTagToRequiredOutputChunkLists_.clear();
        for (const auto* table : UpdatingTables) {
            ++CellTagToRequiredOutputChunkLists_[table->CellTag];
        }

        ++CellTagToRequiredOutputChunkLists_[IntermediateOutputCellTag];
    }

    DebugChunkListPool_ = New<TChunkListPool>(
        Config,
        OutputClient,
        CancelableInvokerPool->GetInvoker(EOperationControllerQueue::Default),
        OperationId,
        DebugTransaction->GetId());

    CellTagToRequiredDebugChunkLists_.clear();
    if (StderrTable_) {
        ++CellTagToRequiredDebugChunkLists_[StderrTable_->CellTag];
    }
    if (CoreTable_) {
        ++CellTagToRequiredDebugChunkLists_[CoreTable_->CellTag];
    }
}

void TOperationControllerBase::InitInputChunkScraper()
{
    THashSet<TChunkId> chunkIds;
    for (const auto& pair : InputChunkMap) {
        chunkIds.insert(pair.first);
    }

    YCHECK(!InputChunkScraper);
    InputChunkScraper = New<TChunkScraper>(
        Config->ChunkScraper,
        CancelableInvokerPool->GetInvoker(EOperationControllerQueue::Default),
        Host->GetChunkLocationThrottlerManager(),
        InputClient,
        InputNodeDirectory_,
        std::move(chunkIds),
        BIND(&TThis::OnInputChunkLocated, MakeWeak(this)),
        Logger);

    if (UnavailableInputChunkCount > 0) {
        LOG_INFO("Waiting for unavailable input chunks (Count: %v)",
            UnavailableInputChunkCount);
        InputChunkScraper->Start();
    }
}

void TOperationControllerBase::InitIntermediateChunkScraper()
{
    IntermediateChunkScraper = New<TIntermediateChunkScraper>(
        Config->ChunkScraper,
        CancelableInvokerPool->GetInvoker(EOperationControllerQueue::Default),
        Host->GetChunkLocationThrottlerManager(),
        InputClient,
        InputNodeDirectory_,
        [weakThis = MakeWeak(this)] () {
            if (auto this_ = weakThis.Lock()) {
                return this_->GetAliveIntermediateChunks();
            } else {
                return THashSet<TChunkId>();
            }
        },
        BIND(&TThis::OnIntermediateChunkLocated, MakeWeak(this)),
        Logger);
}

bool TOperationControllerBase::TryInitAutoMerge(int outputChunkCountEstimate, double dataWeightRatio)
{
    InitAutoMergeJobSpecTemplates();

    AutoMergeTaskGroup = New<TTaskGroup>();
    AutoMergeTaskGroup->MinNeededResources.SetCpu(1);

    RegisterTaskGroup(AutoMergeTaskGroup);

    const auto& autoMergeSpec = Spec_->AutoMerge;
    auto mode = autoMergeSpec->Mode;
    if (outputChunkCountEstimate <= 1) {
        LOG_INFO("Output chunk count estimate does not exceed 1, force disabling auto merge "
            "(OutputChunkCountEstimate: %v)",
            outputChunkCountEstimate);
        return false;
    }

    if (mode == EAutoMergeMode::Disabled) {
        return false;
    }

    AutoMergeTasks.reserve(OutputTables_.size());
    i64 maxIntermediateChunkCount;
    i64 chunkCountPerMergeJob;
    switch (mode) {
        case EAutoMergeMode::Relaxed:
            maxIntermediateChunkCount = std::numeric_limits<int>::max();
            chunkCountPerMergeJob = 500;
            break;
        case EAutoMergeMode::Economy:
            maxIntermediateChunkCount = std::max(500, static_cast<int>(2.5 * sqrt(outputChunkCountEstimate)));
            chunkCountPerMergeJob = maxIntermediateChunkCount / 10;
            break;
        case EAutoMergeMode::Manual:
            maxIntermediateChunkCount = *autoMergeSpec->MaxIntermediateChunkCount;
            chunkCountPerMergeJob = *autoMergeSpec->ChunkCountPerMergeJob;
            break;
        default:
            Y_UNREACHABLE();
    }
    i64 desiredChunkSize = autoMergeSpec->JobIO->TableWriter->DesiredChunkSize;
    i64 desiredChunkDataWeight = desiredChunkSize / dataWeightRatio;
    i64 dataWeightPerJob = std::min(1_GB, desiredChunkDataWeight);

    // NB: if row count limit is set on any output table, we do not
    // enable auto merge as it prematurely stops the operation
    // because wrong statistics are currently used when checking row count.
    for (int index = 0; index < OutputTables_.size(); ++index) {
        if (OutputTables_[index].Path.GetRowCountLimit()) {
            LOG_INFO("Output table has row count limit, force disabling auto merge (TableIndex: %v)", index);
            return false;
        }
    }

    LOG_INFO("Auto merge parameters calculated ("
        "Mode: %v, OutputChunkCountEstimate: %v, MaxIntermediateChunkCount: %v, ChunkCountPerMergeJob: %v,"
        "ChunkSizeThreshold: %v, DesiredChunkSize: %v, DesiredChunkDataWeight: %v, IntermediateChunkUnstageMode: %v)",
        mode,
        outputChunkCountEstimate,
        maxIntermediateChunkCount,
        chunkCountPerMergeJob,
        autoMergeSpec->ChunkSizeThreshold,
        desiredChunkSize,
        desiredChunkDataWeight,
        GetIntermediateChunkUnstageMode());

    AutoMergeDirector_ = std::make_unique<TAutoMergeDirector>(
        maxIntermediateChunkCount,
        chunkCountPerMergeJob,
        OperationId);

    bool autoMergeEnabled = false;

    auto standardEdgeDescriptors = GetStandardEdgeDescriptors();
    for (int index = 0; index < OutputTables_.size(); ++index) {
        const auto& outputTable = OutputTables_[index];
        if (outputTable.Path.GetAutoMerge() &&
            !outputTable.TableUploadOptions.TableSchema.IsSorted())
        {
            auto edgeDescriptor = standardEdgeDescriptors[index];
            // Auto-merge jobs produce single output, so we override the table
            // index in writer options with 0.
            edgeDescriptor.TableWriterOptions = CloneYsonSerializable(edgeDescriptor.TableWriterOptions);
            edgeDescriptor.TableWriterOptions->TableIndex = 0;
            auto task = New<TAutoMergeTask>(
                this /* taskHost */,
                index,
                chunkCountPerMergeJob,
                autoMergeSpec->ChunkSizeThreshold,
                dataWeightPerJob,
                Spec_->MaxDataWeightPerJob,
                edgeDescriptor);
            RegisterTask(task);
            AutoMergeTasks.emplace_back(std::move(task));
            autoMergeEnabled = true;
        } else {
            AutoMergeTasks.emplace_back(nullptr);
        }
    }

    return autoMergeEnabled;
}

std::vector<TEdgeDescriptor> TOperationControllerBase::GetAutoMergeEdgeDescriptors()
{
    auto edgeDescriptors = GetStandardEdgeDescriptors();
    YCHECK(GetAutoMergeDirector());
    YCHECK(AutoMergeTasks.size() == edgeDescriptors.size());
    for (int index = 0; index < edgeDescriptors.size(); ++index) {
        if (AutoMergeTasks[index]) {
            edgeDescriptors[index].DestinationPool = AutoMergeTasks[index]->GetChunkPoolInput();
            edgeDescriptors[index].ChunkMapping = AutoMergeTasks[index]->GetChunkMapping();
            edgeDescriptors[index].ImmediatelyUnstageChunkLists = true;
            edgeDescriptors[index].RequiresRecoveryInfo = true;
            edgeDescriptors[index].IsFinalOutput = false;
        }
    }
    return edgeDescriptors;
}

THashSet<TChunkId> TOperationControllerBase::GetAliveIntermediateChunks() const
{
    THashSet<TChunkId> intermediateChunks;

    for (const auto& pair : ChunkOriginMap) {
        if (!pair.second->Suspended || !pair.second->Restartable) {
            intermediateChunks.insert(pair.first);
        }
    }

    return intermediateChunks;
}

void TOperationControllerBase::ReinstallLivePreview()
{
    if (IsOutputLivePreviewSupported()) {
        for (const auto& table : OutputTables_) {
            std::vector<TChunkTreeId> childIds;
            childIds.reserve(table.OutputChunkTreeIds.size());
            for (const auto& pair : table.OutputChunkTreeIds) {
                childIds.push_back(pair.second);
            }
            Host->AttachChunkTreesToLivePreview(
                AsyncTransaction->GetId(),
                table.LivePreviewTableId,
                childIds);
        }
    }

    if (IsIntermediateLivePreviewSupported()) {
        std::vector<TChunkTreeId> childIds;
        childIds.reserve(ChunkOriginMap.size());
        for (const auto& pair : ChunkOriginMap) {
            if (!pair.second->Suspended) {
                childIds.push_back(pair.first);
            }
        }
        Host->AttachChunkTreesToLivePreview(
            AsyncTransaction->GetId(),
            IntermediateTable.LivePreviewTableId,
            childIds);
    }
}

void TOperationControllerBase::DoLoadSnapshot(const TOperationSnapshot& snapshot)
{
    LOG_INFO("Started loading snapshot (Size: %v, BlockCount: %v, Version: %v)",
        GetByteSize(snapshot.Blocks),
        snapshot.Blocks.size(),
        snapshot.Version);

    TChunkedInputStream input(snapshot.Blocks);

    TLoadContext context;
    context.SetInput(&input);
    context.SetRowBuffer(RowBuffer);
    context.SetVersion(snapshot.Version);

    NPhoenix::TSerializer::InplaceLoad(context, this);

    LOG_INFO("Finished loading snapshot");
}

void TOperationControllerBase::StartOutputCompletionTransaction()
{
    if (!OutputTransaction) {
        return;
    }

    OutputCompletionTransaction = WaitFor(StartTransaction(
        ETransactionType::OutputCompletion,
        OutputClient,
        OutputTransaction->GetId(),
        Host->GetIncarnationId()))
        .ValueOrThrow();

    // Set transaction id to Cypress.
    {
        const auto& client = Host->GetClient();
        auto channel = client->GetMasterChannelOrThrow(EMasterChannelKind::Leader);
        TObjectServiceProxy proxy(channel);

        auto path = GetNewOperationPath(OperationId) + "/@output_completion_transaction_id";
        auto req = TYPathProxy::Set(path);
        req->set_value(ConvertToYsonString(OutputCompletionTransaction->GetId()).GetData());
        WaitFor(proxy.Execute(req))
            .ThrowOnError();
    }
}

void TOperationControllerBase::CommitOutputCompletionTransaction()
{
    // Set committed flag.
    {
        const auto& client = Host->GetClient();
        auto channel = client->GetMasterChannelOrThrow(EMasterChannelKind::Leader);
        TObjectServiceProxy proxy(channel);

        auto path = GetNewOperationPath(OperationId) + "/@committed";
        auto req = TYPathProxy::Set(path);
        SetTransactionId(req, OutputCompletionTransaction ? OutputCompletionTransaction->GetId() : NullTransactionId);
        req->set_value(ConvertToYsonString(true).GetData());
        WaitFor(proxy.Execute(req))
            .ThrowOnError();
    }

    if (OutputCompletionTransaction) {
        WaitFor(OutputCompletionTransaction->Commit())
            .ThrowOnError();
        OutputCompletionTransaction.Reset();
    }

    CommitFinished = true;
}

void TOperationControllerBase::StartDebugCompletionTransaction()
{
    if (!DebugTransaction) {
        return;
    }

    DebugCompletionTransaction = WaitFor(StartTransaction(
        ETransactionType::DebugCompletion,
        OutputClient,
        DebugTransaction->GetId(),
        Host->GetIncarnationId()))
        .ValueOrThrow();

    // Set transaction id to Cypress.
    {
        const auto& client = Host->GetClient();
        auto channel = client->GetMasterChannelOrThrow(EMasterChannelKind::Leader);
        TObjectServiceProxy proxy(channel);

        auto path = GetNewOperationPath(OperationId) + "/@debug_completion_transaction_id";
        auto req = TYPathProxy::Set(path);
        req->set_value(ConvertToYsonString(DebugCompletionTransaction->GetId()).GetData());
        WaitFor(proxy.Execute(req))
            .ThrowOnError();
    }
}

void TOperationControllerBase::CommitDebugCompletionTransaction()
{
    if (!DebugTransaction) {
        return;
    }

    WaitFor(DebugCompletionTransaction->Commit())
        .ThrowOnError();
    DebugCompletionTransaction.Reset();
}

void TOperationControllerBase::SleepInCommitStage(EDelayInsideOperationCommitStage desiredStage)
{
    auto delay = Spec_->TestingOperationOptions->DelayInsideOperationCommit;
    auto stage = Spec_->TestingOperationOptions->DelayInsideOperationCommitStage;

    if (delay && stage && *stage == desiredStage) {
        TDelayedExecutor::WaitForDuration(*delay);
    }
}

i64 TOperationControllerBase::GetPartSize(EOutputTableType tableType)
{
    if (tableType == EOutputTableType::Stderr) {
        return GetStderrTableWriterConfig()->MaxPartSize;
    }
    if (tableType == EOutputTableType::Core) {
        return GetCoreTableWriterConfig()->MaxPartSize;
    }

    Y_UNREACHABLE();
}

void TOperationControllerBase::SafeCommit()
{
    StartOutputCompletionTransaction();
    StartDebugCompletionTransaction();

    SleepInCommitStage(EDelayInsideOperationCommitStage::Stage1);
    BeginUploadOutputTables(UpdatingTables);
    SleepInCommitStage(EDelayInsideOperationCommitStage::Stage2);
    TeleportOutputChunks();
    SleepInCommitStage(EDelayInsideOperationCommitStage::Stage3);
    AttachOutputChunks(UpdatingTables);
    SleepInCommitStage(EDelayInsideOperationCommitStage::Stage4);
    EndUploadOutputTables(UpdatingTables);
    SleepInCommitStage(EDelayInsideOperationCommitStage::Stage5);

    CustomCommit();

    CommitOutputCompletionTransaction();
    CommitDebugCompletionTransaction();
    SleepInCommitStage(EDelayInsideOperationCommitStage::Stage6);
    CommitTransactions();

    CancelableContext->Cancel();

    LOG_INFO("Results committed");
}

void TOperationControllerBase::CommitTransactions()
{
    LOG_INFO("Committing scheduler transactions");

    std::vector<TFuture<TTransactionCommitResult>> commitFutures;

    if (OutputTransaction) {
        commitFutures.push_back(OutputTransaction->Commit());
    }

    SleepInCommitStage(EDelayInsideOperationCommitStage::Stage7);

    if (DebugTransaction) {
        commitFutures.push_back(DebugTransaction->Commit());
    }

    WaitFor(Combine(commitFutures))
        .ThrowOnError();

    LOG_INFO("Scheduler transactions committed");

    // Fire-and-forget.
    if (InputTransaction) {
        InputTransaction->Abort();
    }
    if (AsyncTransaction) {
        AsyncTransaction->Abort();
    }
}

void TOperationControllerBase::TeleportOutputChunks()
{
    if (GetOutputTablePaths().empty()) {
        return;
    }

    auto teleporter = New<TChunkTeleporter>(
        Config,
        OutputClient,
        CancelableInvokerPool->GetInvoker(EOperationControllerQueue::Default),
        OutputCompletionTransaction->GetId(),
        Logger);

    for (auto& table : OutputTables_) {
        for (const auto& pair : table.OutputChunkTreeIds) {
            const auto& id = pair.second;
            if (TypeFromId(id) == EObjectType::ChunkList)
                continue;
            teleporter->RegisterChunk(id, table.CellTag);
        }
    }

    WaitFor(teleporter->Run())
        .ThrowOnError();
}

void TOperationControllerBase::AttachOutputChunks(const std::vector<TOutputTable*>& tableList)
{
    for (auto* table : tableList) {
        auto objectIdPath = FromObjectId(table->ObjectId);
        const auto& path = table->Path.GetPath();

        LOG_INFO("Attaching output chunks (Path: %v)",
            path);

        auto channel = OutputClient->GetMasterChannelOrThrow(
            EMasterChannelKind::Leader,
            table->CellTag);
        TChunkServiceProxy proxy(channel);

        // Split large outputs into separate requests.
        TChunkServiceProxy::TReqExecuteBatch::TAttachChunkTreesSubrequest* req = nullptr;
        TChunkServiceProxy::TReqExecuteBatchPtr batchReq;

        auto flushCurrentReq = [&] (bool requestStatistics) {
            if (req) {
                req->set_request_statistics(requestStatistics);

                auto batchRspOrError = WaitFor(batchReq->Invoke());
                THROW_ERROR_EXCEPTION_IF_FAILED(GetCumulativeError(batchRspOrError), "Error attaching chunks to output table %v",
                    path);

                const auto& batchRsp = batchRspOrError.Value();
                const auto& rsp = batchRsp->attach_chunk_trees_subresponses(0);
                if (requestStatistics) {
                    table->DataStatistics = rsp.statistics();
                }
            }

            req = nullptr;
            batchReq.Reset();
        };

        auto addChunkTree = [&] (const TChunkTreeId& chunkTreeId) {
            if (req && req->child_ids_size() >= Config->MaxChildrenPerAttachRequest) {
                // NB: No need for a statistics for an intermediate request.
                flushCurrentReq(false);
            }

            if (!req) {
                batchReq = proxy.ExecuteBatch();
                GenerateMutationId(batchReq);
                batchReq->set_suppress_upstream_sync(true);
                req = batchReq->add_attach_chunk_trees_subrequests();
                ToProto(req->mutable_parent_id(), table->OutputChunkListId);
            }

            ToProto(req->add_child_ids(), chunkTreeId);
        };

        if (table->TableUploadOptions.TableSchema.IsSorted() && ShouldVerifySortedOutput()) {
            // Sorted output generated by user operation requires rearranging.
            LOG_DEBUG("Sorting output chunk tree ids by boundary keys (ChunkTreeCount: %v, Table: %v)",
                table->OutputChunkTreeIds.size(),
                path);
            std::stable_sort(
                table->OutputChunkTreeIds.begin(),
                table->OutputChunkTreeIds.end(),
                [&] (const auto& lhs, const auto& rhs) -> bool {
                    auto lhsBoundaryKeys = lhs.first.AsBoundaryKeys();
                    auto rhsBoundaryKeys = rhs.first.AsBoundaryKeys();
                    auto minKeyResult = CompareRows(lhsBoundaryKeys.MinKey, rhsBoundaryKeys.MinKey);
                    if (minKeyResult != 0) {
                        return minKeyResult < 0;
                    }
                    return lhsBoundaryKeys.MaxKey < rhsBoundaryKeys.MaxKey;
                });

            if (!table->OutputChunkTreeIds.empty() && table->TableUploadOptions.UpdateMode == EUpdateMode::Append) {
                int cmp = CompareRows(
                    table->OutputChunkTreeIds.begin()->first.AsBoundaryKeys().MinKey,
                    table->LastKey,
                    table->TableUploadOptions.TableSchema.GetKeyColumnCount());

                if (cmp < 0) {
                    THROW_ERROR_EXCEPTION("Output table %v is not sorted: job outputs overlap with original table",
                        table->Path.GetPath())
                        << TErrorAttribute("table_max_key", table->LastKey)
                        << TErrorAttribute("job_output_min_key", table->OutputChunkTreeIds.begin()->first.AsBoundaryKeys().MinKey);
                }

                if (cmp == 0 && table->Options->ValidateUniqueKeys) {
                    THROW_ERROR_EXCEPTION("Output table %v contains duplicate keys: job outputs overlap with original table",
                        table->Path.GetPath())
                        << TErrorAttribute("table_max_key", table->LastKey)
                        << TErrorAttribute("job_output_min_key", table->OutputChunkTreeIds.begin()->first.AsBoundaryKeys().MinKey);
                }
            }

            for (auto current = table->OutputChunkTreeIds.begin(); current != table->OutputChunkTreeIds.end(); ++current) {
                auto next = current + 1;
                if (next != table->OutputChunkTreeIds.end()) {
                    int cmp = CompareRows(next->first.AsBoundaryKeys().MinKey, current->first.AsBoundaryKeys().MaxKey);

                    if (cmp < 0) {
                        THROW_ERROR_EXCEPTION("Output table %v is not sorted: job outputs have overlapping key ranges",
                            table->Path.GetPath())
                            << TErrorAttribute("current_range_max_key", current->first.AsBoundaryKeys().MaxKey)
                            << TErrorAttribute("next_range_min_key", next->first.AsBoundaryKeys().MinKey);
                    }

                    if (cmp == 0 && table->Options->ValidateUniqueKeys) {
                        THROW_ERROR_EXCEPTION("Output table %v contains duplicate keys: job outputs have overlapping key ranges",
                            table->Path.GetPath())
                            << TErrorAttribute("current_range_max_key", current->first.AsBoundaryKeys().MaxKey)
                            << TErrorAttribute("next_range_min_key", next->first.AsBoundaryKeys().MinKey);
                    }
                }

                addChunkTree(current->second);
            }
        } else if (auto outputOrder = GetOutputOrder()) {
            LOG_DEBUG("Sorting output chunk tree ids according to a given output order (ChunkTreeCount: %v, Table: %v)",
                table->OutputChunkTreeIds.size(),
                path);
            std::vector<std::pair<TOutputOrder::TEntry, TChunkTreeId>> chunkTreeIds;
            for (auto& pair : table->OutputChunkTreeIds) {
                chunkTreeIds.emplace_back(std::move(pair.first.AsOutputOrderEntry()), pair.second);
            }

            auto outputChunkTreeIds = outputOrder->ArrangeOutputChunkTrees(std::move(chunkTreeIds));
            for (const auto& chunkTreeId : outputChunkTreeIds) {
                addChunkTree(chunkTreeId);
            }
        } else {
            LOG_DEBUG("Sorting output chunk tree ids by integer keys (ChunkTreeCount: %v, Table: %v)",
                table->OutputChunkTreeIds.size(), path);
            std::stable_sort(
                table->OutputChunkTreeIds.begin(),
                table->OutputChunkTreeIds.end(),
                [&] (const auto& lhs, const auto& rhs) -> bool {
                    auto lhsKey = lhs.first.AsIndex();
                    auto rhsKey = rhs.first.AsIndex();
                    return lhsKey < rhsKey;
                }
            );
            for (const auto& pair : table->OutputChunkTreeIds) {
                addChunkTree(pair.second);
            }
        }

        // NB: Don't forget to ask for the statistics in the last request.
        flushCurrentReq(true);

        LOG_INFO("Output chunks attached (Path: %v, Statistics: %v)",
            path,
            table->DataStatistics);
    }
}

void TOperationControllerBase::CustomCommit()
{ }

void TOperationControllerBase::EndUploadOutputTables(const std::vector<TOutputTable*>& tableList)
{
    auto channel = OutputClient->GetMasterChannelOrThrow(EMasterChannelKind::Leader);
    TObjectServiceProxy proxy(channel);

    auto batchReq = proxy.ExecuteBatch();

    for (const auto* table : tableList) {
        auto objectIdPath = FromObjectId(table->ObjectId);
        const auto& path = table->Path.GetPath();

        LOG_INFO("Finishing upload to output table (Path: %v, Schema: %v)",
            path,
            table->TableUploadOptions.TableSchema);

        {
            auto req = TTableYPathProxy::EndUpload(objectIdPath);
            *req->mutable_statistics() = table->DataStatistics;
            ToProto(req->mutable_table_schema(), table->TableUploadOptions.TableSchema);
            req->set_schema_mode(static_cast<int>(table->TableUploadOptions.SchemaMode));
            req->set_optimize_for(static_cast<int>(table->TableUploadOptions.OptimizeFor));
            req->set_compression_codec(static_cast<int>(table->TableUploadOptions.CompressionCodec));
            req->set_erasure_codec(static_cast<int>(table->TableUploadOptions.ErasureCodec));

            SetTransactionId(req, table->UploadTransactionId);
            GenerateMutationId(req);
            batchReq->AddRequest(req, "end_upload");
        }

        if (table->OutputType == EOutputTableType::Stderr || table->OutputType == EOutputTableType::Core) {
            auto attributesPath = path + "/@part_size";
            auto req = TYPathProxy::Set(attributesPath);
            SetTransactionId(req, GetTransactionForOutputTable(*table)->GetId());
            req->set_value(ConvertToYsonString(GetPartSize(table->OutputType)).GetData());
            batchReq->AddRequest(req, "set_part_size");
        }
    }

    auto batchRspOrError = WaitFor(batchReq->Invoke());
    THROW_ERROR_EXCEPTION_IF_FAILED(GetCumulativeError(batchRspOrError), "Error finishing upload to output tables");
}

void TOperationControllerBase::SafeOnJobStarted(std::unique_ptr<TStartedJobSummary> jobSummary)
{
    auto jobId = jobSummary->Id;

    if (State != EControllerState::Running) {
        LOG_DEBUG("Stale job started, ignored (JobId: %v)", jobId);
        return;
    }

    LOG_DEBUG("Job started (JobId: %v)", jobId);

    auto joblet = GetJoblet(jobId);
    joblet->LastActivityTime = jobSummary->StartTime;

    LogEventFluently(ELogEventType::JobStarted)
        .Item("job_id").Value(jobId)
        .Item("operation_id").Value(OperationId)
        .Item("resource_limits").Value(joblet->ResourceLimits)
        .Item("node_address").Value(joblet->NodeDescriptor.Address)
        .Item("job_type").Value(joblet->JobType);

    LogProgress();
}

void TOperationControllerBase::UpdateMemoryDigests(TJobletPtr joblet, const TStatistics& statistics, bool resourceOverdraft)
{
    bool taskUpdateNeeded = false;

    auto userJobMaxMemoryUsage = FindNumericValue(statistics, "/user_job/max_memory");
    if (userJobMaxMemoryUsage) {
        auto* digest = joblet->Task->GetUserJobMemoryDigest();
        YCHECK(digest);
        double actualFactor = static_cast<double>(*userJobMaxMemoryUsage) / joblet->EstimatedResourceUsage.GetUserJobMemory();
        if (resourceOverdraft) {
            // During resource overdraft actual max memory values may be outdated,
            // since statistics are updated periodically. To ensure that digest converge to large enough
            // values we introduce additional factor.
            actualFactor = std::max(actualFactor, *joblet->UserJobMemoryReserveFactor * Config->ResourceOverdraftFactor);
        }
        LOG_TRACE("Adding sample to the job proxy memory digest (JobType: %v, Sample: %v, JobId: %v)",
            joblet->JobType,
            actualFactor,
            joblet->JobId);
        digest->AddSample(actualFactor);
        taskUpdateNeeded = true;
    }

    auto jobProxyMaxMemoryUsage = FindNumericValue(statistics, "/job_proxy/max_memory");
    if (jobProxyMaxMemoryUsage) {
        auto* digest = joblet->Task->GetJobProxyMemoryDigest();
        YCHECK(digest);
        double actualFactor = static_cast<double>(*jobProxyMaxMemoryUsage) /
            (joblet->EstimatedResourceUsage.GetJobProxyMemory() + joblet->EstimatedResourceUsage.GetFootprintMemory());
        if (resourceOverdraft) {
            actualFactor = std::max(actualFactor, *joblet->JobProxyMemoryReserveFactor * Config->ResourceOverdraftFactor);
        }
        LOG_TRACE("Adding sample to the user job memory digest (JobType: %v, Sample: %v, JobId: %v)",
            joblet->JobType,
            actualFactor,
            joblet->JobId);
        digest->AddSample(actualFactor);
        taskUpdateNeeded = true;
    }

    if (taskUpdateNeeded) {
        UpdateAllTasksIfNeeded();
    }
}

void TOperationControllerBase::InitializeHistograms()
{
    if (IsInputDataSizeHistogramSupported()) {
        EstimatedInputDataSizeHistogram_ = CreateHistogram();
        InputDataSizeHistogram_ = CreateHistogram();
    }
}

void TOperationControllerBase::AddValueToEstimatedHistogram(const TJobletPtr& joblet)
{
    if (EstimatedInputDataSizeHistogram_) {
        EstimatedInputDataSizeHistogram_->AddValue(joblet->InputStripeList->TotalDataWeight);
    }
}

void TOperationControllerBase::RemoveValueFromEstimatedHistogram(const TJobletPtr& joblet)
{
    if (EstimatedInputDataSizeHistogram_) {
        EstimatedInputDataSizeHistogram_->RemoveValue(joblet->InputStripeList->TotalDataWeight);
    }
}

void TOperationControllerBase::UpdateActualHistogram(const TStatistics& statistics)
{
    if (InputDataSizeHistogram_) {
        auto dataWeight = FindNumericValue(statistics, "/data/input/data_weight");
        if (dataWeight && *dataWeight > 0) {
            InputDataSizeHistogram_->AddValue(*dataWeight);
        }
    }
}

void TOperationControllerBase::SafeOnJobCompleted(std::unique_ptr<TCompletedJobSummary> jobSummary)
{
    VERIFY_INVOKER_AFFINITY(CancelableInvokerPool->GetInvoker(EOperationControllerQueue::Default));

    auto jobId = jobSummary->Id;
    auto abandoned = jobSummary->Abandoned;

    // NB: We should not explicitly tell node to remove abandoned job because it may be still
    // running at the node.
    if (!abandoned) {
        CompletedJobIdsReleaseQueue_.Push(jobId);
    }

    // Testing purpose code.
    if (Config->EnableControllerFailureSpecOption && Spec_->TestingOperationOptions &&
        Spec_->TestingOperationOptions->ControllerFailure == EControllerFailureType::ExceptionThrownInOnJobCompleted)
    {
        THROW_ERROR_EXCEPTION("Testing exception");
    }

    if (State != EControllerState::Running) {
        LOG_DEBUG("Stale job completed, ignored (JobId: %v)", jobId);
        return;
    }

    LOG_DEBUG("Job completed (JobId: %v)", jobId);

    const auto& result = jobSummary->Result;

    const auto& schedulerResultExt = result.GetExtension(TSchedulerJobResultExt::scheduler_job_result_ext);

    // Validate all node ids of the output chunks and populate the local node directory.
    // In case any id is not known, abort the job.
    const auto& globalNodeDirectory = Host->GetNodeDirectory();
    for (const auto& chunkSpec : schedulerResultExt.output_chunk_specs()) {
        auto replicas = FromProto<TChunkReplicaList>(chunkSpec.replicas());
        for (auto replica : replicas) {
            auto nodeId = replica.GetNodeId();
            if (InputNodeDirectory_->FindDescriptor(nodeId)) {
                continue;
            }

            const auto* descriptor = globalNodeDirectory->FindDescriptor(nodeId);
            if (!descriptor) {
                LOG_DEBUG("Job is considered aborted since its output contains unresolved node id "
                    "(JobId: %v, NodeId: %v)",
                    jobId,
                    nodeId);
                auto abortedJobSummary = std::make_unique<TAbortedJobSummary>(*jobSummary, EAbortReason::Other);
                OnJobAborted(std::move(abortedJobSummary), false /* byScheduler */);
                return;
            }

            InputNodeDirectory_->AddDescriptor(nodeId, *descriptor);
        }
    }

    if (jobSummary->InterruptReason != EInterruptReason::None) {
        ExtractInterruptDescriptor(*jobSummary);
    }

    JobCounter->Completed(1, jobSummary->InterruptReason);

    auto joblet = GetJoblet(jobId);

    ParseStatistics(jobSummary.get(), joblet->StatisticsYson);

    const auto& statistics = *jobSummary->Statistics;

    UpdateMemoryDigests(joblet, statistics);
    UpdateActualHistogram(statistics);

    FinalizeJoblet(joblet, jobSummary.get());
    LogFinishedJobFluently(ELogEventType::JobCompleted, joblet, *jobSummary);

    UpdateJobStatistics(joblet, *jobSummary);
    UpdateJobMetrics(joblet, *jobSummary);

    if (jobSummary->InterruptReason != EInterruptReason::None) {
        jobSummary->SplitJobCount = EstimateSplitJobCount(*jobSummary, joblet);
        LOG_DEBUG("Job interrupted (JobId: %v, InterruptReason: %v, UnreadDataSliceCount: %v, SplitJobCount: %v)",
            jobSummary->Id,
            jobSummary->InterruptReason,
            jobSummary->UnreadInputDataSlices.size(),
            jobSummary->SplitJobCount);
    }
    auto taskResult = joblet->Task->OnJobCompleted(joblet, *jobSummary);
    if (taskResult.BanTree) {
        Host->OnOperationBannedInTentativeTree(
            joblet->TreeId,
            GetJobIdsByTreeId(joblet->TreeId)
        );
    }

    if (JobSplitter_) {
        JobSplitter_->OnJobCompleted(*jobSummary);
    }

    if (!abandoned && JobSpecCompletedArchiveCount_ < Config->MaxArchivedJobSpecCountPerOperation) {
        ++JobSpecCompletedArchiveCount_;
        jobSummary->ArchiveJobSpec = true;
    }

    // Statistics job state saved from jobSummary before moving jobSummary to ProcessFinishedJobResult.
    auto statisticsState = GetStatisticsJobState(joblet, jobSummary->State);

    ProcessFinishedJobResult(std::move(jobSummary), /* requestJobNodeCreation */ false);

    UnregisterJoblet(joblet);

    UpdateTask(joblet->Task);

    LogProgress();

    if (IsCompleted()) {
        OnOperationCompleted(/* interrupted */ false);
        return;
    }

    auto statisticsSuffix = JobHelper.GetStatisticsSuffix(statisticsState, joblet->JobType);

    if (RowCountLimitTableIndex) {
        switch (joblet->JobType) {
            case EJobType::Map:
            case EJobType::OrderedMap:
            case EJobType::SortedReduce:
            case EJobType::JoinReduce:
            case EJobType::PartitionReduce: {
                auto path = Format("/data/output/%v/row_count%v", *RowCountLimitTableIndex, statisticsSuffix);
                i64 count = GetNumericValue(JobStatistics, path);
                if (count >= RowCountLimit) {
                    OnOperationCompleted(true /* interrupted */);
                }
                break;
            }
            default:
                break;
        }
    }

    CheckFailedJobsStatusReceived();
}

void TOperationControllerBase::SafeOnJobFailed(std::unique_ptr<TFailedJobSummary> jobSummary)
{
    auto jobId = jobSummary->Id;
    const auto& result = jobSummary->Result;

    auto joblet = GetJoblet(jobId);
    if (Spec_->IgnoreJobFailuresAtBannedNodes && BannedNodeIds_.find(joblet->NodeDescriptor.Id) != BannedNodeIds_.end()) {
        LOG_DEBUG("Job is considered aborted since it has failed at a banned node "
            "(JobId: %v, Address: %v)",
            jobId,
            joblet->NodeDescriptor.Address);
        auto abortedJobSummary = std::make_unique<TAbortedJobSummary>(*jobSummary, EAbortReason::NodeBanned);
        OnJobAborted(std::move(abortedJobSummary), false /* byScheduler */);
        return;
    }

    auto error = FromProto<TError>(result.error());

    JobCounter->Failed(1);

    ParseStatistics(jobSummary.get(), joblet->StatisticsYson);

    FinalizeJoblet(joblet, jobSummary.get());
    LogFinishedJobFluently(ELogEventType::JobFailed, joblet, *jobSummary)
        .Item("error").Value(error);

    UpdateJobMetrics(joblet, *jobSummary);
    UpdateJobStatistics(joblet, *jobSummary);

    auto taskResult = joblet->Task->OnJobFailed(joblet, *jobSummary);
    if (taskResult.BanTree) {
        Host->OnOperationBannedInTentativeTree(
            joblet->TreeId,
            GetJobIdsByTreeId(joblet->TreeId)
        );
    }

    if (JobSplitter_) {
        JobSplitter_->OnJobFailed(*jobSummary);
    }

    jobSummary->ArchiveJobSpec = true;

    ProcessFinishedJobResult(std::move(jobSummary), /* requestJobNodeCreation */ true);

    UnregisterJoblet(joblet);

    LogProgress();

    if (error.Attributes().Get<bool>("fatal", false)) {
        auto wrappedError = TError("Job failed with fatal error") << error;
        OnOperationFailed(wrappedError);
        return;
    }

    int failedJobCount = JobCounter->GetFailed();
    int maxFailedJobCount = Spec_->MaxFailedJobCount;
    if (failedJobCount >= maxFailedJobCount) {
        OnOperationFailed(TError("Failed jobs limit exceeded")
            << TErrorAttribute("max_failed_job_count", maxFailedJobCount));
    }

    CheckFailedJobsStatusReceived();

    if (Spec_->FailOnJobRestart) {
        OnOperationFailed(TError(NScheduler::EErrorCode::OperationFailedOnJobRestart,
            "Job failed; failing operation since \"fail_on_job_restart\" spec option is set")
            << TErrorAttribute("job_id", joblet->JobId)
            << error);
    }

    if (Spec_->BanNodesWithFailedJobs) {
        if (BannedNodeIds_.insert(joblet->NodeDescriptor.Id).second) {
            LOG_DEBUG("Node banned due to failed job (JobId: %v, NodeId: %v, Address: %v)",
                jobId,
                joblet->NodeDescriptor.Id,
                joblet->NodeDescriptor.Address);
        }
    }

    ReleaseJobs({jobId});
}

void TOperationControllerBase::SafeOnJobAborted(std::unique_ptr<TAbortedJobSummary> jobSummary, bool byScheduler)
{
    auto jobId = jobSummary->Id;
    auto abortReason = jobSummary->AbortReason;

    if (State != EControllerState::Running) {
        LOG_DEBUG("Stale job aborted, ignored (JobId: %v)", jobId);
        return;
    }

    LOG_DEBUG("Job aborted (JobId: %v)", jobId);

    JobCounter->Aborted(1, abortReason);

    auto joblet = GetJoblet(jobId);

    ParseStatistics(jobSummary.get(), joblet->StatisticsYson);
    const auto& statistics = *jobSummary->Statistics;

    if (abortReason == EAbortReason::ResourceOverdraft) {
        UpdateMemoryDigests(joblet, statistics, true /* resourceOverdraft */);
    }

    if (jobSummary->LogAndProfile) {
        FinalizeJoblet(joblet, jobSummary.get());
        LogFinishedJobFluently(ELogEventType::JobAborted, joblet, *jobSummary)
            .Item("reason").Value(abortReason);
        UpdateJobStatistics(joblet, *jobSummary);
    }

    UpdateJobMetrics(joblet, *jobSummary);

    if (abortReason == EAbortReason::FailedChunks) {
        const auto& result = jobSummary->Result;
        const auto& schedulerResultExt = result.GetExtension(TSchedulerJobResultExt::scheduler_job_result_ext);
        for (const auto& chunkId : schedulerResultExt.failed_chunk_ids()) {
            OnChunkFailed(FromProto<TChunkId>(chunkId));
        }
    }

    auto taskResult = joblet->Task->OnJobAborted(joblet, *jobSummary);
    if (taskResult.BanTree) {
        Host->OnOperationBannedInTentativeTree(
            joblet->TreeId,
            GetJobIdsByTreeId(joblet->TreeId)
        );
    }

    if (JobSplitter_) {
        JobSplitter_->OnJobAborted(*jobSummary);
    }

    bool requestJobNodeCreation = (abortReason == EAbortReason::UserRequest);
    ProcessFinishedJobResult(std::move(jobSummary), requestJobNodeCreation);

    UnregisterJoblet(joblet);

    if (abortReason == EAbortReason::AccountLimitExceeded) {
        Host->OnOperationSuspended(TError("Account limit exceeded"));
    }

    CheckFailedJobsStatusReceived();
    LogProgress();

    if (Spec_->FailOnJobRestart &&
        !(abortReason > EAbortReason::SchedulingFirst && abortReason < EAbortReason::SchedulingLast))
    {
        OnOperationFailed(TError(
            NScheduler::EErrorCode::OperationFailedOnJobRestart,
            "Job aborted; operation failed because spec option fail_on_job_restart is set")
            << TErrorAttribute("job_id", joblet->JobId)
            << TErrorAttribute("abort_reason", abortReason));
    }

    if (!byScheduler) {
        ReleaseJobs({jobId});
    }
}

void TOperationControllerBase::SafeOnJobRunning(std::unique_ptr<TRunningJobSummary> jobSummary)
{
    const auto& jobId = jobSummary->Id;

    if (State != EControllerState::Running) {
        LOG_DEBUG("Stale job running, ignored (JobId: %v)", jobId);
        return;
    }

    auto joblet = GetJoblet(jobSummary->Id);

    joblet->Progress = jobSummary->Progress;
    joblet->StderrSize = jobSummary->StderrSize;

    if (jobSummary->StatisticsYson) {
        joblet->StatisticsYson = jobSummary->StatisticsYson;
        ParseStatistics(jobSummary.get());

        UpdateJobMetrics(joblet, *jobSummary);

        if (JobSplitter_) {
            JobSplitter_->OnJobRunning(*jobSummary);
            if (GetPendingJobCount() == 0 && JobSplitter_->IsJobSplittable(jobId)) {
                LOG_DEBUG("Job is ready to be split (JobId: %v)", jobId);
                Host->InterruptJob(jobId, EInterruptReason::JobSplit);
            }
        }

        auto asyncResult = BIND(&BuildBriefStatistics, Passed(std::move(jobSummary)))
            .AsyncVia(Host->GetControllerThreadPoolInvoker())
            .Run();

        asyncResult.Subscribe(BIND(
            &TOperationControllerBase::AnalyzeBriefStatistics,
            MakeStrong(this),
            joblet,
            Config->SuspiciousJobs)
            .Via(GetInvoker()));
    }
}

void TOperationControllerBase::FinalizeJoblet(
    const TJobletPtr& joblet,
    TJobSummary* jobSummary)
{
    YCHECK(jobSummary->Statistics);
    YCHECK(jobSummary->FinishTime);

    auto& statistics = *jobSummary->Statistics;
    joblet->FinishTime = *jobSummary->FinishTime;

    {
        auto duration = joblet->FinishTime - joblet->StartTime;
        statistics.AddSample("/time/total", duration.MilliSeconds());
    }

    if (jobSummary->PrepareDuration) {
        statistics.AddSample("/time/prepare", jobSummary->PrepareDuration->MilliSeconds());
    }
    if (jobSummary->DownloadDuration) {
        statistics.AddSample("/time/artifacts_download", jobSummary->DownloadDuration->MilliSeconds());
    }
    if (jobSummary->ExecDuration) {
        statistics.AddSample("/time/exec", jobSummary->ExecDuration->MilliSeconds());
    }
    if (joblet->JobProxyMemoryReserveFactor) {
        statistics.AddSample("/job_proxy/memory_reserve_factor_x10000", static_cast<int>(1e4 * *joblet->JobProxyMemoryReserveFactor));
    }
}

void TOperationControllerBase::BuildJobAttributes(
    const TJobInfoPtr& job,
    EJobState state,
    bool outputStatistics,
    TFluentMap fluent) const
{
    static const auto EmptyMapYson = TYsonString("{}");

    fluent
        .Item("job_type").Value(job->JobType)
        .Item("state").Value(state)
        .Item("address").Value(job->NodeDescriptor.Address)
        .Item("start_time").Value(job->StartTime)
        .Item("account").Value(job->Account)
        .Item("progress").Value(job->Progress)

        // We use Int64 for `stderr_size' to be consistent with
        // compressed_data_size / uncompressed_data_size attributes.
        .Item("stderr_size").Value(i64(job->StderrSize))
        .Item("brief_statistics")
            .Value(job->BriefStatistics)
        .DoIf(outputStatistics, [&] (TFluentMap fluent) {
            fluent.Item("statistics")
                .Value(job->StatisticsYson ? job->StatisticsYson : EmptyMapYson);
        })
        .Item("suspicious").Value(job->Suspicious);
}

void TOperationControllerBase::BuildFinishedJobAttributes(
    const TFinishedJobInfoPtr& job,
    bool outputStatistics,
    TFluentMap fluent) const
{
    BuildJobAttributes(job, job->Summary.State, outputStatistics, fluent);

    const auto& summary = job->Summary;
    fluent
        .Item("finish_time").Value(job->FinishTime)
        .DoIf(summary.State == EJobState::Failed, [&] (TFluentMap fluent) {
            auto error = FromProto<TError>(summary.Result.error());
            fluent.Item("error").Value(error);
        })
        .DoIf(summary.Result.HasExtension(TSchedulerJobResultExt::scheduler_job_result_ext),
            [&] (TFluentMap fluent)
        {
            const auto& schedulerResultExt = summary.Result.GetExtension(TSchedulerJobResultExt::scheduler_job_result_ext);
            fluent.Item("core_infos").Value(schedulerResultExt.core_infos());
        })
        .DoIf(static_cast<bool>(job->InputPaths), [&] (TFluentMap fluent) {
            fluent.Item("input_paths").Value(job->InputPaths);
        });
}

TFluentLogEvent TOperationControllerBase::LogFinishedJobFluently(
    ELogEventType eventType,
    const TJobletPtr& joblet,
    const TJobSummary& jobSummary)
{
    return LogEventFluently(eventType)
        .Item("job_id").Value(joblet->JobId)
        .Item("operation_id").Value(OperationId)
        .Item("start_time").Value(joblet->StartTime)
        .Item("finish_time").Value(joblet->FinishTime)
        .Item("resource_limits").Value(joblet->ResourceLimits)
        .Item("statistics").Value(jobSummary.Statistics)
        .Item("node_address").Value(joblet->NodeDescriptor.Address)
        .Item("job_type").Value(joblet->JobType);
}

IYsonConsumer* TOperationControllerBase::GetEventLogConsumer()
{
    VERIFY_THREAD_AFFINITY_ANY();

    return EventLogConsumer_.get();
}

void TOperationControllerBase::OnChunkFailed(const TChunkId& chunkId)
{
    if (chunkId == NullChunkId) {
        LOG_WARNING("Incompatible unavailable chunk found; deprecated node version");
        return;
    }

    auto it = InputChunkMap.find(chunkId);
    if (it == InputChunkMap.end()) {
        LOG_DEBUG("Intermediate chunk has failed (ChunkId: %v)", chunkId);
        if (!OnIntermediateChunkUnavailable(chunkId)) {
            return;
        }

        IntermediateChunkScraper->Start();
    } else {
        LOG_DEBUG("Input chunk has failed (ChunkId: %v)", chunkId);
        OnInputChunkUnavailable(chunkId, &it->second);
    }
}

void TOperationControllerBase::SafeOnIntermediateChunkLocated(const TChunkId& chunkId, const TChunkReplicaList& replicas, bool missing)
{
    if (missing) {
        // We can unstage intermediate chunks (e.g. in automerge) - just skip them.
        return;
    }

    // Intermediate chunks are always replicated.
    if (IsUnavailable(replicas, NErasure::ECodec::None)) {
        OnIntermediateChunkUnavailable(chunkId);
    } else {
        OnIntermediateChunkAvailable(chunkId, replicas);
    }
}

void TOperationControllerBase::SafeOnInputChunkLocated(const TChunkId& chunkId, const TChunkReplicaList& replicas, bool missing)
{
    if (missing) {
        // We must have locked all the relevant input chunks, but when user transaction is aborted
        // there can be a race between operation completion and chunk scraper.
        OnOperationFailed(TError("Input chunk %v is missing", chunkId));
        return;
    }

    ++ChunkLocatedCallCount;
    if (ChunkLocatedCallCount >= Config->ChunkScraper->MaxChunksPerRequest) {
        ChunkLocatedCallCount = 0;
        LOG_DEBUG("Located another batch of chunks (Count: %v, UnavailableInputChunkCount: %v)",
            Config->ChunkScraper->MaxChunksPerRequest,
            UnavailableInputChunkCount);
    }

    auto it = InputChunkMap.find(chunkId);
    YCHECK(it != InputChunkMap.end());

    auto& descriptor = it->second;
    YCHECK(!descriptor.InputChunks.empty());
    auto& chunkSpec = descriptor.InputChunks.front();
    auto codecId = NErasure::ECodec(chunkSpec->GetErasureCodec());

    if (IsUnavailable(replicas, codecId, CheckParityReplicas())) {
        OnInputChunkUnavailable(chunkId, &descriptor);
    } else {
        OnInputChunkAvailable(chunkId, replicas, &descriptor);
    }
}

void TOperationControllerBase::OnInputChunkAvailable(
    const TChunkId& chunkId,
    const TChunkReplicaList& replicas,
    TInputChunkDescriptor* descriptor)
{
    VERIFY_INVOKER_AFFINITY(CancelableInvokerPool->GetInvoker(EOperationControllerQueue::Default));

    if (descriptor->State != EInputChunkState::Waiting) {
        return;
    }

    LOG_TRACE("Input chunk is available (ChunkId: %v)", chunkId);

    --UnavailableInputChunkCount;
    YCHECK(UnavailableInputChunkCount >= 0);

    if (UnavailableInputChunkCount == 0) {
        InputChunkScraper->Stop();
    }

    // Update replicas in place for all input chunks with current chunkId.
    for (auto& chunkSpec : descriptor->InputChunks) {
        chunkSpec->SetReplicaList(replicas);
    }

    descriptor->State = EInputChunkState::Active;

    for (const auto& inputStripe : descriptor->InputStripes) {
        --inputStripe.Stripe->WaitingChunkCount;
        if (inputStripe.Stripe->WaitingChunkCount > 0)
            continue;

        auto task = inputStripe.Task;
        task->GetChunkPoolInput()->Resume(inputStripe.Cookie);
        if (task->HasInputLocality()) {
            AddTaskLocalityHint(inputStripe.Stripe, task);
        }
        AddTaskPendingHint(task);
    }
}

void TOperationControllerBase::OnInputChunkUnavailable(const TChunkId& chunkId, TInputChunkDescriptor* descriptor)
{
    VERIFY_INVOKER_AFFINITY(CancelableInvokerPool->GetInvoker(EOperationControllerQueue::Default));

    if (descriptor->State != EInputChunkState::Active) {
        return;
    }

    LOG_TRACE("Input chunk is unavailable (ChunkId: %v)", chunkId);

    ++UnavailableInputChunkCount;

    switch (Spec_->UnavailableChunkTactics) {
        case EUnavailableChunkAction::Fail:
            OnOperationFailed(TError("Input chunk %v is unavailable",
                chunkId));
            break;

        case EUnavailableChunkAction::Skip: {
            descriptor->State = EInputChunkState::Skipped;
            for (const auto& inputStripe : descriptor->InputStripes) {
                inputStripe.Stripe->DataSlices.erase(
                    std::remove_if(
                        inputStripe.Stripe->DataSlices.begin(),
                        inputStripe.Stripe->DataSlices.end(),
                        [&] (TInputDataSlicePtr slice) {
                            try {
                                return chunkId == slice->GetSingleUnversionedChunkOrThrow()->ChunkId();
                            } catch (const std::exception& ex) {
                                //FIXME(savrus) allow data slices to be unavailable.
                                THROW_ERROR_EXCEPTION("Dynamic table chunk became unavailable") << ex;
                            }
                        }),
                    inputStripe.Stripe->DataSlices.end());

                // Store information that chunk disappeared in the chunk mapping.
                for (const auto& chunk : descriptor->InputChunks) {
                    inputStripe.Task->GetChunkMapping()->OnChunkDisappeared(chunk);
                }

                AddTaskPendingHint(inputStripe.Task);
            }
            InputChunkScraper->Start();
            break;
        }

        case EUnavailableChunkAction::Wait: {
            descriptor->State = EInputChunkState::Waiting;
            for (const auto& inputStripe : descriptor->InputStripes) {
                if (inputStripe.Stripe->WaitingChunkCount == 0) {
                    inputStripe.Task->GetChunkPoolInput()->Suspend(inputStripe.Cookie);
                }
                ++inputStripe.Stripe->WaitingChunkCount;
            }
            InputChunkScraper->Start();
            break;
        }

        default:
            Y_UNREACHABLE();
    }
}

bool TOperationControllerBase::OnIntermediateChunkUnavailable(const TChunkId& chunkId)
{
    auto it = ChunkOriginMap.find(chunkId);
    YCHECK(it != ChunkOriginMap.end());
    auto& completedJob = it->second;

    // If completedJob->Restartable == false, that means that source pool/task don't support lost jobs
    // and we have to use scraper to find new replicas of intermediate chunks.

    if (!completedJob->Restartable && Spec_->UnavailableChunkTactics == EUnavailableChunkAction::Fail) {
        auto error = TError("Intermediate chunk is unavailable")
            << TErrorAttribute("chunk_id", chunkId);
        OnOperationFailed(error, true);
        return false;
    }

    // If job is replayable, we don't track individual unavailable chunks,
    // since we will regenerate them all anyway.
    if (!completedJob->Restartable &&
        completedJob->UnavailableChunks.insert(chunkId).second)
    {
        ++UnavailableIntermediateChunkCount;
    }

    if (completedJob->Suspended)
        return false;

    LOG_DEBUG("Job is lost (Address: %v, JobId: %v, SourceTask: %v, OutputCookie: %v, InputCookie: %v, UnavailableIntermediateChunkCount: %v)",
        completedJob->NodeDescriptor.Address,
        completedJob->JobId,
        completedJob->SourceTask->GetTitle(),
        completedJob->OutputCookie,
        completedJob->InputCookie,
        UnavailableIntermediateChunkCount);

    completedJob->Suspended = true;
    completedJob->DestinationPool->Suspend(completedJob->InputCookie);

    if (completedJob->Restartable) {
        JobCounter->Lost(1);
        completedJob->SourceTask->GetChunkPoolOutput()->Lost(completedJob->OutputCookie);
        completedJob->SourceTask->OnJobLost(completedJob);
        AddTaskPendingHint(completedJob->SourceTask);
    }

    return true;
}

void TOperationControllerBase::OnIntermediateChunkAvailable(const TChunkId& chunkId, const TChunkReplicaList& replicas)
{
    auto it = ChunkOriginMap.find(chunkId);
    YCHECK(it != ChunkOriginMap.end());
    auto& completedJob = it->second;

    if (completedJob->Restartable || !completedJob->Suspended) {
        // Job will either be restarted or all chunks are fine.
        return;
    }

    if (completedJob->UnavailableChunks.erase(chunkId) == 1) {
        for (auto& dataSlice : completedJob->InputStripe->DataSlices) {
            // Intermediate chunks are always unversioned.
            auto inputChunk = dataSlice->GetSingleUnversionedChunkOrThrow();
            if (inputChunk->ChunkId() == chunkId) {
                inputChunk->SetReplicaList(replicas);
            }
        }
        --UnavailableIntermediateChunkCount;

        YCHECK(UnavailableIntermediateChunkCount > 0 ||
            (UnavailableIntermediateChunkCount == 0 && completedJob->UnavailableChunks.empty()));
        if (completedJob->UnavailableChunks.empty()) {
            LOG_DEBUG("Job result is resumed (JobId: %v, InputCookie: %v, UnavailableIntermediateChunkCount: %v)",
                completedJob->JobId,
                completedJob->InputCookie,
                UnavailableIntermediateChunkCount);

            completedJob->Suspended = false;
            completedJob->DestinationPool->Resume(completedJob->InputCookie);

            // TODO (psushin).
            // Unfortunately we don't know what task we are resuming, so
            // add pending hints for all.
            AddAllTaskPendingHints();
        }
    }
}

bool TOperationControllerBase::AreForeignTablesSupported() const
{
    return false;
}

bool TOperationControllerBase::IsOutputLivePreviewSupported() const
{
    return false;
}

bool TOperationControllerBase::IsIntermediateLivePreviewSupported() const
{
    return false;
}

void TOperationControllerBase::OnTransactionsAborted(const std::vector<TTransactionId>& transactionIds)
{
    VERIFY_INVOKER_AFFINITY(CancelableInvokerPool->GetInvoker(EOperationControllerQueue::Default));

    // Check if the user transaction is still alive to determine the exact abort reason.
    bool userTransactionAborted = false;
    if (UserTransaction) {
        auto result = WaitFor(UserTransaction->Ping());
        if (result.FindMatching(NTransactionClient::EErrorCode::NoSuchTransaction)) {
            userTransactionAborted = true;
        }
    }

    if (userTransactionAborted) {
        OnOperationAborted(
            GetUserTransactionAbortedError(UserTransaction->GetId()));
    } else {
        OnOperationFailed(
            GetSchedulerTransactionsAbortedError(transactionIds),
            /* flush */ false);
    }
}

TControllerTransactionIds TOperationControllerBase::GetTransactionIds()
{
    auto getId = [] (const NApi::ITransactionPtr& transaction) {
        return transaction ? transaction->GetId() : NTransactionClient::TTransactionId();
    };

    TControllerTransactionIds transactionIds;
    transactionIds.AsyncId = getId(AsyncTransaction);
    transactionIds.InputId = getId(InputTransaction);
    transactionIds.OutputId = getId(OutputTransaction);
    transactionIds.DebugId = getId(DebugTransaction);
    transactionIds.OutputCompletionId = getId(OutputCompletionTransaction);
    transactionIds.DebugCompletionId = getId(DebugCompletionTransaction);

    return transactionIds;
}

bool TOperationControllerBase::IsInputDataSizeHistogramSupported() const
{
    return false;
}

void TOperationControllerBase::SafeAbort()
{
    LOG_INFO("Aborting operation controller");

    // NB: Errors ignored since we cannot do anything with it.
    Y_UNUSED(WaitFor(Host->FlushOperationNode()));

    // Skip committing anything if operation controller already tried to commit results.
    if (!CommitFinished) {
        std::vector<TOutputTable*> tables;
        if (StderrTable_ && StderrTable_->IsPrepared()) {
            tables.push_back(&StderrTable_.Get());
        }
        if (CoreTable_ && CoreTable_->IsPrepared()) {
            tables.push_back(&CoreTable_.Get());
        }

        if (!tables.empty()) {
            try {
                StartDebugCompletionTransaction();
                BeginUploadOutputTables(tables);
                AttachOutputChunks(tables);
                EndUploadOutputTables(tables);
                CommitDebugCompletionTransaction();

                if (DebugTransaction) {
                    WaitFor(DebugTransaction->Commit())
                        .ThrowOnError();
                }
            } catch (const std::exception& ex) {
                // Bad luck we can't commit transaction.
                // Such a pity can happen for example if somebody aborted our transaction manually.
                LOG_ERROR(ex, "Failed to commit debug transaction");
                // Intentionally do not wait for abort.
                // Transaction object may be in incorrect state, we need to abort using only transaction id.
                AttachTransaction(DebugTransaction->GetId(), Client)->Abort();
            }
        }
    }

    std::vector<TFuture<void>> abortTransactionFutures;
    auto abortTransaction = [&] (const ITransactionPtr& transaction, const NNative::IClientPtr& client, bool sync = true) {
        if (transaction) {
            // Transaction object may be in incorrect state, we need to abort using only transaction id.
            auto asyncResult = AttachTransaction(transaction->GetId(), client)->Abort();
            if (sync) {
                abortTransactionFutures.push_back(asyncResult);
            }
        }
    };

    // NB: We do not abort input transaction synchronously since
    // it can belong to an unavailable remote cluster.
    // Moreover if input transaction abort failed it does not harm anything.
    abortTransaction(InputTransaction, InputClient, /* sync */ false);
    abortTransaction(OutputTransaction, OutputClient);
    abortTransaction(AsyncTransaction, Client, /* sync */ false);

    WaitFor(Combine(abortTransactionFutures))
        .ThrowOnError();

    State = EControllerState::Finished;

    LogProgress(/* force */ true);

    LOG_INFO("Operation controller aborted");
}

void TOperationControllerBase::SafeComplete()
{
    OnOperationCompleted(true);
}

void TOperationControllerBase::CheckTimeLimit()
{
    VERIFY_INVOKER_AFFINITY(CancelableInvokerPool->GetInvoker(EOperationControllerQueue::Default));

    auto timeLimit = GetTimeLimit();
    if (timeLimit) {
        if (TInstant::Now() - StartTime > *timeLimit) {
            OnOperationTimeLimitExceeded();
        }
    }
}

void TOperationControllerBase::CheckAvailableExecNodes()
{
    VERIFY_INVOKER_AFFINITY(CancelableInvokerPool->GetInvoker(EOperationControllerQueue::Default));

    if (ShouldSkipSanityCheck()) {
        return;
    }

    // If no available nodes were seen then re-check all nodes on each tick.
    // After such nodes were discovered, only re-check within BannedExecNodesCheckPeriod.
    auto now = TInstant::Now();
    if (AvailableExecNodesObserved_ && now < LastAvailableExecNodesCheckTime_ + Config->BannedExecNodesCheckPeriod) {
        return;
    }

    bool foundMatching = false;
    bool foundMatchingNotBanned = false;
    for (const auto& nodePair : GetExecNodeDescriptors()) {
        const auto& descriptor = nodePair.second;
        for (const auto& treePair : PoolTreeToSchedulingTagFilter_) {
            const auto& filter = treePair.second;
            if (descriptor.CanSchedule(filter)) {
                foundMatching = true;
                if (BannedNodeIds_.find(descriptor.Id) == BannedNodeIds_.end()) {
                    foundMatchingNotBanned = true;
                }
            }
        }
        // foundMatchingNotBanned also implies foundMatching, hence we interrupt.
        if (foundMatchingNotBanned) {
            break;
        }
    }


    if (!AvailableExecNodesObserved_ && !foundMatching) {
        OnOperationFailed(TError("No online nodes match operation scheduling tag filter %Qv in trees %v",
            Spec_->SchedulingTagFilter.GetFormula(),
            GetKeys(PoolTreeToSchedulingTagFilter_)));
        return;
    }

    if (foundMatching && !foundMatchingNotBanned && Spec_->FailOnAllNodesBanned) {
        OnOperationFailed(TError("All online nodes that match operation scheduling tag filter %Qv were banned in trees %v",
            Spec_->SchedulingTagFilter.GetFormula(),
            GetKeys(PoolTreeToSchedulingTagFilter_)));
        return;
    }

    AvailableExecNodesObserved_ = true;
    LastAvailableExecNodesCheckTime_ = now;
}

void TOperationControllerBase::AnalyzeTmpfsUsage()
{
    if (!Config->EnableTmpfs) {
        return;
    }

    THashMap<EJobType, i64> maximumUsedTmpfsSizePerJobType;
    THashMap<EJobType, TUserJobSpecPtr> userJobSpecPerJobType;

    for (const auto& task : Tasks) {
        const auto& userJobSpecPtr = task->GetUserJobSpec();
        if (!userJobSpecPtr || !userJobSpecPtr->TmpfsPath || !userJobSpecPtr->TmpfsSize) {
            continue;
        }

        auto maxUsedTmpfsSize = task->GetMaximumUsedTmpfsSize();
        if (!maxUsedTmpfsSize) {
            continue;
        }

        auto jobType = task->GetJobType();

        auto it = maximumUsedTmpfsSizePerJobType.find(jobType);
        if (it == maximumUsedTmpfsSizePerJobType.end()) {
            maximumUsedTmpfsSizePerJobType[jobType] = *maxUsedTmpfsSize;
        } else {
            it->second = std::max(it->second, *maxUsedTmpfsSize);
        }

        userJobSpecPerJobType.insert(std::make_pair(jobType, userJobSpecPtr));
    }

    std::vector<TError> innerErrors;

    double minUnusedSpaceRatio = 1.0 - Config->OperationAlerts->TmpfsAlertMaxUnusedSpaceRatio;

    for (const auto& pair : maximumUsedTmpfsSizePerJobType) {
        const auto& userJobSpecPtr = userJobSpecPerJobType[pair.first];
        auto maxUsedTmpfsSize = pair.second;

        bool minUnusedSpaceThresholdOvercome = userJobSpecPtr->TmpfsSize.Get() - maxUsedTmpfsSize >
            Config->OperationAlerts->TmpfsAlertMinUnusedSpaceThreshold;
        bool minUnusedSpaceRatioViolated = maxUsedTmpfsSize <
            minUnusedSpaceRatio * userJobSpecPtr->TmpfsSize.Get();

        if (minUnusedSpaceThresholdOvercome && minUnusedSpaceRatioViolated) {
            TError error(
                "Jobs of type %Qlv use less than %.1f%% of requested tmpfs size",
                pair.first, minUnusedSpaceRatio * 100.0);
            innerErrors.push_back(error
                << TErrorAttribute("max_used_tmpfs_size", maxUsedTmpfsSize)
                << TErrorAttribute("tmpfs_size", *userJobSpecPtr->TmpfsSize));
        }
    }

    TError error;
    if (!innerErrors.empty()) {
        error = TError(
            "Operation has jobs that use less than %.1f%% of requested tmpfs size; "
            "consider specifying tmpfs size closer to actual usage",
            minUnusedSpaceRatio * 100.0) << innerErrors;
    }

    SetOperationAlert(EOperationAlertType::UnusedTmpfsSpace, error);
}

void TOperationControllerBase::AnalyzeInputStatistics()
{
    TError error;
    if (GetUnavailableInputChunkCount() > 0) {
        error = TError(
            "Some input chunks are not available; "
            "the relevant parts of computation will be suspended");
    }

    SetOperationAlert(EOperationAlertType::LostInputChunks, error);
}

void TOperationControllerBase::AnalyzeIntermediateJobsStatistics()
{
    TError error;
    if (JobCounter->GetLost() > 0) {
        error = TError(
            "Some intermediate outputs were lost and will be regenerated; "
            "operation will take longer than usual");
    }

    SetOperationAlert(EOperationAlertType::LostIntermediateChunks, error);
}

void TOperationControllerBase::AnalyzePartitionHistogram()
{ }

void TOperationControllerBase::AnalyzeAbortedJobs()
{
    auto aggregateTimeForJobState = [&] (EJobState state) {
        i64 sum = 0;
        for (auto type : TEnumTraits<EJobType>::GetDomainValues()) {
            auto value = FindNumericValue(
                JobStatistics,
                Format("/time/total/$/%lv/%lv", state, type));

            if (value) {
                sum += *value;
            }
        }

        return sum;
    };

    i64 completedJobsTime = aggregateTimeForJobState(EJobState::Completed);
    i64 abortedJobsTime = aggregateTimeForJobState(EJobState::Aborted);
    double abortedJobsTimeRatio = 1.0;
    if (completedJobsTime > 0) {
        abortedJobsTimeRatio = 1.0 * abortedJobsTime / completedJobsTime;
    }

    TError error;
    if (abortedJobsTime > Config->OperationAlerts->AbortedJobsAlertMaxAbortedTime &&
        abortedJobsTimeRatio > Config->OperationAlerts->AbortedJobsAlertMaxAbortedTimeRatio)
    {
        error = TError(
            "Aborted jobs time ratio is too high, scheduling is likely to be inefficient; "
            "consider increasing job count to make individual jobs smaller")
                << TErrorAttribute("aborted_jobs_time_ratio", abortedJobsTimeRatio);
    }

    SetOperationAlert(EOperationAlertType::LongAbortedJobs, error);
}

void TOperationControllerBase::AnalyzeJobsIOUsage()
{
    std::vector<TError> innerErrors;

    for (auto jobType : TEnumTraits<EJobType>::GetDomainValues()) {
        auto value = FindNumericValue(
            JobStatistics,
            "/user_job/woodpecker/$/completed/" + FormatEnum(jobType));

        if (value && *value > 0) {
            innerErrors.emplace_back("Detected excessive disk IO in %Qlv jobs", jobType);
        }
    }

    TError error;
    if (!innerErrors.empty()) {
        error = TError("Detected excessive disk IO in jobs; consider optimizing disk usage")
            << innerErrors;
    }

    SetOperationAlert(EOperationAlertType::ExcessiveDiskUsage, error);
}

void TOperationControllerBase::AnalyzeJobsCpuUsage()
{
    static const TVector<TString> allCpuStatistics = {
        "/job_proxy/cpu/system/$/completed/",
        "/job_proxy/cpu/user/$/completed/",
        "/user_job/cpu/system/$/completed/",
        "/user_job/cpu/user/$/completed/"
    };

    THashMap<EJobType, TError> jobTypeToError;
    for (const auto& task : Tasks) {
        auto jobType = task->GetJobType();
        if (jobTypeToError.find(jobType) != jobTypeToError.end()) {
            continue;
        }

        const auto& userJobSpecPtr = task->GetUserJobSpec();
        if (!userJobSpecPtr) {
            continue;
        }

        auto summary = FindSummary(JobStatistics, "/time/exec/$/completed/" + FormatEnum(jobType));
        if (!summary) {
            continue;
        }

        i64 totalExecutionTime = summary->GetSum();
        i64 jobCount = summary->GetCount();
        double cpuLimit = userJobSpecPtr->CpuLimit;
        if (jobCount == 0 || totalExecutionTime == 0 || cpuLimit == 0) {
            continue;
        }

        i64 cpuUsage = 0;
        for (const auto& stat : allCpuStatistics) {
            auto value = FindNumericValue(JobStatistics, stat + FormatEnum(jobType));
            cpuUsage += value ? *value : 0;
        }

        TDuration averageJobDuration = TDuration::MilliSeconds(totalExecutionTime / jobCount);
        TDuration totalExecutionDuration = TDuration::MilliSeconds(totalExecutionTime);
        double cpuRatio = static_cast<double>(cpuUsage) / (totalExecutionTime * cpuLimit);

        if (totalExecutionDuration > Config->OperationAlerts->LowCpuUsageAlertMinExecTime &&
            averageJobDuration > Config->OperationAlerts->LowCpuUsageAlertMinAverageJobTime &&
            cpuRatio < Config->OperationAlerts->LowCpuUsageAlertCpuUsageThreshold)
        {
            auto error = TError("Jobs of type %Qlv use %.2f%% of requested cpu limit", jobType, 100 * cpuRatio)
                << TErrorAttribute("cpu_time", cpuUsage)
                << TErrorAttribute("exec_time", totalExecutionDuration)
                << TErrorAttribute("cpu_limit", cpuLimit);
            YCHECK(jobTypeToError.emplace(jobType, error).second);
        }
    }

    TError error;
    if (!jobTypeToError.empty()) {
        std::vector<TError> innerErrors;
        innerErrors.reserve(jobTypeToError.size());
        for (const auto& pair : jobTypeToError) {
            innerErrors.push_back(pair.second);
        }
        error = TError(
            "Average cpu usage of some of your job types is significantly lower than requested 'cpu_limit'. "
            "Consider decreasing cpu_limit in spec of your operation")
            << innerErrors;
    }

    SetOperationAlert(EOperationAlertType::LowCpuUsage, error);
}

void TOperationControllerBase::AnalyzeJobsDuration()
{
    if (OperationType == EOperationType::RemoteCopy || OperationType == EOperationType::Erase) {
        return;
    }

    auto operationDuration = TInstant::Now() - StartTime;

    std::vector<TError> innerErrors;

    for (auto jobType : GetSupportedJobTypesForJobsDurationAnalyzer()) {
        auto completedJobsSummary = FindSummary(
            JobStatistics,
            "/time/total/$/completed/" + FormatEnum(jobType));

        if (!completedJobsSummary) {
            continue;
        }

        auto maxJobDuration = TDuration::MilliSeconds(completedJobsSummary->GetMax());
        auto completedJobCount = completedJobsSummary->GetCount();
        auto avgJobDuration = TDuration::MilliSeconds(completedJobsSummary->GetSum() / completedJobCount);

        if (completedJobCount > Config->OperationAlerts->ShortJobsAlertMinJobCount &&
            operationDuration > maxJobDuration * 2 &&
            avgJobDuration < Config->OperationAlerts->ShortJobsAlertMinJobDuration &&
            GetDataWeightParameterNameForJob(jobType))
        {
            auto error = TError(
                "Average duration of %Qlv jobs is less than %v seconds, try increasing %v in operation spec",
                jobType,
                Config->OperationAlerts->ShortJobsAlertMinJobDuration.Seconds(),
                GetDataWeightParameterNameForJob(jobType))
                    << TErrorAttribute("average_job_duration", avgJobDuration);

            innerErrors.push_back(error);
        }
    }

    TError error;
    if (!innerErrors.empty()) {
        error = TError(
            "Operation has jobs with duration is less than %v seconds, "
            "that leads to large overhead costs for scheduling",
            Config->OperationAlerts->ShortJobsAlertMinJobDuration.Seconds())
            << innerErrors;
    }

    SetOperationAlert(EOperationAlertType::ShortJobsDuration, error);
}

void TOperationControllerBase::AnalyzeOperationDuration()
{
    TError error;
    for (const auto& task : Tasks) {
        if (!task->GetUserJobSpec()) {
            continue;
        }
        i64 completedAndRunning = JobCounter->GetCompletedTotal() + JobCounter->GetRunning();
        if (completedAndRunning == 0) {
            continue;
        }
        i64 pending = JobCounter->GetPending();
        TDuration wallTime = GetInstant() - StartTime;
        TDuration estimatedDuration = (wallTime / completedAndRunning) * pending;

        if (wallTime > Config->OperationAlerts->OperationTooLongAlertMinWallTime &&
            estimatedDuration > Config->OperationAlerts->OperationTooLongAlertEstimateDurationThreshold)
        {
            error = TError(
                "Estimated duration of this operation is about %v days; "
                "consider breaking operation into smaller ones",
                estimatedDuration.Days()) << TErrorAttribute("estimated_duration", estimatedDuration);
            break;
        }
    }

    SetOperationAlert(EOperationAlertType::OperationTooLong, error);
}

void TOperationControllerBase::AnalyzeScheduleJobStatistics()
{
    auto jobSpecThrottlerActivationCount = ScheduleJobStatistics_->Failed[EScheduleJobFailReason::JobSpecThrottling];
    auto activationCountThreshold = Config->OperationAlerts->JobSpecThrottlingAlertActivationCountThreshold;

    TError error;
    if (jobSpecThrottlerActivationCount > activationCountThreshold) {
        error = TError(
            "Excessive job spec throttling is detected. Usage ratio of operation can be "
            "significantly less than fair share ratio")
             << TErrorAttribute("job_spec_throttler_activation_count", jobSpecThrottlerActivationCount);
    }

    SetOperationAlert(EOperationAlertType::ExcessiveJobSpecThrottling, error);
}

void TOperationControllerBase::AnalyzeOperationProgress()
{
    VERIFY_INVOKER_AFFINITY(CancelableInvokerPool->GetInvoker(EOperationControllerQueue::Default));

    AnalyzeTmpfsUsage();
    AnalyzeInputStatistics();
    AnalyzeIntermediateJobsStatistics();
    AnalyzePartitionHistogram();
    AnalyzeAbortedJobs();
    AnalyzeJobsIOUsage();
    AnalyzeJobsCpuUsage();
    AnalyzeJobsDuration();
    AnalyzeOperationDuration();
    AnalyzeScheduleJobStatistics();
}

void TOperationControllerBase::UpdateCachedMaxAvailableExecNodeResources()
{
    VERIFY_INVOKER_AFFINITY(CancelableInvokerPool->GetInvoker(EOperationControllerQueue::Default));

    const auto& nodeDescriptors = GetExecNodeDescriptors();

    TJobResources maxAvailableResources;
    for (const auto& pair : nodeDescriptors) {
        const auto& descriptor = pair.second;
        maxAvailableResources = Max(maxAvailableResources, descriptor.ResourceLimits);
    }

    CachedMaxAvailableExecNodeResources_ = maxAvailableResources;
}

void TOperationControllerBase::CheckMinNeededResourcesSanity()
{
    VERIFY_INVOKER_AFFINITY(CancelableInvokerPool->GetInvoker(EOperationControllerQueue::Default));

    if (ShouldSkipSanityCheck()) {
        return;
    }

    for (const auto& task : Tasks) {
        if (task->GetPendingJobCount() == 0) {
            continue;
        }

        const auto& neededResources = task->GetMinNeededResources();
        if (!Dominates(*CachedMaxAvailableExecNodeResources_, neededResources.ToJobResources())) {
            OnOperationFailed(
                TError("No online node can satisfy the resource demand")
                    << TErrorAttribute("task_name", task->GetTitle())
                    << TErrorAttribute("needed_resources", neededResources.ToJobResources())
                    << TErrorAttribute("max_available_resources", *CachedMaxAvailableExecNodeResources_));
        }
    }
}

TScheduleJobResultPtr TOperationControllerBase::SafeScheduleJob(
    ISchedulingContext* context,
    const TJobResourcesWithQuota& jobLimits,
    const TString& treeId)
{
    if (Spec_->TestingOperationOptions->SchedulingDelay) {
        if (Spec_->TestingOperationOptions->SchedulingDelayType == ESchedulingDelayType::Async) {
            TDelayedExecutor::WaitForDuration(*Spec_->TestingOperationOptions->SchedulingDelay);
        } else {
            Sleep(*Spec_->TestingOperationOptions->SchedulingDelay);
        }
    }

    // SafeScheduleJob must be synchronous; context switches are prohibited.
    TForbidContextSwitchGuard contextSwitchGuard;

    TWallTimer timer;
    auto scheduleJobResult = New<TScheduleJobResult>();
    DoScheduleJob(context, jobLimits, treeId, scheduleJobResult.Get());
    if (scheduleJobResult->StartDescriptor) {
        JobCounter->Start(1);
    }
    scheduleJobResult->Duration = timer.GetElapsedTime();

    ScheduleJobStatistics_->RecordJobResult(*scheduleJobResult);

    auto now = NProfiling::GetCpuInstant();
    if (now > ScheduleJobStatisticsLogDeadline_) {
        LOG_DEBUG("Schedule job statistics (Count: %v, TotalDuration: %v, FailureReasons: %v)",
            ScheduleJobStatistics_->Count,
            ScheduleJobStatistics_->Duration,
            ScheduleJobStatistics_->Failed);
        ScheduleJobStatisticsLogDeadline_ = now + NProfiling::DurationToCpuDuration(Config->ScheduleJobStatisticsLogBackoff);
    }

    return scheduleJobResult;
}

void TOperationControllerBase::UpdateConfig(const TControllerAgentConfigPtr& config)
{
    VERIFY_INVOKER_AFFINITY(CancelableInvokerPool->GetInvoker(EOperationControllerQueue::Default));

    Config = config;
}

void TOperationControllerBase::CustomizeJoblet(const TJobletPtr& /* joblet */)
{ }

void TOperationControllerBase::CustomizeJobSpec(const TJobletPtr& joblet, TJobSpec* jobSpec) const
{
    auto* schedulerJobSpecExt = jobSpec->MutableExtension(TSchedulerJobSpecExt::scheduler_job_spec_ext);

    schedulerJobSpecExt->set_yt_alloc_large_unreclaimable_bytes(GetYTAllocLargeUnreclaimableBytes());
    if (OutputTransaction) {
        ToProto(schedulerJobSpecExt->mutable_output_transaction_id(), OutputTransaction->GetId());
    }

    if (joblet->Task->GetUserJobSpec()) {
        InitUserJobSpec(
            schedulerJobSpecExt->mutable_user_job_spec(),
            joblet);
    }

    schedulerJobSpecExt->set_acl(BuildYsonStringFluently()
        .BeginList()
            .Do(std::bind(&BuildOperationAce, Owners, AuthenticatedUser, std::vector<EPermission>({EPermission::Read}), _1))
        .EndList()
        .GetData()
    );
}

void TOperationControllerBase::RegisterTask(TTaskPtr task)
{
    task->Initialize();
    Tasks.emplace_back(std::move(task));
}

void TOperationControllerBase::RegisterTaskGroup(TTaskGroupPtr group)
{
    TaskGroups.push_back(std::move(group));
}

void TOperationControllerBase::UpdateTask(TTaskPtr task)
{
    int oldPendingJobCount = CachedPendingJobCount;
    int newPendingJobCount = CachedPendingJobCount + task->GetPendingJobCountDelta();
    CachedPendingJobCount = newPendingJobCount;

    int oldTotalJobCount = JobCounter->GetTotal();
    JobCounter->Increment(task->GetTotalJobCountDelta());
    int newTotalJobCount = JobCounter->GetTotal();

    IncreaseNeededResources(task->GetTotalNeededResourcesDelta());

    LOG_DEBUG_IF(
        newPendingJobCount != oldPendingJobCount || newTotalJobCount != oldTotalJobCount,
        "Task updated (Task: %v, PendingJobCount: %v -> %v, TotalJobCount: %v -> %v, NeededResources: %v)",
        task->GetTitle(),
        oldPendingJobCount,
        newPendingJobCount,
        oldTotalJobCount,
        newTotalJobCount,
        FormatResources(CachedNeededResources));

    task->CheckCompleted();
}

void TOperationControllerBase::UpdateAllTasks()
{
    for (const auto& task: Tasks) {
        UpdateTask(task);
    }
}

void TOperationControllerBase::UpdateAllTasksIfNeeded()
{
    auto now = NProfiling::GetCpuInstant();
    if (now < TaskUpdateDeadline_) {
        return;
    }
    UpdateAllTasks();
    TaskUpdateDeadline_ = now + NProfiling::DurationToCpuDuration(Config->TaskUpdatePeriod);
}

void TOperationControllerBase::MoveTaskToCandidates(
    TTaskPtr task,
    std::multimap<i64, TTaskPtr>& candidateTasks)
{
    const auto& neededResources = task->GetMinNeededResources();
    i64 minMemory = neededResources.GetMemory();
    candidateTasks.insert(std::make_pair(minMemory, task));
    LOG_DEBUG("Task moved to candidates (Task: %v, MinMemory: %v)",
        task->GetTitle(),
        minMemory / 1_MB);

}

void TOperationControllerBase::AddTaskPendingHint(const TTaskPtr& task)
{
    auto pendingJobCount = task->GetPendingJobCount();
    const auto& taskId = task->GetTitle();
    LOG_TRACE("Adding task pending hint (Task: %v, PendingJobCount: %v)", taskId, pendingJobCount);
    if (pendingJobCount > 0) {
        auto group = task->GetGroup();
        if (group->NonLocalTasks.insert(task).second) {
            LOG_TRACE("Task pending hint added (Task: %v)", taskId);
            MoveTaskToCandidates(task, group->CandidateTasks);
        }
    }
    UpdateTask(task);
}

void TOperationControllerBase::AddAllTaskPendingHints()
{
    for (const auto& task : Tasks) {
        AddTaskPendingHint(task);
    }
}

void TOperationControllerBase::DoAddTaskLocalityHint(TTaskPtr task, TNodeId nodeId)
{
    auto group = task->GetGroup();
    if (group->NodeIdToTasks[nodeId].insert(task).second) {
        LOG_TRACE("Task locality hint added (Task: %v, Address: %v)",
            task->GetTitle(),
            InputNodeDirectory_->GetDescriptor(nodeId).GetDefaultAddress());
    }
}

void TOperationControllerBase::AddTaskLocalityHint(TNodeId nodeId, const TTaskPtr& task)
{
    DoAddTaskLocalityHint(task, nodeId);
    UpdateTask(task);
}

void TOperationControllerBase::AddTaskLocalityHint(const TChunkStripePtr& stripe, const TTaskPtr& task)
{
    for (const auto& dataSlice : stripe->DataSlices) {
        for (const auto& chunkSlice : dataSlice->ChunkSlices) {
            for (auto replica : chunkSlice->GetInputChunk()->GetReplicaList()) {
                auto locality = chunkSlice->GetLocality(replica.GetReplicaIndex());
                if (locality > 0) {
                    DoAddTaskLocalityHint(task, replica.GetNodeId());
                }
            }
        }
    }
    UpdateTask(task);
}

void TOperationControllerBase::ResetTaskLocalityDelays()
{
    LOG_DEBUG("Task locality delays are reset");
    for (auto group : TaskGroups) {
        for (const auto& pair : group->DelayedTasks) {
            auto task = pair.second;
            if (task->GetPendingJobCount() > 0) {
                MoveTaskToCandidates(task, group->CandidateTasks);
            } else {
                LOG_DEBUG("Task pending hint removed (Task: %v)",
                    task->GetTitle());
                YCHECK(group->NonLocalTasks.erase(task) == 1);
            }
        }
        group->DelayedTasks.clear();
    }
}

bool TOperationControllerBase::CheckJobLimits(
    TTaskPtr task,
    const TJobResourcesWithQuota& jobLimits,
    const TJobResourcesWithQuota& nodeResourceLimits)
{
    auto neededResources = task->GetMinNeededResources();
    if (Dominates(jobLimits, neededResources)) {
        return true;
    }
    task->CheckResourceDemandSanity(nodeResourceLimits, neededResources);
    return false;
}

void TOperationControllerBase::DoScheduleJob(
    ISchedulingContext* context,
    const TJobResourcesWithQuota& jobLimits,
    const TString& treeId,
    TScheduleJobResult* scheduleJobResult)
{
    VERIFY_INVOKER_AFFINITY(CancelableInvokerPool->GetInvoker(EOperationControllerQueue::Default));

    if (!IsRunning()) {
        LOG_TRACE("Operation is not running, scheduling request ignored");
        scheduleJobResult->RecordFail(EScheduleJobFailReason::OperationNotRunning);
        return;
    }

    if (GetPendingJobCount() == 0) {
        LOG_TRACE("No pending jobs left, scheduling request ignored");
        scheduleJobResult->RecordFail(EScheduleJobFailReason::NoPendingJobs);
        return;
    }

    if (BannedNodeIds_.find(context->GetNodeDescriptor().Id) != BannedNodeIds_.end()) {
        LOG_TRACE("Node is banned, scheduling request ignored");
        scheduleJobResult->RecordFail(EScheduleJobFailReason::NodeBanned);
        return;
    }

    DoScheduleLocalJob(context, jobLimits, treeId, scheduleJobResult);
    if (!scheduleJobResult->StartDescriptor) {
        DoScheduleNonLocalJob(context, jobLimits, treeId, scheduleJobResult);
    }
}

void TOperationControllerBase::DoScheduleLocalJob(
    ISchedulingContext* context,
    const TJobResourcesWithQuota& jobLimits,
    const TString& treeId,
    TScheduleJobResult* scheduleJobResult)
{
    const auto& nodeResourceLimits = context->ResourceLimits();
    const auto& address = context->GetNodeDescriptor().Address;
    auto nodeId = context->GetNodeDescriptor().Id;

    for (const auto& group : TaskGroups) {
        if (scheduleJobResult->IsScheduleStopNeeded()) {
            return;
        }
        if (!Dominates(jobLimits, group->MinNeededResources))
        {
            scheduleJobResult->RecordFail(EScheduleJobFailReason::NotEnoughResources);
            continue;
        }

        auto localTasksIt = group->NodeIdToTasks.find(nodeId);
        if (localTasksIt == group->NodeIdToTasks.end()) {
            continue;
        }

        i64 bestLocality = 0;
        TTaskPtr bestTask;

        auto& localTasks = localTasksIt->second;
        auto it = localTasks.begin();
        while (it != localTasks.end()) {
            auto jt = it++;
            auto task = *jt;

            // Make sure that the task has positive locality.
            // Remove pending hint if not.
            auto locality = task->GetLocality(nodeId);
            if (locality <= 0) {
                localTasks.erase(jt);
                LOG_TRACE("Task locality hint removed (Task: %v, Address: %v)",
                    task->GetTitle(),
                    address);
                continue;
            }

            if (locality <= bestLocality) {
                continue;
            }

            if (task->GetPendingJobCount() == 0) {
                UpdateTask(task);
                continue;
            }

            if (!CheckJobLimits(task, jobLimits, nodeResourceLimits)) {
                scheduleJobResult->RecordFail(EScheduleJobFailReason::NotEnoughResources);
                continue;
            }

            bestLocality = locality;
            bestTask = task;
        }

        if (!IsRunning()) {
            scheduleJobResult->RecordFail(EScheduleJobFailReason::OperationNotRunning);
            break;
        }

        if (bestTask) {
            LOG_DEBUG(
                "Attempting to schedule a local job (Task: %v, Address: %v, Locality: %v, JobLimits: %v, "
                "PendingDataWeight: %v, PendingJobCount: %v)",
                bestTask->GetTitle(),
                address,
                bestLocality,
                FormatResources(jobLimits),
                bestTask->GetPendingDataWeight(),
                bestTask->GetPendingJobCount());

            if (!HasEnoughChunkLists(bestTask->IsStderrTableEnabled(), bestTask->IsCoreTableEnabled())) {
                LOG_DEBUG("Job chunk list demand is not met");
                scheduleJobResult->RecordFail(EScheduleJobFailReason::NotEnoughChunkLists);
                break;
            }

            bestTask->ScheduleJob(context, jobLimits, treeId, IsTreeTentative(treeId), scheduleJobResult);
            if (scheduleJobResult->StartDescriptor) {
                UpdateTask(bestTask);
                break;
            }
            if (scheduleJobResult->IsScheduleStopNeeded()) {
                return;
            }
        } else {
            // NB: This is one of the possible reasons, hopefully the most probable.
            scheduleJobResult->RecordFail(EScheduleJobFailReason::NoLocalJobs);
        }
    }
}

void TOperationControllerBase::DoScheduleNonLocalJob(
    ISchedulingContext* context,
    const TJobResourcesWithQuota& jobLimits,
    const TString& treeId,
    TScheduleJobResult* scheduleJobResult)
{
    auto now = NProfiling::CpuInstantToInstant(context->GetNow());
    const auto& nodeResourceLimits = context->ResourceLimits();
    const auto& address = context->GetNodeDescriptor().Address;

    for (const auto& group : TaskGroups) {
        if (scheduleJobResult->IsScheduleStopNeeded()) {
            return;
        }
        if (!Dominates(jobLimits, group->MinNeededResources))
        {
            scheduleJobResult->RecordFail(EScheduleJobFailReason::NotEnoughResources);
            continue;
        }

        auto& nonLocalTasks = group->NonLocalTasks;
        auto& candidateTasks = group->CandidateTasks;
        auto& delayedTasks = group->DelayedTasks;

        // Move tasks from delayed to candidates.
        while (!delayedTasks.empty()) {
            auto it = delayedTasks.begin();
            auto deadline = it->first;
            if (now < deadline) {
                break;
            }
            auto task = it->second;
            delayedTasks.erase(it);
            if (task->GetPendingJobCount() == 0) {
                LOG_DEBUG("Task pending hint removed (Task: %v)",
                    task->GetTitle());
                YCHECK(nonLocalTasks.erase(task) == 1);
                UpdateTask(task);
            } else {
                LOG_DEBUG("Task delay deadline reached (Task: %v)", task->GetTitle());
                MoveTaskToCandidates(task, candidateTasks);
            }
        }

        // Consider candidates in the order of increasing memory demand.
        {
            int processedTaskCount = 0;
            int noPendingJobsTaskCount = 0;
            auto it = candidateTasks.begin();
            while (it != candidateTasks.end()) {
                ++processedTaskCount;
                auto task = it->second;

                // Make sure that the task is ready to launch jobs.
                // Remove pending hint if not.
                if (task->GetPendingJobCount() == 0) {
                    LOG_DEBUG("Task pending hint removed (Task: %v)", task->GetTitle());
                    candidateTasks.erase(it++);
                    YCHECK(nonLocalTasks.erase(task) == 1);
                    UpdateTask(task);
                    ++noPendingJobsTaskCount;
                    continue;
                }

                // Check min memory demand for early exit.
                if (task->GetMinNeededResources().GetMemory() > jobLimits.GetMemory()) {
                    scheduleJobResult->RecordFail(EScheduleJobFailReason::NotEnoughResources);
                    break;
                }

                if (!CheckJobLimits(task, jobLimits, nodeResourceLimits)) {
                    ++it;
                    scheduleJobResult->RecordFail(EScheduleJobFailReason::NotEnoughResources);
                    continue;
                }

                if (!task->GetDelayedTime()) {
                    task->SetDelayedTime(now);
                }

                auto deadline = *task->GetDelayedTime() + task->GetLocalityTimeout();
                if (deadline > now) {
                    LOG_DEBUG("Task delayed (Task: %v, Deadline: %v)",
                        task->GetTitle(),
                        deadline);
                    delayedTasks.insert(std::make_pair(deadline, task));
                    candidateTasks.erase(it++);
                    scheduleJobResult->RecordFail(EScheduleJobFailReason::TaskDelayed);
                    continue;
                }

                if (!IsRunning()) {
                    scheduleJobResult->RecordFail(EScheduleJobFailReason::OperationNotRunning);
                    break;
                }

                LOG_DEBUG(
                    "Attempting to schedule a non-local job (Task: %v, Address: %v, JobLimits: %v, "
                    "PendingDataWeight: %v, PendingJobCount: %v)",
                    task->GetTitle(),
                    address,
                    FormatResources(jobLimits),
                    task->GetPendingDataWeight(),
                    task->GetPendingJobCount());

                if (!HasEnoughChunkLists(task->IsStderrTableEnabled(), task->IsCoreTableEnabled())) {
                    LOG_DEBUG("Job chunk list demand is not met");
                    scheduleJobResult->RecordFail(EScheduleJobFailReason::NotEnoughChunkLists);
                    break;
                }

                task->ScheduleJob(context, jobLimits, treeId, IsTreeTentative(treeId), scheduleJobResult);
                if (scheduleJobResult->StartDescriptor) {
                    UpdateTask(task);
                    return;
                }
                if (scheduleJobResult->IsScheduleStopNeeded()) {
                    return;
                }

                // If task failed to schedule job, its min resources might have been updated.
                auto minMemory = task->GetMinNeededResources().GetMemory();
                if (it->first == minMemory) {
                    ++it;
                } else {
                    it = candidateTasks.erase(it);
                    candidateTasks.insert(std::make_pair(minMemory, task));
                }
            }

            if (processedTaskCount == noPendingJobsTaskCount) {
                scheduleJobResult->RecordFail(EScheduleJobFailReason::NoCandidateTasks);
            }

            LOG_DEBUG("Non-local tasks processed (TotalCount: %v, NoPendingJobsCount: %v)",
                processedTaskCount,
                noPendingJobsTaskCount);
        }
    }
}

bool TOperationControllerBase::IsTreeTentative(const TString& treeId) const
{
    return Spec_->TentativePoolTrees.has(treeId);
}

TCancelableContextPtr TOperationControllerBase::GetCancelableContext() const
{
    VERIFY_THREAD_AFFINITY_ANY();

    return CancelableContext;
}

IInvokerPtr TOperationControllerBase::GetInvoker(EOperationControllerQueue queue) const
{
    VERIFY_THREAD_AFFINITY_ANY();

    return SuspendableInvokerPool->GetInvoker(queue);
}

IInvokerPtr TOperationControllerBase::GetCancelableInvoker(EOperationControllerQueue queue) const
{
    VERIFY_THREAD_AFFINITY_ANY();

    return CancelableInvokerPool->GetInvoker(queue);
}

TFuture<void> TOperationControllerBase::Suspend()
{
    VERIFY_THREAD_AFFINITY_ANY();

    if (Spec_->TestingOperationOptions->DelayInsideSuspend) {
        return Combine(std::vector<TFuture<void>> {
            SuspendInvokerPool(SuspendableInvokerPool),
            TDelayedExecutor::MakeDelayed(*Spec_->TestingOperationOptions->DelayInsideSuspend)});
    }

    return SuspendInvokerPool(SuspendableInvokerPool);
}

void TOperationControllerBase::Resume()
{
    VERIFY_THREAD_AFFINITY_ANY();

    ResumeInvokerPool(SuspendableInvokerPool);
}

void TOperationControllerBase::Cancel()
{
    VERIFY_THREAD_AFFINITY_ANY();

    CancelableContext->Cancel();

    LOG_INFO("Operation controller canceled");
}

int TOperationControllerBase::GetPendingJobCount() const
{
    VERIFY_THREAD_AFFINITY_ANY();

    // Avoid accessing the state while not prepared.
    if (!IsPrepared()) {
        return 0;
    }

    // NB: For suspended operations we still report proper pending job count
    // but zero demand.
    if (!IsRunning()) {
        return 0;
    }

    return CachedPendingJobCount;
}

void TOperationControllerBase::IncreaseNeededResources(const TJobResources& resourcesDelta)
{
    VERIFY_THREAD_AFFINITY_ANY();

    TWriterGuard guard(CachedNeededResourcesLock);
    CachedNeededResources += resourcesDelta;
}

TJobResources TOperationControllerBase::GetNeededResources() const
{
    VERIFY_THREAD_AFFINITY_ANY();

    TReaderGuard guard(CachedNeededResourcesLock);
    return CachedNeededResources;
}

TJobResourcesWithQuotaList TOperationControllerBase::GetMinNeededJobResources() const
{
    VERIFY_THREAD_AFFINITY_ANY();

    NConcurrency::TReaderGuard guard(CachedMinNeededResourcesJobLock);
    return CachedMinNeededJobResources;
}

void TOperationControllerBase::UpdateMinNeededJobResources()
{
    VERIFY_THREAD_AFFINITY_ANY();

    CancelableInvokerPool->GetInvoker(EOperationControllerQueue::Default)->Invoke(BIND([=, this_ = MakeStrong(this)] {
        THashMap<EJobType, TJobResourcesWithQuota> minNeededJobResources;

        for (const auto& task : Tasks) {
            if (task->GetPendingJobCount() == 0) {
                continue;
            }

            auto jobType = task->GetJobType();
            auto resources = task->GetMinNeededResources();

            auto resIt = minNeededJobResources.find(jobType);
            if (resIt == minNeededJobResources.end()) {
                minNeededJobResources[jobType] = resources;
            } else {
                resIt->second = Min(resIt->second, resources);
            }
        }

        TJobResourcesWithQuotaList result;
        for (const auto& pair : minNeededJobResources) {
            result.push_back(pair.second);
            LOG_DEBUG("Aggregated minimal needed resources for jobs (JobType: %v, MinNeededResources: %v)",
                pair.first,
                FormatResources(pair.second));
        }

        {
            NConcurrency::TWriterGuard guard(CachedMinNeededResourcesJobLock);
            CachedMinNeededJobResources.swap(result);
        }
    }));
}

void TOperationControllerBase::FlushOperationNode(bool checkFlushResult)
{
    // Some statistics are reported only on operation end so
    // we need to synchronously check everything and set
    // appropriate alerts before flushing operation node.
    // Flush of newly calculated statistics is guaranteed by OnOperationFailed.
    AnalyzeOperationProgress();

    auto flushResult = WaitFor(Host->FlushOperationNode());
    if (checkFlushResult && !flushResult.IsOK()) {
        // We do not want to complete operation if progress flush has failed.
        OnOperationFailed(flushResult, /* flush */ false);
    }
}

void TOperationControllerBase::OnOperationCompleted(bool interrupted)
{
    VERIFY_INVOKER_AFFINITY(CancelableInvokerPool->GetInvoker(EOperationControllerQueue::Default));
    Y_UNUSED(interrupted);

    // This can happen if operation failed during completion in derived class (e.g. SortController).
    if (State == EControllerState::Finished) {
        return;
    }
    State = EControllerState::Finished;

    BuildAndSaveProgress();
    FlushOperationNode(/* checkFlushResult */ true);

    LogProgress(/* force */ true);

    Host->OnOperationCompleted();
}

void TOperationControllerBase::OnOperationFailed(const TError& error, bool flush)
{
    VERIFY_INVOKER_AFFINITY(InvokerPool->GetInvoker(EOperationControllerQueue::Default));

    // During operation failing job aborting can lead to another operation fail, we don't want to invoke it twice.
    if (State == EControllerState::Finished) {
        return;
    }
    State = EControllerState::Finished;

    BuildAndSaveProgress();
    LogProgress(/* force */ true);

    if (flush) {
        // NB: Error ignored since we cannot do anything with it.
        FlushOperationNode(/* checkFlushResult */ false);
    }

    Host->OnOperationFailed(error);
}

void TOperationControllerBase::OnOperationAborted(const TError& error)
{
    VERIFY_INVOKER_AFFINITY(InvokerPool->GetInvoker(EOperationControllerQueue::Default));

    // Cf. OnOperationFailed.
    if (State == EControllerState::Finished) {
        return;
    }
    State = EControllerState::Finished;

    Host->OnOperationAborted(error);
}

TNullable<TDuration> TOperationControllerBase::GetTimeLimit() const
{
    auto timeLimit = Config->OperationTimeLimit;
    if (Spec_->TimeLimit) {
        timeLimit = Spec_->TimeLimit;
    }
    return timeLimit;
}

TError TOperationControllerBase::GetTimeLimitError() const
{
    return TError("Operation is running for too long, aborted")
        << TErrorAttribute("time_limit", GetTimeLimit());
}

void TOperationControllerBase::OnOperationTimeLimitExceeded()
{
    VERIFY_INVOKER_AFFINITY(CancelableInvokerPool->GetInvoker(EOperationControllerQueue::Default));

    if (State == EControllerState::Running) {
        State = EControllerState::Failing;
    }

    for (const auto& joblet : JobletMap) {
        Host->FailJob(joblet.first);
    }

    auto error = GetTimeLimitError();
    if (!JobletMap.empty()) {
        TDelayedExecutor::MakeDelayed(Config->OperationControllerFailTimeout)
            .Apply(BIND(&TOperationControllerBase::OnOperationFailed, MakeWeak(this), error, /* flush */ true)
            .Via(CancelableInvokerPool->GetInvoker(EOperationControllerQueue::Default)));
    } else {
        OnOperationFailed(error, /* flush */ true);
    }
}

void TOperationControllerBase::CheckFailedJobsStatusReceived()
{
    if (IsFailing() && JobletMap.empty()) {
        auto error = GetTimeLimitError();
        OnOperationFailed(error, /* flush */ true);
    }
}

const std::vector<TEdgeDescriptor>& TOperationControllerBase::GetStandardEdgeDescriptors() const
{
    return StandardEdgeDescriptors_;
}

void TOperationControllerBase::InitializeStandardEdgeDescriptors()
{
    StandardEdgeDescriptors_.resize(Sinks_.size());
    for (int index = 0; index < Sinks_.size(); ++index) {
        StandardEdgeDescriptors_[index] = OutputTables_[index].GetEdgeDescriptorTemplate();
        StandardEdgeDescriptors_[index].DestinationPool = Sinks_[index].get();
        StandardEdgeDescriptors_[index].IsFinalOutput = true;
        StandardEdgeDescriptors_[index].LivePreviewIndex = index;
    }
}

void TOperationControllerBase::AddChunksToUnstageList(std::vector<TInputChunkPtr> chunks)
{
    std::vector<TChunkId> chunkIds;
    for (const auto& chunk : chunks) {
        auto it = LivePreviewChunks_.find(chunk);
        YCHECK(it != LivePreviewChunks_.end());
        auto livePreviewDescriptor = it->second;
        DataFlowGraph_->UnregisterLivePreviewChunk(
            livePreviewDescriptor.VertexDescriptor,
            livePreviewDescriptor.LivePreviewIndex,
            chunk);
        chunkIds.emplace_back(chunk->ChunkId());
        LOG_DEBUG("Releasing intermediate chunk (ChunkId: %v, VertexDescriptor: %v, LivePreviewIndex: %v)",
            chunk->ChunkId(),
            livePreviewDescriptor.VertexDescriptor,
            livePreviewDescriptor.LivePreviewIndex);
        LivePreviewChunks_.erase(it);
    }
    Host->AddChunkTreesToUnstageList(std::move(chunkIds), false /* recursive */);
}

void TOperationControllerBase::ProcessSafeException(const std::exception& ex)
{
    OnOperationFailed(TError("Exception thrown in operation controller that led to operation failure")
        << ex);
}

void TOperationControllerBase::ProcessSafeException(const TAssertionFailedException& ex)
{
    TControllerAgentCounterManager::Get()->IncrementAssertionsFailed(OperationType);

    OnOperationFailed(TError("Operation controller crashed; please file a ticket at YTADMINREQ and attach a link to this operation")
        << TErrorAttribute("failed_condition", ex.GetExpression())
        << TErrorAttribute("stack_trace", ex.GetStackTrace())
        << TErrorAttribute("core_path", ex.GetCorePath())
        << TErrorAttribute("operation_id", OperationId));
}

EJobState TOperationControllerBase::GetStatisticsJobState(const TJobletPtr& joblet, const EJobState& state)
{
    // NB: Completed restarted job is considered as lost in statistics.
    // Actually we have lost previous incarnation of this job, but it was already considered as completed in statistics.
    return (joblet->Restarted && state == EJobState::Completed)
        ? EJobState::Lost
        : state;
}

void TOperationControllerBase::ProcessFinishedJobResult(std::unique_ptr<TJobSummary> summary, bool requestJobNodeCreation)
{
    auto jobId = summary->Id;

    const auto& schedulerResultExt = summary->Result.GetExtension(TSchedulerJobResultExt::scheduler_job_result_ext);

    auto stderrChunkId = FromProto<TChunkId>(schedulerResultExt.stderr_chunk_id());
    auto failContextChunkId = FromProto<TChunkId>(schedulerResultExt.fail_context_chunk_id());

    auto joblet = GetJoblet(jobId);
    // Job is not actually started.
    if (!joblet->StartTime) {
        return;
    }

    bool shouldCreateJobNode =
        (requestJobNodeCreation && JobNodeCount_ < Config->MaxJobNodesPerOperation) ||
        (stderrChunkId && StderrCount_ < Spec_->MaxStderrCount);

    if (stderrChunkId && shouldCreateJobNode) {
        summary->ArchiveStderr = true;
        // Job spec is necessary for ACL checks for stderr.
        summary->ArchiveJobSpec = true;
    }
    if (failContextChunkId && shouldCreateJobNode) {
        summary->ArchiveFailContext = true;
        // Job spec is necessary for ACL checks for fail context.
        summary->ArchiveJobSpec = true;
    }

    auto inputPaths = BuildInputPathYson(joblet);
    auto finishedJob = New<TFinishedJobInfo>(joblet, std::move(*summary), std::move(inputPaths));
    // NB: we do not want these values to get into the snapshot as they may be pretty large.
    finishedJob->Summary.StatisticsYson = TYsonString();
    finishedJob->Summary.Statistics.Reset();

    if (finishedJob->Summary.ArchiveJobSpec || finishedJob->Summary.ArchiveStderr || finishedJob->Summary.ArchiveFailContext) {
        FinishedJobs_.insert(std::make_pair(jobId, finishedJob));
    }

    if (!shouldCreateJobNode) {
        if (stderrChunkId) {
            Host->AddChunkTreesToUnstageList({stderrChunkId}, false /* recursive */);
        }
        return;
    }

    auto attributes = BuildYsonStringFluently<EYsonType::MapFragment>()
        .Do([&] (TFluentMap fluent) {
            BuildFinishedJobAttributes(finishedJob, /* outputStatistics */ true, fluent);
        })
        .Finish();

    {
        TCreateJobNodeRequest request;
        request.JobId = jobId;
        request.Attributes = attributes;
        request.StderrChunkId = stderrChunkId;
        request.FailContextChunkId = failContextChunkId;

        Host->CreateJobNode(std::move(request));
    }

    if (stderrChunkId) {
        ++StderrCount_;
    }
    ++JobNodeCount_;
}

bool TOperationControllerBase::IsPrepared() const
{
    return State != EControllerState::Preparing;
}

bool TOperationControllerBase::IsRunning() const
{
    return State == EControllerState::Running;
}

bool TOperationControllerBase::IsFailing() const
{
    return State == EControllerState::Failing;
}

bool TOperationControllerBase::IsFinished() const
{
    return State == EControllerState::Finished;
}

void TOperationControllerBase::CreateLivePreviewTables()
{
    const auto& client = Host->GetClient();
    auto connection = client->GetNativeConnection();

    // NB: use root credentials.
    auto channel = client->GetMasterChannelOrThrow(EMasterChannelKind::Leader);
    TObjectServiceProxy proxy(channel);

    auto batchReq = proxy.ExecuteBatch();

    auto addRequest = [&] (
        const TString& path,
        TCellTag cellTag,
        int replicationFactor,
        NCompression::ECodec compressionCodec,
        const TNullable<TString>& account,
        const TString& key,
        const TYsonString& acl,
        TNullable<TTableSchema> schema)
    {
        auto req = TCypressYPathProxy::Create(path);
        req->set_type(static_cast<int>(EObjectType::Table));
        req->set_ignore_existing(true);

        auto attributes = CreateEphemeralAttributes();
        attributes->Set("replication_factor", replicationFactor);
        // Does this affect anything or is this for viewing only? Should we set the 'media' ('primary_medium') property?
        attributes->Set("compression_codec", compressionCodec);
        if (cellTag == connection->GetPrimaryMasterCellTag()) {
            attributes->Set("external", false);
        } else {
            attributes->Set("external_cell_tag", cellTag);
        }
        attributes->Set("acl", acl);
        attributes->Set("inherit_acl", false);
        if (schema) {
            attributes->Set("schema", *schema);
        }
        if (account) {
            attributes->Set("account", *account);
        }
        ToProto(req->mutable_node_attributes(), *attributes);
        GenerateMutationId(req);
        SetTransactionId(req, AsyncTransaction->GetId());

        batchReq->AddRequest(req, key);
    };

    if (IsOutputLivePreviewSupported()) {
        LOG_INFO("Creating live preview for output tables");

        for (int index = 0; index < OutputTables_.size(); ++index) {
            auto& table = OutputTables_[index];
            auto path = GetNewOperationPath(OperationId) + "/output_" + ToString(index);

            addRequest(
                path,
                table.CellTag,
                table.Options->ReplicationFactor,
                table.Options->CompressionCodec,
                table.Options->Account,
                "create_output",
                table.EffectiveAcl,
                table.TableUploadOptions.TableSchema);
        }
    }

    if (StderrTable_) {
        LOG_INFO("Creating live preview for stderr table");

        auto path = GetNewOperationPath(OperationId) + "/stderr";

        addRequest(
            path,
            StderrTable_->CellTag,
            StderrTable_->Options->ReplicationFactor,
            StderrTable_->Options->CompressionCodec,
            Null /* account */,
            "create_stderr",
            StderrTable_->EffectiveAcl,
            StderrTable_->TableUploadOptions.TableSchema);
    }

    if (IsIntermediateLivePreviewSupported()) {
        LOG_INFO("Creating live preview for intermediate table");

        auto path = GetNewOperationPath(OperationId) + "/intermediate";

        addRequest(
            path,
            IntermediateOutputCellTag,
            1,
            Spec_->IntermediateCompressionCodec,
            Spec_->IntermediateDataAccount,
            "create_intermediate",
            BuildYsonStringFluently()
                .BeginList()
                    .Do(std::bind(&BuildOperationAce, Owners, AuthenticatedUser, std::vector<EPermission>({EPermission::Read}), _1))
                    .DoFor(Spec_->IntermediateDataAcl->GetChildren(), [] (TFluentList fluent, const INodePtr& node) {
                        fluent.Item().Value(node);
                    })
                    .DoFor(Config->AdditionalIntermediateDataAcl->GetChildren(), [] (TFluentList fluent, const INodePtr& node) {
                        fluent.Item().Value(node);
                    })
                .EndList(),
            Null);
    }

    {
        LOG_INFO("Creating intermediate data access node (IntermediateDataAcl: %v)",
            ConvertToYsonString(Spec_->IntermediateDataAcl, EYsonFormat::Text));

        auto path = GetNewOperationPath(OperationId) + "/intermediate_data_access";

        auto req = TCypressYPathProxy::Create(path);
        req->set_type(static_cast<int>(EObjectType::MapNode));
        req->set_ignore_existing(true);

        auto attributes = CreateEphemeralAttributes();
        attributes->Set("acl", ConvertToYsonString(Spec_->IntermediateDataAcl));
        attributes->Set("inherit_acl", false);

        ToProto(req->mutable_node_attributes(), *attributes);
        GenerateMutationId(req);

        batchReq->AddRequest(req, "create_intermediate_data_access");
    }

    auto batchRspOrError = WaitFor(batchReq->Invoke());
    THROW_ERROR_EXCEPTION_IF_FAILED(GetCumulativeError(batchRspOrError), "Error creating live preview tables");
    const auto& batchRsp = batchRspOrError.Value();

    auto handleResponse = [&] (TLivePreviewTableBase& table, TCypressYPathProxy::TRspCreatePtr rsp) {
        table.LivePreviewTableId = FromProto<NCypressClient::TNodeId>(rsp->node_id());
    };

    if (IsOutputLivePreviewSupported()) {
        auto rspsOrError = batchRsp->GetResponses<TCypressYPathProxy::TRspCreate>("create_output");
        YCHECK(rspsOrError.size() == OutputTables_.size());

        for (int index = 0; index < OutputTables_.size(); ++index) {
            handleResponse(OutputTables_[index], rspsOrError[index].Value());
        }

        LOG_INFO("Live preview for output tables created");
    }

    if (StderrTable_) {
        auto rsp = batchRsp->GetResponse<TCypressYPathProxy::TRspCreate>("create_stderr");
        handleResponse(*StderrTable_, rsp.Value());

        LOG_INFO("Live preview for stderr table created");
    }

    if (IsIntermediateLivePreviewSupported()) {
        auto rsp = batchRsp->GetResponse<TCypressYPathProxy::TRspCreate>("create_intermediate");
        handleResponse(IntermediateTable, rsp.Value());

        LOG_INFO("Live preview for intermediate table created");
    }
}

void TOperationControllerBase::FetchInputTables()
{
    i64 totalChunkCount = 0;
    i64 totalExtensionSize = 0;

    LOG_INFO("Started fetching input tables");

    TQueryOptions queryOptions;
    queryOptions.VerboseLogging = true;
    queryOptions.RangeExpansionLimit = Config->MaxRangesOnTable;

    auto columnarStatisticsFetcher = New<TColumnarStatisticsFetcher>(
        Config->Fetcher,
        InputNodeDirectory_,
        CancelableInvokerPool->GetInvoker(EOperationControllerQueue::Default),
        CreateFetcherChunkScraper(),
        InputClient,
        Logger);

    // We fetch columnar statistics only for the tables that have column selectors specified.
    for (int tableIndex = 0; tableIndex < static_cast<int>(InputTables.size()); ++tableIndex) {
        auto& table = InputTables[tableIndex];
        auto ranges = table.Path.GetRanges();
        int originalRangeCount = ranges.size();
        if (ranges.empty()) {
            continue;
        }
        bool hasColumnSelectors = table.Path.GetColumns().HasValue();

        if (InputQuery && table.Schema.IsSorted()) {
            auto rangeInferrer = CreateRangeInferrer(
                InputQuery->Query->WhereClause,
                table.Schema,
                table.Schema.GetKeyColumns(),
                Host->GetClient()->GetNativeConnection()->GetColumnEvaluatorCache(),
                BuiltinRangeExtractorMap,
                queryOptions);

            std::vector<TReadRange> inferredRanges;
            for (const auto& range : ranges) {
                auto lower = range.LowerLimit().HasKey() ? range.LowerLimit().GetKey() : MinKey();
                auto upper = range.UpperLimit().HasKey() ? range.UpperLimit().GetKey() : MaxKey();
                auto result = rangeInferrer(TRowRange(lower.Get(), upper.Get()), RowBuffer);
                for (const auto& inferred : result) {
                    auto inferredRange = range;
                    inferredRange.LowerLimit().SetKey(TOwningKey(inferred.first));
                    inferredRange.UpperLimit().SetKey(TOwningKey(inferred.second));
                    inferredRanges.push_back(inferredRange);
                }
            }
            ranges = std::move(inferredRanges);
        }

        if (ranges.size() > Config->MaxRangesOnTable) {
            THROW_ERROR_EXCEPTION(
                "Too many ranges on table: maximum allowed %v, actual %v",
                Config->MaxRangesOnTable,
                ranges.size())
                << TErrorAttribute("table_path", table.Path.GetPath());
        }

        LOG_INFO("Fetching input table (Path: %v, RangeCount: %v, InferredRangeCount: %v, HasColumnSelectors: %v)",
            table.Path.GetPath(),
            originalRangeCount,
            ranges.size(),
            hasColumnSelectors);

        std::vector<NChunkClient::NProto::TChunkSpec> chunkSpecs;
        FetchChunkSpecs(
            InputClient,
            InputNodeDirectory_,
            table.CellTag,
            FromObjectId(table.ObjectId),
            ranges,
            table.ChunkCount,
            Config->MaxChunksPerFetch,
            Config->MaxChunksPerLocateRequest,
            [&] (TChunkOwnerYPathProxy::TReqFetchPtr req) {
                req->set_fetch_all_meta_extensions(false);
                req->add_extension_tags(TProtoExtensionTag<NChunkClient::NProto::TMiscExt>::Value);
                if (table.IsDynamic || IsBoundaryKeysFetchEnabled()) {
                    req->add_extension_tags(TProtoExtensionTag<TBoundaryKeysExt>::Value);
                }
                // NB: we always fetch parity replicas since
                // erasure reader can repair data on flight.
                req->set_fetch_parity_replicas(true);
                SetTransactionId(req, *table.TransactionId);
            },
            Logger,
            &chunkSpecs);

        for (const auto& chunkSpec : chunkSpecs) {
            auto inputChunk = New<TInputChunk>(chunkSpec);
            inputChunk->SetTableIndex(tableIndex);
            inputChunk->SetChunkIndex(totalChunkCount++);

            if (inputChunk->GetRowCount() > 0) {
                // Input chunks may have zero row count in case of unsensible read range with coinciding
                // lower and upper row index. We skip such chunks.
                table.Chunks.emplace_back(inputChunk);
                for (const auto& extension : chunkSpec.chunk_meta().extensions().extensions()) {
                    totalExtensionSize += extension.data().size();
                }
                RegisterInputChunk(table.Chunks.back());
                if (hasColumnSelectors && Spec_->UseColumnarStatistics) {
                    columnarStatisticsFetcher->AddChunk(inputChunk, *table.Path.GetColumns());
                }
            }
        }

        LOG_INFO("Input table fetched (Path: %v, ChunkCount: %v)",
            table.Path.GetPath(),
            table.Chunks.size());
    }

    if (columnarStatisticsFetcher->GetChunkCount() > 0) {
        LOG_INFO("Fetching chunk columnar statistics for tables with column selectors (ChunkCount: %v)",
            columnarStatisticsFetcher->GetChunkCount());
        WaitFor(columnarStatisticsFetcher->Fetch())
            .ThrowOnError();
        LOG_INFO("Columnar statistics fetched");
        columnarStatisticsFetcher->ApplyColumnSelectivityFactors();
    }

    LOG_INFO("Finished fetching input tables (TotalChunkCount: %v, TotalExtensionSize: %v)",
        totalChunkCount,
        totalExtensionSize);
}

void TOperationControllerBase::RegisterInputChunk(const TInputChunkPtr& inputChunk)
{
    const auto& chunkId = inputChunk->ChunkId();

    // Insert an empty TInputChunkDescriptor if a new chunkId is encountered.
    auto& chunkDescriptor = InputChunkMap[chunkId];
    chunkDescriptor.InputChunks.push_back(inputChunk);

    if (IsUnavailable(inputChunk, CheckParityReplicas())) {
        chunkDescriptor.State = EInputChunkState::Waiting;
    }
}

void TOperationControllerBase::LockInputTables()
{
    //! TODO(ignat): Merge in with lock input files method.
    LOG_INFO("Locking input tables");

    auto channel = InputClient->GetMasterChannelOrThrow(EMasterChannelKind::Leader);
    TObjectServiceProxy proxy(channel);

    auto batchReq = proxy.ExecuteBatch();

    for (const auto& table : InputTables) {
        auto req = TTableYPathProxy::Lock(table.Path.GetPath());
        req->set_mode(static_cast<int>(ELockMode::Snapshot));
        SetTransactionId(req, *table.TransactionId);
        GenerateMutationId(req);
        batchReq->AddRequest(req);
    }

    auto batchRspOrError = WaitFor(batchReq->Invoke());
    THROW_ERROR_EXCEPTION_IF_FAILED(GetCumulativeError(batchRspOrError), "Error locking input tables");

    const auto& batchRsp = batchRspOrError.Value()->GetResponses<TCypressYPathProxy::TRspLock>();
    for (int index = 0; index < InputTables.size(); ++index) {
        auto& table = InputTables[index];
        const auto& path = table.Path.GetPath();
        const auto& rspOrError = batchRsp[index];
        THROW_ERROR_EXCEPTION_IF_FAILED(rspOrError, "Failed to lock input table %Qv", path);
        const auto& rsp = rspOrError.Value();
        table.ObjectId = FromProto<TObjectId>(rsp->node_id());
        table.CellTag = FromProto<TCellTag>(rsp->cell_tag());
    }
}

void TOperationControllerBase::GetInputTablesAttributes()
{
    LOG_INFO("Getting input tables attributes");

    GetUserObjectBasicAttributes<TInputTable>(
        InputClient,
        InputTables,
        InputTransaction->GetId(),
        Logger,
        EPermission::Read);

    for (const auto& table : InputTables) {
        if (table.Type != EObjectType::Table) {
            THROW_ERROR_EXCEPTION("Object %v has invalid type: expected %Qlv, actual %Qlv",
                table.Path.GetPath(),
                EObjectType::Table,
                table.Type);
        }
    }

    THashMap<TCellTag, std::vector<TInputTable*>> cellTagToTables;
    for (auto& table : InputTables) {
        cellTagToTables[table.CellTag].push_back(&table);
    }

    for (const auto& pair : cellTagToTables) {
        auto cellTag = pair.first;
        const auto& tables = pair.second;

        auto channel = InputClient->GetMasterChannelOrThrow(
            EMasterChannelKind::Follower,
            cellTag);
        TObjectServiceProxy proxy(channel);

        auto batchReq = proxy.ExecuteBatch();

        for (const auto* table : tables) {
            auto objectIdPath = FromObjectId(table->ObjectId);
            {
                auto req = TTableYPathProxy::Get(objectIdPath + "/@");
                std::vector<TString> attributeKeys{
                    "dynamic",
                    "chunk_count",
                    "retained_timestamp",
                    "schema_mode",
                    "schema",
                    "unflushed_timestamp"
                };
                ToProto(req->mutable_attributes()->mutable_keys(), attributeKeys);
                SetTransactionId(req, *table->TransactionId);
                batchReq->AddRequest(req, "get_attributes");
            }
        }

        auto batchRspOrError = WaitFor(batchReq->Invoke());
        THROW_ERROR_EXCEPTION_IF_FAILED(GetCumulativeError(batchRspOrError), "Error getting attributes of input tables");
        const auto& batchRsp = batchRspOrError.Value();

        auto lockInRspsOrError = batchRsp->GetResponses<TTableYPathProxy::TRspLock>("lock");
        auto getInAttributesRspsOrError = batchRsp->GetResponses<TTableYPathProxy::TRspGet>("get_attributes");
        for (int index = 0; index < tables.size(); ++index) {
            auto& table = tables[index];
            auto path = table->Path.GetPath();
            {
                const auto& rsp = getInAttributesRspsOrError[index].Value();
                auto attributes = ConvertToAttributes(TYsonString(rsp->value()));

                table->IsDynamic = attributes->Get<bool>("dynamic");
                table->Schema = attributes->Get<TTableSchema>("schema");
                table->SchemaMode = attributes->Get<ETableSchemaMode>("schema_mode");
                table->ChunkCount = attributes->Get<int>("chunk_count");

                // Validate that timestamp is correct.
                ValidateDynamicTableTimestamp(table->Path, table->IsDynamic, table->Schema, *attributes);
            }
            LOG_INFO("Input table locked (Path: %v, Schema: %v, Dynamic: %v, ChunkCount: %v)",
                path,
<<<<<<< HEAD
                table->Schema,
                table->IsDynamic,
                table->ChunkCount);
=======
                table.Schema,
                table.ChunkCount);

            if (!table.ColumnRenameDescriptors.empty()) {
                if (table.Path.GetTeleport()) {
                    THROW_ERROR_EXCEPTION("Cannot rename columns in table with teleport")
                        << TErrorAttribute("table_path", table.Path);
                }
                LOG_DEBUG("Start renaming columns");
                try {
                    THashMap<TString, TString> columnMapping;
                    for (const auto& descriptor : table.ColumnRenameDescriptors) {
                        auto it = columnMapping.insert({descriptor.OriginalName, descriptor.NewName});
                        YCHECK(it.second);
                    }
                    auto newColumns = table.Schema.Columns();
                    for (auto& column : newColumns) {
                        auto it = columnMapping.find(column.Name());
                        if (it != columnMapping.end()) {
                            column.SetName(it->second);
                            ValidateColumnSchema(column, table.Schema.IsSorted(), table.IsDynamic);
                            columnMapping.erase(it);
                        }
                    }
                    if (!columnMapping.empty()) {
                        THROW_ERROR_EXCEPTION("Rename is supported only for columns in schema")
                            << TErrorAttribute("failed_rename_descriptors", columnMapping);
                    }
                    table.Schema = TTableSchema(newColumns, table.Schema.GetStrict(), table.Schema.GetUniqueKeys());
                    ValidateColumnUniqueness(table.Schema);
                } catch (const std::exception& ex) {
                    THROW_ERROR_EXCEPTION("Error renaming columns")
                        << TErrorAttribute("table_path", table.Path)
                        << TErrorAttribute("column_rename_descriptors", table.ColumnRenameDescriptors)
                        << ex;
                }
                LOG_DEBUG("Columns are renamed (Path: %v, NewSchema: %v)",
                    table.Path,
                    table.Schema);
            } 
>>>>>>> 00121ddc
        }
    }
}

void TOperationControllerBase::GetOutputTablesSchema()
{
    LOG_INFO("Getting output tables schema");

    {
        auto channel = OutputClient->GetMasterChannelOrThrow(EMasterChannelKind::Follower);
        TObjectServiceProxy proxy(channel);
        auto batchReq = proxy.ExecuteBatch();

        for (const auto* table : UpdatingTables) {
            auto objectIdPath = FromObjectId(table->ObjectId);
            {
                auto req = TTableYPathProxy::Get(objectIdPath + "/@");
                std::vector<TString> attributeKeys{
                    "schema_mode",
                    "schema",
                    "optimize_for",
                    "compression_codec",
                    "erasure_codec",
                    "dynamic"
                };
                ToProto(req->mutable_attributes()->mutable_keys(), attributeKeys);
                SetTransactionId(req, GetTransactionForOutputTable(*table)->GetId());
                batchReq->AddRequest(req, "get_attributes");
            }
        }

        auto batchRspOrError = WaitFor(batchReq->Invoke());
        THROW_ERROR_EXCEPTION_IF_FAILED(GetCumulativeError(batchRspOrError), "Error getting attributes of output tables");
        const auto& batchRsp = batchRspOrError.Value();

        auto getOutAttributesRspsOrError = batchRsp->GetResponses<TTableYPathProxy::TRspGet>("get_attributes");
        for (int index = 0; index < UpdatingTables.size(); ++index) {
            auto* table = UpdatingTables[index];
            const auto& path = table->Path;

            const auto& rsp = getOutAttributesRspsOrError[index].Value();
            auto attributes = ConvertToAttributes(TYsonString(rsp->value()));

            if (attributes->Get<bool>("dynamic")) {
                THROW_ERROR_EXCEPTION("Output to dynamic table is not supported")
                    << TErrorAttribute("table_path", path);
            }

            table->TableUploadOptions = GetTableUploadOptions(
                path,
                *attributes,
                0); // Here we assume zero row count, we will do additional check later.

            // TODO(savrus) I would like to see commit ts here. But as for now, start ts suffices.
            table->Timestamp = GetTransactionForOutputTable(*table)->GetStartTimestamp();

            // NB(psushin): This option must be set before PrepareOutputTables call.
            table->Options->EvaluateComputedColumns = table->TableUploadOptions.TableSchema.HasComputedColumns();

            LOG_DEBUG("Received output table schema (Path: %v, Schema: %v, SchemaMode: %v, LockMode: %v)",
                path,
                table->TableUploadOptions.TableSchema,
                table->TableUploadOptions.SchemaMode,
                table->TableUploadOptions.LockMode);
        }

        if (StderrTable_) {
            StderrTable_->TableUploadOptions.TableSchema = GetStderrBlobTableSchema().ToTableSchema();
            StderrTable_->TableUploadOptions.SchemaMode = ETableSchemaMode::Strong;
            if (StderrTable_->TableUploadOptions.UpdateMode == EUpdateMode::Append) {
                THROW_ERROR_EXCEPTION("Cannot write stderr table in append mode.");
            }
        }

        if (CoreTable_) {
            CoreTable_->TableUploadOptions.TableSchema = GetCoreBlobTableSchema().ToTableSchema();
            CoreTable_->TableUploadOptions.SchemaMode = ETableSchemaMode::Strong;
            if (CoreTable_->TableUploadOptions.UpdateMode == EUpdateMode::Append) {
                THROW_ERROR_EXCEPTION("Cannot write core table in append mode.");
            }
        }
    }
}

void TOperationControllerBase::PrepareInputTables()
{
    if (!AreForeignTablesSupported()) {
        for (const auto& table : InputTables) {
            if (table.IsForeign()) {
                THROW_ERROR_EXCEPTION("Foreign tables are not supported in %Qlv operation", OperationType)
                    << TErrorAttribute("foreign_table", table.GetPath());
            }
        }
    }
}

void TOperationControllerBase::PrepareOutputTables()
{ }

void TOperationControllerBase::LockOutputTablesAndGetAttributes()
{
    LOG_INFO("Locking output tables");

    {
        auto channel = OutputClient->GetMasterChannelOrThrow(EMasterChannelKind::Leader);
        TObjectServiceProxy proxy(channel);

        {
            auto batchReq = proxy.ExecuteBatch();
            for (const auto* table : UpdatingTables) {
                auto objectIdPath = FromObjectId(table->ObjectId);
                auto req = TCypressYPathProxy::Lock(objectIdPath);
                SetTransactionId(req, GetTransactionForOutputTable(*table)->GetId());
                GenerateMutationId(req);
                req->set_mode(static_cast<int>(table->TableUploadOptions.LockMode));
                batchReq->AddRequest(req, "lock");
            }
            auto batchRspOrError = WaitFor(batchReq->Invoke());
            THROW_ERROR_EXCEPTION_IF_FAILED(
                GetCumulativeError(batchRspOrError),
                "Error locking output tables");
        }
    }

    LOG_INFO("Getting output tables attributes");

    {
        auto channel = OutputClient->GetMasterChannelOrThrow(EMasterChannelKind::Follower);
        TObjectServiceProxy proxy(channel);
        auto batchReq = proxy.ExecuteBatch();

        for (const auto* table : UpdatingTables) {
            auto objectIdPath = FromObjectId(table->ObjectId);
            {
                auto req = TTableYPathProxy::Get(objectIdPath + "/@");

                std::vector<TString> attributeKeys{
                    "account",
                    "chunk_writer",
                    "effective_acl",
                    "primary_medium",
                    "replication_factor",
                    "row_count",
                    "vital",
                    "enable_skynet_sharing",
                };
                ToProto(req->mutable_attributes()->mutable_keys(), attributeKeys);
                SetTransactionId(req, GetTransactionForOutputTable(*table)->GetId());
                batchReq->AddRequest(req, "get_attributes");
            }
        }

        auto batchRspOrError = WaitFor(batchReq->Invoke());
        THROW_ERROR_EXCEPTION_IF_FAILED(
            GetCumulativeError(batchRspOrError),
            "Error getting attributes of output tables");
        const auto& batchRsp = batchRspOrError.Value();

        auto getOutAttributesRspsOrError = batchRsp->GetResponses<TTableYPathProxy::TRspGet>("get_attributes");
        for (int index = 0; index < UpdatingTables.size(); ++index) {
            auto* table = UpdatingTables[index];
            const auto& path = table->Path.GetPath();
            {
                const auto& rsp = getOutAttributesRspsOrError[index].Value();
                auto attributes = ConvertToAttributes(TYsonString(rsp->value()));

                if (table->TableUploadOptions.TableSchema.IsSorted()) {
                    table->Options->ValidateSorted = true;
                    table->Options->ValidateUniqueKeys = table->TableUploadOptions.TableSchema.GetUniqueKeys();
                } else {
                    table->Options->ValidateSorted = false;
                }

                table->Options->CompressionCodec = table->TableUploadOptions.CompressionCodec;
                table->Options->ErasureCodec = table->TableUploadOptions.ErasureCodec;
                table->Options->ReplicationFactor = attributes->Get<int>("replication_factor");
                table->Options->MediumName = attributes->Get<TString>("primary_medium");
                table->Options->Account = attributes->Get<TString>("account");
                table->Options->ChunksVital = attributes->Get<bool>("vital");
                table->Options->OptimizeFor = table->TableUploadOptions.OptimizeFor;
                table->Options->EnableSkynetSharing = attributes->Get<bool>("enable_skynet_sharing", false);

                // Workaround for YT-5827.
                if (table->TableUploadOptions.TableSchema.Columns().empty() &&
                    table->TableUploadOptions.TableSchema.GetStrict())
                {
                    table->Options->OptimizeFor = EOptimizeFor::Lookup;
                }

                table->EffectiveAcl = attributes->GetYson("effective_acl");
                table->WriterConfig = attributes->FindYson("chunk_writer");
            }
            LOG_INFO("Output table locked (Path: %v, Options: %v, UploadTransactionId: %v)",
                path,
                ConvertToYsonString(table->Options, EYsonFormat::Text).GetData(),
                table->UploadTransactionId);
        }
    }
}

void TOperationControllerBase::BeginUploadOutputTables(const std::vector<TOutputTable*>& updatingTables)
{
    LOG_INFO("Beginning upload for output tables");

    {
        auto channel = OutputClient->GetMasterChannelOrThrow(EMasterChannelKind::Leader);
        TObjectServiceProxy proxy(channel);

        {
            auto batchReq = proxy.ExecuteBatch();
            for (const auto* table : updatingTables) {
                auto objectIdPath = FromObjectId(table->ObjectId);
                auto req = TTableYPathProxy::BeginUpload(objectIdPath);
                SetTransactionId(req, GetTransactionForOutputTable(*table)->GetId());
                GenerateMutationId(req);
                req->set_update_mode(static_cast<int>(table->TableUploadOptions.UpdateMode));
                req->set_lock_mode(static_cast<int>(table->TableUploadOptions.LockMode));
                req->set_upload_transaction_title(Format("Upload to %v from operation %v",
                    table->Path.GetPath(),
                    OperationId));
                batchReq->AddRequest(req, "begin_upload");
            }
            auto batchRspOrError = WaitFor(batchReq->Invoke());
            THROW_ERROR_EXCEPTION_IF_FAILED(
                GetCumulativeError(batchRspOrError),
                "Error starting upload transactions for output tables");
            const auto& batchRsp = batchRspOrError.Value();

            auto beginUploadRspsOrError = batchRsp->GetResponses<TTableYPathProxy::TRspBeginUpload>("begin_upload");
            for (int index = 0; index < updatingTables.size(); ++index) {
                auto* table = updatingTables[index];
                const auto& rsp = beginUploadRspsOrError[index].Value();
                table->UploadTransactionId = FromProto<TTransactionId>(rsp->upload_transaction_id());
            }
        }
    }

    THashMap<TCellTag, std::vector<TOutputTable*>> cellTagToTables;
    for (auto* table : updatingTables) {
        cellTagToTables[table->CellTag].push_back(table);
    }

    for (const auto& pair : cellTagToTables) {
        auto cellTag = pair.first;
        const auto& tables = pair.second;

        LOG_INFO("Getting output tables upload parameters (CellTag: %v)", cellTag);

        auto channel = OutputClient->GetMasterChannelOrThrow(
            EMasterChannelKind::Follower,
            cellTag);
        TObjectServiceProxy proxy(channel);

        auto batchReq = proxy.ExecuteBatch();
        for (const auto& table : tables) {
            auto objectIdPath = FromObjectId(table->ObjectId);
            {
                auto req = TTableYPathProxy::GetUploadParams(objectIdPath);

                if (table->TableUploadOptions.TableSchema.IsSorted() && table->TableUploadOptions.UpdateMode == EUpdateMode::Append) {
                    req->set_fetch_last_key(true);
                }

                SetTransactionId(req, table->UploadTransactionId);
                batchReq->AddRequest(req, "get_upload_params");
            }
        }

        auto batchRspOrError = WaitFor(batchReq->Invoke());
        THROW_ERROR_EXCEPTION_IF_FAILED(batchRspOrError, "Error getting upload parameters of output tables");
        const auto& batchRsp = batchRspOrError.Value();

        auto getUploadParamsRspsOrError = batchRsp->GetResponses<TTableYPathProxy::TRspGetUploadParams>("get_upload_params");
        for (int index = 0; index < tables.size(); ++index) {
            auto* table = tables[index];
            const auto& path = table->Path.GetPath();
            {
                const auto& rspOrError = getUploadParamsRspsOrError[index];
                THROW_ERROR_EXCEPTION_IF_FAILED(rspOrError, "Error getting upload parameters of output table %v",
                    path);

                const auto& rsp = rspOrError.Value();
                table->OutputChunkListId = FromProto<TChunkListId>(rsp->chunk_list_id());

                if (table->TableUploadOptions.TableSchema.IsSorted() && table->TableUploadOptions.UpdateMode == EUpdateMode::Append) {
                    table->LastKey = FromProto<TOwningKey>(rsp->last_key());
                }

                LOG_INFO("Upload parameters of output table received (Path: %v, ChunkListId: %v)",
                    path,
                    table->OutputChunkListId);
            }
        }
    }
}

void TOperationControllerBase::DoFetchUserFiles(const TUserJobSpecPtr& userJobSpec, std::vector<TUserFile>& files)
{
    auto Logger = TLogger(this->Logger)
        .AddTag("TaskTitle: %v", userJobSpec->TaskTitle);
    for (auto& file : files) {
        auto objectIdPath = FromObjectId(file.ObjectId);
        const auto& path = file.Path.GetPath();

        LOG_INFO("Fetching user file (Path: %v)",
            path);

        switch (file.Type) {
            case EObjectType::Table:
                FetchChunkSpecs(
                    InputClient,
                    InputNodeDirectory_,
                    file.CellTag,
                    objectIdPath,
                    file.Path.GetRanges(),
                    file.ChunkCount,
                    Config->MaxChunksPerFetch,
                    Config->MaxChunksPerLocateRequest,
                    [&] (TChunkOwnerYPathProxy::TReqFetchPtr req) {
                        req->set_fetch_all_meta_extensions(false);
                        req->add_extension_tags(TProtoExtensionTag<NChunkClient::NProto::TMiscExt>::Value);
                        if (file.IsDynamic || IsBoundaryKeysFetchEnabled()) {
                            req->add_extension_tags(TProtoExtensionTag<TBoundaryKeysExt>::Value);
                        }
                        // NB: we always fetch parity replicas since
                        // erasure reader can repair data on flight.
                        req->set_fetch_parity_replicas(true);
                        SetTransactionId(req, *file.TransactionId);
                    },
                    Logger,
                    &file.ChunkSpecs);

                break;

            case EObjectType::File: {
                // TODO(max42): use FetchChunkSpecs here.
                auto channel = InputClient->GetMasterChannelOrThrow(
                    EMasterChannelKind::Follower,
                    file.CellTag);
                TObjectServiceProxy proxy(channel);

                auto batchReq = proxy.ExecuteBatch();

                auto req = TChunkOwnerYPathProxy::Fetch(objectIdPath);
                ToProto(req->mutable_ranges(), std::vector<TReadRange>({TReadRange()}));
                req->add_extension_tags(TProtoExtensionTag<NChunkClient::NProto::TMiscExt>::Value);
                SetTransactionId(req, *file.TransactionId);
                batchReq->AddRequest(req, "fetch");

                auto batchRspOrError = WaitFor(batchReq->Invoke());
                THROW_ERROR_EXCEPTION_IF_FAILED(GetCumulativeError(batchRspOrError), "Error fetching user file %v",
                     path);
                const auto& batchRsp = batchRspOrError.Value();

                auto rsp = batchRsp->GetResponse<TChunkOwnerYPathProxy::TRspFetch>("fetch").Value();
                ProcessFetchResponse(
                    InputClient,
                    rsp,
                    file.CellTag,
                    nullptr,
                    Config->MaxChunksPerLocateRequest,
                    Null,
                    Logger,
                    &file.ChunkSpecs);

                break;
            }

            default:
                Y_UNREACHABLE();
        }

        LOG_INFO("User file fetched (Path: %v, FileName: %v)",
            path,
            file.FileName);
    }
}

void TOperationControllerBase::FetchUserFiles()
{
    for (auto& pair : UserJobFiles_) {
        const auto& userJobSpec = pair.first;
        auto& files = pair.second;
        try {
            DoFetchUserFiles(userJobSpec, files);
        } catch (const std::exception& ex) {
            THROW_ERROR_EXCEPTION("Error fetching user files")
                << TErrorAttribute("task_title", userJobSpec->TaskTitle)
                << ex;
        }
    }
}

void TOperationControllerBase::ValidateUserFileSizes()
{
    LOG_INFO("Validating user file sizes");
    auto columnarStatisticsFetcher = New<TColumnarStatisticsFetcher>(
        Config->Fetcher,
        InputNodeDirectory_,
        CancelableInvokerPool->GetInvoker(EOperationControllerQueue::Default),
        CreateFetcherChunkScraper(),
        InputClient,
        Logger);

    // Collect columnar statistics for table files with column selectors.
    for (auto& pair : UserJobFiles_) {
        auto& files = pair.second;
        for (auto& file : files) {
            if (file.Type == EObjectType::Table) {
                for (const auto& chunkSpec : file.ChunkSpecs) {
                    auto chunk = New<TInputChunk>(chunkSpec);
                    file.Chunks.emplace_back(chunk);
                    if (file.Path.GetColumns() && Spec_->UseColumnarStatistics) {
                        columnarStatisticsFetcher->AddChunk(chunk, *file.Path.GetColumns());
                    }
                }
            }
        }
    }

    if (columnarStatisticsFetcher->GetChunkCount() > 0) {
        LOG_INFO("Fetching columnar statistics for table files with column selectors (ChunkCount: %v)",
            columnarStatisticsFetcher->GetChunkCount());
        WaitFor(columnarStatisticsFetcher->Fetch())
            .ThrowOnError();
        columnarStatisticsFetcher->ApplyColumnSelectivityFactors();
    }

    for (auto& pair : UserJobFiles_) {
        auto& files = pair.second;
        for (const auto& file : files) {
            LOG_DEBUG("Validating user file (FileName: %v, Path: %v, Type: %v, HasColumns: %v)",
                file.FileName,
                file.Path,
                file.Type,
                file.Path.GetColumns().HasValue());
            auto chunkCount = file.Type == NObjectClient::EObjectType::File ? file.ChunkCount : file.Chunks.size();
            if (chunkCount > Config->MaxUserFileChunkCount) {
                THROW_ERROR_EXCEPTION(
                    "User file %v exceeds chunk count limit: %v > %v",
                    file.Path,
                    chunkCount,
                    Config->MaxUserFileChunkCount);
            }
            if (file.Type == NObjectClient::EObjectType::Table) {
                i64 dataWeight = 0;
                for (const auto& chunk : file.Chunks) {
                    dataWeight += chunk->GetDataWeight();
                }
                if (dataWeight > Config->MaxUserFileTableDataWeight) {
                    THROW_ERROR_EXCEPTION(
                        "User file table %v exceeds data weight limit: %v > %v",
                        file.Path,
                        dataWeight,
                        Config->MaxUserFileTableDataWeight);
                }
            } else {
                i64 uncompressedSize = 0;
                for (const auto& chunkSpec : file.ChunkSpecs) {
                    uncompressedSize += GetChunkUncompressedDataSize(chunkSpec);
                }
                if (uncompressedSize > Config->MaxUserFileSize) {
                    THROW_ERROR_EXCEPTION(
                        "User file %v exceeds size limit: %v > %v",
                        file.Path,
                        uncompressedSize,
                        Config->MaxUserFileSize);
                }
            }
        }
    }

}

void TOperationControllerBase::LockUserFiles()
{
    LOG_INFO("Locking user files");

    auto channel = OutputClient->GetMasterChannelOrThrow(EMasterChannelKind::Leader);
    TObjectServiceProxy proxy(channel);
    auto batchReq = proxy.ExecuteBatch();

    for (const auto& files : GetValues(UserJobFiles_)) {
        for (const auto& file : files) {
            auto req = TCypressYPathProxy::Lock(file.Path.GetPath());
            req->set_mode(static_cast<int>(ELockMode::Snapshot));
            GenerateMutationId(req);
            SetTransactionId(req, *file.TransactionId);
            batchReq->AddRequest(req);
        }
    }

    auto batchRspOrError = WaitFor(batchReq->Invoke());
    THROW_ERROR_EXCEPTION_IF_FAILED(GetCumulativeError(batchRspOrError), "Error locking user files");

    const auto& batchRsp = batchRspOrError.Value()->GetResponses<TCypressYPathProxy::TRspLock>();
    int index = 0;
    for (auto& pair : UserJobFiles_) {
        const auto& userJobSpec = pair.first;
        auto& files = pair.second;
        try {
            for (auto& file : files) {
                const auto& path = file.Path.GetPath();
                const auto& rspOrError = batchRsp[index++];
                THROW_ERROR_EXCEPTION_IF_FAILED(rspOrError, "Failed to lock user file %Qv", path);
                const auto& rsp = rspOrError.Value();
                file.ObjectId = FromProto<TObjectId>(rsp->node_id());
            }
        } catch (const std::exception& ex) {
            THROW_ERROR_EXCEPTION("Error locking user files")
                 << TErrorAttribute("task_title", userJobSpec->TaskTitle)
                 << ex;
        }
    }
}

void TOperationControllerBase::GetUserFilesAttributes()
{
    LOG_INFO("Getting user files attributes");

    for (auto& pair : UserJobFiles_) {
        const auto& userJobSpec = pair.first;
        auto& files = pair.second;
        GetUserObjectBasicAttributes<TUserFile>(
            Client,
            files,
            InputTransaction->GetId(),
            TLogger(Logger).AddTag("TaskTitle: %v", userJobSpec->TaskTitle),
            EPermission::Read);
    }

    for (const auto& files : GetValues(UserJobFiles_)) {
        for (const auto& file : files) {
            const auto& path = file.Path.GetPath();
            if (!file.IsLayer && file.Type != EObjectType::Table && file.Type != EObjectType::File) {
                THROW_ERROR_EXCEPTION("User file %v has invalid type: expected %Qlv or %Qlv, actual %Qlv",
                    path,
                    EObjectType::Table,
                    EObjectType::File,
                    file.Type);
            } else if (file.IsLayer && file.Type != EObjectType::File) {
                THROW_ERROR_EXCEPTION("User layer %v has invalid type: expected %Qlv , actual %Qlv",
                    path,
                    EObjectType::File,
                    file.Type);
            }
        }
    }


    auto channel = OutputClient->GetMasterChannelOrThrow(EMasterChannelKind::Follower);
    TObjectServiceProxy proxy(channel);
    auto batchReq = proxy.ExecuteBatch();

    for (const auto& files : GetValues(UserJobFiles_)) {
        for (const auto& file : files) {
            auto objectIdPath = FromObjectId(file.ObjectId);
            {
                auto req = TYPathProxy::Get(objectIdPath + "/@");
                SetTransactionId(req, *file.TransactionId);
                std::vector<TString> attributeKeys;
                attributeKeys.push_back("file_name");
                switch (file.Type) {
                    case EObjectType::File:
                        attributeKeys.push_back("executable");
                        break;

                    case EObjectType::Table:
                        attributeKeys.push_back("format");
                        attributeKeys.push_back("dynamic");
                        attributeKeys.push_back("schema");
                        attributeKeys.push_back("retained_timestamp");
                        attributeKeys.push_back("unflushed_timestamp");
                        break;

                    default:
                        Y_UNREACHABLE();
                }
                attributeKeys.push_back("key");
                attributeKeys.push_back("chunk_count");
                ToProto(req->mutable_attributes()->mutable_keys(), attributeKeys);
                batchReq->AddRequest(req, "get_attributes");
            }

            {
                auto req = TYPathProxy::Get(file.Path.GetPath() + "&/@");
                SetTransactionId(req, *file.TransactionId);
                std::vector<TString> attributeKeys;
                attributeKeys.push_back("key");
                attributeKeys.push_back("file_name");
                ToProto(req->mutable_attributes()->mutable_keys(), attributeKeys);
                batchReq->AddRequest(req, "get_link_attributes");
            }
        }
    }

    auto batchRspOrError = WaitFor(batchReq->Invoke());
    THROW_ERROR_EXCEPTION_IF_FAILED(batchRspOrError, "Error getting attributes of user files");
    const auto& batchRsp = batchRspOrError.Value();

    auto getAttributesRspsOrError = batchRsp->GetResponses<TYPathProxy::TRspGetKey>("get_attributes");
    auto getLinkAttributesRspsOrError = batchRsp->GetResponses<TYPathProxy::TRspGetKey>("get_link_attributes");

    int index = 0;
    for (auto& pair : UserJobFiles_) {
        const auto& userJobSpec = pair.first;
        auto& files = pair.second;
        THashSet<TString> userFileNames;
        try {
            for (auto& file : files) {
                const auto& path = file.Path.GetPath();

                {
                    const auto& rspOrError = getAttributesRspsOrError[index];
                    THROW_ERROR_EXCEPTION_IF_FAILED(rspOrError, "Error getting attributes of user file %Qv", path);
                    const auto& rsp = rspOrError.Value();
                    const auto& linkRsp = getLinkAttributesRspsOrError[index];
                    index++;

                    file.Attributes = ConvertToAttributes(TYsonString(rsp->value()));
                    const auto& attributes = *file.Attributes;

                    try {
                        if (linkRsp.IsOK()) {
                            auto linkAttributes = ConvertToAttributes(TYsonString(linkRsp.Value()->value()));
                            file.FileName = linkAttributes->Get<TString>("key");
                            file.FileName = linkAttributes->Find<TString>("file_name").Get(file.FileName);
                        } else {
                            file.FileName = attributes.Get<TString>("key");
                            file.FileName = attributes.Find<TString>("file_name").Get(file.FileName);
                        }
                        file.FileName = file.Path.GetFileName().Get(file.FileName);
                    } catch (const std::exception& ex) {
                        // NB: Some of the above Gets and Finds may throw due to, e.g., type mismatch.
                        THROW_ERROR_EXCEPTION("Error parsing attributes of user file %v",
                            path) << ex;
                    }

                    switch (file.Type) {
                        case EObjectType::File:
                            file.Executable = attributes.Get<bool>("executable", false);
                            file.Executable = file.Path.GetExecutable().Get(file.Executable);
                            break;

                        case EObjectType::Table:
                            file.IsDynamic = attributes.Get<bool>("dynamic");
                            file.Schema = attributes.Get<TTableSchema>("schema");
                            file.Format = attributes.FindYson("format");
                            if (!file.Format) {
                                file.Format = file.Path.GetFormat();
                            }
                            // Validate that format is correct.
                            try {
                                if (!file.Format) {
                                    THROW_ERROR_EXCEPTION("Format is missing");
                                }
                                ConvertTo<TFormat>(file.Format);
                            } catch (const std::exception& ex) {
                                THROW_ERROR_EXCEPTION("Failed to parse format of table file %v",
                                    file.Path) << ex;
                            }
                            // Validate that timestamp is correct.
                            ValidateDynamicTableTimestamp(file.Path, file.IsDynamic, file.Schema, attributes);

                            break;

                        default:
                            Y_UNREACHABLE();
                    }

                    i64 chunkCount = attributes.Get<i64>("chunk_count");
                    if (file.Type == EObjectType::File && chunkCount > Config->MaxUserFileChunkCount) {
                        THROW_ERROR_EXCEPTION(
                            "User file %v exceeds chunk count limit: %v > %v",
                            path,
                            chunkCount,
                            Config->MaxUserFileChunkCount);
                    }
                    file.ChunkCount = chunkCount;

                    LOG_INFO("User file locked (Path: %v, TaskTitle: %v, FileName: %v)",
                        path,
                        userJobSpec->TaskTitle,
                        file.FileName);
                }

                if (!file.IsLayer) {
                    // TODO(babenko): more sanity checks?
                    auto path = file.Path.GetPath();
                    const auto& fileName = file.FileName;

                    if (fileName.empty()) {
                        THROW_ERROR_EXCEPTION("Empty user file name for %v", path);
                    }

                    if (!NFS::CheckPathIsRelativeAndGoesInside(fileName)) {
                        THROW_ERROR_EXCEPTION("User file name cannot reference outside of sandbox directory")
                            << TErrorAttribute("file_name", fileName);
                    }

                    if (!userFileNames.insert(fileName).second) {
                        THROW_ERROR_EXCEPTION("Duplicate user file name %Qv for %v", fileName, path);
                    }
                }
            }
        } catch (const std::exception& ex) {
            THROW_ERROR_EXCEPTION("Error getting user file attributes")
                << TErrorAttribute("task_title", userJobSpec->TaskTitle)
                << ex;
        }
    }
}

void TOperationControllerBase::PrepareInputQuery()
{ }

void TOperationControllerBase::ParseInputQuery(
    const TString& queryString,
    const TNullable<TTableSchema>& schema)
{
    for (const auto& table : InputTables) {
        if (table.Path.GetColumns()) {
            THROW_ERROR_EXCEPTION("Column filter and QL filter cannot appear in the same operation");
        }
    }

    auto externalCGInfo = New<TExternalCGInfo>();
    auto nodeDirectory = New<NNodeTrackerClient::TNodeDirectory>();
    auto fetchFunctions = [&] (const std::vector<TString>& names, const TTypeInferrerMapPtr& typeInferrers) {
        MergeFrom(typeInferrers.Get(), *BuiltinTypeInferrersMap);

        std::vector<TString> externalNames;
        for (const auto& name : names) {
            auto found = typeInferrers->find(name);
            if (found == typeInferrers->end()) {
                externalNames.push_back(name);
            }
        }

        if (externalNames.empty()) {
            return;
        }

        if (!Config->UdfRegistryPath) {
            THROW_ERROR_EXCEPTION("External UDF registry is not configured");
        }

        auto descriptors = LookupAllUdfDescriptors(externalNames, Config->UdfRegistryPath.Get(), Host->GetClient());

        AppendUdfDescriptors(typeInferrers, externalCGInfo, externalNames, descriptors);
    };

    auto inferSchema = [&] () {
        std::vector<TTableSchema> schemas;
        for (const auto& table : InputTables) {
            schemas.push_back(table.Schema);
        }
        return InferInputSchema(schemas, false);
    };

    auto query = PrepareJobQuery(
        queryString,
        schema ? *schema : inferSchema(),
        fetchFunctions);

    auto getColumns = [] (const TTableSchema& desiredSchema, const TTableSchema& tableSchema) {
        std::vector<TString> columns;
        for (const auto& column : desiredSchema.Columns()) {
            if (tableSchema.FindColumn(column.Name())) {
                columns.push_back(column.Name());
            }
        }

        return columns.size() == tableSchema.GetColumnCount()
            ? TNullable<std::vector<TString>>()
            : MakeNullable(std::move(columns));
    };

    // Use query column filter for input tables.
    for (auto table : InputTables) {
        auto columns = getColumns(query->GetReadSchema(), table.Schema);
        if (columns) {
            table.Path.SetColumns(*columns);
        }
    }

    InputQuery.Emplace();
    InputQuery->Query = std::move(query);
    InputQuery->ExternalCGInfo = std::move(externalCGInfo);
}

void TOperationControllerBase::WriteInputQueryToJobSpec(TSchedulerJobSpecExt* schedulerJobSpecExt)
{
    auto* querySpec = schedulerJobSpecExt->mutable_input_query_spec();
    ToProto(querySpec->mutable_query(), InputQuery->Query);
    querySpec->mutable_query()->set_input_row_limit(std::numeric_limits<i64>::max());
    querySpec->mutable_query()->set_output_row_limit(std::numeric_limits<i64>::max());
    ToProto(querySpec->mutable_external_functions(), InputQuery->ExternalCGInfo->Functions);
}

void TOperationControllerBase::CollectTotals()
{
    // This is the sum across all input chunks not accounting lower/upper read limits.
    // Used to calculate compression ratio.
    i64 totalInputDataWeight = 0;
    for (const auto& table : InputTables) {
        for (const auto& inputChunk : table.Chunks) {
            if (IsUnavailable(inputChunk, CheckParityReplicas())) {
                const auto& chunkId = inputChunk->ChunkId();

                switch (Spec_->UnavailableChunkStrategy) {
                    case EUnavailableChunkAction::Fail:
                        THROW_ERROR_EXCEPTION("Input chunk %v is unavailable",
                            chunkId);

                    case EUnavailableChunkAction::Skip:
                        LOG_TRACE("Skipping unavailable chunk (ChunkId: %v)",
                            chunkId);
                        continue;

                    case EUnavailableChunkAction::Wait:
                        // Do nothing.
                        break;

                    default:
                        Y_UNREACHABLE();
                }
            }

            if (table.IsPrimary()) {
                PrimaryInputDataWeight += inputChunk->GetDataWeight();
            } else {
                ForeignInputDataWeight += inputChunk->GetDataWeight();
            }

            totalInputDataWeight += inputChunk->GetTotalDataWeight();
            TotalEstimatedInputUncompressedDataSize += inputChunk->GetUncompressedDataSize();
            TotalEstimatedInputRowCount += inputChunk->GetRowCount();
            TotalEstimatedInputCompressedDataSize += inputChunk->GetCompressedDataSize();
            TotalEstimatedInputDataWeight += inputChunk->GetDataWeight();
            ++TotalEstimatedInputChunkCount;
        }
    }

    InputCompressionRatio = static_cast<double>(TotalEstimatedInputCompressedDataSize) / totalInputDataWeight;
    DataWeightRatio = static_cast<double>(totalInputDataWeight) / TotalEstimatedInputUncompressedDataSize;

    LOG_INFO("Estimated input totals collected (ChunkCount: %v, RowCount: %v, UncompressedDataSize: %v, CompressedDataSize: %v, DataWeight: %v, TotalDataWeight: %v)",
        TotalEstimatedInputChunkCount,
        TotalEstimatedInputRowCount,
        TotalEstimatedInputUncompressedDataSize,
        TotalEstimatedInputCompressedDataSize,
        TotalEstimatedInputDataWeight,
        totalInputDataWeight);
}

void TOperationControllerBase::CustomPrepare()
{ }

void TOperationControllerBase::FillPrepareResult(TOperationControllerPrepareResult* result)
{
    result->Attributes = BuildYsonStringFluently<EYsonType::MapFragment>()
        .Do(BIND(&TOperationControllerBase::BuildPrepareAttributes, Unretained(this)))
        .Finish();
}

// NB: must preserve order of chunks in the input tables, no shuffling.
std::vector<TInputChunkPtr> TOperationControllerBase::CollectPrimaryChunks(bool versioned) const
{
    std::vector<TInputChunkPtr> result;
    for (const auto& table : InputTables) {
        if (!table.IsForeign() && ((table.IsDynamic && table.Schema.IsSorted()) == versioned)) {
            for (const auto& chunk : table.Chunks) {
                if (IsUnavailable(chunk, CheckParityReplicas())) {
                    switch (Spec_->UnavailableChunkStrategy) {
                        case EUnavailableChunkAction::Skip:
                            continue;

                        case EUnavailableChunkAction::Wait:
                            // Do nothing.
                            break;

                        default:
                            Y_UNREACHABLE();
                    }
                }
                result.push_back(chunk);
            }
        }
    }
    return result;
}

std::vector<TInputChunkPtr> TOperationControllerBase::CollectPrimaryUnversionedChunks() const
{
    return CollectPrimaryChunks(false);
}

std::vector<TInputChunkPtr> TOperationControllerBase::CollectPrimaryVersionedChunks() const
{
    return CollectPrimaryChunks(true);
}

std::pair<i64, i64> TOperationControllerBase::CalculatePrimaryVersionedChunksStatistics() const
{
    i64 dataWeight = 0;
    i64 rowCount = 0;
    for (const auto& table : InputTables) {
        if (!table.IsForeign() && table.IsDynamic && table.Schema.IsSorted()) {
            for (const auto& chunk : table.Chunks) {
                dataWeight += chunk->GetDataWeight();
                rowCount += chunk->GetRowCount();
            }
        }
    }
    return std::make_pair(dataWeight, rowCount);
}

std::vector<TInputDataSlicePtr> TOperationControllerBase::CollectPrimaryVersionedDataSlices(i64 sliceSize)
{
    auto createScraperForFetcher = [&] () -> IFetcherChunkScraperPtr {
        if (Spec_->UnavailableChunkStrategy == EUnavailableChunkAction::Wait) {
            auto scraper = CreateFetcherChunkScraper();
            DataSliceFetcherChunkScrapers.push_back(scraper);
            return scraper;
        } else {
            return IFetcherChunkScraperPtr();
        }
    };

    std::vector<TFuture<void>> asyncResults;
    std::vector<TDataSliceFetcherPtr> fetchers;

    for (const auto& table : InputTables) {
        if (!table.IsForeign() && table.IsDynamic && table.Schema.IsSorted()) {
            auto fetcher = New<TDataSliceFetcher>(
                Config->Fetcher,
                sliceSize,
                table.Schema.GetKeyColumns(),
                true,
                InputNodeDirectory_,
                GetCancelableInvoker(),
                createScraperForFetcher(),
                Host->GetClient(),
                RowBuffer,
                Logger);

            for (const auto& chunk : table.Chunks) {
                if (IsUnavailable(chunk, CheckParityReplicas()) &&
                    Spec_->UnavailableChunkStrategy == EUnavailableChunkAction::Skip)
                {
                    continue;
                }

                fetcher->AddChunk(chunk);
            }

            asyncResults.emplace_back(fetcher->Fetch());
            fetchers.emplace_back(std::move(fetcher));
        }
    }

    WaitFor(Combine(asyncResults))
        .ThrowOnError();

    std::vector<TInputDataSlicePtr> result;
    for (const auto& fetcher : fetchers) {
        for (auto& dataSlice : fetcher->GetDataSlices()) {
            LOG_TRACE("Added dynamic table slice (TablePath: %v, Range: %v..%v, ChunkIds: %v)",
                InputTables[dataSlice->GetTableIndex()].Path.GetPath(),
                dataSlice->LowerLimit(),
                dataSlice->UpperLimit(),
                dataSlice->ChunkSlices);
            result.emplace_back(std::move(dataSlice));
        }
    }

    DataSliceFetcherChunkScrapers.clear();

    return result;
}

std::vector<TInputDataSlicePtr> TOperationControllerBase::CollectPrimaryInputDataSlices(i64 versionedSliceSize)
{
    std::vector<std::vector<TInputDataSlicePtr>> dataSlicesByTableIndex(InputTables.size());
    for (const auto& chunk : CollectPrimaryUnversionedChunks()) {
        auto dataSlice = CreateUnversionedInputDataSlice(CreateInputChunkSlice(chunk));
        dataSlicesByTableIndex[dataSlice->GetTableIndex()].emplace_back(std::move(dataSlice));
    }
    for (auto& dataSlice : CollectPrimaryVersionedDataSlices(versionedSliceSize)) {
        dataSlicesByTableIndex[dataSlice->GetTableIndex()].emplace_back(std::move(dataSlice));
    }
    std::vector<TInputDataSlicePtr> dataSlices;
    for (auto& tableDataSlices : dataSlicesByTableIndex) {
        std::move(tableDataSlices.begin(), tableDataSlices.end(), std::back_inserter(dataSlices));
    }
    return dataSlices;
}

std::vector<std::deque<TInputDataSlicePtr>> TOperationControllerBase::CollectForeignInputDataSlices(int foreignKeyColumnCount) const
{
    std::vector<std::deque<TInputDataSlicePtr>> result;
    for (const auto& table : InputTables) {
        if (table.IsForeign()) {
            result.push_back(std::deque<TInputDataSlicePtr>());

            if (table.IsDynamic && table.Schema.IsSorted()) {
                std::vector<TInputChunkSlicePtr> chunkSlices;
                chunkSlices.reserve(table.Chunks.size());
                for (const auto& chunkSpec : table.Chunks) {
                    chunkSlices.push_back(CreateInputChunkSlice(
                        chunkSpec,
                        RowBuffer->Capture(chunkSpec->BoundaryKeys()->MinKey.Get()),
                        GetKeySuccessor(chunkSpec->BoundaryKeys()->MaxKey.Get(), RowBuffer)));
                }

                auto dataSlices = CombineVersionedChunkSlices(chunkSlices);
                for (const auto& dataSlice : dataSlices) {
                    if (IsUnavailable(dataSlice, CheckParityReplicas())) {
                        switch (Spec_->UnavailableChunkStrategy) {
                            case EUnavailableChunkAction::Skip:
                                continue;

                            case EUnavailableChunkAction::Wait:
                                // Do nothing.
                                break;

                            default:
                                Y_UNREACHABLE();
                        }
                    }
                    result.back().push_back(dataSlice);
                }
            } else {
                for (const auto& inputChunk : table.Chunks) {
                    if (IsUnavailable(inputChunk, CheckParityReplicas())) {
                        switch (Spec_->UnavailableChunkStrategy) {
                            case EUnavailableChunkAction::Skip:
                                continue;

                            case EUnavailableChunkAction::Wait:
                                // Do nothing.
                                break;

                            default:
                                Y_UNREACHABLE();
                        }
                    }
                    result.back().push_back(CreateUnversionedInputDataSlice(CreateInputChunkSlice(
                        inputChunk,
                        GetKeyPrefix(inputChunk->BoundaryKeys()->MinKey.Get(), foreignKeyColumnCount, RowBuffer),
                        GetKeyPrefixSuccessor(inputChunk->BoundaryKeys()->MaxKey.Get(), foreignKeyColumnCount, RowBuffer))));
                }
            }
        }
    }
    return result;
}

bool TOperationControllerBase::InputHasVersionedTables() const
{
    for (const auto& table : InputTables) {
        if (table.IsDynamic && table.Schema.IsSorted()) {
            return true;
        }
    }
    return false;
}

bool TOperationControllerBase::InputHasReadLimits() const
{
    for (const auto& table : InputTables) {
        if (table.Path.HasNontrivialRanges()) {
            return true;
        }
    }
    return false;
}

bool TOperationControllerBase::IsLocalityEnabled() const
{
    return Config->EnableLocality && TotalEstimatedInputDataWeight > Spec_->MinLocalityInputDataWeight;
}

TString TOperationControllerBase::GetLoggingProgress() const
{
    return Format(
        "Jobs = {T: %v, R: %v, C: %v, P: %v, F: %v, A: %v, I: %v}, "
        "UnavailableInputChunks: %v",
        JobCounter->GetTotal(),
        JobCounter->GetRunning(),
        JobCounter->GetCompletedTotal(),
        GetPendingJobCount(),
        JobCounter->GetFailed(),
        JobCounter->GetAbortedTotal(),
        JobCounter->GetInterruptedTotal(),
        GetUnavailableInputChunkCount());
}

bool TOperationControllerBase::IsJobInterruptible() const
{
    return true;
}

void TOperationControllerBase::ExtractInterruptDescriptor(TCompletedJobSummary& jobSummary) const
{
    std::vector<TInputDataSlicePtr> dataSliceList;

    const auto& result = jobSummary.Result;
    const auto& schedulerResultExt = result.GetExtension(TSchedulerJobResultExt::scheduler_job_result_ext);

    std::vector<TDataSliceDescriptor> unreadDataSliceDescriptors;
    std::vector<TDataSliceDescriptor> readDataSliceDescriptors;
    if (schedulerResultExt.unread_chunk_specs_size() > 0) {
        FromProto(
            &unreadDataSliceDescriptors,
            schedulerResultExt.unread_chunk_specs(),
            schedulerResultExt.chunk_spec_count_per_unread_data_slice());
    }
    if (schedulerResultExt.read_chunk_specs_size() > 0) {
        FromProto(
            &readDataSliceDescriptors,
            schedulerResultExt.read_chunk_specs(),
            schedulerResultExt.chunk_spec_count_per_read_data_slice());
    }

    auto extractDataSlice = [&] (const TDataSliceDescriptor& dataSliceDescriptor) {
        std::vector<TInputChunkSlicePtr> chunkSliceList;
        chunkSliceList.reserve(dataSliceDescriptor.ChunkSpecs.size());
        for (const auto& protoChunkSpec : dataSliceDescriptor.ChunkSpecs) {
            auto chunkId = FromProto<TChunkId>(protoChunkSpec.chunk_id());
            auto it = InputChunkMap.find(chunkId);
            YCHECK(it != InputChunkMap.end());
            const auto& inputChunks = it->second.InputChunks;
            auto chunkIt = std::find_if(
                inputChunks.begin(),
                inputChunks.end(),
                [&] (const TInputChunkPtr& inputChunk) -> bool {
                    return inputChunk->GetChunkIndex() == protoChunkSpec.chunk_index();
                });
            YCHECK(chunkIt != inputChunks.end());
            auto chunkSlice = New<TInputChunkSlice>(*chunkIt, RowBuffer, protoChunkSpec);
            chunkSliceList.emplace_back(std::move(chunkSlice));
        }
        TInputDataSlicePtr dataSlice;
        if (InputTables[dataSliceDescriptor.GetDataSourceIndex()].IsDynamic) {
            dataSlice = CreateVersionedInputDataSlice(chunkSliceList);
        } else {
            YCHECK(chunkSliceList.size() == 1);
            dataSlice = CreateUnversionedInputDataSlice(chunkSliceList[0]);
        }
        dataSlice->Tag = dataSliceDescriptor.GetTag();
        return dataSlice;
    };

    for (const auto& dataSliceDescriptor : unreadDataSliceDescriptors) {
        jobSummary.UnreadInputDataSlices.emplace_back(extractDataSlice(dataSliceDescriptor));
    }
    for (const auto& dataSliceDescriptor : readDataSliceDescriptors) {
        jobSummary.ReadInputDataSlices.emplace_back(extractDataSlice(dataSliceDescriptor));
    }
}

int TOperationControllerBase::EstimateSplitJobCount(const TCompletedJobSummary& jobSummary, const TJobletPtr& joblet)
{
    int jobCount = 1;

    if (JobSplitter_ && GetPendingJobCount() == 0) {
        auto inputDataStatistics = GetTotalInputDataStatistics(*jobSummary.Statistics);

        // We don't estimate unread row count based on unread slices,
        // because foreign slices are not passed back to scheduler.
        // Instead, we take the difference between estimated row count and actual read row count.
        i64 unreadRowCount = joblet->InputStripeList->TotalRowCount - inputDataStatistics.row_count();

        if (unreadRowCount <= 0) {
            // This is almost impossible, still we don't want to fail operation in this case.
            LOG_WARNING("Estimated unread row count is negative (JobId: %v, UnreadRowCount: %v)", jobSummary.Id, unreadRowCount);
            unreadRowCount = 1;
        }

        jobCount = JobSplitter_->EstimateJobCount(jobSummary, unreadRowCount);
    }
    return jobCount;
}

TKeyColumns TOperationControllerBase::CheckInputTablesSorted(
    const TKeyColumns& keyColumns,
    std::function<bool(const TInputTable& table)> inputTableFilter)
{
    YCHECK(!InputTables.empty());

    for (const auto& table : InputTables) {
        if (inputTableFilter(table) && !table.Schema.IsSorted()) {
            THROW_ERROR_EXCEPTION("Input table %v is not sorted",
                table.Path.GetPath());
        }
    }

    auto validateColumnFilter = [] (const TInputTable& table, const TKeyColumns& keyColumns) {
        auto columns = table.Path.GetColumns();
        if (!columns) {
            return;
        }

        auto columnSet = THashSet<TString>(columns->begin(), columns->end());
        for (const auto& keyColumn : keyColumns) {
            if (columnSet.find(keyColumn) == columnSet.end()) {
                THROW_ERROR_EXCEPTION("Column filter for input table %v doesn't include key column %Qv",
                    table.Path.GetPath(),
                    keyColumn);
            }
        }
    };

    if (!keyColumns.empty()) {
        for (const auto& table : InputTables) {
            if (!inputTableFilter(table)) {
                continue;
            }

            if (!CheckKeyColumnsCompatible(table.Schema.GetKeyColumns(), keyColumns)) {
                THROW_ERROR_EXCEPTION("Input table %v is sorted by columns %v that are not compatible "
                    "with the requested columns %v",
                    table.Path.GetPath(),
                    table.Schema.GetKeyColumns(),
                    keyColumns);
            }
            validateColumnFilter(table, keyColumns);
        }
        return keyColumns;
    } else {
        for (const auto& referenceTable : InputTables) {
            if (inputTableFilter(referenceTable)) {
                for (const auto& table : InputTables) {
                    if (!inputTableFilter(table)) {
                        continue;
                    }

                    if (table.Schema.GetKeyColumns() != referenceTable.Schema.GetKeyColumns()) {
                        THROW_ERROR_EXCEPTION("Key columns do not match: input table %v is sorted by columns %v "
                            "while input table %v is sorted by columns %v",
                            table.Path.GetPath(),
                            table.Schema.GetKeyColumns(),
                            referenceTable.Path.GetPath(),
                            referenceTable.Schema.GetKeyColumns());
                    }
                    validateColumnFilter(table, referenceTable.Schema.GetKeyColumns());
                }
                return referenceTable.Schema.GetKeyColumns();
            }
        }
    }
    Y_UNREACHABLE();
}

bool TOperationControllerBase::CheckKeyColumnsCompatible(
    const TKeyColumns& fullColumns,
    const TKeyColumns& prefixColumns)
{
    if (fullColumns.size() < prefixColumns.size()) {
        return false;
    }

    for (int index = 0; index < prefixColumns.size(); ++index) {
        if (fullColumns[index] != prefixColumns[index]) {
            return false;
        }
    }

    return true;
}

bool TOperationControllerBase::ShouldVerifySortedOutput() const
{
    return true;
}

TOutputOrderPtr TOperationControllerBase::GetOutputOrder() const
{
    return nullptr;
}

bool TOperationControllerBase::CheckParityReplicas() const
{
    return false;
}

bool TOperationControllerBase::IsBoundaryKeysFetchEnabled() const
{
    return false;
}

void TOperationControllerBase::AttachToIntermediateLivePreview(const TChunkId& chunkId)
{
    if (IsIntermediateLivePreviewSupported()) {
        AttachToLivePreview(chunkId, IntermediateTable.LivePreviewTableId);
    }
}

void TOperationControllerBase::AttachToLivePreview(
    TChunkTreeId chunkTreeId,
    NCypressClient::TNodeId tableId)
{
    Host->AttachChunkTreesToLivePreview(
        AsyncTransaction->GetId(),
        tableId,
        {chunkTreeId});
}

void TOperationControllerBase::RegisterStderr(const TJobletPtr& joblet, const TJobSummary& jobSummary)
{
    if (!joblet->StderrTableChunkListId) {
        return;
    }

    YCHECK(StderrTable_);

    const auto& chunkListId = joblet->StderrTableChunkListId;
    const auto& result = jobSummary.Result;

    if (!result.HasExtension(TSchedulerJobResultExt::scheduler_job_result_ext)) {
        return;
    }
    const auto& schedulerResultExt = result.GetExtension(TSchedulerJobResultExt::scheduler_job_result_ext);

    YCHECK(schedulerResultExt.has_stderr_table_boundary_keys());

    const auto& boundaryKeys = schedulerResultExt.stderr_table_boundary_keys();
    if (boundaryKeys.empty()) {
        return;
    }
    auto key = BuildBoundaryKeysFromOutputResult(boundaryKeys, StderrTable_->GetEdgeDescriptorTemplate(), RowBuffer);
    StderrTable_->OutputChunkTreeIds.emplace_back(key, chunkListId);

    LOG_DEBUG("Stderr chunk tree registered (ChunkListId: %v)",
        chunkListId);
}

void TOperationControllerBase::RegisterCores(const TJobletPtr& joblet, const TJobSummary& jobSummary)
{
    if (!joblet->CoreTableChunkListId) {
        return;
    }

    YCHECK(CoreTable_);

    const auto& chunkListId = joblet->CoreTableChunkListId;
    const auto& result = jobSummary.Result;

    if (!result.HasExtension(TSchedulerJobResultExt::scheduler_job_result_ext)) {
        return;
    }
    const auto& schedulerResultExt = result.GetExtension(TSchedulerJobResultExt::scheduler_job_result_ext);

    for (const auto& coreInfo : schedulerResultExt.core_infos()) {
        LOG_DEBUG("Core file (JobId: %v, ProcessId: %v, ExecutableName: %v, Size: %v, Error: %v)",
            joblet->JobId,
            coreInfo.process_id(),
            coreInfo.executable_name(),
            coreInfo.size(),
            coreInfo.has_error() ? FromProto<TError>(coreInfo.error()) : TError());
    }

    const auto& boundaryKeys = schedulerResultExt.core_table_boundary_keys();
    if (boundaryKeys.empty()) {
        return;
    }
    auto key = BuildBoundaryKeysFromOutputResult(boundaryKeys, CoreTable_->GetEdgeDescriptorTemplate(), RowBuffer);
    CoreTable_->OutputChunkTreeIds.emplace_back(key, chunkListId);
}

const ITransactionPtr& TOperationControllerBase::GetTransactionForOutputTable(const TOutputTable& table) const
{
    if (table.OutputType == EOutputTableType::Output) {
        if (OutputCompletionTransaction) {
            return OutputCompletionTransaction;
        } else {
            return OutputTransaction;
        }
    } else {
        YCHECK(table.OutputType == EOutputTableType::Stderr || table.OutputType == EOutputTableType::Core);
        if (DebugCompletionTransaction) {
            return DebugCompletionTransaction;
        } else {
            return DebugTransaction;
        }
    }
}

void TOperationControllerBase::RegisterTeleportChunk(
    TInputChunkPtr chunkSpec,
    TChunkStripeKey key,
    int tableIndex)
{
    auto& table = OutputTables_[tableIndex];

    if (table.TableUploadOptions.TableSchema.IsSorted() && ShouldVerifySortedOutput()) {
        YCHECK(chunkSpec->BoundaryKeys());
        YCHECK(chunkSpec->GetRowCount() > 0);
        YCHECK(chunkSpec->GetUniqueKeys() || !table.Options->ValidateUniqueKeys);

        NScheduler::NProto::TOutputResult resultBoundaryKeys;
        resultBoundaryKeys.set_empty(false);
        resultBoundaryKeys.set_sorted(true);
        resultBoundaryKeys.set_unique_keys(chunkSpec->GetUniqueKeys());
        ToProto(resultBoundaryKeys.mutable_min(), chunkSpec->BoundaryKeys()->MinKey);
        ToProto(resultBoundaryKeys.mutable_max(), chunkSpec->BoundaryKeys()->MaxKey);

        key = BuildBoundaryKeysFromOutputResult(resultBoundaryKeys, StandardEdgeDescriptors_[tableIndex], RowBuffer);
    }

    table.OutputChunkTreeIds.emplace_back(key, chunkSpec->ChunkId());

    if (IsOutputLivePreviewSupported()) {
        AttachToLivePreview(chunkSpec->ChunkId(), table.LivePreviewTableId);
    }

    LOG_DEBUG("Teleport chunk registered (Table: %v, ChunkId: %v, Key: %v)",
        tableIndex,
        chunkSpec->ChunkId(),
        key);
}

void TOperationControllerBase::RegisterInputStripe(const TChunkStripePtr& stripe, const TTaskPtr& task)
{
    THashSet<TChunkId> visitedChunks;

    TStripeDescriptor stripeDescriptor;
    stripeDescriptor.Stripe = stripe;
    stripeDescriptor.Task = task;
    stripeDescriptor.Cookie = task->GetChunkPoolInput()->Add(stripe);

    for (const auto& dataSlice : stripe->DataSlices) {
        for (const auto& slice : dataSlice->ChunkSlices) {
            auto inputChunk = slice->GetInputChunk();
            const auto& chunkId = inputChunk->ChunkId();

            if (!visitedChunks.insert(chunkId).second) {
                continue;
            }

            auto chunkDescriptorIt = InputChunkMap.find(chunkId);
            YCHECK(chunkDescriptorIt != InputChunkMap.end());

            auto& chunkDescriptor = chunkDescriptorIt->second;
            chunkDescriptor.InputStripes.push_back(stripeDescriptor);

            if (chunkDescriptor.State == EInputChunkState::Waiting) {
                ++stripe->WaitingChunkCount;
            }
        }
    }

    if (stripe->WaitingChunkCount > 0) {
        task->GetChunkPoolInput()->Suspend(stripeDescriptor.Cookie);
    }
}

void TOperationControllerBase::RegisterRecoveryInfo(
    const TCompletedJobPtr& completedJob,
    const TChunkStripePtr& stripe)
{
    for (const auto& dataSlice : stripe->DataSlices) {
        // NB: intermediate slice must be trivial.
        const auto& chunkId = dataSlice->GetSingleUnversionedChunkOrThrow()->ChunkId();
        YCHECK(ChunkOriginMap.emplace(chunkId, completedJob).second);
    }

    IntermediateChunkScraper->Restart();
}

TRowBufferPtr TOperationControllerBase::GetRowBuffer()
{
    return RowBuffer;
}

TSnapshotCookie TOperationControllerBase::OnSnapshotStarted()
{
    VERIFY_INVOKER_AFFINITY(InvokerPool->GetInvoker(EOperationControllerQueue::Default));

    if (RecentSnapshotIndex_) {
        LOG_WARNING("Starting next snapshot without completing previous one (SnapshotIndex: %v)",
            SnapshotIndex_);
    }
    RecentSnapshotIndex_ = SnapshotIndex_++;

    CompletedJobIdsSnapshotCookie_ = CompletedJobIdsReleaseQueue_.Checkpoint();
    IntermediateStripeListSnapshotCookie_ = IntermediateStripeListReleaseQueue_.Checkpoint();
    ChunkTreeSnapshotCookie_ = ChunkTreeReleaseQueue_.Checkpoint();
    LOG_INFO("Storing snapshot cookies (CompletedJobIdsSnapshotCookie: %v, StripeListSnapshotCookie: %v, "
        "ChunkTreeSnapshotCookie: %v, SnapshotIndex: %v)",
        CompletedJobIdsSnapshotCookie_,
        IntermediateStripeListSnapshotCookie_,
        ChunkTreeSnapshotCookie_,
        *RecentSnapshotIndex_);

    TSnapshotCookie result;
    result.SnapshotIndex = *RecentSnapshotIndex_;
    return result;
}

void TOperationControllerBase::SafeOnSnapshotCompleted(const TSnapshotCookie& cookie)
{
    VERIFY_INVOKER_AFFINITY(CancelableInvokerPool->GetInvoker(EOperationControllerQueue::Default));

    // OnSnapshotCompleted should match the most recent OnSnapshotStarted.
    YCHECK(RecentSnapshotIndex_);
    YCHECK(cookie.SnapshotIndex == *RecentSnapshotIndex_);

    // Completed job ids.
    {
        auto headCookie = CompletedJobIdsReleaseQueue_.GetHeadCookie();
        auto jobIdsToRelease = CompletedJobIdsReleaseQueue_.Release(CompletedJobIdsSnapshotCookie_);
        LOG_INFO("Releasing jobs on snapshot completion (SnapshotCookie: %v, HeadCookie: %v, JobCount: %v, SnapshotIndex: %v)",
            CompletedJobIdsSnapshotCookie_,
            headCookie,
            jobIdsToRelease.size(),
            cookie.SnapshotIndex);
        ReleaseJobs(jobIdsToRelease);
    }

    // Stripe lists.
    {
        auto headCookie = IntermediateStripeListReleaseQueue_.GetHeadCookie();
        auto stripeListsToRelease = IntermediateStripeListReleaseQueue_.Release(IntermediateStripeListSnapshotCookie_);
        LOG_INFO("Releasing stripe lists (SnapshotCookie: %v, HeadCookie: %v, StripeListCount: %v, SnapshotIndex: %v)",
            IntermediateStripeListSnapshotCookie_,
            headCookie,
            stripeListsToRelease.size(),
            cookie.SnapshotIndex);

        for (const auto& stripeList : stripeListsToRelease) {
            auto chunks = GetStripeListChunks(stripeList);
            AddChunksToUnstageList(std::move(chunks));
            OnChunksReleased(stripeList->TotalChunkCount);
        }
    }

    // Chunk trees.
    {
        auto headCookie = ChunkTreeReleaseQueue_.GetHeadCookie();
        auto chunkTreeIdsToRelease = ChunkTreeReleaseQueue_.Release(ChunkTreeSnapshotCookie_);
        LOG_INFO("Releasing chunk trees (SnapshotCookie: %v, HeadCookie: %v, ChunkTreeCount: %v, SnapshotIndex: %v)",
            ChunkTreeSnapshotCookie_,
            headCookie,
            chunkTreeIdsToRelease.size(),
            cookie.SnapshotIndex);

        Host->AddChunkTreesToUnstageList(chunkTreeIdsToRelease, true /* recursive */);
    }

    RecentSnapshotIndex_.Reset();
    LastSuccessfulSnapshotTime_ = TInstant::Now();
}

void TOperationControllerBase::Dispose()
{
    VERIFY_INVOKER_AFFINITY(InvokerPool->GetInvoker(EOperationControllerQueue::Default));

    auto headCookie = CompletedJobIdsReleaseQueue_.Checkpoint();
    LOG_INFO("Releasing jobs on controller disposal (HeadCookie: %v)",
        headCookie);
    auto jobIdsToRelease = CompletedJobIdsReleaseQueue_.Release();
    ReleaseJobs(jobIdsToRelease);
}

TOperationJobMetrics TOperationControllerBase::PullJobMetricsDelta()
{
    TGuard<TSpinLock> guard(JobMetricsDeltaPerTreeLock_);

    auto now = NProfiling::GetCpuInstant();
    if (LastJobMetricsDeltaReportTime_ + DurationToCpuDuration(Config->JobMetricsReportPeriod) > now) {
        return {};
    }

    TOperationJobMetrics result;
    for (auto& pair : JobMetricsDeltaPerTree_) {
        const auto& treeId = pair.first;
        auto& delta = pair.second;
        if (!delta.IsEmpty()) {
            result.push_back({treeId, delta});
            delta = TJobMetrics();
        }
    }
    LastJobMetricsDeltaReportTime_ = now;

    LOG_DEBUG_UNLESS(result.empty(), "Non-zero job metrics reported");

    return result;
}

TOperationAlertMap TOperationControllerBase::GetAlerts()
{
    TGuard<TSpinLock> guard(AlertsLock_);
    return Alerts_;
}

TOperationInfo TOperationControllerBase::BuildOperationInfo()
{
    TOperationInfo result;

    result.Progress =
        BuildYsonStringFluently<EYsonType::MapFragment>()
            .Do(std::bind(&TOperationControllerBase::BuildProgress, this, _1))
        .Finish();

    result.BriefProgress =
        BuildYsonStringFluently<EYsonType::MapFragment>()
            .Do(std::bind(&TOperationControllerBase::BuildBriefProgress, this, _1))
        .Finish();

    result.RunningJobs =
        BuildYsonStringFluently<EYsonType::MapFragment>()
            .Do(std::bind(&TOperationControllerBase::BuildJobsYson, this, _1))
        .Finish();

    result.JobSplitter =
        BuildYsonStringFluently<EYsonType::MapFragment>()
            .Do(std::bind(&TOperationControllerBase::BuildJobSplitterInfo, this, _1))
        .Finish();

    result.MemoryUsage = GetMemoryUsage();

    result.ControllerState = State;

    return result;
}

ssize_t TOperationControllerBase::GetMemoryUsage() const
{
    return GetMemoryUsageForTag(MemoryTag_);
}

bool TOperationControllerBase::HasEnoughChunkLists(bool isWritingStderrTable, bool isWritingCoreTable)
{
    // We use this "result" variable to make sure that we have enough chunk lists
    // for every cell tag and start allocating them all in advance and simultaneously.
    bool result = true;
    for (const auto& pair : CellTagToRequiredOutputChunkLists_) {
        const auto cellTag = pair.first;
        auto requiredChunkList = pair.second;
        if (requiredChunkList && !OutputChunkListPool_->HasEnough(cellTag, requiredChunkList)) {
            result = false;
        }
    }
    for (const auto& pair : CellTagToRequiredDebugChunkLists_) {
        const auto cellTag = pair.first;
        auto requiredChunkList = pair.second;
        if (StderrTable_ && !isWritingStderrTable && StderrTable_->CellTag == cellTag) {
            --requiredChunkList;
        }
        if (CoreTable_ && !isWritingCoreTable && CoreTable_->CellTag == cellTag) {
            --requiredChunkList;
        }
        if (requiredChunkList && !DebugChunkListPool_->HasEnough(cellTag, requiredChunkList)) {
            result = false;
        }
    }
    return result;
}

TChunkListId TOperationControllerBase::ExtractOutputChunkList(TCellTag cellTag)
{
    return OutputChunkListPool_->Extract(cellTag);
}

TChunkListId TOperationControllerBase::ExtractDebugChunkList(TCellTag cellTag)
{
    return DebugChunkListPool_->Extract(cellTag);
}

void TOperationControllerBase::ReleaseChunkTrees(
    const std::vector<TChunkListId>& chunkTreeIds,
    bool unstageRecursively,
    bool waitForSnapshot)
{
    if (waitForSnapshot) {
        YCHECK(unstageRecursively);
        for (const auto& chunkTreeId : chunkTreeIds) {
            ChunkTreeReleaseQueue_.Push(chunkTreeId);
        }
    } else {
        Host->AddChunkTreesToUnstageList(chunkTreeIds, unstageRecursively);
    }
}

void TOperationControllerBase::RegisterJoblet(const TJobletPtr& joblet)
{
    YCHECK(JobletMap.insert(std::make_pair(joblet->JobId, joblet)).second);
}

TJobletPtr TOperationControllerBase::FindJoblet(const TJobId& jobId) const
{
    auto it = JobletMap.find(jobId);
    return it == JobletMap.end() ? nullptr : it->second;
}

TJobletPtr TOperationControllerBase::GetJoblet(const TJobId& jobId) const
{
    auto joblet = FindJoblet(jobId);
    YCHECK(joblet);
    return joblet;
}

TJobletPtr TOperationControllerBase::GetJobletOrThrow(const TJobId& jobId) const
{
    auto joblet = FindJoblet(jobId);
    if (!joblet) {
        THROW_ERROR_EXCEPTION(
            NScheduler::EErrorCode::NoSuchJob,
            "No such job %v",
            jobId);
    }
    return joblet;
}

void TOperationControllerBase::UnregisterJoblet(const TJobletPtr& joblet)
{
    const auto& jobId = joblet->JobId;
    YCHECK(JobletMap.erase(jobId) == 1);
}

std::vector<TJobId> TOperationControllerBase::GetJobIdsByTreeId(const TString& treeId)
{
    std::vector<TJobId> jobIds;
    for (const auto& pair : JobletMap) {
        const auto& jobId = pair.first;
        const auto& joblet = pair.second;
        if (joblet->TreeId == treeId) {
            jobIds.push_back(jobId);
        }
    }
    return jobIds;
}

void TOperationControllerBase::SetProgressUpdated()
{
    ShouldUpdateProgressInCypress_.store(false);
}

bool TOperationControllerBase::ShouldUpdateProgress() const
{
    return HasProgress() && ShouldUpdateProgressInCypress_;
}

bool TOperationControllerBase::HasProgress() const
{
    if (!IsPrepared()) {
        return false;
    }

    {
        TGuard<TSpinLock> guard(ProgressLock_);
        return ProgressString_ && BriefProgressString_;
    }
}

void TOperationControllerBase::BuildInitializeMutableAttributes(TFluentMap fluent) const
{
    VERIFY_INVOKER_AFFINITY(InvokerPool->GetInvoker(EOperationControllerQueue::Default));

    fluent
        .Item("async_scheduler_transaction_id").Value(AsyncTransaction ? AsyncTransaction->GetId() : NullTransactionId)
        .Item("input_transaction_id").Value(InputTransaction ? InputTransaction->GetId() : NullTransactionId)
        .Item("output_transaction_id").Value(OutputTransaction ? OutputTransaction->GetId() : NullTransactionId)
        .Item("debug_transaction_id").Value(DebugTransaction ? DebugTransaction->GetId() : NullTransactionId);
}

void TOperationControllerBase::BuildPrepareAttributes(TFluentMap fluent) const
{
    VERIFY_INVOKER_AFFINITY(InvokerPool->GetInvoker(EOperationControllerQueue::Default));

    fluent
        .DoIf(static_cast<bool>(AutoMergeDirector_), [&] (TFluentMap fluent) {
            fluent
                .Item("auto_merge").BeginMap()
                    .Item("max_intermediate_chunk_count").Value(AutoMergeDirector_->GetMaxIntermediateChunkCount())
                    .Item("chunk_count_per_merge_job").Value(AutoMergeDirector_->GetChunkCountPerMergeJob())
                .EndMap();
        });
}

void TOperationControllerBase::BuildBriefSpec(TFluentMap fluent) const
{
    std::vector<TYPath> inputPaths;
    for (const auto& path : GetInputTablePaths()) {
        inputPaths.push_back(path.GetPath());
    }

    std::vector<TYPath> outputPaths;
    for (const auto& path : GetOutputTablePaths()) {
        outputPaths.push_back(path.GetPath());
    }

    fluent
        .DoIf(Spec_->Title.HasValue(), [&] (TFluentMap fluent) {
            fluent
                .Item("title").Value(*Spec_->Title);
        })
        .Item("input_table_paths").ListLimited(inputPaths, 1)
        .Item("output_table_paths").ListLimited(outputPaths, 1);
}

void TOperationControllerBase::BuildProgress(TFluentMap fluent) const
{
    if (!IsPrepared()) {
        return;
    }

    fluent
        .Item("build_time").Value(TInstant::Now())
        .Item("jobs").Value(JobCounter)
        .Item("ready_job_count").Value(GetPendingJobCount())
        .Item("job_statistics").Value(JobStatistics)
        .Item("estimated_input_statistics").BeginMap()
            .Item("chunk_count").Value(TotalEstimatedInputChunkCount)
            .Item("uncompressed_data_size").Value(TotalEstimatedInputUncompressedDataSize)
            .Item("compressed_data_size").Value(TotalEstimatedInputCompressedDataSize)
            .Item("data_weight").Value(TotalEstimatedInputDataWeight)
            .Item("row_count").Value(TotalEstimatedInputRowCount)
            .Item("unavailable_chunk_count").Value(GetUnavailableInputChunkCount() + UnavailableIntermediateChunkCount)
            .Item("data_slice_count").Value(GetDataSliceCount())
        .EndMap()
        .Item("live_preview").BeginMap()
            .Item("output_supported").Value(IsOutputLivePreviewSupported())
            .Item("intermediate_supported").Value(IsIntermediateLivePreviewSupported())
            .Item("stderr_supported").Value(StderrTable_.HasValue())
        .EndMap()
        .Item("schedule_job_statistics").BeginMap()
            .Item("count").Value(ScheduleJobStatistics_->Count)
            .Item("duration").Value(ScheduleJobStatistics_->Duration)
            .Item("failed").Value(ScheduleJobStatistics_->Failed)
        .EndMap()
        .DoIf(DataFlowGraph_.operator bool(), [=] (TFluentMap fluent) {
            fluent
                .Item("data_flow_graph").BeginMap()
                    .Do(BIND(&TDataFlowGraph::BuildLegacyYson, DataFlowGraph_))
                .EndMap();
        })
        .DoIf(EstimatedInputDataSizeHistogram_.operator bool(), [=] (TFluentMap fluent) {
            EstimatedInputDataSizeHistogram_->BuildHistogramView();
            fluent
                .Item("estimated_input_data_size_histogram").Value(*EstimatedInputDataSizeHistogram_);
        })
        .DoIf(InputDataSizeHistogram_.operator bool(), [=] (TFluentMap fluent) {
            InputDataSizeHistogram_->BuildHistogramView();
            fluent
                .Item("input_data_size_histogram").Value(*InputDataSizeHistogram_);
        })
        .Item("snapshot_index").Value(SnapshotIndex_)
        .Item("recent_snapshot_index").Value(RecentSnapshotIndex_)
        .Item("last_successful_snapshot_time").Value(LastSuccessfulSnapshotTime_);
}

void TOperationControllerBase::BuildBriefProgress(TFluentMap fluent) const
{
    if (!IsPrepared()) {
        return;
    }

    fluent
        .Item("jobs").Do(BIND(&SerializeBriefVersion, JobCounter));
}

void TOperationControllerBase::BuildAndSaveProgress()
{
    auto progressString = BuildYsonStringFluently()
        .BeginMap()
        .Do([=] (TFluentMap fluent) {
            auto asyncResult = WaitFor(
                BIND(&TOperationControllerBase::BuildProgress, MakeStrong(this))
                    .AsyncVia(GetInvoker())
                    .Run(fluent));
                asyncResult
                    .ThrowOnError();
            })
        .EndMap();

    auto briefProgressString = BuildYsonStringFluently()
        .BeginMap()
            .Do([=] (TFluentMap fluent) {
                auto asyncResult = WaitFor(
                    BIND(&TOperationControllerBase::BuildBriefProgress, MakeStrong(this))
                        .AsyncVia(GetInvoker())
                        .Run(fluent));
                asyncResult
                    .ThrowOnError();
            })
        .EndMap();

    {
        TGuard<TSpinLock> guard(ProgressLock_);
        if (!ProgressString_ || ProgressString_ != progressString ||
            !BriefProgressString_ || BriefProgressString_ != briefProgressString)
        {
            ShouldUpdateProgressInCypress_.store(true);
        }
        ProgressString_ = progressString;
        BriefProgressString_ = briefProgressString;
    }
}

TYsonString TOperationControllerBase::GetProgress() const
{
    TGuard<TSpinLock> guard(ProgressLock_);
    return ProgressString_;
}

TYsonString TOperationControllerBase::GetBriefProgress() const
{
    TGuard<TSpinLock> guard(ProgressLock_);
    return BriefProgressString_;
}

TYsonString TOperationControllerBase::BuildJobYson(const TJobId& id, bool outputStatistics) const
{
    TCallback<void(TFluentMap)> attributesBuilder;

    // Case of running job.
    {
        auto joblet = FindJoblet(id);
        if (joblet) {
            attributesBuilder = BIND(
                &TOperationControllerBase::BuildJobAttributes,
                MakeStrong(this),
                joblet,
                EJobState::Running,
                outputStatistics);
        } else {
            attributesBuilder = BIND([] (TFluentMap) {});
        }
    }

    YCHECK(attributesBuilder);

    return BuildYsonStringFluently()
        .BeginMap()
            .Do(attributesBuilder)
        .EndMap();
}

IYPathServicePtr TOperationControllerBase::GetOrchid() const
{
    if (CancelableContext->IsCanceled()) {
        return nullptr;
    }
    return Orchid_;
}

void TOperationControllerBase::BuildJobsYson(TFluentMap fluent) const
{
    VERIFY_INVOKER_AFFINITY(InvokerPool->GetInvoker(EOperationControllerQueue::Default));

    auto now = GetInstant();
    if (CachedRunningJobsUpdateTime_ + Config->CachedRunningJobsUpdatePeriod < now) {
        CachedRunningJobsYson_ = BuildYsonStringFluently<EYsonType::MapFragment>()
            .DoFor(JobletMap, [&] (TFluentMap fluent, const std::pair<TJobId, TJobletPtr>& pair) {
                const auto& jobId = pair.first;
                const auto& joblet = pair.second;
                if (joblet->StartTime) {
                    fluent.Item(ToString(jobId)).BeginMap()
                        .Do([&] (TFluentMap fluent) {
                            BuildJobAttributes(joblet, EJobState::Running, /* outputStatistics */ false, fluent);
                        })
                    .EndMap();
                }
            })
            .Finish();
        CachedRunningJobsUpdateTime_ = now;
    }

    fluent.GetConsumer()->OnRaw(CachedRunningJobsYson_);
}

TSharedRef TOperationControllerBase::SafeBuildJobSpecProto(const TJobletPtr& joblet)
{
    return joblet->Task->BuildJobSpecProto(joblet);
}

TSharedRef TOperationControllerBase::ExtractJobSpec(const TJobId& jobId) const
{
    VERIFY_INVOKER_AFFINITY(CancelableInvokerPool->GetInvoker(EOperationControllerQueue::GetJobSpec));

    if (Spec_->TestingOperationOptions->FailGetJobSpec) {
        THROW_ERROR_EXCEPTION("Testing failure");
    }

    auto joblet = GetJobletOrThrow(jobId);
    if (!joblet->JobSpecProtoFuture) {
        THROW_ERROR_EXCEPTION("Spec of job %v is missing", jobId);
    }

    auto result = WaitFor(joblet->JobSpecProtoFuture)
        .ValueOrThrow();
    joblet->JobSpecProtoFuture.Reset();

    return result;
}

TYsonString TOperationControllerBase::GetSuspiciousJobsYson() const
{
    VERIFY_THREAD_AFFINITY_ANY();

    TReaderGuard guard(CachedSuspiciousJobsYsonLock_);
    return CachedSuspiciousJobsYson_;
}

void TOperationControllerBase::UpdateSuspiciousJobsYson()
{
    VERIFY_INVOKER_AFFINITY(CancelableInvokerPool->GetInvoker(EOperationControllerQueue::Default));

    // We sort suspicious jobs by their last activity time and then
    // leave top `MaxOrchidEntryCountPerType` for each job type.

    std::vector<TJobletPtr> suspiciousJoblets;
    for (const auto& pair : JobletMap) {
        const auto& joblet = pair.second;
        if (joblet->Suspicious) {
            suspiciousJoblets.emplace_back(joblet);
        }
    }

    std::sort(suspiciousJoblets.begin(), suspiciousJoblets.end(), [] (const TJobletPtr& lhs, const TJobletPtr& rhs) {
        return lhs->LastActivityTime < rhs->LastActivityTime;
    });

    THashMap<EJobType, int> suspiciousJobCountPerType;

    auto yson = BuildYsonStringFluently<EYsonType::MapFragment>()
        .DoFor(
            suspiciousJoblets,
            [&] (TFluentMap fluent, const TJobletPtr& joblet) {
                auto& count = suspiciousJobCountPerType[joblet->JobType];
                if (count < Config->SuspiciousJobs->MaxOrchidEntryCountPerType) {
                    ++count;
                    fluent.Item(ToString(joblet->JobId))
                        .BeginMap()
                            .Item("operation_id").Value(ToString(OperationId))
                            .Item("type").Value(joblet->JobType)
                            .Item("brief_statistics").Value(joblet->BriefStatistics)
                            .Item("node").Value(joblet->NodeDescriptor.Address)
                            .Item("last_activity_time").Value(joblet->LastActivityTime)
                        .EndMap();
                }
            })
        .Finish();

    {
        TWriterGuard guard(CachedSuspiciousJobsYsonLock_);
        CachedSuspiciousJobsYson_ = yson;
    }
}

void TOperationControllerBase::ReleaseJobs(const std::vector<TJobId>& jobIds)
{
    std::vector<TJobToRelease> jobsToRelease;
    jobsToRelease.reserve(jobIds.size());

    for (const auto& jobId : jobIds) {
        bool archiveJobSpec = false;
        bool archiveStderr = false;
        bool archiveFailContext = false;

        auto it = FinishedJobs_.find(jobId);
        if (it != FinishedJobs_.end()) {
            const auto& jobSummary = it->second->Summary;
            archiveJobSpec = jobSummary.ArchiveJobSpec;
            archiveStderr = jobSummary.ArchiveStderr;
            archiveFailContext = jobSummary.ArchiveFailContext;
            FinishedJobs_.erase(it);
        }
        jobsToRelease.emplace_back(TJobToRelease{jobId, archiveJobSpec, archiveStderr, archiveFailContext});
    }
    Host->ReleaseJobs(jobsToRelease);
}

void TOperationControllerBase::AnalyzeBriefStatistics(
    const TJobletPtr& job,
    const TSuspiciousJobsOptionsPtr& options,
    const TErrorOr<TBriefJobStatisticsPtr>& briefStatisticsOrError)
{
    if (!briefStatisticsOrError.IsOK()) {
        if (job->BriefStatistics) {
            // Failures in brief statistics building are normal during job startup,
            // when readers and writers are not built yet. After we successfully built
            // brief statistics once, we shouldn't fail anymore.

            LOG_WARNING(
                briefStatisticsOrError,
                "Failed to build brief job statistics (JobId: %v)",
                job->JobId);
        }

        return;
    }

    const auto& briefStatistics = briefStatisticsOrError.Value();

    bool wasActive = !job->BriefStatistics ||
        CheckJobActivity(
            job->BriefStatistics,
            briefStatistics,
            options,
            job->JobType);

    bool wasSuspicious = job->Suspicious;
    job->Suspicious = (!wasActive && briefStatistics->Timestamp - job->LastActivityTime > options->InactivityTimeout);
    if (!wasSuspicious && job->Suspicious) {
        LOG_DEBUG("Found a suspicious job (JobId: %v, JobType: %v, LastActivityTime: %v, SuspiciousInactivityTimeout: %v, "
            "OldBriefStatistics: %v, NewBriefStatistics: %v)",
            job->JobId,
            job->JobType,
            job->LastActivityTime,
            options->InactivityTimeout,
            job->BriefStatistics,
            briefStatistics);
    }

    job->BriefStatistics = briefStatistics;

    if (wasActive) {
        job->LastActivityTime = job->BriefStatistics->Timestamp;
    }
}

void TOperationControllerBase::UpdateJobStatistics(const TJobletPtr& joblet, const TJobSummary& jobSummary)
{
    YCHECK(jobSummary.Statistics);

    // NB: There is a copy happening here that can be eliminated.
    auto statistics = *jobSummary.Statistics;
    LOG_TRACE("Job data statistics (JobId: %v, Input: %v, Output: %v)",
        jobSummary.Id,
        GetTotalInputDataStatistics(statistics),
        GetTotalOutputDataStatistics(statistics));

    auto statisticsState = GetStatisticsJobState(joblet, jobSummary.State);
    auto statisticsSuffix = JobHelper.GetStatisticsSuffix(statisticsState, joblet->JobType);
    statistics.AddSuffixToNames(statisticsSuffix);
    JobStatistics.Update(statistics);
}

void TOperationControllerBase::UpdateJobMetrics(const TJobletPtr& joblet, const TJobSummary& jobSummary)
{
    LOG_TRACE("Updating job metrics (JobId: %v)", joblet->JobId);

    auto delta = joblet->UpdateJobMetrics(jobSummary);
    {
        TGuard<TSpinLock> guard(JobMetricsDeltaPerTreeLock_);

        auto it = JobMetricsDeltaPerTree_.find(joblet->TreeId);
        if (it == JobMetricsDeltaPerTree_.end()) {
            YCHECK(JobMetricsDeltaPerTree_.insert(std::make_pair(joblet->TreeId, delta)).second);
        } else {
            it->second += delta;
        }
    }
}

void TOperationControllerBase::LogProgress(bool force)
{
    if (!HasProgress()) {
        return;
    }

    auto now = GetCpuInstant();
    if (force || now > NextLogProgressDeadline) {
        NextLogProgressDeadline = now + LogProgressBackoff;
        LOG_DEBUG("Progress: %v", GetLoggingProgress());
    }
}

TYsonString TOperationControllerBase::BuildInputPathYson(const TJobletPtr& joblet) const
{
    VERIFY_INVOKER_AFFINITY(CancelableInvokerPool->GetInvoker(EOperationControllerQueue::Default));

    if (!joblet->Task->SupportsInputPathYson()) {
        return TYsonString();
    }

    return BuildInputPaths(
        GetInputTablePaths(),
        joblet->InputStripeList,
        OperationType,
        joblet->JobType);
}

void TOperationControllerBase::BuildJobSplitterInfo(TFluentMap fluent) const
{
    VERIFY_INVOKER_AFFINITY(InvokerPool->GetInvoker(EOperationControllerQueue::Default));

    if (IsPrepared() && JobSplitter_) {
        JobSplitter_->BuildJobSplitterInfo(fluent);
    }
}

ui64 TOperationControllerBase::NextJobIndex()
{
    return JobIndexGenerator.Next();
}

TOperationId TOperationControllerBase::GetOperationId() const
{
    return OperationId;
}

EOperationType TOperationControllerBase::GetOperationType() const
{
    return OperationType;
}

TCellTag TOperationControllerBase::GetIntermediateOutputCellTag() const
{
    return IntermediateOutputCellTag;
}

const TChunkListPoolPtr& TOperationControllerBase::GetOutputChunkListPool() const
{
    return OutputChunkListPool_;
}

const TControllerAgentConfigPtr& TOperationControllerBase::GetConfig() const
{
    return Config;
}

const TOperationSpecBasePtr& TOperationControllerBase::GetSpec() const
{
    return Spec_;
}

const TNullable<TOutputTable>& TOperationControllerBase::StderrTable() const
{
    return StderrTable_;
}

const TNullable<TOutputTable>& TOperationControllerBase::CoreTable() const
{
    return CoreTable_;
}

IJobSplitter* TOperationControllerBase::GetJobSplitter()
{
    return JobSplitter_.get();
}

const TNullable<TJobResources>& TOperationControllerBase::CachedMaxAvailableExecNodeResources() const
{
    return CachedMaxAvailableExecNodeResources_;
}

const TNodeDirectoryPtr& TOperationControllerBase::InputNodeDirectory() const
{
    return InputNodeDirectory_;
}

bool TOperationControllerBase::IsRowCountPreserved() const
{
    return false;
}

i64 TOperationControllerBase::GetUnavailableInputChunkCount() const
{
    if (!DataSliceFetcherChunkScrapers.empty() && State == EControllerState::Preparing) {
        i64 result = 0;
        for (const auto& fetcher : DataSliceFetcherChunkScrapers) {
            result += fetcher->GetUnavailableChunkCount();
        }
        return result;
    }
    return UnavailableInputChunkCount;
}

int TOperationControllerBase::GetTotalJobCount() const
{
    VERIFY_INVOKER_AFFINITY(CancelableInvokerPool->GetInvoker(EOperationControllerQueue::Default));

    // Avoid accessing the state while not prepared.
    if (!IsPrepared()) {
        return 0;
    }

    return JobCounter->GetTotal();
}

i64 TOperationControllerBase::GetDataSliceCount() const
{
    i64 result = 0;
    for (const auto& task : Tasks) {
        result += task->GetInputDataSliceCount();
    }

    return result;
}

void TOperationControllerBase::InitUserJobSpecTemplate(
    NScheduler::NProto::TUserJobSpec* jobSpec,
    TUserJobSpecPtr config,
    const std::vector<TUserFile>& files,
    const TString& fileAccount)
{
    jobSpec->set_shell_command(config->Command);
    if (config->JobTimeLimit) {
        jobSpec->set_job_time_limit(config->JobTimeLimit.Get().MilliSeconds());
    }
    jobSpec->set_memory_limit(config->MemoryLimit);
    jobSpec->set_include_memory_mapped_files(config->IncludeMemoryMappedFiles);
    jobSpec->set_use_yamr_descriptors(config->UseYamrDescriptors);
    jobSpec->set_check_input_fully_consumed(config->CheckInputFullyConsumed);
    jobSpec->set_max_stderr_size(config->MaxStderrSize);
    jobSpec->set_custom_statistics_count_limit(config->CustomStatisticsCountLimit);
    jobSpec->set_copy_files(config->CopyFiles);
    jobSpec->set_file_account(fileAccount);

    jobSpec->set_port_count(config->PortCount);
    jobSpec->set_use_porto_memory_tracking(config->UsePortoMemoryTracking);

    if (config->TmpfsPath && Config->EnableTmpfs) {
        auto tmpfsSize = config->TmpfsSize.Get(config->MemoryLimit);
        jobSpec->set_tmpfs_size(tmpfsSize);
        jobSpec->set_tmpfs_path(*config->TmpfsPath);
    }

    if (config->DiskSpaceLimit) {
        jobSpec->set_disk_space_limit(*config->DiskSpaceLimit);
    }
    if (config->InodeLimit) {
        jobSpec->set_inode_limit(*config->InodeLimit);
    }

    if (Config->IopsThreshold) {
        jobSpec->set_iops_threshold(*Config->IopsThreshold);
        if (Config->IopsThrottlerLimit) {
            jobSpec->set_iops_throttler_limit(*Config->IopsThrottlerLimit);
        }
    }

    {
        // Set input and output format.
        TFormat inputFormat(EFormatType::Yson);
        TFormat outputFormat(EFormatType::Yson);

        if (config->Format) {
            inputFormat = outputFormat = *config->Format;
        }

        if (config->InputFormat) {
            inputFormat = *config->InputFormat;
        }

        if (config->OutputFormat) {
            outputFormat = *config->OutputFormat;
        }

        jobSpec->set_input_format(ConvertToYsonString(inputFormat).GetData());
        jobSpec->set_output_format(ConvertToYsonString(outputFormat).GetData());
    }

    auto fillEnvironment = [&] (THashMap<TString, TString>& env) {
        for (const auto& pair : env) {
            jobSpec->add_environment(Format("%v=%v", pair.first, pair.second));
        }
    };

    // Global environment.
    fillEnvironment(Config->Environment);

    // Local environment.
    fillEnvironment(config->Environment);

    jobSpec->add_environment(Format("YT_OPERATION_ID=%v", OperationId));

    BuildFileSpecs(jobSpec, files);
}

const std::vector<TUserFile>& TOperationControllerBase::GetUserFiles(const TUserJobSpecPtr& userJobSpec) const
{
    auto it = UserJobFiles_.find(userJobSpec);
    YCHECK(it != UserJobFiles_.end());
    return it->second;
}

void TOperationControllerBase::InitUserJobSpec(
    NScheduler::NProto::TUserJobSpec* jobSpec,
    TJobletPtr joblet) const
{
    ToProto(jobSpec->mutable_debug_output_transaction_id(), DebugTransaction->GetId());

    i64 memoryReserve = joblet->EstimatedResourceUsage.GetUserJobMemory() * *joblet->UserJobMemoryReserveFactor;
    // Memory reserve should greater than or equal to tmpfs_size (see YT-5518 for more details).
    // This is ensured by adjusting memory reserve factor in user job config as initialization,
    // but just in case we also limit the actual memory_reserve value here.
    if (jobSpec->has_tmpfs_size()) {
        memoryReserve = std::max(memoryReserve, jobSpec->tmpfs_size());
    }
    jobSpec->set_memory_reserve(memoryReserve);

    jobSpec->add_environment(Format("YT_JOB_INDEX=%v", joblet->JobIndex));
    jobSpec->add_environment(Format("YT_TASK_JOB_INDEX=%v", joblet->TaskJobIndex));
    jobSpec->add_environment(Format("YT_JOB_ID=%v", joblet->JobId));
    if (joblet->StartRowIndex >= 0) {
        jobSpec->add_environment(Format("YT_START_ROW_INDEX=%v", joblet->StartRowIndex));
    }

    if (SecureVault) {
        // NB: These environment variables should be added to user job spec, not to the user job spec template.
        // They may contain sensitive information that should not be persisted with a controller.

        // We add a single variable storing the whole secure vault and all top-level scalar values.
        jobSpec->add_environment(Format("YT_SECURE_VAULT=%v",
            ConvertToYsonString(SecureVault, EYsonFormat::Text)));

        for (const auto& pair : SecureVault->GetChildren()) {
            TString value;
            auto node = pair.second;
            if (node->GetType() == ENodeType::Int64) {
                value = ToString(node->GetValue<i64>());
            } else if (node->GetType() == ENodeType::Uint64) {
                value = ToString(node->GetValue<ui64>());
            } else if (node->GetType() == ENodeType::Boolean) {
                value = ToString(node->GetValue<bool>());
            } else if (node->GetType() == ENodeType::Double) {
                value = ToString(node->GetValue<double>());
            } else if (node->GetType() == ENodeType::String) {
                value = node->GetValue<TString>();
            } else {
                // We do not export composite values as a separate environment variables.
                continue;
            }
            jobSpec->add_environment(Format("YT_SECURE_VAULT_%v=%v", pair.first, value));
        }
    }

    if (StderrCount_ >= Spec_->MaxStderrCount) {
        jobSpec->set_upload_stderr_if_completed(false);
    }

    if (joblet->StderrTableChunkListId) {
        AddStderrOutputSpecs(jobSpec, joblet);
    }
    if (joblet->CoreTableChunkListId) {
        AddCoreOutputSpecs(jobSpec, joblet);
    }
}

void TOperationControllerBase::AddStderrOutputSpecs(
    NScheduler::NProto::TUserJobSpec* jobSpec,
    TJobletPtr joblet) const
{
    auto* stderrTableSpec = jobSpec->mutable_stderr_table_spec();
    auto* outputSpec = stderrTableSpec->mutable_output_table_spec();
    outputSpec->set_table_writer_options(ConvertToYsonString(StderrTable_->Options).GetData());
    ToProto(outputSpec->mutable_table_schema(), StderrTable_->TableUploadOptions.TableSchema);
    ToProto(outputSpec->mutable_chunk_list_id(), joblet->StderrTableChunkListId);

    auto writerConfig = GetStderrTableWriterConfig();
    YCHECK(writerConfig);
    stderrTableSpec->set_blob_table_writer_config(ConvertToYsonString(writerConfig).GetData());
}

void TOperationControllerBase::AddCoreOutputSpecs(
    NScheduler::NProto::TUserJobSpec* jobSpec,
    TJobletPtr joblet) const
{
    auto* coreTableSpec = jobSpec->mutable_core_table_spec();
    auto* outputSpec = coreTableSpec->mutable_output_table_spec();
    outputSpec->set_table_writer_options(ConvertToYsonString(CoreTable_->Options).GetData());
    ToProto(outputSpec->mutable_table_schema(), CoreTable_->TableUploadOptions.TableSchema);
    ToProto(outputSpec->mutable_chunk_list_id(), joblet->CoreTableChunkListId);

    auto writerConfig = GetCoreTableWriterConfig();
    YCHECK(writerConfig);
    coreTableSpec->set_blob_table_writer_config(ConvertToYsonString(writerConfig).GetData());
}

void TOperationControllerBase::SetInputDataSources(TSchedulerJobSpecExt* jobSpec) const
{
    auto dataSourceDirectory = New<TDataSourceDirectory>();
    for (const auto& inputTable : InputTables) {
        auto dataSource = (inputTable.IsDynamic && inputTable.Schema.IsSorted())
            ? MakeVersionedDataSource(
                inputTable.GetPath(),
                inputTable.Schema,
                inputTable.Path.GetColumns(),
                inputTable.Path.GetTimestamp().Get(AsyncLastCommittedTimestamp),
                inputTable.ColumnRenameDescriptors)
            : MakeUnversionedDataSource(
                inputTable.GetPath(),
                inputTable.Schema,
                inputTable.Path.GetColumns(),
                inputTable.ColumnRenameDescriptors);

        dataSourceDirectory->DataSources().push_back(dataSource);
    }
    NChunkClient::NProto::TDataSourceDirectoryExt dataSourceDirectoryExt;
    ToProto(&dataSourceDirectoryExt, dataSourceDirectory);
    SetProtoExtension(jobSpec->mutable_extensions(), dataSourceDirectoryExt);
}

void TOperationControllerBase::SetIntermediateDataSource(TSchedulerJobSpecExt* jobSpec) const
{
    auto dataSourceDirectory = New<TDataSourceDirectory>();
    dataSourceDirectory->DataSources().push_back(MakeUnversionedDataSource(
        IntermediatePath,
        Null,
        Null));
    NChunkClient::NProto::TDataSourceDirectoryExt dataSourceDirectoryExt;
    ToProto(&dataSourceDirectoryExt, dataSourceDirectory);
    SetProtoExtension(jobSpec->mutable_extensions(), dataSourceDirectoryExt);
}

i64 TOperationControllerBase::GetFinalOutputIOMemorySize(TJobIOConfigPtr ioConfig) const
{
    i64 result = 0;
    for (const auto& outputTable : OutputTables_) {
        if (outputTable.Options->ErasureCodec == NErasure::ECodec::None) {
            i64 maxBufferSize = std::max(
                ioConfig->TableWriter->MaxRowWeight,
                ioConfig->TableWriter->MaxBufferSize);
            result += GetOutputWindowMemorySize(ioConfig) + maxBufferSize;
        } else {
            auto* codec = NErasure::GetCodec(outputTable.Options->ErasureCodec);
            double replicationFactor = (double) codec->GetTotalPartCount() / codec->GetDataPartCount();
            result += static_cast<i64>(ioConfig->TableWriter->DesiredChunkSize * replicationFactor);
        }
    }
    return result;
}

i64 TOperationControllerBase::GetFinalIOMemorySize(
    TJobIOConfigPtr ioConfig,
    const TChunkStripeStatisticsVector& stripeStatistics) const
{
    i64 result = 0;
    for (const auto& stat : stripeStatistics) {
        result += GetInputIOMemorySize(ioConfig, stat);
    }
    result += GetFinalOutputIOMemorySize(ioConfig);
    return result;
}

void TOperationControllerBase::InitIntermediateOutputConfig(TJobIOConfigPtr config)
{
    // Don't replicate intermediate output.
    config->TableWriter->UploadReplicationFactor = Spec_->IntermediateDataReplicationFactor;
    config->TableWriter->MinUploadReplicationFactor = 1;

    // Cache blocks on nodes.
    config->TableWriter->PopulateCache = true;

    // Don't sync intermediate chunks.
    config->TableWriter->SyncOnClose = false;
}

NTableClient::TTableReaderOptionsPtr TOperationControllerBase::CreateTableReaderOptions(TJobIOConfigPtr ioConfig)
{
    auto options = New<TTableReaderOptions>();
    options->EnableRowIndex = ioConfig->ControlAttributes->EnableRowIndex;
    options->EnableTableIndex = ioConfig->ControlAttributes->EnableTableIndex;
    options->EnableRangeIndex = ioConfig->ControlAttributes->EnableRangeIndex;
    return options;
}

void TOperationControllerBase::ValidateUserFileCount(TUserJobSpecPtr spec, const TString& operation)
{
    if (spec && spec->FilePaths.size() > Config->MaxUserFileCount) {
        THROW_ERROR_EXCEPTION("Too many user files in %v: maximum allowed %v, actual %v",
            operation,
            Config->MaxUserFileCount,
            spec->FilePaths.size());
    }
}

void TOperationControllerBase::OnExecNodesUpdated()
{ }

void TOperationControllerBase::GetExecNodesInformation()
{
    auto now = NProfiling::GetCpuInstant();
    if (now < GetExecNodesInformationDeadline_) {
        return;
    }

    ExecNodeCount_ = Host->GetExecNodeCount();
    ExecNodesDescriptors_ = Host->GetExecNodeDescriptors(NScheduler::TSchedulingTagFilter(Spec_->SchedulingTagFilter));
    GetExecNodesInformationDeadline_ = now + NProfiling::DurationToCpuDuration(Config->ControllerExecNodeInfoUpdatePeriod);
    OnExecNodesUpdated();
    LOG_DEBUG("Exec nodes information updated (ExecNodeCount: %v)", ExecNodeCount_);
}

int TOperationControllerBase::GetExecNodeCount()
{
    GetExecNodesInformation();
    return ExecNodeCount_;
}

const TExecNodeDescriptorMap& TOperationControllerBase::GetExecNodeDescriptors()
{
    GetExecNodesInformation();
    return *ExecNodesDescriptors_;
}

bool TOperationControllerBase::ShouldSkipSanityCheck()
{
    auto nodeCount = GetExecNodeCount();
    if (nodeCount < Config->SafeOnlineNodeCount) {
        return true;
    }

    if (TInstant::Now() < Host->GetConnectionTime() + Config->SafeSchedulerOnlineTime) {
        return true;
    }

    if (!CachedMaxAvailableExecNodeResources_) {
        return true;
    }

    return false;
}

void TOperationControllerBase::InferSchemaFromInput(const TKeyColumns& keyColumns)
{
    // We infer schema only for operations with one output table.
    YCHECK(OutputTables_.size() == 1);
    YCHECK(InputTables.size() >= 1);

    OutputTables_[0].TableUploadOptions.SchemaMode = InputTables[0].SchemaMode;
    for (const auto& table : InputTables) {
        if (table.SchemaMode != OutputTables_[0].TableUploadOptions.SchemaMode) {
            THROW_ERROR_EXCEPTION("Cannot infer output schema from input, tables have different schema modes")
                << TErrorAttribute("input_table1_path", table.GetPath())
                << TErrorAttribute("input_table1_schema_mode", table.SchemaMode)
                << TErrorAttribute("input_table2_path", InputTables[0].GetPath())
                << TErrorAttribute("input_table2_schema_mode", InputTables[0].SchemaMode);
        }
    }

    if (OutputTables_[0].TableUploadOptions.SchemaMode == ETableSchemaMode::Weak) {
        OutputTables_[0].TableUploadOptions.TableSchema = TTableSchema::FromKeyColumns(keyColumns);
    } else {
        auto schema = InputTables[0].Schema
            .ToStrippedColumnAttributes()
            .ToCanonical();

        for (const auto& table : InputTables) {
            if (table.Schema.ToStrippedColumnAttributes().ToCanonical() != schema) {
                THROW_ERROR_EXCEPTION("Cannot infer output schema from input in strong schema mode, tables have incompatible schemas");
            }
        }

        OutputTables_[0].TableUploadOptions.TableSchema = InputTables[0].Schema
            .ToSorted(keyColumns)
            .ToSortedStrippedColumnAttributes()
            .ToCanonical();
    }

    FilterOutputSchemaByInputColumnSelectors();
}

void TOperationControllerBase::InferSchemaFromInputOrdered()
{
    // We infer schema only for operations with one output table.
    YCHECK(OutputTables_.size() == 1);
    YCHECK(InputTables.size() >= 1);

    auto& outputUploadOptions = OutputTables_[0].TableUploadOptions;

    if (InputTables.size() == 1 && outputUploadOptions.UpdateMode == EUpdateMode::Overwrite) {
        // If only only one input table given, we inherit the whole schema including column attributes.
        outputUploadOptions.SchemaMode = InputTables[0].SchemaMode;
        outputUploadOptions.TableSchema = InputTables[0].Schema;
        FilterOutputSchemaByInputColumnSelectors();
        return;
    }

    InferSchemaFromInput();
}

void TOperationControllerBase::FilterOutputSchemaByInputColumnSelectors()
{
    THashSet<TString> columns;
    for (const auto& table : InputTables) {
        if (auto selectors = table.Path.GetColumns()) {
            for (const auto& column : *selectors) {
                columns.insert(column);
            }
        } else {
            return;
        }
    }

    OutputTables_[0].TableUploadOptions.TableSchema =
        OutputTables_[0].TableUploadOptions.TableSchema.Filter(columns);
}

void TOperationControllerBase::ValidateOutputSchemaOrdered() const
{
    YCHECK(OutputTables_.size() == 1);
    YCHECK(InputTables.size() >= 1);

    if (InputTables.size() > 1 && OutputTables_[0].TableUploadOptions.TableSchema.IsSorted()) {
        THROW_ERROR_EXCEPTION("Cannot generate sorted output for ordered operation with multiple input tables")
            << TErrorAttribute("output_schema", OutputTables_[0].TableUploadOptions.TableSchema);
    }
}

void TOperationControllerBase::ValidateOutputSchemaCompatibility(bool ignoreSortOrder, bool validateComputedColumns) const
{
    YCHECK(OutputTables_.size() == 1);

    auto hasComputedColumn = OutputTables_[0].TableUploadOptions.TableSchema.HasComputedColumns();

    for (const auto& inputTable : InputTables) {
        if (inputTable.SchemaMode == ETableSchemaMode::Strong) {
            ValidateTableSchemaCompatibility(
                inputTable.Schema.Filter(inputTable.Path.GetColumns()),
                OutputTables_[0].TableUploadOptions.TableSchema,
                ignoreSortOrder)
                .ThrowOnError();
        } else if (hasComputedColumn && validateComputedColumns) {
            // Input table has weak schema, so we cannot check if all
            // computed columns were already computed. At least this is weird.
            THROW_ERROR_EXCEPTION("Output table cannot have computed "
                "columns, which are not present in all input tables");
        }
    }
}

TJobSplitterConfigPtr TOperationControllerBase::GetJobSplitterConfig() const
{
    return nullptr;
}

void TOperationControllerBase::Persist(const TPersistenceContext& context)
{
    using NYT::Persist;

    Persist(context, SnapshotIndex_);
    Persist(context, TotalEstimatedInputChunkCount);
    Persist(context, TotalEstimatedInputUncompressedDataSize);
    Persist(context, TotalEstimatedInputRowCount);
    Persist(context, TotalEstimatedInputCompressedDataSize);
    Persist(context, TotalEstimatedInputDataWeight);
    Persist(context, UnavailableInputChunkCount);
    Persist(context, UnavailableIntermediateChunkCount);
    Persist(context, JobCounter);
    Persist(context, InputNodeDirectory_);
    Persist(context, InputTables);
    Persist(context, OutputTables_);
    Persist(context, StderrTable_);
    Persist(context, CoreTable_);
    Persist(context, IntermediateTable);
    Persist<TMapSerializer<TDefaultSerializer, TDefaultSerializer, TUnsortedTag>>(context, UserJobFiles_);
    Persist<TMapSerializer<TDefaultSerializer, TDefaultSerializer, TUnsortedTag>>(context, LivePreviewChunks_);
    Persist(context, Tasks);
    Persist(context, TaskGroups);
    Persist(context, InputChunkMap);
    Persist(context, IntermediateOutputCellTag);
    Persist(context, CellTagToRequiredOutputChunkLists_);
    Persist(context, CellTagToRequiredDebugChunkLists_);
    Persist(context, CachedPendingJobCount);
    Persist(context, CachedNeededResources);
    Persist(context, ChunkOriginMap);
    Persist(context, JobletMap);
    Persist(context, JobIndexGenerator);
    Persist(context, JobStatistics);
    Persist(context, ScheduleJobStatistics_);
    Persist(context, RowCountLimitTableIndex);
    Persist(context, RowCountLimit);
    Persist(context, EstimatedInputDataSizeHistogram_);
    Persist(context, InputDataSizeHistogram_);
    Persist(context, StderrCount_);
    Persist(context, JobNodeCount_);
    Persist(context, FinishedJobs_);
    Persist(context, JobSpecCompletedArchiveCount_);
    Persist(context, Sinks_);
    Persist(context, AutoMergeTaskGroup);
    Persist(context, AutoMergeTasks);
    Persist(context, AutoMergeJobSpecTemplates_);
    Persist<TUniquePtrSerializer<>>(context, AutoMergeDirector_);
    Persist(context, JobSplitter_);
    Persist(context, DataFlowGraph_);
    Persist(context, AvailableExecNodesObserved_);
    // COMPAT(babenko)
    if (context.GetVersion() >= 300015) {
        Persist(context, BannedNodeIds_);
    }

    // NB: Keep this at the end of persist as it requires some of the previous
    // fields to be already intialized.
    if (context.IsLoad()) {
        for (const auto& task : Tasks) {
            task->Initialize();
        }
        InitUpdatingTables();
        InitializeOrchid();
    }
}

void TOperationControllerBase::InitAutoMergeJobSpecTemplates()
{
    // TODO(max42): should this really belong to TOperationControllerBase?
    // We can possibly move it to TAutoMergeTask itself.

    AutoMergeJobSpecTemplates_.resize(OutputTables_.size());
    for (int tableIndex = 0; tableIndex < OutputTables_.size(); ++tableIndex) {
        AutoMergeJobSpecTemplates_[tableIndex].set_type(static_cast<int>(EJobType::UnorderedMerge));
        auto* schedulerJobSpecExt = AutoMergeJobSpecTemplates_[tableIndex]
            .MutableExtension(TSchedulerJobSpecExt::scheduler_job_spec_ext);
        schedulerJobSpecExt->set_table_reader_options(
            ConvertToYsonString(CreateTableReaderOptions(Spec_->AutoMerge->JobIO)).GetData());

        auto dataSourceDirectory = New<TDataSourceDirectory>();
        // NB: chunks read by auto-merge jobs have table index set to output table index,
        // so we need to specify several unused data sources before actual one.
        dataSourceDirectory->DataSources().resize(tableIndex);
        dataSourceDirectory->DataSources().push_back(MakeUnversionedDataSource(
            IntermediatePath,
            OutputTables_[tableIndex].TableUploadOptions.TableSchema,
            Null));

        NChunkClient::NProto::TDataSourceDirectoryExt dataSourceDirectoryExt;
        ToProto(&dataSourceDirectoryExt, dataSourceDirectory);
        SetProtoExtension(schedulerJobSpecExt->mutable_extensions(), dataSourceDirectoryExt);
        schedulerJobSpecExt->set_io_config(ConvertToYsonString(Spec_->AutoMerge->JobIO).GetData());
    }
}

void TOperationControllerBase::ValidateRevivalAllowed() const
{
    if (Spec_->FailOnJobRestart) {
        THROW_ERROR_EXCEPTION(
            NScheduler::EErrorCode::OperationFailedOnJobRestart,
            "Cannot revive operation when spec option fail_on_job_restart is set")
                << TErrorAttribute("operation_type", OperationType);
    }
}

void TOperationControllerBase::ValidateSnapshot() const
{ }

std::vector<TUserJobSpecPtr> TOperationControllerBase::GetUserJobSpecs() const
{
    return {};
}

EIntermediateChunkUnstageMode TOperationControllerBase::GetIntermediateChunkUnstageMode() const
{
    return EIntermediateChunkUnstageMode::OnSnapshotCompleted;
}

TBlobTableWriterConfigPtr TOperationControllerBase::GetStderrTableWriterConfig() const
{
    return nullptr;
}

TNullable<TRichYPath> TOperationControllerBase::GetStderrTablePath() const
{
    return Null;
}

TBlobTableWriterConfigPtr TOperationControllerBase::GetCoreTableWriterConfig() const
{
    return nullptr;
}

TNullable<TRichYPath> TOperationControllerBase::GetCoreTablePath() const
{
    return Null;
}

void TOperationControllerBase::OnChunksReleased(int /* chunkCount */)
{ }

TTableWriterOptionsPtr TOperationControllerBase::GetIntermediateTableWriterOptions() const
{
    auto options = New<NTableClient::TTableWriterOptions>();
    options->Account = Spec_->IntermediateDataAccount;
    options->ChunksVital = false;
    options->ChunksMovable = false;
    options->ReplicationFactor = Spec_->IntermediateDataReplicationFactor;
    options->MediumName = Spec_->IntermediateDataMediumName;
    options->CompressionCodec = Spec_->IntermediateCompressionCodec;
    // Distribute intermediate chunks uniformly across storage locations.
    options->PlacementId = GetOperationId();
    options->TableIndex = 0;
    return options;
}

TEdgeDescriptor TOperationControllerBase::GetIntermediateEdgeDescriptorTemplate() const
{
    TEdgeDescriptor descriptor;
    descriptor.CellTag = GetIntermediateOutputCellTag();
    descriptor.TableWriterOptions = GetIntermediateTableWriterOptions();
    descriptor.RequiresRecoveryInfo = true;
    return descriptor;
}

void TOperationControllerBase::ReleaseIntermediateStripeList(const NChunkPools::TChunkStripeListPtr& stripeList)
{
    switch (GetIntermediateChunkUnstageMode()) {
        case EIntermediateChunkUnstageMode::OnJobCompleted: {
            auto chunks = GetStripeListChunks(stripeList);
            AddChunksToUnstageList(std::move(chunks));
            OnChunksReleased(stripeList->TotalChunkCount);
            break;
        }
        case EIntermediateChunkUnstageMode::OnSnapshotCompleted: {
            IntermediateStripeListReleaseQueue_.Push(stripeList);
            break;
        }
        default:
            Y_UNREACHABLE();
    }
}

TDataFlowGraph* TOperationControllerBase::GetDataFlowGraph()
{
    return DataFlowGraph_.Get();
}

void TOperationControllerBase::TLivePreviewChunkDescriptor::Persist(const TPersistenceContext& context)
{
    using NYT::Persist;

    Persist(context, VertexDescriptor);
    Persist(context, LivePreviewIndex);
}

void TOperationControllerBase::RegisterLivePreviewChunk(
    const TDataFlowGraph::TVertexDescriptor& vertexDescriptor,
    int index,
    const TInputChunkPtr& chunk)
{
    YCHECK(LivePreviewChunks_.insert(std::make_pair(
        chunk,
        TLivePreviewChunkDescriptor{vertexDescriptor, index})).second);

    DataFlowGraph_->RegisterLivePreviewChunk(vertexDescriptor, index, chunk);
}

const IThroughputThrottlerPtr& TOperationControllerBase::GetJobSpecSliceThrottler() const
{
    return Host->GetJobSpecSliceThrottler();
}

void TOperationControllerBase::FinishTaskInput(const TTaskPtr& task)
{
    task->FinishInput(TDataFlowGraph::SourceDescriptor);
}

void TOperationControllerBase::SetOperationAlert(EOperationAlertType alertType, const TError& alert)
{
    TGuard<TSpinLock> guard(AlertsLock_);

    if (alert.IsOK() && !Alerts_[alertType].IsOK()) {
        LOG_DEBUG("Alert reset (Type: %v)",
            alertType);
    } else {
        LOG_DEBUG(alert, "Alert set (Type: %v)",
            alertType);
    }

    Alerts_[alertType] = alert;
}

bool TOperationControllerBase::IsCompleted() const
{
    for (const auto& task : AutoMergeTasks) {
        if (task && !task->IsCompleted()) {
            return false;
        }
    }
    return true;
}

TString TOperationControllerBase::WriteCoreDump() const
{
    const auto& coreDumper = Host->GetCoreDumper();
    if (!coreDumper) {
        THROW_ERROR_EXCEPTION("Core dumper is not set up");
    }
    return coreDumper->WriteCoreDump(CoreNotes_).Path;
}

////////////////////////////////////////////////////////////////////////////////

TOperationControllerBase::TSink::TSink(TOperationControllerBase* controller, int outputTableIndex)
    : Controller_(controller)
    , OutputTableIndex_(outputTableIndex)
{ }

IChunkPoolInput::TCookie TOperationControllerBase::TSink::AddWithKey(TChunkStripePtr stripe, TChunkStripeKey key)
{
    YCHECK(stripe->ChunkListId);
    auto& table = Controller_->OutputTables_[OutputTableIndex_];
    auto chunkListId = stripe->ChunkListId;

    if (table.TableUploadOptions.TableSchema.IsSorted() && Controller_->ShouldVerifySortedOutput()) {
        // We override the key suggested by the task with the one formed by the stripe boundary keys.
        YCHECK(stripe->BoundaryKeys);
        key = stripe->BoundaryKeys;
    }

    if (Controller_->IsOutputLivePreviewSupported()) {
        Controller_->AttachToLivePreview(chunkListId, table.LivePreviewTableId);
    }
    table.OutputChunkTreeIds.emplace_back(key, chunkListId);

    const auto& Logger = Controller_->Logger;
    LOG_DEBUG("Output stripe registered (Table: %v, ChunkListId: %v, Key: %v)",
        OutputTableIndex_,
        chunkListId,
        key);

    return IChunkPoolInput::NullCookie;
}

IChunkPoolInput::TCookie TOperationControllerBase::TSink::Add(TChunkStripePtr stripe)
{
    return AddWithKey(stripe, TChunkStripeKey());
}

void TOperationControllerBase::TSink::Suspend(TCookie /* cookie */)
{
    Y_UNREACHABLE();
}

void TOperationControllerBase::TSink::Resume(TCookie /* cookie */)
{
    Y_UNREACHABLE();
}

void TOperationControllerBase::TSink::Reset(
    TCookie /* cookie */,
    TChunkStripePtr /* stripe */,
    TInputChunkMappingPtr /* mapping */)
{
    Y_UNREACHABLE();
}

void TOperationControllerBase::TSink::Finish()
{
    // Mmkay. Don't know what to do here though :)
}

void TOperationControllerBase::TSink::Persist(const TPersistenceContext& context)
{
    using NYT::Persist;

    Persist(context, Controller_);
    Persist(context, OutputTableIndex_);
}

DEFINE_DYNAMIC_PHOENIX_TYPE(TOperationControllerBase::TSink);

////////////////////////////////////////////////////////////////////////////////

} // namespace NControllerAgent
} // namespace NYT<|MERGE_RESOLUTION|>--- conflicted
+++ resolved
@@ -4478,32 +4478,28 @@
             }
             LOG_INFO("Input table locked (Path: %v, Schema: %v, Dynamic: %v, ChunkCount: %v)",
                 path,
-<<<<<<< HEAD
                 table->Schema,
                 table->IsDynamic,
                 table->ChunkCount);
-=======
-                table.Schema,
-                table.ChunkCount);
-
-            if (!table.ColumnRenameDescriptors.empty()) {
-                if (table.Path.GetTeleport()) {
+
+            if (!table->ColumnRenameDescriptors.empty()) {
+                if (table->Path.GetTeleport()) {
                     THROW_ERROR_EXCEPTION("Cannot rename columns in table with teleport")
-                        << TErrorAttribute("table_path", table.Path);
+                        << TErrorAttribute("table_path", table->Path);
                 }
                 LOG_DEBUG("Start renaming columns");
                 try {
                     THashMap<TString, TString> columnMapping;
-                    for (const auto& descriptor : table.ColumnRenameDescriptors) {
+                    for (const auto& descriptor : table->ColumnRenameDescriptors) {
                         auto it = columnMapping.insert({descriptor.OriginalName, descriptor.NewName});
                         YCHECK(it.second);
                     }
-                    auto newColumns = table.Schema.Columns();
+                    auto newColumns = table->Schema.Columns();
                     for (auto& column : newColumns) {
                         auto it = columnMapping.find(column.Name());
                         if (it != columnMapping.end()) {
                             column.SetName(it->second);
-                            ValidateColumnSchema(column, table.Schema.IsSorted(), table.IsDynamic);
+                            ValidateColumnSchema(column, table->Schema.IsSorted(), table->IsDynamic);
                             columnMapping.erase(it);
                         }
                     }
@@ -4511,19 +4507,18 @@
                         THROW_ERROR_EXCEPTION("Rename is supported only for columns in schema")
                             << TErrorAttribute("failed_rename_descriptors", columnMapping);
                     }
-                    table.Schema = TTableSchema(newColumns, table.Schema.GetStrict(), table.Schema.GetUniqueKeys());
-                    ValidateColumnUniqueness(table.Schema);
+                    table->Schema = TTableSchema(newColumns, table->Schema.GetStrict(), table->Schema.GetUniqueKeys());
+                    ValidateColumnUniqueness(table->Schema);
                 } catch (const std::exception& ex) {
                     THROW_ERROR_EXCEPTION("Error renaming columns")
-                        << TErrorAttribute("table_path", table.Path)
-                        << TErrorAttribute("column_rename_descriptors", table.ColumnRenameDescriptors)
+                        << TErrorAttribute("table_path", table->Path)
+                        << TErrorAttribute("column_rename_descriptors", table->ColumnRenameDescriptors)
                         << ex;
                 }
                 LOG_DEBUG("Columns are renamed (Path: %v, NewSchema: %v)",
-                    table.Path,
-                    table.Schema);
+                    table->Path,
+                    table->Schema);
             } 
->>>>>>> 00121ddc
         }
     }
 }
