#include "job_spec_service.h"
#include "controller_agent.h"
#include "bootstrap.h"
#include "private.h"

#include <yt/ytlib/cypress_client/rpc_helpers.h>

#include <yt/ytlib/job_tracker_client/job_spec_service_proxy.h>

#include <yt/ytlib/scheduler/helpers.h>
#include <yt/ytlib/scheduler/scheduler_service_proxy.h>

#include <yt/ytlib/api/native_client.h>

#include <yt/core/rpc/response_keeper.h>
#include <yt/core/rpc/service_detail.h>

#include <yt/core/ytree/permission.h>

namespace NYT {
namespace NControllerAgent {

using namespace NRpc;
using namespace NScheduler;
using namespace NApi;
using namespace NYTree;
using namespace NYson;
using namespace NCypressClient;
using namespace NConcurrency;
using namespace NJobTrackerClient;

////////////////////////////////////////////////////////////////////

class TJobSpecService
    : public TServiceBase
{
public:
    explicit TJobSpecService(TBootstrap* bootstrap)
        : TServiceBase(
            bootstrap->GetControlInvoker(),
            TJobSpecServiceProxy::GetDescriptor(),
            ControllerAgentLogger)
        , Bootstrap_(bootstrap)
    {
        RegisterMethod(RPC_SERVICE_METHOD_DESC(GetJobSpecs));
    }

private:
    TBootstrap* const Bootstrap_;

    DECLARE_RPC_SERVICE_METHOD(NJobTrackerClient::NProto, GetJobSpecs)
    {
        auto controllerAgent = Bootstrap_->GetControllerAgent();
        controllerAgent->ValidateConnected();

        std::vector<TJobSpecRequest> jobSpecRequests;
        for (const auto& jobSpecRequest : request->requests()) {
            jobSpecRequests.emplace_back(TJobSpecRequest{
                FromProto<TOperationId>(jobSpecRequest.operation_id()),
                FromProto<TJobId>(jobSpecRequest.job_id())
            });
        }

<<<<<<< HEAD
        auto results = WaitFor(controllerAgent->ExtractJobSpecs(jobSpecRequests))
            .ValueOrThrow();
=======
        context->SetRequestInfo("JobSpecRequests: %v",
            MakeFormattableRange(jobSpecRequests, [] (TStringBuilder* builder, const std::pair<TOperationId, TJobId>& pair) {
                FormatValue(builder, pair.second, TStringBuf());
            }));

        auto jobSpecResults = controllerAgent->GetJobSpecs(jobSpecRequests);
>>>>>>> b4f9ac25

        std::vector<TSharedRef> jobSpecs;
        results.reserve(jobSpecRequests.size());
        for (size_t index = 0; index < jobSpecRequests.size(); ++index) {
            const auto& subrequest = jobSpecRequests[index];
            const auto& subresponse = results[index];
            auto* protoSubresponse = response->add_responses();
            ToProto(protoSubresponse->mutable_error(), subresponse);
            if (subresponse.IsOK()) {
                jobSpecs.push_back(subresponse.Value());
            } else {
                LOG_DEBUG(subresponse, "Failed to extract job spec (OperationId: %v, JobId: %v)",
                    subrequest.OperationId,
                    subrequest.JobId);
                jobSpecs.emplace_back();
            }
        }

        response->Attachments() = std::move(jobSpecs);
        context->Reply();
    }
};

DEFINE_REFCOUNTED_TYPE(TJobSpecService)

IServicePtr CreateJobSpecService(TBootstrap* bootstrap)
{
    return New<TJobSpecService>(bootstrap);
}

////////////////////////////////////////////////////////////////////

} // namespace NControllerAgent
} // namespace NYT
<|MERGE_RESOLUTION|>--- conflicted
+++ resolved
@@ -15,6 +15,7 @@
 #include <yt/core/rpc/response_keeper.h>
 #include <yt/core/rpc/service_detail.h>
 
+#include <yt/core/misc/format.h>
 #include <yt/core/ytree/permission.h>
 
 namespace NYT {
@@ -61,17 +62,13 @@
             });
         }
 
-<<<<<<< HEAD
+        context->SetRequestInfo("JobSpecRequests: %v",
+            MakeFormattableRange(jobSpecRequests, [] (TStringBuilder* builder, const TJobSpecRequest& req) {
+                FormatValue(builder, req.JobId, TStringBuf());
+            }));
+
         auto results = WaitFor(controllerAgent->ExtractJobSpecs(jobSpecRequests))
             .ValueOrThrow();
-=======
-        context->SetRequestInfo("JobSpecRequests: %v",
-            MakeFormattableRange(jobSpecRequests, [] (TStringBuilder* builder, const std::pair<TOperationId, TJobId>& pair) {
-                FormatValue(builder, pair.second, TStringBuf());
-            }));
-
-        auto jobSpecResults = controllerAgent->GetJobSpecs(jobSpecRequests);
->>>>>>> b4f9ac25
 
         std::vector<TSharedRef> jobSpecs;
         results.reserve(jobSpecRequests.size());
