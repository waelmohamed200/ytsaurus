--- conflicted
+++ resolved
@@ -159,17 +159,12 @@
 
     //! Outgoing edges in data flow graph.
     std::vector<TEdgeDescriptor> EdgeDescriptors_;
-<<<<<<< HEAD
+
+    //! Increments each time a new job in this task is scheduled.
+    TIdGenerator TaskJobIndexGenerator_;
+
     virtual TNullable<EScheduleJobFailReason> GetScheduleFailReason(
         ISchedulingContext* context,
-=======
-
-    //! Increments each time a new job in this task is scheduled.
-    TIdGenerator TaskJobIndexGenerator_;
-
-    virtual TNullable<NScheduler::EScheduleJobFailReason> GetScheduleFailReason(
-        NScheduler::ISchedulingContext* context,
->>>>>>> e2bea4de
         const TJobResources& jobLimits);
 
     virtual void OnTaskCompleted();
