--- conflicted
+++ resolved
@@ -70,10 +70,6 @@
     Persist(context, JobMetrics);
 
     if (context.IsLoad()) {
-<<<<<<< HEAD
-        JobMetricsUpdater_ = Task->GetTaskHost()->CreateJobMetricsUpdater();
-=======
->>>>>>> f275c298
         Revived = true;
     }
 }
