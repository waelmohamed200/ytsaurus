--- conflicted
+++ resolved
@@ -64,16 +64,12 @@
     void RegisterFlow(TVertexDescriptor from, TVertexDescriptor to, const NChunkClient::NProto::TDataStatistics& statistics);
 
 private:
-<<<<<<< HEAD
-    yhash<TVertexDescriptor, TProgressCounterPtr> JobCounters_;
+    THashMap<TVertexDescriptor, TProgressCounterPtr> JobCounters_;
 
-    using TFlowMap = yhash<TVertexDescriptor, yhash<TVertexDescriptor, NChunkClient::NProto::TDataStatistics>>;
+    using TFlowMap = THashMap<TVertexDescriptor, THashMap<TVertexDescriptor, NChunkClient::NProto::TDataStatistics>>;
     TFlowMap Flow_;
 
     TIncrementalTopologicalOrdering TopologicalOrdering_;
-=======
-    THashMap<EJobType, TProgressCounterPtr> JobCounters_;
->>>>>>> e754f8d4
 };
 
 ////////////////////////////////////////////////////////////////////////////////
