--- conflicted
+++ resolved
@@ -119,19 +119,9 @@
             .Via(OrchidQueue->GetInvoker()));
     }
 
-<<<<<<< HEAD
-    virtual NLogging::TLogger GetLogger() const override
-    {
-        return OrchidLogger;
-    }
 
     virtual void WriteAttributesFragment(
         IAsyncYsonConsumer* /*consumer*/,
-=======
-    // TODO(panin): remove this when getting rid of IAttributeProvider
-    virtual void SerializeAttributes(
-        NYson::IYsonConsumer* /*consumer*/,
->>>>>>> 81b93d7c
         const TAttributeFilter& /*filter*/,
         bool /*sortKeys*/) override
     {
