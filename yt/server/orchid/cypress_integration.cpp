#include "stdafx.h"
#include "cypress_integration.h"

#include <core/misc/lazy_ptr.h>

#include <core/concurrency/action_queue.h>

#include <core/ytree/ephemeral_node_factory.h>
#include <core/ytree/ypath_detail.h>

#include <core/ytree/ypath.pb.h>

#include <ytlib/orchid/private.h>

#include <core/rpc/channel.h>
#include <core/rpc/message.h>
#include <core/rpc/caching_channel_factory.h>
#include <core/rpc/bus_channel.h>
#include <core/rpc/helpers.h>

#include <ytlib/orchid/orchid_service_proxy.h>

#include <server/cell_master/bootstrap.h>
#include <server/cell_master/hydra_facade.h>

#include <server/object_server/object_manager.h>
#include <server/object_server/object_proxy.h>

#include <server/cypress_server/node.h>
#include <server/cypress_server/virtual.h>

#include <server/hydra/mutation_context.h>
#include <server/hydra/hydra_manager.h>

namespace NYT {
namespace NOrchid {

using namespace NRpc;
using namespace NBus;
using namespace NYTree;
using namespace NHydra;
using namespace NCypressServer;
using namespace NObjectServer;
using namespace NCellMaster;
using namespace NTransactionServer;
using namespace NOrchid::NProto;
using namespace NConcurrency;

////////////////////////////////////////////////////////////////////////////////

static const auto& Logger = OrchidLogger;

static IChannelFactoryPtr ChannelFactory(CreateCachingChannelFactory(GetBusChannelFactory()));
static TLazyIntrusivePtr<TActionQueue> OrchidQueue(TActionQueue::CreateFactory("Orchid"));

////////////////////////////////////////////////////////////////////////////////

class TOrchidYPathService
    : public IYPathService
{
public:
    TOrchidYPathService(
        TBootstrap* bootstrap,
        TCypressNodeBase* trunkNode,
        TTransaction* transaction)
        : Bootstrap(bootstrap)
        , TrunkNode(trunkNode)
        , Transaction(transaction)
    {
        YCHECK(trunkNode->IsTrunk());
    }

    TResolveResult Resolve(const TYPath& path, IServiceContextPtr /*context*/) override
    {
        return TResolveResult::Here(path);
    }

    void Invoke(IServiceContextPtr context) override
    {
<<<<<<< HEAD
=======
        const auto& ypathExt = context->RequestHeader().GetExtension(NYTree::NProto::TYPathHeaderExt::ypath_header_ext);
        if (ypathExt.mutating()) {
            THROW_ERROR_EXCEPTION("Orchid nodes are read-only");
        }

        // Prevent doing anything during recovery and at followers.
>>>>>>> 251206e8
        auto hydraManager = Bootstrap->GetHydraFacade()->GetHydraManager();

        // Prevent doing anything during recovery.
        if (hydraManager->IsRecovery())
            return;

        // Prevent doing anything at followers during commit propagation.
        if (hydraManager->IsMutating() && hydraManager->IsFollower())
            return;

        auto manifest = LoadManifest();

        auto channel = ChannelFactory->CreateChannel(manifest->RemoteAddress);

        TOrchidServiceProxy proxy(channel);
        proxy.SetDefaultTimeout(manifest->Timeout);

        auto path = GetRedirectPath(manifest, GetRequestYPath(context));
        const auto& method = context->GetMethod();

        auto requestMessage = context->GetRequestMessage();
        NRpc::NProto::TRequestHeader requestHeader;
        if (!ParseRequestHeader(requestMessage, &requestHeader)) {
            context->Reply(TError("Error parsing request header"));
            return;
        }

        SetRequestYPath(&requestHeader, path);

        auto innerRequestMessage = SetRequestHeader(requestMessage, requestHeader);

        auto outerRequest = proxy.Execute();
        outerRequest->Attachments() = innerRequestMessage.ToVector();

        LOG_DEBUG("Sending request to remote Orchid (RemoteAddress: %v, Path: %v, Method: %v, RequestId: %v)",
            manifest->RemoteAddress,
            path,
            method,
            outerRequest->GetRequestId());

        outerRequest->Invoke().Subscribe(
            BIND(
                &TOrchidYPathService::OnResponse,
                MakeStrong(this),
                context,
                manifest,
                path,
                method)
            .Via(OrchidQueue->GetInvoker()));
    }

    virtual NLogging::TLogger GetLogger() const override
    {
        return OrchidLogger;
    }

    // TODO(panin): remove this when getting rid of IAttributeProvider
    virtual void SerializeAttributes(
        NYson::IYsonConsumer* /*consumer*/,
        const TAttributeFilter& /*filter*/,
        bool /*sortKeys*/) override
    {
        YUNREACHABLE();
    }

private:
    TBootstrap* Bootstrap;
    TCypressNodeBase* TrunkNode;
    TTransaction* Transaction;

    TOrchidManifestPtr LoadManifest()
    {
        auto objectManager = Bootstrap->GetObjectManager();
        auto proxy = objectManager->GetProxy(TrunkNode, Transaction);
        auto manifest = New<TOrchidManifest>();
        auto manifestNode = ConvertToNode(proxy->Attributes());
        try {
            manifest->Load(manifestNode);
        } catch (const std::exception& ex) {
            THROW_ERROR_EXCEPTION("Error parsing Orchid manifest")
                << ex;
        }
        return manifest;
    }

    void OnResponse(
        IServiceContextPtr context,
        TOrchidManifestPtr manifest,
        const TYPath& path,
        const Stroka& method,
        const TOrchidServiceProxy::TErrorOrRspExecutePtr& rspOrError)
    {
        if (rspOrError.IsOK()) {
            LOG_DEBUG("Orchid request succeded");
            const auto& rsp = rspOrError.Value();
            auto innerResponseMessage = TSharedRefArray(rsp->Attachments());
            context->Reply(innerResponseMessage);
        } else {
            LOG_DEBUG(rspOrError, "Orchid request failed");
            context->Reply(TError("Error executing an Orchid request")
                << TErrorAttribute("path", path)
                << TErrorAttribute("method", method)
                << TErrorAttribute("remote_address", manifest->RemoteAddress)
                << TErrorAttribute("remote_root", manifest->RemoteRoot)
                << rspOrError);
        }
    }

    static Stroka GetRedirectPath(TOrchidManifestPtr manifest, const TYPath& path)
    {
        return manifest->RemoteRoot + path;
    }
};

INodeTypeHandlerPtr CreateOrchidTypeHandler(TBootstrap* bootstrap)
{
    return CreateVirtualTypeHandler(
        bootstrap,
        EObjectType::Orchid,
        BIND([=] (TCypressNodeBase* trunkNode, TTransaction* transaction) -> IYPathServicePtr {
            return New<TOrchidYPathService>(bootstrap, trunkNode, transaction);
        }),
        EVirtualNodeOptions::None);
}

////////////////////////////////////////////////////////////////////////////////

} // namespace NOrchid
} // namespace NYT<|MERGE_RESOLUTION|>--- conflicted
+++ resolved
@@ -77,24 +77,10 @@
 
     void Invoke(IServiceContextPtr context) override
     {
-<<<<<<< HEAD
-=======
         const auto& ypathExt = context->RequestHeader().GetExtension(NYTree::NProto::TYPathHeaderExt::ypath_header_ext);
         if (ypathExt.mutating()) {
             THROW_ERROR_EXCEPTION("Orchid nodes are read-only");
         }
-
-        // Prevent doing anything during recovery and at followers.
->>>>>>> 251206e8
-        auto hydraManager = Bootstrap->GetHydraFacade()->GetHydraManager();
-
-        // Prevent doing anything during recovery.
-        if (hydraManager->IsRecovery())
-            return;
-
-        // Prevent doing anything at followers during commit propagation.
-        if (hydraManager->IsMutating() && hydraManager->IsFollower())
-            return;
 
         auto manifest = LoadManifest();
 
@@ -185,7 +171,7 @@
             context->Reply(innerResponseMessage);
         } else {
             LOG_DEBUG(rspOrError, "Orchid request failed");
-            context->Reply(TError("Error executing an Orchid request")
+            context->Reply(TError("Error executing Orchid request")
                 << TErrorAttribute("path", path)
                 << TErrorAttribute("method", method)
                 << TErrorAttribute("remote_address", manifest->RemoteAddress)
