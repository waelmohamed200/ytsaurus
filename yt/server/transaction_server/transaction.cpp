--- conflicted
+++ resolved
@@ -29,11 +29,7 @@
 ////////////////////////////////////////////////////////////////////////////////
 
 TTransaction::TTransaction(const TTransactionId& id)
-<<<<<<< HEAD
-    : TNonversionedObjectBase(id)
-=======
     : TTransactionBase(id)
->>>>>>> 4c21d8c5
     , AccountingEnabled_(true)
     , Parent_(nullptr)
     , StartTime_(TInstant::Zero())
@@ -49,10 +45,7 @@
     Save(context, Timeout_);
     Save(context, AccountingEnabled_);
     Save(context, Title_);
-<<<<<<< HEAD
-=======
     Save(context, SecondaryCellTags_);
->>>>>>> 4c21d8c5
     Save(context, NestedTransactions_);
     Save(context, Parent_);
     Save(context, StartTime_);
@@ -79,12 +72,9 @@
     Load(context, Timeout_);
     Load(context, AccountingEnabled_);
     Load(context, Title_);
-<<<<<<< HEAD
-=======
     if (context.GetVersion() >= 209) {
         Load(context, SecondaryCellTags_);
     }
->>>>>>> 4c21d8c5
     Load(context, NestedTransactions_);
     Load(context, Parent_);
     Load(context, StartTime_);
