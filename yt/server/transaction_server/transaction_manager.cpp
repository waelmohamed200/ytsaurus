#include "stdafx.h"
#include "transaction_manager.h"
#include "transaction.h"
#include "config.h"
#include "private.h"

#include <core/misc/string.h>
#include <core/misc/id_generator.h>
#include <core/misc/lease_manager.h>

#include <core/concurrency/thread_affinity.h>

#include <core/ytree/ephemeral_node_factory.h>
#include <core/ytree/fluent.h>
#include <core/ytree/attributes.h>

#include <ytlib/transaction_client/transaction_ypath_proxy.h>

#include <ytlib/object_client/object_service_proxy.h>
#include <ytlib/object_client/helpers.h>

#include <ytlib/hive/cell_directory.h>

#include <server/hydra/composite_automaton.h>
#include <server/hydra/mutation.h>

#include <server/cypress_server/cypress_manager.h>

#include <server/object_server/object.h>
#include <server/object_server/type_handler_detail.h>
#include <server/object_server/attribute_set.h>

#include <server/cypress_server/node.h>

#include <server/cell_master/automaton.h>
#include <server/cell_master/serialize.h>
#include <server/cell_master/bootstrap.h>
#include <server/cell_master/hydra_facade.h>
#include <server/cell_master/multicell_manager.h>
#include <server/cell_master/config.h>

#include <server/security_server/account.h>
#include <server/security_server/user.h>
#include <server/security_server/security_manager.h>

#include <server/hive/transaction_supervisor.h>

#include <server/transaction_server/transaction_manager.pb.h>

namespace NYT {
namespace NTransactionServer {

using namespace NCellMaster;
using namespace NObjectClient;
using namespace NObjectClient::NProto;
using namespace NObjectServer;
using namespace NCypressServer;
using namespace NHydra;
using namespace NYTree;
using namespace NYson;
using namespace NCypressServer;
using namespace NTransactionClient;
using namespace NSecurityServer;
using namespace NTransactionClient::NProto;

////////////////////////////////////////////////////////////////////////////////

static const auto& Logger = TransactionServerLogger;

////////////////////////////////////////////////////////////////////////////////

class TTransactionManager::TTransactionProxy
    : public TNonversionedObjectProxyBase<TTransaction>
{
public:
    TTransactionProxy(NCellMaster::TBootstrap* bootstrap, TTransaction* transaction)
        : TBase(bootstrap, transaction)
    { }

private:
    typedef TNonversionedObjectProxyBase<TTransaction> TBase;

    virtual void ListSystemAttributes(std::vector<TAttributeDescriptor>* descriptors) override
    {
        TBase::ListSystemAttributes(descriptors);

        const auto* transaction = GetThisTypedImpl();

<<<<<<< HEAD
        descriptors->push_back("state");
        descriptors->push_back(TAttributeDescriptor("timeout")
            .SetPresent(transaction->GetTimeout().HasValue()));
        descriptors->push_back("accounting_enabled");
        descriptors->push_back("parent_id");
        descriptors->push_back("start_time");
        descriptors->push_back("nested_transaction_ids");
        descriptors->push_back("staged_object_ids");
        descriptors->push_back("exported_object_ids");
        descriptors->push_back("imported_object_ids");
        descriptors->push_back("staged_node_ids");
        descriptors->push_back("branched_node_ids");
        descriptors->push_back("locked_node_ids");
        descriptors->push_back("lock_ids");
        descriptors->push_back("resource_usage");
        descriptors->push_back("multicell_resource_usage");
=======
        attributes->push_back("state");
        attributes->push_back(TAttributeInfo("timeout", transaction->GetTimeout().HasValue()));
        attributes->push_back(TAttributeInfo("title", transaction->GetTitle().HasValue()));
        attributes->push_back("uncommitted_accounting_enabled");
        attributes->push_back("staged_accounting_enabled");
        attributes->push_back("parent_id");
        attributes->push_back("start_time");
        attributes->push_back("nested_transaction_ids");
        attributes->push_back("staged_object_ids");
        attributes->push_back("staged_node_ids");
        attributes->push_back("branched_node_ids");
        attributes->push_back("locked_node_ids");
        attributes->push_back("lock_ids");
        attributes->push_back("resource_usage");
        TBase::ListSystemAttributes(attributes);
>>>>>>> b30f2ed9
    }

    virtual bool GetBuiltinAttribute(const Stroka& key, IYsonConsumer* consumer) override
    {
        const auto* transaction = GetThisTypedImpl();

        if (key == "state") {
            BuildYsonFluently(consumer)
                .Value(transaction->GetState());
            return true;
        }

        if (key == "timeout" && transaction->GetTimeout()) {
            BuildYsonFluently(consumer)
                .Value(*transaction->GetTimeout());
            return true;
        }

<<<<<<< HEAD
        if (key == "accounting_enabled") {
=======
        if (key == "title" && transaction->GetTitle()) {
            BuildYsonFluently(consumer)
                .Value(*transaction->GetTitle());
            return true;
        }

        if (key == "uncommitted_accounting_enabled") {
>>>>>>> b30f2ed9
            BuildYsonFluently(consumer)
                .Value(transaction->GetAccountingEnabled());
            return true;
        }

        if (key == "parent_id") {
            BuildYsonFluently(consumer)
                .Value(GetObjectId(transaction->GetParent()));
            return true;
        }

        if (key == "start_time") {
            BuildYsonFluently(consumer)
                .Value(transaction->GetStartTime());
            return true;
        }

        if (key == "nested_transaction_ids") {
            BuildYsonFluently(consumer)
                .DoListFor(transaction->NestedTransactions(), [=] (TFluentList fluent, TTransaction* nestedTransaction) {
                    fluent.Item().Value(nestedTransaction->GetId());
                });
            return true;
        }

        if (key == "staged_object_ids") {
            BuildYsonFluently(consumer)
                .DoListFor(transaction->StagedObjects(), [=] (TFluentList fluent, const TObjectBase* object) {
                    fluent.Item().Value(object->GetId());
                });
            return true;
        }

        if (key == "exported_object_ids") {
            BuildYsonFluently(consumer)
                .DoListFor(transaction->ExportedObjects(), [=] (TFluentList fluent, const TTransaction::TExportEntry& entry) {
                    fluent
                        .Item().BeginMap()
                            .Item("id").Value(entry.Object->GetId())
                            .Item("destination_cell_tag").Value(entry.DestinationCellTag)
                        .EndMap();
                });
            return true;
        }

        if (key == "imported_object_ids") {
            BuildYsonFluently(consumer)
                .DoListFor(transaction->ImportedObjects(), [=] (TFluentList fluent, const TObjectBase* object) {
                    fluent.Item().Value(object->GetId());
                });
            return true;
        }

        if (key == "staged_node_ids") {
            BuildYsonFluently(consumer)
                .DoListFor(transaction->StagedNodes(), [=] (TFluentList fluent, const TCypressNodeBase* node) {
                    fluent.Item().Value(node->GetId());
                });
            return true;
        }

        if (key == "branched_node_ids") {
            BuildYsonFluently(consumer)
                .DoListFor(transaction->BranchedNodes(), [=] (TFluentList fluent, const TCypressNodeBase* node) {
                    fluent.Item().Value(node->GetId());
            });
            return true;
        }

        if (key == "locked_node_ids") {
            BuildYsonFluently(consumer)
                .DoListFor(transaction->LockedNodes(), [=] (TFluentList fluent, const TCypressNodeBase* node) {
                    fluent.Item().Value(node->GetId());
                });
            return true;
        }

        if (key == "lock_ids") {
            BuildYsonFluently(consumer)
                .DoListFor(transaction->Locks(), [=] (TFluentList fluent, const TLock* lock) {
                    fluent.Item().Value(lock->GetId());
            });
            return true;
        }

        return TBase::GetBuiltinAttribute(key, consumer);
    }

    virtual TFuture<TYsonString> GetBuiltinAttributeAsync(const Stroka& key) override
    {
        if (key == "resource_usage") {
            return GetAggregatedResourceUsageMap().Apply(BIND([] (const TAccountResourcesMap& usageMap) {
                return BuildYsonStringFluently()
                    .DoMapFor(usageMap, [=] (TFluentMap fluent, const TAccountResourcesMap::value_type& nameAndUsage) {
                        fluent
                            .Item(nameAndUsage.first)
                            .Value(nameAndUsage.second);
                    });
            }));
        }
        
        if (key == "multicell_resource_usage") {
            return GetMulticellResourceUsageMap().Apply(BIND([] (const TMulticellAccountResourcesMap& multicellUsageMap) {
                return BuildYsonStringFluently()
                    .DoMapFor(multicellUsageMap, [=] (TFluentMap fluent, const TMulticellAccountResourcesMap::value_type& cellTagAndUsageMap) {
                        fluent
                            .Item(ToString(cellTagAndUsageMap.first))
                            .DoMapFor(cellTagAndUsageMap.second, [=] (TFluentMap fluent, const TAccountResourcesMap::value_type& nameAndUsage) {
                                fluent
                                    .Item(nameAndUsage.first)
                                    .Value(nameAndUsage.second);
                            });
                    });
            }));
        }
        
        return Null;
    }

    // account name -> cluster resources
    using TAccountResourcesMap = yhash<Stroka, NSecurityServer::TClusterResources>;
    // cell tag -> account name -> cluster resources
    using TMulticellAccountResourcesMap = yhash_map<TCellTag, TAccountResourcesMap>;

    TFuture<TMulticellAccountResourcesMap> GetMulticellResourceUsageMap()
    {
        std::vector<TFuture<std::pair<TCellTag, TAccountResourcesMap>>> asyncResults;
        asyncResults.push_back(GetLocalResourcesMap(Bootstrap_->GetCellTag()));
        if (Bootstrap_->IsPrimaryMaster()) {
            for (auto cellTag : Bootstrap_->GetSecondaryCellTags()) {
                asyncResults.push_back(GetRemoteResourcesMap(cellTag));
            }
        }

        return Combine(asyncResults).Apply(BIND([] (const std::vector<std::pair<TCellTag, TAccountResourcesMap>>& results) {
            TMulticellAccountResourcesMap multicellMap;
            for (const auto& pair : results) {
                YCHECK(multicellMap.insert(pair).second);
            }
            return multicellMap;
        }));
    }

    TFuture<TAccountResourcesMap> GetAggregatedResourceUsageMap()
    {
        return GetMulticellResourceUsageMap().Apply(BIND([] (const TMulticellAccountResourcesMap& multicellMap) {
            TAccountResourcesMap aggregatedMap;
            for (const auto& cellTagAndUsageMap : multicellMap) {
                for (const auto& nameAndUsage : cellTagAndUsageMap.second) {
                    aggregatedMap[nameAndUsage.first] += nameAndUsage.second;
                }
            }
            return aggregatedMap;
        }));
    }

    TFuture<std::pair<TCellTag, TAccountResourcesMap>> GetLocalResourcesMap(TCellTag cellTag)
    {
        const auto* transaction = GetThisTypedImpl();
        TAccountResourcesMap result;
        for (const auto& pair : transaction->AccountResourceUsage()) {
            YCHECK(result.insert(std::make_pair(pair.first->GetName(), pair.second)).second);
        }
        return MakeFuture(std::make_pair(cellTag, result));
    }

    TFuture<std::pair<TCellTag, TAccountResourcesMap>> GetRemoteResourcesMap(TCellTag cellTag)
    {
        auto multicellManager = Bootstrap_->GetMulticellManager();
        auto channel = multicellManager->GetMasterChannelOrThrow(
            cellTag,
            EPeerKind::LeaderOrFollower);

        auto id = GetId();
        auto req = TYPathProxy::Get(FromObjectId(id) + "/@resource_usage");

        TObjectServiceProxy proxy(channel);
        return proxy.Execute(req).Apply(BIND([=] (const TYPathProxy::TErrorOrRspGetPtr& rspOrError) {
            THROW_ERROR_EXCEPTION_IF_FAILED(rspOrError, "Error fetching resource usage of transaction %v from cell %v",
                id,
                cellTag);
            const auto& rsp = rspOrError.Value();
            return std::make_pair(
                cellTag,
                ConvertTo<TAccountResourcesMap>(TYsonString(rsp->value())));
        }));
    }

};

////////////////////////////////////////////////////////////////////////////////

class TTransactionManager::TTransactionTypeHandler
    : public TObjectTypeHandlerWithMapBase<TTransaction>
{
public:
    explicit TTransactionTypeHandler(TImpl* owner);

    virtual EObjectReplicationFlags GetReplicationFlags() const override
    {
        return
            EObjectReplicationFlags::ReplicateCreate |
            EObjectReplicationFlags::ReplicateAttributes;
    }

    virtual TCellTag GetReplicationCellTag(const TObjectBase* /*object*/) override
    {
        return AllSecondaryMastersCellTag;
    }

    virtual EObjectType GetType() const override
    {
        return EObjectType::Transaction;
    }

    virtual TNullable<TTypeCreationOptions> GetCreationOptions() const override
    {
        return TTypeCreationOptions(
            EObjectTransactionMode::Optional,
            EObjectAccountMode::Forbidden);
    }

    virtual TNonversionedObjectBase* CreateObject(
        const TObjectId& hintId,
        TTransaction* parent,
        TAccount* account,
        IAttributeDictionary* attributes,
        const TObjectCreationExtensions& extensions) override;

private:
    TImpl* const Owner_;


    virtual Stroka DoGetName(TTransaction* transaction) override
    {
        return Format("transaction %v", transaction->GetId());
    }

    virtual IObjectProxyPtr DoGetProxy(TTransaction* transaction, TTransaction* /*dummyTransaction*/) override
    {
        return New<TTransactionProxy>(Bootstrap_, transaction);
    }

    virtual TAccessControlDescriptor* DoFindAcd(TTransaction* transaction) override
    {
        return &transaction->Acd();
    }

    virtual void DoPopulateObjectReplicationRequest(
        const TTransaction* transaction,
        NObjectServer::NProto::TReqCreateForeignObject* request) override
    {
        if (transaction->GetParent()) {
            ToProto(request->mutable_transaction_id(), transaction->GetParent()->GetId());
        }
    }
};

////////////////////////////////////////////////////////////////////////////////

class TTransactionManager::TImpl
    : public TMasterAutomatonPart
{
public:
    //! Raised when a new transaction is started.
    DEFINE_SIGNAL(void(TTransaction*), TransactionStarted);

    //! Raised when a transaction is committed.
    DEFINE_SIGNAL(void(TTransaction*), TransactionCommitted);

    //! Raised when a transaction is aborted.
    DEFINE_SIGNAL(void(TTransaction*), TransactionAborted);

    DEFINE_BYREF_RO_PROPERTY(yhash_set<TTransaction*>, TopmostTransactions);

    DECLARE_ENTITY_MAP_ACCESSORS(Transaction, TTransaction, TTransactionId);

public:
    TImpl(
        TTransactionManagerConfigPtr config,
        TBootstrap* bootstrap)
        : TMasterAutomatonPart(bootstrap)
        , Config_(config)
    {
        VERIFY_INVOKER_THREAD_AFFINITY(Bootstrap_->GetHydraFacade()->GetAutomatonInvoker(), AutomatonThread);

        TCompositeAutomatonPart::RegisterMethod(BIND(&TImpl::HydraPrepareTransactionCommit, Unretained(this)));
        TCompositeAutomatonPart::RegisterMethod(BIND(&TImpl::HydraCommitTransaction, Unretained(this)));
        TCompositeAutomatonPart::RegisterMethod(BIND(&TImpl::HydraAbortTransaction, Unretained(this)));

        RegisterLoader(
            "TransactionManager.Keys",
            BIND(&TImpl::LoadKeys, Unretained(this)));
        RegisterLoader(
            "TransactionManager.Values",
            BIND(&TImpl::LoadValues, Unretained(this)));

        RegisterSaver(
            ESyncSerializationPriority::Keys,
            "TransactionManager.Keys",
            BIND(&TImpl::SaveKeys, Unretained(this)));
        RegisterSaver(
            ESyncSerializationPriority::Values,
            "TransactionManager.Values",
            BIND(&TImpl::SaveValues, Unretained(this)));
    }

    void Initialize()
    {
        auto objectManager = Bootstrap_->GetObjectManager();
        objectManager->RegisterHandler(New<TTransactionTypeHandler>(this));

        if (Bootstrap_->IsPrimaryMaster()) {
            auto multicellManager = Bootstrap_->GetMulticellManager();
            multicellManager->SubscribeSecondaryMasterRegistered(
                BIND(&TImpl::OnSecondaryMasterRegistered, MakeWeak(this)));
        }
    }

    TTransaction* StartTransaction(
        TTransaction* parent,
        TNullable<TDuration> timeout,
<<<<<<< HEAD
        const TTransactionId& hintId)
=======
        const TNullable<Stroka>& title)
>>>>>>> b30f2ed9
    {
        VERIFY_THREAD_AFFINITY(AutomatonThread);

        if (parent && parent->GetPersistentState() != ETransactionState::Active) {
            parent->ThrowInvalidState();
        }

        auto objectManager = Bootstrap_->GetObjectManager();
        auto transactionId = objectManager->GenerateId(EObjectType::Transaction, hintId);

        auto transactionHolder = std::make_unique<TTransaction>(transactionId);
        auto* transaction = TransactionMap_.Insert(transactionId, std::move(transactionHolder));

        // Every active transaction has a fake reference to itself.
        YCHECK(transaction->RefObject() == 1);

        if (parent) {
            transaction->SetParent(parent);
            YCHECK(parent->NestedTransactions().insert(transaction).second);
            objectManager->RefObject(transaction);
        } else {
            YCHECK(TopmostTransactions_.insert(transaction).second);
        }

        transaction->SetState(ETransactionState::Active);

        if (Bootstrap_->IsPrimaryMaster()) {
            if (timeout) {
                transaction->SetTimeout(std::min(*timeout, Config_->MaxTransactionTimeout));
            }
            if (IsLeader()) {
                CreateLease(transaction);
            }
        }

<<<<<<< HEAD
        // NB: This is not quite correct for replicated transactions but we don't care.
=======
        transaction->SetTitle(title);

>>>>>>> b30f2ed9
        const auto* mutationContext = GetCurrentMutationContext();
        transaction->SetStartTime(mutationContext->GetTimestamp());

        auto securityManager = Bootstrap_->GetSecurityManager();
        transaction->Acd().SetOwner(securityManager->GetRootUser());

        TransactionStarted_.Fire(transaction);

<<<<<<< HEAD
        LOG_DEBUG_UNLESS(IsRecovery(), "Transaction started (TransactionId: %v, ParentId: %v, Timeout: %v)",
            transactionId,
            GetObjectId(parent),
            transaction->GetTimeout());
=======
        LOG_DEBUG_UNLESS(IsRecovery(), "Transaction started (TransactionId: %v, ParentId: %v, Timeout: %v, Title: %v)",
            id,
            GetObjectId(parent),
            actualTimeout,
            title);
>>>>>>> b30f2ed9

        return transaction;
    }

    void CommitTransaction(
        TTransaction* transaction,
        TTimestamp commitTimestamp)
    {
        VERIFY_THREAD_AFFINITY(AutomatonThread);

        auto state = transaction->GetPersistentState();
        if (state == ETransactionState::Committed)
            return;

        if (state != ETransactionState::Active &&
            state != ETransactionState::PersistentCommitPrepared)
        {
            transaction->ThrowInvalidState();
        }

        // NB: Save it for logging.
        auto transactionId = transaction->GetId();

        auto nestedTransactions = transaction->NestedTransactions();
        for (auto* nestedTransaction : nestedTransactions) {
            LOG_WARNING_UNLESS(IsRecovery(), "Aborting nested transaction on parent commit (TransactionId: %v, ParentId: %v)",
                nestedTransaction->GetId(),
                transaction->GetId());
            AbortTransaction(nestedTransaction, true);
        }
        YCHECK(transaction->NestedTransactions().empty());

        if (IsLeader()) {
            CloseLease(transaction);
        }

        transaction->SetState(ETransactionState::Committed);

        TransactionCommitted_.Fire(transaction);

        FinishTransaction(transaction);

        LOG_DEBUG_UNLESS(IsRecovery(), "Transaction committed (TransactionId: %v, CommitTimestamp: %v)",
            transactionId,
            commitTimestamp);
    }

    void AbortTransaction(TTransaction* transaction, bool force)
    {
        VERIFY_THREAD_AFFINITY(AutomatonThread);

        auto state = transaction->GetPersistentState();
        if (state == ETransactionState::Aborted)
            return;

        if (state == ETransactionState::PersistentCommitPrepared && !force ||
            state == ETransactionState::Committed)
        {
            transaction->ThrowInvalidState();
        }

        auto securityManager = Bootstrap_->GetSecurityManager();
        securityManager->ValidatePermission(transaction, EPermission::Write);

        auto transactionId = transaction->GetId();

        auto nestedTransactions = transaction->NestedTransactions();
        for (auto* nestedTransaction : nestedTransactions) {
            AbortTransaction(nestedTransaction, force);
        }
        YCHECK(transaction->NestedTransactions().empty());

        if (IsLeader()) {
            CloseLease(transaction);
        }

        transaction->SetState(ETransactionState::Aborted);

        TransactionAborted_.Fire(transaction);

        FinishTransaction(transaction);

        LOG_DEBUG_UNLESS(IsRecovery(), "Transaction aborted (TransactionId: %v, Force: %v)",
            transactionId,
            force);
    }

    void PingTransaction(TTransaction* transaction, bool pingAncestors)
    {
        VERIFY_THREAD_AFFINITY(AutomatonThread);

        auto* currentTransaction = transaction;
        while (currentTransaction) {
            if (currentTransaction->GetPersistentState() != ETransactionState::Active) {
                currentTransaction->ThrowInvalidState();
            }

            DoPingTransaction(currentTransaction);

            if (!pingAncestors)
                break;

            currentTransaction = currentTransaction->GetParent();
        }
    }

    TTransaction* GetTransactionOrThrow(const TTransactionId& transactionId)
    {
        VERIFY_THREAD_AFFINITY(AutomatonThread);

        auto* transaction = FindTransaction(transactionId);
        if (!IsObjectAlive(transaction)) {
            THROW_ERROR_EXCEPTION(
                NYTree::EErrorCode::ResolveError,
                "No such transaction %v",
                transactionId);
        }
        return transaction;
    }

    void StageObject(TTransaction* transaction, TObjectBase* object)
    {
        VERIFY_THREAD_AFFINITY(AutomatonThread);

        YCHECK(transaction->StagedObjects().insert(object).second);
        auto objectManager = Bootstrap_->GetObjectManager();
        objectManager->RefObject(object);
    }

    void UnstageObject(TObjectBase* object, bool recursive)
    {
        VERIFY_THREAD_AFFINITY(AutomatonThread);

        auto objectManager = Bootstrap_->GetObjectManager();
        const auto& handler = objectManager->GetHandler(object);
        auto* transaction = handler->GetStagingTransaction(object);

        handler->UnstageObject(object, recursive);

        if (transaction) {
            YCHECK(transaction->StagedObjects().erase(object) == 1);
            objectManager->UnrefObject(object);
        }
    }

    void StageNode(TTransaction* transaction, TCypressNodeBase* trunkNode)
    {
        VERIFY_THREAD_AFFINITY(AutomatonThread);
        YASSERT(trunkNode->IsTrunk());

        auto objectManager = Bootstrap_->GetObjectManager();
        transaction->StagedNodes().push_back(trunkNode);
        objectManager->RefObject(trunkNode);
    }

    void ImportObject(TTransaction* transaction, TObjectBase* object)
    {
        VERIFY_THREAD_AFFINITY(AutomatonThread);

        transaction->ImportedObjects().push_back(object);
        auto objectManager = Bootstrap_->GetObjectManager();
        objectManager->RefObject(object);
        object->ImportRefObject();
    }

    void ExportObject(TTransaction* transaction, TObjectBase* object, TCellTag destinationCellTag)
    {
        VERIFY_THREAD_AFFINITY(AutomatonThread);

        transaction->ExportedObjects().push_back({object, destinationCellTag});

        auto objectManager = Bootstrap_->GetObjectManager();
        objectManager->RefObject(object);

        const auto& handler = objectManager->GetHandler(object);
        handler->ExportObject(object, destinationCellTag);
    }


    // ITransactionManager implementation.
    void PrepareTransactionCommit(
        const TTransactionId& transactionId,
        bool persistent,
        TTimestamp prepareTimestamp)
    {
        VERIFY_THREAD_AFFINITY(AutomatonThread);

        auto* transaction = GetTransactionOrThrow(transactionId);

        // Allow preparing transactions in Active and TransientCommitPrepared (for persistent mode) states.
        // This check applies not only to #transaction itself but also to all of its ancestors.
        {
            auto* currentTransaction = transaction;
            while (currentTransaction) {
                auto state = persistent ? currentTransaction->GetPersistentState() : currentTransaction->GetState();
                if (state != ETransactionState::Active) {
                    currentTransaction->ThrowInvalidState();
                }
                currentTransaction = currentTransaction->GetParent();
            }
        }

        if (!transaction->NestedTransactions().empty()) {
            THROW_ERROR_EXCEPTION("Cannot commit transaction %v since it has %v active nested transaction(s)",
                transaction->GetId(),
                transaction->NestedTransactions().size());
        }

        auto securityManager = Bootstrap_->GetSecurityManager();
        securityManager->ValidatePermission(transaction, EPermission::Write);

        auto oldState = persistent ? transaction->GetPersistentState() : transaction->GetState();

        transaction->SetState(persistent
            ? ETransactionState::PersistentCommitPrepared
            : ETransactionState::TransientCommitPrepared);

        if (oldState == ETransactionState::Active) {
            LOG_DEBUG_UNLESS(IsRecovery(), "Transaction commit prepared (TransactionId: %v, Persistent: %v)",
                transactionId,
                persistent);
        }

        if (persistent && Bootstrap_->IsPrimaryMaster()) {
            NProto::TReqPrepareTransactionCommit request;
            ToProto(request.mutable_transaction_id(), transactionId);
            request.set_prepare_timestamp(prepareTimestamp);
            auto multicellManager = Bootstrap_->GetMulticellManager();
            multicellManager->PostToSecondaryMasters(request);
        }
    }

    void PrepareTransactionAbort(const TTransactionId& transactionId, bool force)
    {
        VERIFY_THREAD_AFFINITY(AutomatonThread);

        auto* transaction = GetTransactionOrThrow(transactionId);
        auto state = transaction->GetState();
        if (state != ETransactionState::Active && !force) {
            transaction->ThrowInvalidState();
        }

        if (state == ETransactionState::Active) {
            transaction->SetState(ETransactionState::TransientAbortPrepared);

            LOG_DEBUG("Transaction abort prepared (TransactionId: %v)",
                transactionId);
        }
    }

    void CommitTransaction(
        const TTransactionId& transactionId,
        TTimestamp commitTimestamp)
    {
        VERIFY_THREAD_AFFINITY(AutomatonThread);

        if (Bootstrap_->IsPrimaryMaster()) {
            NProto::TReqCommitTransaction request;
            ToProto(request.mutable_transaction_id(), transactionId);
            request.set_commit_timestamp(commitTimestamp);
            auto multicellManager = Bootstrap_->GetMulticellManager();
            multicellManager->PostToSecondaryMasters(request);
        }

        auto* transaction = GetTransactionOrThrow(transactionId);
        CommitTransaction(transaction, commitTimestamp);
    }

    void AbortTransaction(
        const TTransactionId& transactionId,
        bool force)
    {
        VERIFY_THREAD_AFFINITY(AutomatonThread);

        if (Bootstrap_->IsPrimaryMaster()) {
            NProto::TReqAbortTransaction request;
            ToProto(request.mutable_transaction_id(), transactionId);
            request.set_force(force);
            auto multicellManager = Bootstrap_->GetMulticellManager();
            multicellManager->PostToSecondaryMasters(request);
        }

        auto* transaction = GetTransactionOrThrow(transactionId);
        AbortTransaction(transaction, force);
    }

    void PingTransaction(
        const TTransactionId& transactionId,
        const NHive::NProto::TReqPingTransaction& request)
    {
        VERIFY_THREAD_AFFINITY(AutomatonThread);

        const auto& requestExt = request.GetExtension(TReqPingTransactionExt::ping_transaction_ext);
        auto* transaction = GetTransactionOrThrow(transactionId);

        PingTransaction(transaction, requestExt.ping_ancestors());
    }

private:
    friend class TTransactionTypeHandler;

    const TTransactionManagerConfigPtr Config_;

    NHydra::TEntityMap<TTransactionId, TTransaction> TransactionMap_;

    DECLARE_THREAD_AFFINITY_SLOT(AutomatonThread);

    // Primary-secondary replication only.
    void HydraPrepareTransactionCommit(const NProto::TReqPrepareTransactionCommit& request)
    {
        auto transactionId = FromProto<TTransactionId>(request.transaction_id());
        auto prepareTimestamp = request.prepare_timestamp();
        PrepareTransactionCommit(transactionId, true, prepareTimestamp);
    }

    void HydraCommitTransaction(const NProto::TReqCommitTransaction& request)
    {
        auto transactionId = FromProto<TTransactionId>(request.transaction_id());
        auto commitTimestamp = request.commit_timestamp();
        CommitTransaction(transactionId, commitTimestamp);
    }

    void HydraAbortTransaction(const NProto::TReqAbortTransaction& request)
    {
        auto transactionId = FromProto<TTransactionId>(request.transaction_id());
        bool force = request.force();
        AbortTransaction(transactionId, force);
    }


    void FinishTransaction(TTransaction* transaction)
    {
        VERIFY_THREAD_AFFINITY(AutomatonThread);

        auto objectManager = Bootstrap_->GetObjectManager();

        for (auto* object : transaction->StagedObjects()) {
            const auto& handler = objectManager->GetHandler(object);
            handler->UnstageObject(object, false);
            objectManager->UnrefObject(object);
        }
        transaction->StagedObjects().clear();

        for (auto* node : transaction->StagedNodes()) {
            objectManager->UnrefObject(node);
        }
        transaction->StagedNodes().clear();

        for (const auto& entry : transaction->ExportedObjects()) {
            if (transaction->GetState() == ETransactionState::Aborted) {
                auto* object = entry.Object;
                objectManager->UnrefObject(object);
                const auto& handler = objectManager->GetHandler(object);
                handler->UnexportObject(object, entry.DestinationCellTag, 1);
            }
        }
        transaction->ExportedObjects().clear();

        for (auto* object : transaction->ImportedObjects()) {
            objectManager->UnrefObject(object);
            if (transaction->GetState() == ETransactionState::Aborted) {
                object->ImportUnrefObject();
            }
        }
        transaction->ImportedObjects().clear();

        auto* parent = transaction->GetParent();
        if (parent) {
            YCHECK(parent->NestedTransactions().erase(transaction) == 1);
            objectManager->UnrefObject(transaction);
            transaction->SetParent(nullptr);
        } else {
            YCHECK(TopmostTransactions_.erase(transaction) == 1);
        }

        // Kill the fake reference thus destroying the object.
        objectManager->UnrefObject(transaction);
    }

    void DoPingTransaction(TTransaction* transaction)
    {
        VERIFY_THREAD_AFFINITY(AutomatonThread);

        auto timeout = transaction->GetTimeout();
        if (timeout) {
            TLeaseManager::RenewLease(transaction->GetLease(), *timeout);
        }

        LOG_DEBUG("Transaction pinged (TransactionId: %v, Timeout: %v)",
            transaction->GetId(),
            timeout);
    }


    void SaveKeys(NCellMaster::TSaveContext& context)
    {
        TransactionMap_.SaveKeys(context);
    }

    void SaveValues(NCellMaster::TSaveContext& context)
    {
        TransactionMap_.SaveValues(context);
    }

    void LoadKeys(NCellMaster::TLoadContext& context)
    {
        VERIFY_THREAD_AFFINITY(AutomatonThread);

        TransactionMap_.LoadKeys(context);
    }

    void LoadValues(NCellMaster::TLoadContext& context)
    {
        VERIFY_THREAD_AFFINITY(AutomatonThread);

        TransactionMap_.LoadValues(context);
    }


    void OnAfterSnapshotLoaded()
    {
        VERIFY_THREAD_AFFINITY(AutomatonThread);

        // Reconstruct TopmostTransactions.
        TopmostTransactions_.clear();
        for (const auto& pair : TransactionMap_) {
            auto* transaction = pair.second;
            if (IsObjectAlive(transaction) && !transaction->GetParent()) {
                YCHECK(TopmostTransactions_.insert(transaction).second);
            }
        }
    }

    virtual void Clear() override
    {
        VERIFY_THREAD_AFFINITY(AutomatonThread);

        TMasterAutomatonPart::Clear();

        TransactionMap_.Clear();
        TopmostTransactions_.clear();
    }


    virtual void OnLeaderActive() override
    {
        VERIFY_THREAD_AFFINITY(AutomatonThread);

        TMasterAutomatonPart::OnLeaderActive();

        for (const auto& pair : TransactionMap_) {
            auto* transaction = pair.second;
            if (transaction->GetState() == ETransactionState::Active ||
                transaction->GetState() == ETransactionState::PersistentCommitPrepared)
            {
                CreateLease(transaction);
            }
        }
    }

    virtual void OnStopLeading() override
    {
        VERIFY_THREAD_AFFINITY(AutomatonThread);

        TMasterAutomatonPart::OnStopLeading();

        // Reset all transiently prepared transactions back into active state.
        for (const auto& pair : TransactionMap_) {
            auto* transaction = pair.second;
            transaction->SetState(transaction->GetPersistentState());
            CloseLease(transaction);
        }
    }


    void CreateLease(TTransaction* transaction)
    {
        if (!transaction->GetTimeout())
            return;

        auto hydraFacade = Bootstrap_->GetHydraFacade();
        auto lease = TLeaseManager::CreateLease(
            *transaction->GetTimeout(),
            BIND(&TImpl::OnTransactionExpired, MakeStrong(this), transaction->GetId())
                .Via(hydraFacade->GetEpochAutomatonInvoker()));
        transaction->SetLease(lease);
    }

    void CloseLease(TTransaction* transaction)
    {
        TLeaseManager::CloseLease(transaction->GetLease());
        transaction->SetLease(NullLease);
    }

    void OnTransactionExpired(const TTransactionId& transactionId)
    {
        VERIFY_THREAD_AFFINITY(AutomatonThread);

        auto* transaction = FindTransaction(transactionId);
        if (!IsObjectAlive(transaction))
            return;
        if (transaction->GetState() != ETransactionState::Active)
            return;

        LOG_DEBUG("Transaction lease expired (TransactionId: %v)", transactionId);

        auto transactionSupervisor = Bootstrap_->GetTransactionSupervisor();
        transactionSupervisor->AbortTransaction(transactionId).Subscribe(BIND([=] (const TError& error) {
            if (!error.IsOK()) {
                LOG_DEBUG(error, "Error aborting expired transaction (TransactionId: %v)",
                    transactionId);
            }
        }));
    }


    void OnSecondaryMasterRegistered(TCellTag cellTag)
    {
        // Run stable BFS to figure out the order in which transactions are to be replicated.
        auto transactions = SortTransactions(TopmostTransactions_);
        for (auto* transaction : transactions) {
            auto nestedTransactions = SortTransactions(transaction->NestedTransactions());
            transactions.insert(transactions.end(), nestedTransactions.begin(), nestedTransactions.end());
        }

        // Replicate transactions to the secondary master.
        auto objectManager = Bootstrap_->GetObjectManager();
        for (auto* transaction : transactions) {
            objectManager->ReplicateObjectCreationToSecondaryMaster(transaction, cellTag);
        }

        // TODO(babenko): do we need to replicate prepare requests?
    }

    static std::vector<TTransaction*> SortTransactions(const yhash_set<TTransaction*>& set)
    {
        std::vector<TTransaction*> vector;
        for (auto* transaction : set) {
            if (IsObjectAlive(transaction)) {
                vector.push_back(transaction);
            }
        }
        std::sort(
            vector.begin(),
            vector.end(),
            [] (TTransaction* lhs, TTransaction* rhs) { return lhs->GetId() < rhs->GetId(); });
        return vector;
    }
};

DEFINE_ENTITY_MAP_ACCESSORS(TTransactionManager::TImpl, Transaction, TTransaction, TTransactionId, TransactionMap_)

////////////////////////////////////////////////////////////////////////////////

TTransactionManager::TTransactionTypeHandler::TTransactionTypeHandler(TImpl* owner)
    : TObjectTypeHandlerWithMapBase(owner->Bootstrap_, &owner->TransactionMap_)
    , Owner_(owner)
{ }

TNonversionedObjectBase* TTransactionManager::TTransactionTypeHandler::CreateObject(
    const TObjectId& hintId,
    TTransaction* parent,
    TAccount* /*account*/,
    IAttributeDictionary* /*attributes*/,
    const TObjectCreationExtensions& extensions)
{
<<<<<<< HEAD
    const auto& requestExt = extensions.GetExtension(TTransactionCreationExt::transaction_creation_ext);
    auto timeout = TDuration::MilliSeconds(requestExt.timeout());
    return Owner_->StartTransaction(parent, timeout, hintId);
=======
    const auto& requestExt = request->GetExtension(TReqStartTransactionExt::create_transaction_ext);

    auto timeout = TDuration::MilliSeconds(requestExt.timeout());

    auto title = attributes->Find<Stroka>("title");
    attributes->Remove("title");

    auto* transaction = Owner_->StartTransaction(parent, timeout, title);

    transaction->SetUncommittedAccountingEnabled(requestExt.enable_uncommitted_accounting());
    transaction->SetStagedAccountingEnabled(requestExt.enable_staged_accounting());

    return transaction;
>>>>>>> b30f2ed9
}

////////////////////////////////////////////////////////////////////////////////

TTransactionManager::TTransactionManager(
    TTransactionManagerConfigPtr config,
    TBootstrap* bootstrap)
    : Impl_(New<TImpl>(config, bootstrap))
{ }

void TTransactionManager::Initialize()
{
    Impl_->Initialize();
}

TTransaction* TTransactionManager::StartTransaction(
    TTransaction* parent,
    TNullable<TDuration> timeout,
<<<<<<< HEAD
    const TTransactionId& hintId)
{
    return Impl_->StartTransaction(parent, timeout, hintId);
=======
    const TNullable<Stroka>& title)
{
    return Impl_->StartTransaction(parent, timeout, title);
>>>>>>> b30f2ed9
}

void TTransactionManager::CommitTransaction(
    TTransaction* transaction,
    TTimestamp commitTimestamp)
{
    Impl_->CommitTransaction(transaction, commitTimestamp);
}

void TTransactionManager::AbortTransaction(
    TTransaction* transaction,
    bool force)
{
    Impl_->AbortTransaction(transaction, force);
}

void TTransactionManager::PingTransaction(
    TTransaction* transaction,
    bool pingAncestors)
{
    Impl_->PingTransaction(transaction, pingAncestors);
}

TTransaction* TTransactionManager::GetTransactionOrThrow(const TTransactionId& transactionId)
{
    return Impl_->GetTransactionOrThrow(transactionId);
}

void TTransactionManager::StageObject(
    TTransaction* transaction,
    TObjectBase* object)
{
    Impl_->StageObject(transaction, object);
}

void TTransactionManager::UnstageObject(
    TObjectBase* object,
    bool recursive)
{
    Impl_->UnstageObject(object, recursive);
}

void TTransactionManager::StageNode(
    TTransaction* transaction,
    TCypressNodeBase* trunkNode)
{
    Impl_->StageNode(transaction, trunkNode);
}

void TTransactionManager::ExportObject(
    TTransaction* transaction,
    TObjectBase* object,
    TCellTag destinationCellTag)
{
    Impl_->ExportObject(transaction, object, destinationCellTag);
}

void TTransactionManager::ImportObject(
    TTransaction* transaction,
    TObjectBase* object)
{
    Impl_->ImportObject(transaction, object);
}

void TTransactionManager::PrepareTransactionCommit(
    const TTransactionId& transactionId,
    bool persistent,
    TTimestamp prepareTimestamp)
{
    Impl_->PrepareTransactionCommit(transactionId, persistent, prepareTimestamp);
}

void TTransactionManager::PrepareTransactionAbort(
    const TTransactionId& transactionId,
    bool force)
{
    Impl_->PrepareTransactionAbort(transactionId, force);
}

void TTransactionManager::CommitTransaction(
    const TTransactionId& transactionId,
    TTimestamp commitTimestamp)
{
    Impl_->CommitTransaction(transactionId, commitTimestamp);
}

void TTransactionManager::AbortTransaction(
    const TTransactionId& transactionId,
    bool force)
{
    Impl_->AbortTransaction(transactionId, force);
}

void TTransactionManager::PingTransaction(
    const TTransactionId& transactionId,
    const NHive::NProto::TReqPingTransaction& request)
{
    Impl_->PingTransaction(transactionId, request);
}

DELEGATE_SIGNAL(TTransactionManager, void(TTransaction*), TransactionStarted, *Impl_);
DELEGATE_SIGNAL(TTransactionManager, void(TTransaction*), TransactionCommitted, *Impl_);
DELEGATE_SIGNAL(TTransactionManager, void(TTransaction*), TransactionAborted, *Impl_);
DELEGATE_BYREF_RO_PROPERTY(TTransactionManager, yhash_set<TTransaction*>, TopmostTransactions, *Impl_);
DELEGATE_ENTITY_MAP_ACCESSORS(TTransactionManager, Transaction, TTransaction, TTransactionId, *Impl_)

////////////////////////////////////////////////////////////////////////////////

} // namespace NTransactionServer
} // namespace NYT<|MERGE_RESOLUTION|>--- conflicted
+++ resolved
@@ -86,10 +86,11 @@
 
         const auto* transaction = GetThisTypedImpl();
 
-<<<<<<< HEAD
         descriptors->push_back("state");
         descriptors->push_back(TAttributeDescriptor("timeout")
             .SetPresent(transaction->GetTimeout().HasValue()));
+        descriptors->push_back(TAttributeDescriptor("title")
+        	.SetPresent(transaction->GetTitle().HasValue()));
         descriptors->push_back("accounting_enabled");
         descriptors->push_back("parent_id");
         descriptors->push_back("start_time");
@@ -103,23 +104,6 @@
         descriptors->push_back("lock_ids");
         descriptors->push_back("resource_usage");
         descriptors->push_back("multicell_resource_usage");
-=======
-        attributes->push_back("state");
-        attributes->push_back(TAttributeInfo("timeout", transaction->GetTimeout().HasValue()));
-        attributes->push_back(TAttributeInfo("title", transaction->GetTitle().HasValue()));
-        attributes->push_back("uncommitted_accounting_enabled");
-        attributes->push_back("staged_accounting_enabled");
-        attributes->push_back("parent_id");
-        attributes->push_back("start_time");
-        attributes->push_back("nested_transaction_ids");
-        attributes->push_back("staged_object_ids");
-        attributes->push_back("staged_node_ids");
-        attributes->push_back("branched_node_ids");
-        attributes->push_back("locked_node_ids");
-        attributes->push_back("lock_ids");
-        attributes->push_back("resource_usage");
-        TBase::ListSystemAttributes(attributes);
->>>>>>> b30f2ed9
     }
 
     virtual bool GetBuiltinAttribute(const Stroka& key, IYsonConsumer* consumer) override
@@ -138,17 +122,13 @@
             return true;
         }
 
-<<<<<<< HEAD
+        if (key == "title" && transaction->GetTitle()) {
+            BuildYsonFluently(consumer)
+                .Value(*transaction->GetTitle());
+            return true;
+        }
+
         if (key == "accounting_enabled") {
-=======
-        if (key == "title" && transaction->GetTitle()) {
-            BuildYsonFluently(consumer)
-                .Value(*transaction->GetTitle());
-            return true;
-        }
-
-        if (key == "uncommitted_accounting_enabled") {
->>>>>>> b30f2ed9
             BuildYsonFluently(consumer)
                 .Value(transaction->GetAccountingEnabled());
             return true;
@@ -471,11 +451,8 @@
     TTransaction* StartTransaction(
         TTransaction* parent,
         TNullable<TDuration> timeout,
-<<<<<<< HEAD
+        const TNullable<Stroka>& title,
         const TTransactionId& hintId)
-=======
-        const TNullable<Stroka>& title)
->>>>>>> b30f2ed9
     {
         VERIFY_THREAD_AFFINITY(AutomatonThread);
 
@@ -511,12 +488,9 @@
             }
         }
 
-<<<<<<< HEAD
+        transaction->SetTitle(title);
+
         // NB: This is not quite correct for replicated transactions but we don't care.
-=======
-        transaction->SetTitle(title);
-
->>>>>>> b30f2ed9
         const auto* mutationContext = GetCurrentMutationContext();
         transaction->SetStartTime(mutationContext->GetTimestamp());
 
@@ -525,18 +499,11 @@
 
         TransactionStarted_.Fire(transaction);
 
-<<<<<<< HEAD
-        LOG_DEBUG_UNLESS(IsRecovery(), "Transaction started (TransactionId: %v, ParentId: %v, Timeout: %v)",
+        LOG_DEBUG_UNLESS(IsRecovery(), "Transaction started (TransactionId: %v, ParentId: %v, Timeout: %v, Title: %v)",
             transactionId,
             GetObjectId(parent),
-            transaction->GetTimeout());
-=======
-        LOG_DEBUG_UNLESS(IsRecovery(), "Transaction started (TransactionId: %v, ParentId: %v, Timeout: %v, Title: %v)",
-            id,
-            GetObjectId(parent),
-            actualTimeout,
+            transaction->GetTimeout(),
             title);
->>>>>>> b30f2ed9
 
         return transaction;
     }
@@ -1100,28 +1067,16 @@
     const TObjectId& hintId,
     TTransaction* parent,
     TAccount* /*account*/,
-    IAttributeDictionary* /*attributes*/,
+    IAttributeDictionary* attributes,
     const TObjectCreationExtensions& extensions)
 {
-<<<<<<< HEAD
     const auto& requestExt = extensions.GetExtension(TTransactionCreationExt::transaction_creation_ext);
     auto timeout = TDuration::MilliSeconds(requestExt.timeout());
-    return Owner_->StartTransaction(parent, timeout, hintId);
-=======
-    const auto& requestExt = request->GetExtension(TReqStartTransactionExt::create_transaction_ext);
-
-    auto timeout = TDuration::MilliSeconds(requestExt.timeout());
 
     auto title = attributes->Find<Stroka>("title");
     attributes->Remove("title");
 
-    auto* transaction = Owner_->StartTransaction(parent, timeout, title);
-
-    transaction->SetUncommittedAccountingEnabled(requestExt.enable_uncommitted_accounting());
-    transaction->SetStagedAccountingEnabled(requestExt.enable_staged_accounting());
-
-    return transaction;
->>>>>>> b30f2ed9
+    return Owner_->StartTransaction(parent, timeout, title, hintId);
 }
 
 ////////////////////////////////////////////////////////////////////////////////
@@ -1140,15 +1095,10 @@
 TTransaction* TTransactionManager::StartTransaction(
     TTransaction* parent,
     TNullable<TDuration> timeout,
-<<<<<<< HEAD
+    const TNullable<Stroka>& title,
     const TTransactionId& hintId)
 {
-    return Impl_->StartTransaction(parent, timeout, hintId);
-=======
-    const TNullable<Stroka>& title)
-{
-    return Impl_->StartTransaction(parent, timeout, title);
->>>>>>> b30f2ed9
+    return Impl_->StartTransaction(parent, timeout, title, hintId);
 }
 
 void TTransactionManager::CommitTransaction(
