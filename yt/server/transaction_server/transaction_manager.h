#pragma once

#include "public.h"

#include <core/misc/property.h>

#include <core/actions/signal.h>

#include <server/hydra/entity_map.h>

#include <server/hive/transaction_manager.h>

#include <server/object_server/public.h>

#include <server/cypress_server/public.h>

#include <server/cell_master/public.h>

namespace NYT {
namespace NTransactionServer {

////////////////////////////////////////////////////////////////////////////////

class TTransactionManager
    : public NHive::ITransactionManager
{
public:
    //! Raised when a new transaction is started.
    DECLARE_SIGNAL(void(TTransaction*), TransactionStarted);

    //! Raised when a transaction is committed.
    DECLARE_SIGNAL(void(TTransaction*), TransactionCommitted);

    //! Raised when a transaction is aborted.
    DECLARE_SIGNAL(void(TTransaction*), TransactionAborted);

    //! A set of transactions with no parent.
    DECLARE_BYREF_RO_PROPERTY(yhash_set<TTransaction*>, TopmostTransactions);

public:
    TTransactionManager(
        TTransactionManagerConfigPtr config,
        NCellMaster::TBootstrap* bootstrap);

    void Initialize();

    TTransaction* StartTransaction(
        TTransaction* parent,
        TNullable<TDuration> timeout,
<<<<<<< HEAD
        const TTransactionId& hintId = NullTransactionId);
    void CommitTransaction(TTransaction* transaction, TTimestamp commitTimestamp);
=======
        const TNullable<Stroka>& title);
    void CommitTransaction(TTransaction* transaction);
>>>>>>> b30f2ed9
    void AbortTransaction(TTransaction* transaction, bool force);
    void PingTransaction(TTransaction* transaction, bool pingAncestors = false);

    DECLARE_ENTITY_MAP_ACCESSORS(Transaction, TTransaction, TTransactionId);

    //! Finds transaction by id, throws if nothing is found.
    TTransaction* GetTransactionOrThrow(const TTransactionId& transactionId);

    //! Registers and references the object with the transaction.
    //! The same object can only be staged once.
    void StageObject(
        TTransaction* transaction,
        NObjectServer::TObjectBase* object);

    //! Unregisters the object from its staging transaction,
    //! calls IObjectTypeHandler::UnstageObject and
    //! unreferences the object. Throws on failure.
    /*!
     *  If #recursive is |true| then all child objects are also released.
     */
    void UnstageObject(
        NObjectServer::TObjectBase* object,
        bool recursive);

    //! Registers (and references) the node with the transaction.
    void StageNode(
        TTransaction* transaction,
        NCypressServer::TCypressNodeBase* trunkNode);

    //! Registers and references the object with the transaction.
    //! The reference is dropped if the transaction aborts
    //! but is preserved if the transaction commits.
    //! The same object as be exported more than once.
    void ExportObject(
        TTransaction* transaction,
        NObjectServer::TObjectBase* object,
        NObjectClient::TCellTag destinationCellTag);

    //! Registers and references the object with the transaction.
    //! The reference is dropped if the transaction aborts or aborts.
    //! The same object as be exported more than once.
    void ImportObject(
        TTransaction* transaction,
        NObjectServer::TObjectBase* object);

private:
    class TImpl;
    class TTransactionTypeHandler;
    class TTransactionProxy;

    const TIntrusivePtr<TImpl> Impl_;

    // ITransactionManager overrides
    virtual void PrepareTransactionCommit(
        const TTransactionId& transactionId,
        bool persistent,
        TTimestamp prepareTimestamp) override;
    virtual void PrepareTransactionAbort(
        const TTransactionId& transactionId,
        bool force) override;
    virtual void CommitTransaction(
        const TTransactionId& transactionId,
        TTimestamp commitTimestamp) override;
    virtual void AbortTransaction(
        const TTransactionId& transactionId,
        bool force) override;
    virtual void PingTransaction(
        const TTransactionId& transactionId,
        const NHive::NProto::TReqPingTransaction& request) override;

};

DEFINE_REFCOUNTED_TYPE(TTransactionManager)

////////////////////////////////////////////////////////////////////////////////

} // namespace NTransactionServer
} // namespace NYT<|MERGE_RESOLUTION|>--- conflicted
+++ resolved
@@ -47,13 +47,9 @@
     TTransaction* StartTransaction(
         TTransaction* parent,
         TNullable<TDuration> timeout,
-<<<<<<< HEAD
+        const TNullable<Stroka>& title,
         const TTransactionId& hintId = NullTransactionId);
     void CommitTransaction(TTransaction* transaction, TTimestamp commitTimestamp);
-=======
-        const TNullable<Stroka>& title);
-    void CommitTransaction(TTransaction* transaction);
->>>>>>> b30f2ed9
     void AbortTransaction(TTransaction* transaction, bool force);
     void PingTransaction(TTransaction* transaction, bool pingAncestors = false);
 
