#pragma once

#include "public.h"

#include <core/misc/property.h>
#include <core/misc/ref_tracked.h>
#include <core/misc/nullable.h>

#include <ytlib/cypress_client/public.h>

#include <server/cypress_server/public.h>

#include <server/chunk_server/public.h>

#include <server/object_server/object_detail.h>

#include <server/cell_master/public.h>

#include <server/security_server/public.h>
#include <server/security_server/cluster_resources.h>
#include <server/security_server/acl.h>

namespace NYT {
namespace NTransactionServer {

////////////////////////////////////////////////////////////////////////////////

class TTransaction
    : public NObjectServer::TNonversionedObjectBase
    , public TRefTracked<TTransaction>
{
public:
    DEFINE_BYVAL_RW_PROPERTY(TLease, Lease);
    DEFINE_BYVAL_RW_PROPERTY(ETransactionState, State);
    DEFINE_BYVAL_RW_PROPERTY(TNullable<TDuration>, Timeout);
<<<<<<< HEAD
    DEFINE_BYVAL_RW_PROPERTY(bool, AccountingEnabled);
=======
    DEFINE_BYVAL_RW_PROPERTY(TNullable<Stroka>, Title);
    DEFINE_BYVAL_RW_PROPERTY(bool, UncommittedAccountingEnabled);
    DEFINE_BYVAL_RW_PROPERTY(bool, StagedAccountingEnabled);
>>>>>>> 25aab3cf
    DEFINE_BYREF_RW_PROPERTY(yhash_set<TTransaction*>, NestedTransactions);
    DEFINE_BYVAL_RW_PROPERTY(TTransaction*, Parent);
    DEFINE_BYVAL_RW_PROPERTY(TInstant, StartTime);
    DEFINE_BYREF_RW_PROPERTY(yhash_set<NObjectServer::TObjectBase*>, StagedObjects);

    struct TExportEntry
    {
        NObjectServer::TObjectBase* Object;
        NObjectClient::TCellTag DestinationCellTag;

        void Persist(NCellMaster::TPersistenceContext& context);
    };

    DEFINE_BYREF_RW_PROPERTY(std::vector<TExportEntry>, ExportedObjects);
    DEFINE_BYREF_RW_PROPERTY(std::vector<NObjectServer::TObjectBase*>, ImportedObjects);

    // Cypress stuff
    typedef yhash_set<NCypressServer::TCypressNodeBase*> TLockedNodeSet;
    DEFINE_BYREF_RW_PROPERTY(TLockedNodeSet, LockedNodes);
    typedef yhash_set<NCypressServer::TLock*> TLockSet;
    DEFINE_BYREF_RW_PROPERTY(TLockSet, Locks);
    typedef std::vector<NCypressServer::TCypressNodeBase*> TBranchedNodeList;
    DEFINE_BYREF_RW_PROPERTY(TBranchedNodeList, BranchedNodes);
    typedef std::vector<NCypressServer::TCypressNodeBase*> TStagedNodeList;
    DEFINE_BYREF_RW_PROPERTY(TStagedNodeList, StagedNodes);

    // Security Manager stuff
    typedef yhash<NSecurityServer::TAccount*, NSecurityServer::TClusterResources> TAccountResourcesMap;
    DEFINE_BYREF_RW_PROPERTY(TAccountResourcesMap, AccountResourceUsage);
    DEFINE_BYREF_RW_PROPERTY(NSecurityServer::TAccessControlDescriptor, Acd);

public:
    explicit TTransaction(const TTransactionId& id);

    void Save(NCellMaster::TSaveContext& context) const;
    void Load(NCellMaster::TLoadContext& context);

    ETransactionState GetPersistentState() const;

    void ThrowInvalidState() const;

    NYTree::TYsonString GetDescription() const;

};

////////////////////////////////////////////////////////////////////////////////

} // namespace NTransactionServer
} // namespace NYT<|MERGE_RESOLUTION|>--- conflicted
+++ resolved
@@ -33,13 +33,8 @@
     DEFINE_BYVAL_RW_PROPERTY(TLease, Lease);
     DEFINE_BYVAL_RW_PROPERTY(ETransactionState, State);
     DEFINE_BYVAL_RW_PROPERTY(TNullable<TDuration>, Timeout);
-<<<<<<< HEAD
     DEFINE_BYVAL_RW_PROPERTY(bool, AccountingEnabled);
-=======
     DEFINE_BYVAL_RW_PROPERTY(TNullable<Stroka>, Title);
-    DEFINE_BYVAL_RW_PROPERTY(bool, UncommittedAccountingEnabled);
-    DEFINE_BYVAL_RW_PROPERTY(bool, StagedAccountingEnabled);
->>>>>>> 25aab3cf
     DEFINE_BYREF_RW_PROPERTY(yhash_set<TTransaction*>, NestedTransactions);
     DEFINE_BYVAL_RW_PROPERTY(TTransaction*, Parent);
     DEFINE_BYVAL_RW_PROPERTY(TInstant, StartTime);
@@ -81,7 +76,7 @@
 
     void ThrowInvalidState() const;
 
-    NYTree::TYsonString GetDescription() const;
+    NYson::TYsonString GetDescription() const;
 
 };
 
