--- conflicted
+++ resolved
@@ -35,10 +35,7 @@
     DEFINE_BYVAL_RW_PROPERTY(TNullable<TDuration>, Timeout);
     DEFINE_BYVAL_RW_PROPERTY(bool, AccountingEnabled);
     DEFINE_BYVAL_RW_PROPERTY(TNullable<Stroka>, Title);
-<<<<<<< HEAD
-=======
     DEFINE_BYREF_RW_PROPERTY(NObjectClient::TCellTagList, SecondaryCellTags);
->>>>>>> 4c21d8c5
     DEFINE_BYREF_RW_PROPERTY(yhash_set<TTransaction*>, NestedTransactions);
     DEFINE_BYVAL_RW_PROPERTY(TTransaction*, Parent);
     DEFINE_BYVAL_RW_PROPERTY(TInstant, StartTime);
@@ -76,13 +73,6 @@
     void Save(NCellMaster::TSaveContext& context) const;
     void Load(NCellMaster::TLoadContext& context);
 
-<<<<<<< HEAD
-    ETransactionState GetPersistentState() const;
-
-    void ThrowInvalidState() const;
-
-=======
->>>>>>> 4c21d8c5
     NYson::TYsonString GetDescription() const;
 
 };
