--- conflicted
+++ resolved
@@ -47,10 +47,7 @@
     TInstant StartTime_;
     NConcurrency::TActionQueuePtr WatchdogQueue_ = New<NConcurrency::TActionQueue>("SnapshotWD");
     NConcurrency::TPeriodicExecutorPtr WatchdogExecutor_;
-<<<<<<< HEAD
-=======
     NLogging::TLogger& Logger;
->>>>>>> 4c21d8c5
 
     void DoRunParent();
     void DoRunChild();
