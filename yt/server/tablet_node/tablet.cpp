#include "tablet.h"
#include "automaton.h"
#include "sorted_chunk_store.h"
#include "config.h"
#include "sorted_dynamic_store.h"
#include "partition.h"
#include "store_manager.h"
#include "tablet_manager.h"
#include "tablet_slot.h"
#include "tablet_profiling.h"
#include "transaction_manager.h"

#include <yt/client/table_client/proto/chunk_meta.pb.h>
#include <yt/client/table_client/schema.h>

#include <yt/ytlib/tablet_client/config.h>
#include <yt/client/table_client/wire_protocol.h>

#include <yt/client/transaction_client/timestamp_provider.h>
#include <yt/ytlib/transaction_client/helpers.h>

#include <yt/ytlib/query_client/column_evaluator.h>

#include <yt/client/object_client/helpers.h>

#include <yt/core/profiling/profile_manager.h>

#include <yt/core/concurrency/async_semaphore.h>
#include <yt/core/concurrency/delayed_executor.h>
#include <yt/core/concurrency/throughput_throttler.h>

#include <yt/core/misc/collection_helpers.h>
#include <yt/core/misc/protobuf_helpers.h>
#include <yt/core/misc/serialize.h>
#include <yt/core/misc/tls_cache.h>

namespace NYT {
namespace NTabletNode {

using namespace NChunkClient;
using namespace NConcurrency;
using namespace NHydra;
using namespace NObjectClient;
using namespace NProfiling;
using namespace NQueryClient;
using namespace NTableClient;
using namespace NTabletClient::NProto;
using namespace NTabletClient;
using namespace NTransactionClient;
using namespace NYPath;

////////////////////////////////////////////////////////////////////////////////

void ValidateTabletRetainedTimestamp(const TTabletSnapshotPtr& tabletSnapshot, TTimestamp timestamp)
{
    if (timestamp < tabletSnapshot->RetainedTimestamp) {
        THROW_ERROR_EXCEPTION("Timestamp %llx is less than tablet %v retained timestamp %llx",
            timestamp,
            tabletSnapshot->TabletId,
            tabletSnapshot->RetainedTimestamp);
    }
}

////////////////////////////////////////////////////////////////////////////////

void TRuntimeTableReplicaData::Populate(TTableReplicaStatistics* statistics) const
{
    statistics->set_current_replication_row_index(CurrentReplicationRowIndex.load());
    statistics->set_current_replication_timestamp(CurrentReplicationTimestamp.load());
}

void TRuntimeTableReplicaData::MergeFrom(const TTableReplicaStatistics& statistics)
{
    CurrentReplicationRowIndex = statistics.current_replication_row_index();
    CurrentReplicationTimestamp = statistics.current_replication_timestamp();
}

////////////////////////////////////////////////////////////////////////////////

TReplicaCounters::TReplicaCounters(const TTagIdList& list)
    : LagRowCount("/replica/lag_row_count", list, EAggregateMode::Max, TDuration::Seconds(1))
    , LagTime("/replica/lag_time", list, EAggregateMode::Max, TDuration::Seconds(1))
    , ReplicationTransactionStartTime("/replica/replication_transaction_start_time", list, EAggregateMode::All, TDuration::Seconds(1))
    , ReplicationTransactionCommitTime("/replica/replication_transaction_commit_time", list, EAggregateMode::All, TDuration::Seconds(1))
    , ReplicationRowsReadTime("/replica/replication_rows_read_time", list, EAggregateMode::All, TDuration::Seconds(1))
    , ReplicationRowsWriteTime("/replica/replication_rows_write_time", list, EAggregateMode::All, TDuration::Seconds(1))
    , Tags(list)
{ }

// Uses tablet_id and replica_id as the key.
using TReplicaProfilerTrait = TTabletProfilerTrait<TReplicaCounters>;

TReplicaCounters NullReplicaCounters;

////////////////////////////////////////////////////////////////////////////////

TTabletCounters::TTabletCounters(const NProfiling::TTagIdList& list)
    : OverlappingStoreCount("/tablet/overlapping_store_count", list)
{ }

using TTabletInternalProfilerTrait = TTabletProfilerTrait<TTabletCounters>;

////////////////////////////////////////////////////////////////////////////////

std::pair<TTabletSnapshot::TPartitionListIterator, TTabletSnapshot::TPartitionListIterator>
TTabletSnapshot::GetIntersectingPartitions(
    const TKey& lowerBound,
    const TKey& upperBound)
{
    auto beginIt = std::upper_bound(
        PartitionList.begin(),
        PartitionList.end(),
        lowerBound,
        [] (const TKey& key, const TPartitionSnapshotPtr& partition) {
            return key < partition->PivotKey;
        });

    if (beginIt != PartitionList.begin()) {
        --beginIt;
    }

    auto endIt = beginIt;
    while (endIt != PartitionList.end() && upperBound > (*endIt)->PivotKey) {
        ++endIt;
    }

    return std::make_pair(beginIt, endIt);
}

TPartitionSnapshotPtr TTabletSnapshot::FindContainingPartition(TKey key)
{
    auto it = std::upper_bound(
        PartitionList.begin(),
        PartitionList.end(),
        key,
        [] (TKey key, const TPartitionSnapshotPtr& partition) {
            return key < partition->PivotKey;
        });

    return it == PartitionList.begin() ? nullptr : *(--it);
}

std::vector<ISortedStorePtr> TTabletSnapshot::GetEdenStores()
{
    std::vector<ISortedStorePtr> stores;
    stores.reserve(Eden->Stores.size() + LockedStores.size());
    for (auto store : Eden->Stores) {
        stores.emplace_back(std::move(store));
    }
    for (const auto& weakStore : LockedStores) {
        auto store = weakStore.Lock();
        if (store) {
            stores.emplace_back(std::move(store));
        }
    }
    return stores;
}

TTableReplicaSnapshotPtr TTabletSnapshot::FindReplicaSnapshot(const TTableReplicaId& replicaId)
{
    auto it = Replicas.find(replicaId);
    return it == Replicas.end() ? nullptr : it->second;
}

void TTabletSnapshot::ValidateCellId(const TCellId& cellId)
{
    if (CellId != cellId) {
        THROW_ERROR_EXCEPTION("Wrong cell id: expected %v, got %v",
            CellId,
            cellId);
    }
}

void TTabletSnapshot::ValidateMountRevision(i64 mountRevision)
{
    if (MountRevision != mountRevision) {
        THROW_ERROR_EXCEPTION(
            NTabletClient::EErrorCode::InvalidMountRevision,
            "Invalid mount revision of tablet %v: expected %llx, received %llx",
            TabletId,
            MountRevision,
            mountRevision)
            << TErrorAttribute("tablet_id", TabletId);
    }
}

bool TTabletSnapshot::IsProfilingEnabled() const
{
    return !ProfilerTags.empty();
}

////////////////////////////////////////////////////////////////////////////////

TTableReplicaInfo::TTableReplicaInfo(const TTableReplicaId& id)
    : Id_(id)
{ }

void TTableReplicaInfo::Save(TSaveContext& context) const
{
    using NYT::Save;
    Save(context, Id_);
    Save(context, ClusterName_);
    Save(context, ReplicaPath_);
    Save(context, StartReplicationTimestamp_);
    Save(context, PreparedReplicationTransactionId_);
    Save(context, State_);
    Save(context, RuntimeData_->Mode);
    Save(context, RuntimeData_->CurrentReplicationRowIndex);
    Save(context, RuntimeData_->CurrentReplicationTimestamp);
    Save(context, RuntimeData_->PreparedReplicationRowIndex);
}

void TTableReplicaInfo::Load(TLoadContext& context)
{
    using NYT::Load;
    Load(context, Id_);
    Load(context, ClusterName_);
    Load(context, ReplicaPath_);
    Load(context, StartReplicationTimestamp_);
    Load(context, PreparedReplicationTransactionId_);
    Load(context, State_);
    Load(context, RuntimeData_->Mode);
    Load(context, RuntimeData_->CurrentReplicationRowIndex);
    Load(context, RuntimeData_->CurrentReplicationTimestamp);
    Load(context, RuntimeData_->PreparedReplicationRowIndex);
}

ETableReplicaMode TTableReplicaInfo::GetMode() const
{
    return RuntimeData_->Mode;
}

void TTableReplicaInfo::SetMode(ETableReplicaMode value)
{
    RuntimeData_->Mode = value;
}

NTransactionClient::EAtomicity TTableReplicaInfo::GetAtomicity() const
{
    return RuntimeData_->Atomicity;
}

void TTableReplicaInfo::SetAtomicity(NTransactionClient::EAtomicity value)
{
    RuntimeData_->Atomicity = value;
}

bool TTableReplicaInfo::GetPreserveTimestamps() const
{
    return RuntimeData_->PreserveTimestamps;
}

void TTableReplicaInfo::SetPreserveTimestamps(bool value)
{
    RuntimeData_->PreserveTimestamps = value;
}

i64 TTableReplicaInfo::GetCurrentReplicationRowIndex() const
{
    return RuntimeData_->CurrentReplicationRowIndex;
}

void TTableReplicaInfo::SetCurrentReplicationRowIndex(i64 value)
{
    RuntimeData_->CurrentReplicationRowIndex = value;
}

TTimestamp TTableReplicaInfo::GetCurrentReplicationTimestamp() const
{
    return RuntimeData_->CurrentReplicationTimestamp;
}

void TTableReplicaInfo::SetCurrentReplicationTimestamp(TTimestamp value)
{
    RuntimeData_->CurrentReplicationTimestamp = value;
}

i64 TTableReplicaInfo::GetPreparedReplicationRowIndex() const
{
    return RuntimeData_->PreparedReplicationRowIndex;
}

void TTableReplicaInfo::SetPreparedReplicationRowIndex(i64 value)
{
    RuntimeData_->PreparedReplicationRowIndex = value;
}

TTableReplicaSnapshotPtr TTableReplicaInfo::BuildSnapshot() const
{
    auto snapshot = New<TTableReplicaSnapshot>();
    snapshot->StartReplicationTimestamp = StartReplicationTimestamp_;
    snapshot->RuntimeData = RuntimeData_;
    snapshot->Counters = Counters_;
    return snapshot;
}

void TTableReplicaInfo::PopulateStatistics(TTableReplicaStatistics* statistics) const
{
    RuntimeData_->Populate(statistics);
}

void TTableReplicaInfo::MergeFromStatistics(const TTableReplicaStatistics& statistics)
{
    RuntimeData_->MergeFrom(statistics);
}

////////////////////////////////////////////////////////////////////////////////

TTablet::TTablet(
    const TTabletId& tabletId,
    ITabletContext* context)
    : TObjectBase(tabletId)
    , Config_(New<TTableMountConfig>())
    , ReaderConfig_(New<TTabletChunkReaderConfig>())
    , WriterConfig_(New<TTabletChunkWriterConfig>())
    , WriterOptions_(New<TTabletWriterOptions>())
    , Context_(context)
    , FlushThrottler_(CreateReconfigurableThroughputThrottler(
        Config_->FlushThrottler,
        TabletNodeLogger))
    , CompactionThrottler_(CreateReconfigurableThroughputThrottler(
        Config_->CompactionThrottler,
        TabletNodeLogger))
    , PartitioningThrottler_(CreateReconfigurableThroughputThrottler(
        Config_->PartitioningThrottler,
        TabletNodeLogger))
{ }

TTablet::TTablet(
    TTableMountConfigPtr config,
    TTabletChunkReaderConfigPtr readerConfig,
    TTabletChunkWriterConfigPtr writerConfig,
    TTabletWriterOptionsPtr writerOptions,
    const TTabletId& tabletId,
    i64 mountRevision,
    const TObjectId& tableId,
    const TYPath& path,
    ITabletContext* context,
    const TTableSchema& schema,
    TOwningKey pivotKey,
    TOwningKey nextPivotKey,
    EAtomicity atomicity,
    ECommitOrdering commitOrdering,
    const TTableReplicaId& upstreamReplicaId)
    : TObjectBase(tabletId)
    , MountRevision_(mountRevision)
    , TableId_(tableId)
    , TablePath_(path)
    , TableSchema_(schema)
    , PivotKey_(std::move(pivotKey))
    , NextPivotKey_(std::move(nextPivotKey))
    , State_(ETabletState::Mounted)
    , Atomicity_(atomicity)
    , CommitOrdering_(commitOrdering)
    , UpstreamReplicaId_(upstreamReplicaId)
    , HashTableSize_(config->EnableLookupHashTable ? config->MaxDynamicStoreRowCount : 0)
    , RetainedTimestamp_(MinTimestamp)
    , Config_(config)
    , ReaderConfig_(readerConfig)
    , WriterConfig_(writerConfig)
    , WriterOptions_(writerOptions)
    , Eden_(std::make_unique<TPartition>(
        this,
        context->GenerateId(EObjectType::TabletPartition),
        EdenIndex,
        PivotKey_,
        NextPivotKey_))
    , Context_(context)
    , FlushThrottler_(CreateReconfigurableThroughputThrottler(
        Config_->FlushThrottler,
        TabletNodeLogger))
    , CompactionThrottler_(CreateReconfigurableThroughputThrottler(
        Config_->CompactionThrottler,
        TabletNodeLogger))
    , PartitioningThrottler_(CreateReconfigurableThroughputThrottler(
        Config_->PartitioningThrottler,
        TabletNodeLogger))
{
    Initialize();
}

ETabletState TTablet::GetPersistentState() const
{
    switch (State_) {
        case ETabletState::UnmountFlushPending:
            return ETabletState::UnmountWaitingForLocks;
        case ETabletState::UnmountPending:
            return ETabletState::UnmountFlushing;
        case ETabletState::FreezeFlushPending:
            return ETabletState::FreezeWaitingForLocks;
        case ETabletState::FreezePending:
            return ETabletState::FreezeFlushing;
        default:
            return State_;
    }
}

const TTableMountConfigPtr& TTablet::GetConfig() const
{
    return Config_;
}

void TTablet::SetConfig(TTableMountConfigPtr config)
{
    Config_ = config;
}

const TTabletChunkReaderConfigPtr& TTablet::GetReaderConfig() const
{
    return ReaderConfig_;
}

void TTablet::SetReaderConfig(TTabletChunkReaderConfigPtr config)
{
    ReaderConfig_ = config;
}

const TTabletChunkWriterConfigPtr& TTablet::GetWriterConfig() const
{
    return WriterConfig_;
}

void TTablet::SetWriterConfig(TTabletChunkWriterConfigPtr config)
{
    WriterConfig_ = config;
}

const TTabletWriterOptionsPtr& TTablet::GetWriterOptions() const
{
    return WriterOptions_;
}

void TTablet::SetWriterOptions(TTabletWriterOptionsPtr options)
{
    WriterOptions_ = options;
}

const IStoreManagerPtr& TTablet::GetStoreManager() const
{
    return StoreManager_;
}

void TTablet::SetStoreManager(IStoreManagerPtr storeManager)
{
    StoreManager_ = std::move(storeManager);
}

void TTablet::Save(TSaveContext& context) const
{
    using NYT::Save;

    Save(context, TableId_);
    Save(context, MountRevision_);
    Save(context, TablePath_);
    Save(context, GetPersistentState());
    Save(context, TableSchema_);
    Save(context, Atomicity_);
    Save(context, CommitOrdering_);
    Save(context, UpstreamReplicaId_);
    Save(context, HashTableSize_);
    Save(context, RuntimeData_->TotalRowCount);
    Save(context, RuntimeData_->TrimmedRowCount);
    Save(context, RuntimeData_->LastCommitTimestamp);
    Save(context, RuntimeData_->LastWriteTimestamp);
    Save(context, Replicas_);
    Save(context, RetainedTimestamp_);

    TSizeSerializer::Save(context, StoreIdMap_.size());
    // NB: This is not stable.
    for (const auto& pair : StoreIdMap_) {
        const auto& store = pair.second;
        Save(context, store->GetType());
        Save(context, store->GetId());
        store->Save(context);
    }

    Save(context, ActiveStore_ ? ActiveStore_->GetId() : NullStoreId);

    auto savePartition = [&] (const TPartition& partition) {
        Save(context, partition.GetId());
        partition.Save(context);
    };

    savePartition(*Eden_);

    TSizeSerializer::Save(context, PartitionList_.size());
    for (const auto& partition : PartitionList_) {
        savePartition(*partition);
    }
}

void TTablet::Load(TLoadContext& context)
{
    using NYT::Load;

    Load(context, TableId_);
    Load(context, MountRevision_);
    // COMPAT(gridem)
    if (context.GetVersion() > 100004) {
        Load(context, TablePath_);
    }
    Load(context, State_);
    Load(context, TableSchema_);
    Load(context, Atomicity_);
    Load(context, CommitOrdering_);
    Load(context, UpstreamReplicaId_);
    Load(context, HashTableSize_);
    Load(context, RuntimeData_->TotalRowCount);
    Load(context, RuntimeData_->TrimmedRowCount);
    Load(context, RuntimeData_->LastCommitTimestamp);
    // COMPAT(babenko)
    if (context.GetVersion() < 100007) {
        RuntimeData_->LastWriteTimestamp.store(RuntimeData_->LastCommitTimestamp.load());
    } else {
        Load(context, RuntimeData_->LastWriteTimestamp);
    }
    Load(context, Replicas_);
    Load(context, RetainedTimestamp_);

    // NB: Stores that we're about to create may request some tablet properties (e.g. column lock count)
    // during construction. Initialize() will take care of this.
    Initialize();

    int storeCount = TSizeSerializer::LoadSuspended(context);
    SERIALIZATION_DUMP_WRITE(context, "stores[%v]", storeCount);
    SERIALIZATION_DUMP_INDENT(context) {
        for (int index = 0; index < storeCount; ++index) {
            auto storeType = Load<EStoreType>(context);
            auto storeId = Load<TStoreId> (context);
            auto store = Context_->CreateStore(this, storeType, storeId, nullptr);
            YCHECK(StoreIdMap_.insert(std::make_pair(store->GetId(), store)).second);
            store->Load(context);
        }
    }

    if (IsPhysicallyOrdered()) {
        for (const auto& pair : StoreIdMap_) {
            auto orderedStore = pair.second->AsOrdered();
            YCHECK(StoreRowIndexMap_.insert(std::make_pair(orderedStore->GetStartingRowIndex(), orderedStore)).second);
        }
    }

    auto activeStoreId = Load<TStoreId>(context);
    if (activeStoreId) {
        ActiveStore_ = GetStore(activeStoreId)->AsDynamic();
    }

    auto loadPartition = [&] (int index) -> std::unique_ptr<TPartition> {
        auto partitionId = LoadSuspended<TPartitionId>(context);
        SERIALIZATION_DUMP_WRITE(context, "%v =>", partitionId);
        SERIALIZATION_DUMP_INDENT(context) {
            auto partition = std::make_unique<TPartition>(
                this,
                partitionId,
                index);
            Load(context, *partition);
            for (const auto& store : partition->Stores()) {
                store->SetPartition(partition.get());
            }
            return partition;
        }
    };

    SERIALIZATION_DUMP_WRITE(context, "partitions");
    SERIALIZATION_DUMP_INDENT(context) {
        Eden_ = loadPartition(EdenIndex);

        int partitionCount = TSizeSerializer::LoadSuspended(context);
        for (int index = 0; index < partitionCount; ++index) {
            auto partition = loadPartition(index);
            YCHECK(PartitionMap_.insert(std::make_pair(partition->GetId(), partition.get())).second);
            PartitionList_.push_back(std::move(partition));
        }
    }

    UpdateOverlappingStoreCount();
}

TCallback<void(TSaveContext&)> TTablet::AsyncSave()
{
    std::vector<std::pair<TStoreId, TCallback<void(TSaveContext&)>>> capturedStores;
    for (const auto& pair : StoreIdMap_) {
        const auto& store = pair.second;
        capturedStores.push_back(std::make_pair(store->GetId(), store->AsyncSave()));
    }

    auto capturedEden = Eden_->AsyncSave();

    std::vector<TCallback<void(TSaveContext&)>> capturedPartitions;
    for (const auto& partition : PartitionList_) {
        capturedPartitions.push_back(partition->AsyncSave());
    }

    return BIND(
        [
            snapshot = BuildSnapshot(nullptr),
            capturedStores = std::move(capturedStores),
            capturedEden = std::move(capturedEden),
            capturedPartitions = std::move(capturedPartitions)
        ] (TSaveContext& context) {
            using NYT::Save;

            Save(context, *snapshot->Config);
            Save(context, *snapshot->WriterConfig);
            Save(context, *snapshot->WriterOptions);
            Save(context, snapshot->PivotKey);
            Save(context, snapshot->NextPivotKey);

            capturedEden.Run(context);
            for (const auto& callback : capturedPartitions) {
                callback.Run(context);
            }

            // NB: This is not stable.
            for (const auto& pair : capturedStores) {
                Save(context, pair.first);
                pair.second.Run(context);
            }
        });
}

void TTablet::AsyncLoad(TLoadContext& context)
{
    using NYT::Load;

    Load(context, *Config_);
    Load(context, *WriterConfig_);
    Load(context, *WriterOptions_);
    Load(context, PivotKey_);
    Load(context, NextPivotKey_);

    auto loadPartition = [&] (const std::unique_ptr<TPartition>& partition) {
        SERIALIZATION_DUMP_WRITE(context, "%v =>", partition->GetId());
        SERIALIZATION_DUMP_INDENT(context) {
            partition->AsyncLoad(context);
        }
    };

    SERIALIZATION_DUMP_WRITE(context, "partitions");
    SERIALIZATION_DUMP_INDENT(context) {
        loadPartition(Eden_);
        for (const auto& partition : PartitionList_) {
            loadPartition(partition);
        }
    }

    SERIALIZATION_DUMP_WRITE(context, "stores[%v]", StoreIdMap_.size());
    SERIALIZATION_DUMP_INDENT(context) {
        for (int index = 0; index < StoreIdMap_.size(); ++index) {
            auto storeId = Load<TStoreId>(context);
            SERIALIZATION_DUMP_WRITE(context, "%v =>", storeId);
            SERIALIZATION_DUMP_INDENT(context) {
                auto store = GetStore(storeId);
                store->AsyncLoad(context);
            }
        }
    }

    ReconfigureThrottlers();
}

const std::vector<std::unique_ptr<TPartition>>& TTablet::PartitionList() const
{
    YCHECK(IsPhysicallySorted());
    return PartitionList_;
}

TPartition* TTablet::GetEden() const
{
    YCHECK(IsPhysicallySorted());
    return Eden_.get();
}

void TTablet::CreateInitialPartition()
{
    YCHECK(IsPhysicallySorted());
    YCHECK(PartitionList_.empty());
    auto partition = std::make_unique<TPartition>(
        this,
        Context_->GenerateId(EObjectType::TabletPartition),
        static_cast<int>(PartitionList_.size()),
        PivotKey_,
        NextPivotKey_);
    YCHECK(PartitionMap_.insert(std::make_pair(partition->GetId(), partition.get())).second);
    PartitionList_.push_back(std::move(partition));
}

TPartition* TTablet::FindPartition(const TPartitionId& partitionId)
{
    YCHECK(IsPhysicallySorted());
    const auto& it = PartitionMap_.find(partitionId);
    return it == PartitionMap_.end() ? nullptr : it->second;
}

TPartition* TTablet::GetPartition(const TPartitionId& partitionId)
{
    YCHECK(IsPhysicallySorted());
    auto* partition = FindPartition(partitionId);
    YCHECK(partition);
    return partition;
}

void TTablet::MergePartitions(int firstIndex, int lastIndex)
{
    YCHECK(IsPhysicallySorted());

    for (int i = lastIndex + 1; i < static_cast<int>(PartitionList_.size()); ++i) {
        PartitionList_[i]->SetIndex(i - (lastIndex - firstIndex));
    }

    auto mergedPartition = std::make_unique<TPartition>(
        this,
        Context_->GenerateId(EObjectType::TabletPartition),
        firstIndex,
        PartitionList_[firstIndex]->GetPivotKey(),
        PartitionList_[lastIndex]->GetNextPivotKey());

    std::vector<TKey> mergedSampleKeys;
    auto rowBuffer = New<TRowBuffer>(TSampleKeyListTag());

    for (int index = firstIndex; index <= lastIndex; ++index) {
        const auto& existingPartition = PartitionList_[index];
        const auto& existingSampleKeys = existingPartition->GetSampleKeys()->Keys;
        if (index > firstIndex) {
            mergedSampleKeys.push_back(rowBuffer->Capture(existingPartition->GetPivotKey()));
        }
        for (auto key : existingSampleKeys) {
            mergedSampleKeys.push_back(rowBuffer->Capture(key));
        }

        for (const auto& store : existingPartition->Stores()) {
            YCHECK(store->GetPartition() == existingPartition.get());
            store->SetPartition(mergedPartition.get());
            YCHECK(mergedPartition->Stores().insert(store).second);
        }
    }

    mergedPartition->GetSampleKeys()->Keys = MakeSharedRange(std::move(mergedSampleKeys), std::move(rowBuffer));

    auto firstPartitionIt = PartitionList_.begin() + firstIndex;
    auto lastPartitionIt = PartitionList_.begin() + lastIndex;
    for (auto it = firstPartitionIt; it != lastPartitionIt + 1; ++it) {
        PartitionMap_.erase((*it)->GetId());
    }
    YCHECK(PartitionMap_.insert(std::make_pair(mergedPartition->GetId(), mergedPartition.get())).second);
    PartitionList_.erase(firstPartitionIt, lastPartitionIt + 1);
    PartitionList_.insert(firstPartitionIt, std::move(mergedPartition));

    UpdateOverlappingStoreCount();
}

void TTablet::SplitPartition(int index, const std::vector<TOwningKey>& pivotKeys)
{
    YCHECK(IsPhysicallySorted());

    auto existingPartition = std::move(PartitionList_[index]);
    YCHECK(existingPartition->GetPivotKey() == pivotKeys[0]);

    for (int partitionIndex = index + 1; partitionIndex < PartitionList_.size(); ++partitionIndex) {
        PartitionList_[partitionIndex]->SetIndex(partitionIndex + pivotKeys.size() - 1);
    }

    std::vector<std::unique_ptr<TPartition>> splitPartitions;
    const auto& existingSampleKeys = existingPartition->GetSampleKeys()->Keys;
    int sampleKeyIndex = 0;
    for (int pivotKeyIndex = 0; pivotKeyIndex < pivotKeys.size(); ++pivotKeyIndex) {
        auto thisPivotKey = pivotKeys[pivotKeyIndex];
        auto nextPivotKey = (pivotKeyIndex == pivotKeys.size() - 1)
            ? existingPartition->GetNextPivotKey()
            : pivotKeys[pivotKeyIndex + 1];
        auto partition = std::make_unique<TPartition>(
            this,
            Context_->GenerateId(EObjectType::TabletPartition),
            index + pivotKeyIndex,
            thisPivotKey,
            nextPivotKey);

        if (sampleKeyIndex < existingSampleKeys.Size() && existingSampleKeys[sampleKeyIndex] == thisPivotKey) {
            ++sampleKeyIndex;
        }

        YCHECK(sampleKeyIndex >= existingSampleKeys.Size() || existingSampleKeys[sampleKeyIndex] > thisPivotKey);

        std::vector<TKey> sampleKeys;
        auto rowBuffer = New<TRowBuffer>(TSampleKeyListTag());

        while (sampleKeyIndex < existingSampleKeys.Size() && existingSampleKeys[sampleKeyIndex] < nextPivotKey) {
            sampleKeys.push_back(rowBuffer->Capture(existingSampleKeys[sampleKeyIndex]));
            ++sampleKeyIndex;
        }

        partition->GetSampleKeys()->Keys = MakeSharedRange(std::move(sampleKeys), std::move(rowBuffer));
        splitPartitions.push_back(std::move(partition));
    }

    PartitionMap_.erase(existingPartition->GetId());
    for (const auto& partition : splitPartitions) {
        YCHECK(PartitionMap_.insert(std::make_pair(partition->GetId(), partition.get())).second);
    }
    PartitionList_.erase(PartitionList_.begin() + index);
    PartitionList_.insert(
        PartitionList_.begin() + index,
        std::make_move_iterator(splitPartitions.begin()),
        std::make_move_iterator(splitPartitions.end()));

    for (const auto& store : existingPartition->Stores()) {
        YCHECK(store->GetPartition() == existingPartition.get());
        auto* newPartition = GetContainingPartition(store);
        store->SetPartition(newPartition);
        YCHECK(newPartition->Stores().insert(store).second);
    }

    UpdateOverlappingStoreCount();
}

TPartition* TTablet::GetContainingPartition(
    const TOwningKey& minKey,
    const TOwningKey& maxKey)
{
    YCHECK(IsPhysicallySorted());

    auto it = std::upper_bound(
        PartitionList_.begin(),
        PartitionList_.end(),
        minKey,
        [] (const TOwningKey& key, const std::unique_ptr<TPartition>& partition) {
            return key < partition->GetPivotKey();
        });

    if (it != PartitionList_.begin()) {
        --it;
    }

    if (it + 1 == PartitionList().end()) {
        return it->get();
    }

    if ((*(it + 1))->GetPivotKey() > maxKey) {
        return it->get();
    }

    return Eden_.get();
}

const THashMap<TStoreId, IStorePtr>& TTablet::StoreIdMap() const
{
    return StoreIdMap_;
}

const std::map<i64, IOrderedStorePtr>& TTablet::StoreRowIndexMap() const
{
    YCHECK(IsPhysicallyOrdered());
    return StoreRowIndexMap_;
}

void TTablet::AddStore(IStorePtr store)
{
    YCHECK(StoreIdMap_.insert(std::make_pair(store->GetId(), store)).second);
    if (IsPhysicallySorted()) {
        auto sortedStore = store->AsSorted();
        auto* partition = GetContainingPartition(sortedStore);
        YCHECK(partition->Stores().insert(sortedStore).second);
        sortedStore->SetPartition(partition);
        UpdateOverlappingStoreCount();
    } else {
        auto orderedStore = store->AsOrdered();
        YCHECK(StoreRowIndexMap_.insert(std::make_pair(orderedStore->GetStartingRowIndex(), orderedStore)).second);
    }
}

void TTablet::RemoveStore(IStorePtr store)
{
    YCHECK(StoreIdMap_.erase(store->GetId()) == 1);
    if (IsPhysicallySorted()) {
        auto sortedStore = store->AsSorted();
        auto* partition = sortedStore->GetPartition();
        YCHECK(partition->Stores().erase(sortedStore) == 1);
        sortedStore->SetPartition(nullptr);
        UpdateOverlappingStoreCount();
    } else {
        auto orderedStore = store->AsOrdered();
        YCHECK(StoreRowIndexMap_.erase(orderedStore->GetStartingRowIndex()) == 1);
    }
}

IStorePtr TTablet::FindStore(const TStoreId& id)
{
    auto it = StoreIdMap_.find(id);
    return it == StoreIdMap_.end() ? nullptr : it->second;
}

IStorePtr TTablet::GetStore(const TStoreId& id)
{
    auto store = FindStore(id);
    YCHECK(store);
    return store;
}

IStorePtr TTablet::GetStoreOrThrow(const TStoreId& id)
{
    auto store = FindStore(id);
    if (!store) {
        THROW_ERROR_EXCEPTION("No such store %v", id);
    }
    return store;
}

TTableReplicaInfo* TTablet::FindReplicaInfo(const TTableReplicaId& id)
{
    auto it = Replicas_.find(id);
    return it == Replicas_.end() ? nullptr : &it->second;
}

TTableReplicaInfo* TTablet::GetReplicaInfoOrThrow(const TTableReplicaId& id)
{
    auto* info = FindReplicaInfo(id);
    if (!info) {
        THROW_ERROR_EXCEPTION("No such replica %v", id);
    }
    return info;
}

bool TTablet::IsPhysicallySorted() const
{
    return PhysicalSchema_.GetKeyColumnCount() > 0;
}

bool TTablet::IsPhysicallyOrdered() const
{
    return PhysicalSchema_.GetKeyColumnCount() == 0;
}

bool TTablet::IsReplicated() const
{
    return TypeFromId(TableId_) == EObjectType::ReplicatedTable;
}

int TTablet::GetColumnLockCount() const
{
    return ColumnLockCount_;
}

i64 TTablet::GetTotalRowCount() const
{
    return RuntimeData_->TotalRowCount;
}

void TTablet::UpdateTotalRowCount()
{
    if (StoreRowIndexMap_.empty()) {
        RuntimeData_->TotalRowCount = 0;
    } else {
        auto it = StoreRowIndexMap_.rbegin();
        RuntimeData_->TotalRowCount = it->first + it->second->GetRowCount();
    }
}

i64 TTablet::GetTrimmedRowCount() const
{
    return RuntimeData_->TrimmedRowCount;
}

void TTablet::SetTrimmedRowCount(i64 value)
{
    RuntimeData_->TrimmedRowCount = value;
}

TTimestamp TTablet::GetLastCommitTimestamp() const
{
    return RuntimeData_->LastCommitTimestamp;
}

void TTablet::UpdateLastCommitTimestamp(TTimestamp value)
{
    RuntimeData_->LastCommitTimestamp = std::max(value, GetLastCommitTimestamp());
    RuntimeData_->LastWriteTimestamp = std::max(value, GetLastWriteTimestamp());
}

TTimestamp TTablet::GetLastWriteTimestamp() const
{
    return RuntimeData_->LastWriteTimestamp;
}

void TTablet::UpdateLastWriteTimestamp(TTimestamp value)
{
    RuntimeData_->LastWriteTimestamp = std::max(value, GetLastWriteTimestamp());
}

TTimestamp TTablet::GetUnflushedTimestamp() const
{
    return RuntimeData_->UnflushedTimestamp;
}

void TTablet::StartEpoch(TTabletSlotPtr slot)
{
    CancelableContext_ = New<TCancelableContext>();

    for (auto queue : TEnumTraits<EAutomatonThreadQueue>::GetDomainValues()) {
        EpochAutomatonInvokers_[queue] = CancelableContext_->CreateInvoker(
            // NB: Slot can be null in tests.
            slot
            ? slot->GetEpochAutomatonInvoker(queue)
            : GetSyncInvoker());
    }

    Eden_->StartEpoch();
    for (const auto& partition : PartitionList_) {
        partition->StartEpoch();
    }
}

void TTablet::StopEpoch()
{
    if (CancelableContext_) {
        CancelableContext_->Cancel();
        CancelableContext_.Reset();
    }

    std::fill(EpochAutomatonInvokers_.begin(), EpochAutomatonInvokers_.end(), GetNullInvoker());

    SetState(GetPersistentState());

    Eden_->StopEpoch();
    for (const auto& partition : PartitionList_) {
        partition->StopEpoch();
    }
}

IInvokerPtr TTablet::GetEpochAutomatonInvoker(EAutomatonThreadQueue queue) const
{
    return EpochAutomatonInvokers_[queue];
}

TTabletSnapshotPtr TTablet::BuildSnapshot(TTabletSlotPtr slot) const
{
    auto snapshot = New<TTabletSnapshot>();

    if (slot) {
        snapshot->CellId = slot->GetCellId();
        snapshot->HydraManager = slot->GetHydraManager();
        snapshot->TabletManager = slot->GetTabletManager();
    }

    snapshot->TabletId = Id_;
    snapshot->MountRevision = MountRevision_;
    snapshot->TablePath = TablePath_;
    snapshot->TableId = TableId_;
    snapshot->Config = Config_;
    snapshot->WriterConfig = WriterConfig_;
    snapshot->WriterOptions = WriterOptions_;
    snapshot->PivotKey = PivotKey_;
    snapshot->NextPivotKey = NextPivotKey_;
    snapshot->TableSchema = TableSchema_;
    snapshot->PhysicalSchema = PhysicalSchema_;
    snapshot->QuerySchema = PhysicalSchema_.ToQuery();
    snapshot->PhysicalSchemaData = PhysicalSchemaData_;
    snapshot->KeysSchemaData = KeysSchemaData_;
    snapshot->Atomicity = Atomicity_;
    snapshot->UpstreamReplicaId = UpstreamReplicaId_;
    snapshot->HashTableSize = HashTableSize_;
    snapshot->StoreCount = static_cast<int>(StoreIdMap_.size());
    snapshot->OverlappingStoreCount = OverlappingStoreCount_;
    snapshot->CriticalPartitionCount = CriticalPartitionCount_;
    snapshot->RetainedTimestamp = RetainedTimestamp_;
<<<<<<< HEAD
=======
    snapshot->InMemoryConfigRevision = StoreManager_ ? StoreManager_->GetInMemoryConfigRevision() : 0;
    snapshot->FlushThrottler = FlushThrottler_;
    snapshot->CompactionThrottler = CompactionThrottler_;
    snapshot->PartitioningThrottler = PartitioningThrottler_;
>>>>>>> ad45284e

    auto addStoreStatistics = [&] (const IStorePtr& store) {
        if (store->IsChunk()) {
            auto chunkStore = store->AsChunk();
            auto preloadState = chunkStore->GetPreloadState();
            switch (preloadState) {
                case EStorePreloadState::Scheduled:
                case EStorePreloadState::Running:
                    if (chunkStore->IsPreloadAllowed()) {
                        ++snapshot->PreloadPendingStoreCount;
                    } else {
                        ++snapshot->PreloadFailedStoreCount;
                    }
                    break;
                case EStorePreloadState::Complete:
                    ++snapshot->PreloadCompletedStoreCount;
                    break;
                default:
                    break;
            }
        }
    };

    auto addPartitionStatistics = [&] (const TPartitionSnapshotPtr& partitionSnapshot) {
        for (const auto& store : partitionSnapshot->Stores) {
            addStoreStatistics(store);
        }
    };

    snapshot->Eden = Eden_->BuildSnapshot();
    addPartitionStatistics(snapshot->Eden);

    snapshot->PartitionList.reserve(PartitionList_.size());
    for (const auto& partition : PartitionList_) {
        auto partitionSnapshot = partition->BuildSnapshot();
        snapshot->PartitionList.push_back(partitionSnapshot);
        addPartitionStatistics(partitionSnapshot);
    }

    if (IsPhysicallyOrdered()) {
        // TODO(babenko): optimize
        snapshot->OrderedStores.reserve(StoreRowIndexMap_.size());
        for (const auto& pair : StoreRowIndexMap_) {
            snapshot->OrderedStores.push_back(pair.second);
            addStoreStatistics(pair.second);
        }
    }

    if (IsPhysicallySorted() && StoreManager_) {
        auto lockedStores = StoreManager_->GetLockedStores();
        for (const auto& store : lockedStores) {
            snapshot->LockedStores.push_back(store->AsSorted());
        }
    }

    snapshot->RowKeyComparer = RowKeyComparer_;
    snapshot->PerformanceCounters = PerformanceCounters_;
    snapshot->ColumnEvaluator = ColumnEvaluator_;
    snapshot->RuntimeData = RuntimeData_;

    for (const auto& pair : Replicas_) {
        YCHECK(snapshot->Replicas.emplace(pair.first, pair.second.BuildSnapshot()).second);
    }

    UpdateUnflushedTimestamp();

    snapshot->ProfilerTags = ProfilerTags_;
    snapshot->DiskProfilerTags = DiskProfilerTags_;

    return snapshot;
}

void TTablet::Initialize()
{
    PhysicalSchema_ = IsReplicated() ? TableSchema_.ToReplicationLog() : TableSchema_;

    PhysicalSchemaData_ = TWireProtocolReader::GetSchemaData(PhysicalSchema_);
    KeysSchemaData_ = TWireProtocolReader::GetSchemaData(PhysicalSchema_.ToKeys());

    int keyColumnCount = PhysicalSchema_.GetKeyColumnCount();

    RowKeyComparer_ = TSortedDynamicRowKeyComparer::Create(
        keyColumnCount,
        PhysicalSchema_);

    ColumnIndexToLockIndex_.resize(PhysicalSchema_.Columns().size());
    LockIndexToName_.push_back(PrimaryLockName);

    // Assign dummy lock indexes to key components.
    for (int index = 0; index < keyColumnCount; ++index) {
        ColumnIndexToLockIndex_[index] = -1;
    }

    // Assign lock indexes to data components.
    THashMap<TString, int> groupToIndex;
    for (int index = keyColumnCount; index < PhysicalSchema_.Columns().size(); ++index) {
        const auto& columnSchema = PhysicalSchema_.Columns()[index];
        int lockIndex = TSortedDynamicRow::PrimaryLockIndex;
        // No locking supported for non-atomic tablets, however we still need the primary
        // lock descriptor to maintain last commit timestamps.
        if (columnSchema.Lock() && Atomicity_ == EAtomicity::Full) {
            auto it = groupToIndex.find(*columnSchema.Lock());
            if (it == groupToIndex.end()) {
                lockIndex = groupToIndex.size() + 1;
                YCHECK(groupToIndex.insert(std::make_pair(*columnSchema.Lock(), lockIndex)).second);
                LockIndexToName_.push_back(*columnSchema.Lock());
            } else {
                lockIndex = it->second;
            }
        } else {
            lockIndex = TSortedDynamicRow::PrimaryLockIndex;
        }
        ColumnIndexToLockIndex_[index] = lockIndex;
    }

    ColumnLockCount_ = groupToIndex.size() + 1;

    ColumnEvaluator_ = Context_->GetColumnEvaluatorCache()->Find(PhysicalSchema_);

    StoresUpdateCommitSemaphore_ = New<NConcurrency::TAsyncSemaphore>(1);
}

void TTablet::FillProfilerTags(const TCellId& cellId)
{
    ProfilerTags_.clear();

    DiskProfilerTags_.assign({
        TProfileManager::Get()->RegisterTag("account", WriterOptions_->Account),
        TProfileManager::Get()->RegisterTag("medium", WriterOptions_->MediumName)});

    auto addProfilingTag = [&] (const TString& tag, const TString& rawValue) {
        const auto& value = rawValue ? rawValue : UnknownProfilingTag;
        ProfilerTags_.push_back(TProfileManager::Get()->RegisterTag(tag, value));
        DiskProfilerTags_.push_back(TProfileManager::Get()->RegisterTag(tag, value));
    };

    addProfilingTag("tablet_cell_bundle", Config_->TabletCellBundle);

    switch (Config_->ProfilingMode) {
        case EDynamicTableProfilingMode::Path:
            addProfilingTag("table_path", TablePath_);
            break;

        case EDynamicTableProfilingMode::Tag:
            addProfilingTag("table_tag", Config_->ProfilingTag);
            break;

        default:
            break;
    }

    ProfilerCounters_ = !ProfilerTags_.empty()
        ? &GetGloballyCachedValue<TTabletInternalProfilerTrait>(ProfilerTags_)
        : nullptr;
}

void TTablet::ReconfigureThrottlers()
{
    FlushThrottler_->Reconfigure(Config_->FlushThrottler);
    CompactionThrottler_->Reconfigure(Config_->CompactionThrottler);
    PartitioningThrottler_->Reconfigure(Config_->PartitioningThrottler);
}

void TTablet::UpdateReplicaCounters()
{
    auto getCounters = [&] (TReplicaMap::const_reference replica) -> TReplicaCounters* {
        if (!IsProfilingEnabled()) {
            return nullptr;
        }
        auto replicaTags = ProfilerTags_;
        if (Config_->EnableProfiling) {
            replicaTags.append({
                // replica_id must be the last tag. See tablet_profiling.cpp for details.
                TProfileManager::Get()->RegisterTag("replica_cluster", replica.second.GetClusterName()),
                TProfileManager::Get()->RegisterTag("replica_path", replica.second.GetReplicaPath()),
                TProfileManager::Get()->RegisterTag("replica_id", replica.first)});
        } else {
            replicaTags.push_back(
                TProfileManager::Get()->RegisterTag("replica_cluster", replica.second.GetClusterName()));
        }
        return &GetGloballyCachedValue<TReplicaProfilerTrait>(replicaTags);
    };
    for (auto& replica : Replicas_) {
        replica.second.SetCounters(getCounters(replica));
    }
}

bool TTablet::IsProfilingEnabled() const
{
    return !ProfilerTags_.empty();
}

TPartition* TTablet::GetContainingPartition(const ISortedStorePtr& store)
{
    // Dynamic stores must reside in Eden.
    if (store->GetStoreState() == EStoreState::ActiveDynamic ||
        store->GetStoreState() == EStoreState::PassiveDynamic)
    {
        return Eden_.get();
    }

    return GetContainingPartition(store->GetMinKey(), store->GetMaxKey());
}

const TSortedDynamicRowKeyComparer& TTablet::GetRowKeyComparer() const
{
    return RowKeyComparer_;
}

void TTablet::ValidateMountRevision(i64 mountRevision)
{
    if (MountRevision_ != mountRevision) {
        THROW_ERROR_EXCEPTION(
            NTabletClient::EErrorCode::InvalidMountRevision,
            "Invalid mount revision of tablet %v: expected %llx, received %llx",
            Id_,
            MountRevision_,
            mountRevision)
            << TErrorAttribute("tablet_id", Id_);
    }
}

void TTablet::UpdateOverlappingStoreCount()
{
    int overlappingStoreCount = 0;
    int criticalPartitionCount = 0;
    for (const auto& partition : PartitionList_) {
        int storeCount = static_cast<int>(partition->Stores().size());
        if (storeCount > overlappingStoreCount) {
            overlappingStoreCount = storeCount;
            criticalPartitionCount = 1;
        } else if (storeCount == overlappingStoreCount) {
            criticalPartitionCount++;
        }
    }
    overlappingStoreCount += Eden_->Stores().size();
    OverlappingStoreCount_ = overlappingStoreCount;
    CriticalPartitionCount_ = criticalPartitionCount;

    if (ProfilerCounters_) {
        TabletNodeProfiler.Update(ProfilerCounters_->OverlappingStoreCount, OverlappingStoreCount_);
    }
}

void TTablet::UpdateUnflushedTimestamp() const
{
    auto unflushedTimestamp = MaxTimestamp;

    for (const auto& pair : StoreIdMap()) {
        if (pair.second->IsDynamic()) {
            auto timestamp = pair.second->GetMinTimestamp();
            unflushedTimestamp = std::min(unflushedTimestamp, timestamp);
        }
    }

    if (Context_) {
        auto transactionManager = Context_->GetTransactionManager();
        if (transactionManager) {
            auto prepareTimestamp = transactionManager->GetMinPrepareTimestamp();
            auto commitTimestamp = transactionManager->GetMinCommitTimestamp();
            unflushedTimestamp = std::min({
                unflushedTimestamp,
                prepareTimestamp,
                commitTimestamp});
        }
    }

    RuntimeData_->UnflushedTimestamp = unflushedTimestamp;
}

i64 TTablet::Lock()
{
    return ++TabletLockCount_;
}

i64 TTablet::Unlock()
{
    Y_ASSERT(TabletLockCount_ > 0);

    return --TabletLockCount_;
}

i64 TTablet::GetTabletLockCount() const
{
    return TabletLockCount_;
}

////////////////////////////////////////////////////////////////////////////////

} // namespace NTabletNode
} // namespace NYT
<|MERGE_RESOLUTION|>--- conflicted
+++ resolved
@@ -1062,13 +1062,9 @@
     snapshot->OverlappingStoreCount = OverlappingStoreCount_;
     snapshot->CriticalPartitionCount = CriticalPartitionCount_;
     snapshot->RetainedTimestamp = RetainedTimestamp_;
-<<<<<<< HEAD
-=======
-    snapshot->InMemoryConfigRevision = StoreManager_ ? StoreManager_->GetInMemoryConfigRevision() : 0;
     snapshot->FlushThrottler = FlushThrottler_;
     snapshot->CompactionThrottler = CompactionThrottler_;
     snapshot->PartitioningThrottler = PartitioningThrottler_;
->>>>>>> ad45284e
 
     auto addStoreStatistics = [&] (const IStorePtr& store) {
         if (store->IsChunk()) {
