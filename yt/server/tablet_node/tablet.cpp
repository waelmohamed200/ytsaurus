--- conflicted
+++ resolved
@@ -739,11 +739,7 @@
 
     ColumnLockCount_ = groupToIndex.size() + 1;
 
-<<<<<<< HEAD
-    ColumnEvaluator_ = Context_->GetColumnEvaluatorCache()->Find(Schema_, GetKeyColumnCount());
-=======
     ColumnEvaluator_ = Context_->GetColumnEvaluatorCache()->Find(Schema_);
->>>>>>> bd64646d
 }
 
 void TTablet::PostInitialize()
