--- conflicted
+++ resolved
@@ -1599,20 +1599,11 @@
         for (const auto& pair : tablet->Stores()) {
             const auto& store = pair.second;
             if (store->GetType() == EStoreType::DynamicMemory) {
-<<<<<<< HEAD
-                store->AsDynamicMemory()->SetRowBlockedHandler(BIND(
-                    &TImpl::OnRowBlocked,
-                    MakeWeak(this),
-                    Unretained(store.Get()),
-                    tablet->GetId(),
-                    Slot_->GetEpochAutomatonInvoker(EAutomatonThreadQueue::Read)));
-=======
                 auto dynamicStore = store->AsDynamicMemory();
                 auto rowBlockedHandler = CreateRowBlockedHandler(
                     dynamicStore.Get(),
                     tablet);
                 dynamicStore->SetRowBlockedHandler(rowBlockedHandler);
->>>>>>> e9151e0c
             }
         }
     }
@@ -1952,14 +1943,14 @@
 
 
     TDynamicMemoryStore::TRowBlockedHandler CreateRowBlockedHandler(
-        TDynamicMemoryStore* store,
+        const TDynamicMemoryStorePtr& store,
         TTablet* tablet)
     {
         return BIND(
             &TImpl::OnRowBlocked,
             MakeWeak(this),
-            store,
-            tablet->GetTabletId(),
+            Unretained(store.Get()),
+            tablet->GetId(),
             Slot_->GetEpochAutomatonInvoker(EAutomatonThreadQueue::Read));
     }
 
