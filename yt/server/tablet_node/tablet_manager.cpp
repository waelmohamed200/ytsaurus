--- conflicted
+++ resolved
@@ -1536,13 +1536,8 @@
         if (!store->IsDynamic()) {
             return;
         }
-<<<<<<< HEAD
-
-        auto dynamicStore = store->AsSortedDynamic();
-=======
         
         auto dynamicStore = store->AsDynamic();
->>>>>>> e7908b0a
         auto lockCount = dynamicStore->GetLockCount();
         if (lockCount > 0) {
             YCHECK(OrphanedStores_.insert(dynamicStore).second);
