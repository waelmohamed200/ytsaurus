--- conflicted
+++ resolved
@@ -625,15 +625,9 @@
                 UpdateLastCommittedTimestamp(miscExt.max_timestamp());
             }
             if (!miscExt.eden()) {
-<<<<<<< HEAD
                 auto boundaryKeysExt = GetProtoExtension<NTableClient::NProto::TBoundaryKeysExt>(descriptor.chunk_meta().extensions());
-                auto minKey = FromProto<TOwningKey>(boundaryKeysExt.min());
-                auto maxKey = FromProto<TOwningKey>(boundaryKeysExt.max());
-=======
-                auto boundaryKeysExt = GetProtoExtension<NVersionedTableClient::NProto::TBoundaryKeysExt>(descriptor.chunk_meta().extensions());
                 auto minKey = WidenKey(FromProto<TOwningKey>(boundaryKeysExt.min()), keyColumns.size());
                 auto maxKey = WidenKey(FromProto<TOwningKey>(boundaryKeysExt.max()), keyColumns.size());
->>>>>>> dba7de9f
                 chunkBoundaries.push_back(std::make_pair(minKey, 1));
                 chunkBoundaries.push_back(std::make_pair(maxKey, -1));
             }
