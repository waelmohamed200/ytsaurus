#include "tablet_reader.h"
#include "private.h"
#include "config.h"
#include "partition.h"
#include "store.h"
#include "tablet.h"
#include "tablet_slot.h"

#include <yt/ytlib/table_client/row_buffer.h>
#include <yt/ytlib/table_client/row_merger.h>
#include <yt/ytlib/table_client/schemaful_reader.h>
#include <yt/ytlib/table_client/versioned_reader.h>
#include <yt/ytlib/table_client/versioned_row.h>
#include <yt/ytlib/table_client/schemaful_overlapping_chunk_reader.h>
#include <yt/ytlib/table_client/unordered_schemaful_reader.h>

#include <yt/core/concurrency/scheduler.h>

#include <yt/core/misc/chunked_memory_pool.h>
#include <yt/core/misc/heap.h>

#include <yt/core/misc/error.h>
#include <yt/core/misc/range.h>

namespace NYT {
namespace NTabletNode {

using namespace NTableClient;

////////////////////////////////////////////////////////////////////////////////

struct TTabletReaderPoolTag { };

static const auto& Logger = TabletNodeLogger;

////////////////////////////////////////////////////////////////////////////////

namespace {

void StoreRangeFormatter(TStringBuilder* builder, const IStorePtr& store)
{
    builder->AppendFormat("<%v:%v>",
        store->GetMinKey(),
        store->GetMaxKey());
}

<<<<<<< HEAD
} // namespace
=======
template <class TMerger>
class TTabletReaderBase
    : public virtual TRefCounted
{
protected:
    TTabletReaderBase(
        TTabletPerformanceCountersPtr performanceCounters,
        const TDynamicRowKeyComparer& keyComparer)
        : KeyComparer_(keyComparer)
        , Merger_(KeyComparer_)
        , PerformanceCounters_(std::move(performanceCounters))
    { }
 
    template <class TRow, class TRowMerger>
    bool DoRead(std::vector<TRow>* rows, TRowMerger* rowMerger)
    {
        YCHECK(Opened_);
        YCHECK(!Refilling_);

        rows->clear();
        rowMerger->Reset();

        if (!ExhaustedSessions_.empty()) {
            // Prevent proceeding to the merge phase in presence of exhausted sessions.
            // Request refill and signal the user that he must wait.
            if (RefillExhaustedSessions()) {
                return true;
            }
        }

        // Refill sessions with newly arrived rows requested in RefillExhaustedSessions above.
        for (auto* session : RefillingSessions_) {
            RefillSession(session);
        }
        RefillingSessions_.clear();

        // Check for the end-of-rowset.
        if (!Merger_.HasActiveSessions()) {
            return false;
        }

        // Must stop once an exhausted session appears.
        while (ExhaustedSessions_.empty()) {
            // Fetch rows from all sessions with a matching key and merge them.
            Merger_.FetchMatchingRows(&ExhaustedSessions_, rowMerger);

            // Save merged row.
            auto mergedRow = rowMerger->BuildMergedRow();
            if (mergedRow) {
                rows->push_back(mergedRow);
            }
        }

        PerformanceCounters_->MergedRowReadCount += rows->size();

        return true;
    }

    bool RefillSession(TSession* session)
    {
        auto& rows = session->Rows;
        bool hasMoreRows = session->Reader->Read(&rows);

        if (rows.empty()) {
            return !hasMoreRows;
        }

        int rowCount = rows.size();
        PerformanceCounters_->UnmergedRowReadCount += rowCount;

        session->CurrentRow = rows.begin();
        
        Merger_.AddSessionToActive(session);
        return true;
    }

    bool RefillExhaustedSessions()
    {
        YCHECK(RefillingSessions_.empty());

        std::vector<TFuture<void>> asyncResults;
        for (auto* session : ExhaustedSessions_) {
            // Try to refill the session right away.
            if (!RefillSession(session)) {
                // No data at the moment, must wait.
                asyncResults.push_back(session->Reader->GetReadyEvent());
                RefillingSessions_.push_back(session);
            }
        }
        ExhaustedSessions_.clear();

        if (asyncResults.empty()) {
            return false;
        }

        Refilling_ = true;
        ReadyEvent_ = Combine(asyncResults).Apply(BIND([=, this_ = MakeStrong(this)] (const TError& error) {
            Refilling_ = false;
            error.ThrowOnError();
        }));

        return true;
    }

    void AddReader(IVersionedReaderPtr reader)
    {
        if (reader) {
            Sessions_.push_back(TSession());
            auto& session = Sessions_.back();
            session.Reader = std::move(reader);
            session.Rows.reserve(MaxRowsPerRead);
        }
    }

    // TODO(lukyan): Remove it after removeing method Open in IVersionedReader
    void DoOpen()
    {
        Merger_.Init(Sessions_.size());

        // Open readers.
        std::vector<TFuture<void>> asyncResults;
        for (const auto& session : Sessions_) {
            auto asyncResult = session.Reader->Open();
            auto maybeResult = asyncResult.TryGet();
            if (maybeResult) {
                maybeResult->ThrowOnError();
            } else {
                asyncResults.push_back(asyncResult);
            }
        }

        WaitFor(Combine(asyncResults))
            .ThrowOnError();

        // Mark all sessions as exhausted.
        for (auto& session : Sessions_) {
            ExhaustedSessions_.push_back(&session);
        }

        Opened_ = true;
    }

protected:
    TFuture<void> ReadyEvent_ = VoidFuture;
    const TDynamicRowKeyComparer KeyComparer_;

private:    
    TMerger Merger_;

    const TTabletPerformanceCountersPtr PerformanceCounters_;

    TSessions Sessions_;

    SmallVector<TSession*, TypicalStoresPerSession> ExhaustedSessions_;
    SmallVector<TSession*, TypicalStoresPerSession> RefillingSessions_;

    std::atomic<bool> Opened_ = {false};
    std::atomic<bool> Refilling_ = {false};
>>>>>>> 9ca53e91

////////////////////////////////////////////////////////////////////////////////

void TakePartition(
    std::vector<IStorePtr>* stores,
    const TPartitionSnapshotPtr& partitionSnapshot,
    TKey minKey,
    TKey maxKey)
{
    for (const auto& store : partitionSnapshot->Stores) {
        if (store->GetMinKey() <= maxKey && store->GetMaxKey() >= minKey) {
            stores->push_back(store);
        }
    }
}

////////////////////////////////////////////////////////////////////////////////

ISchemafulReaderPtr CreateSchemafulTabletReader(
    TTabletSnapshotPtr tabletSnapshot,
    const TColumnFilter& columnFilter,
    TOwningKey lowerBound,
    TOwningKey upperBound,
    TTimestamp timestamp)
{
    std::vector<IStorePtr> stores;

    // Pick stores which intersect [lowerBound, upperBound) (excluding upperBound).
    auto takePartition = [&] (const TPartitionSnapshotPtr& partitionSnapshot) {
        for (const auto& store : partitionSnapshot->Stores) {
            if (store->GetMinKey() < upperBound && store->GetMaxKey() >= lowerBound) {
                stores.push_back(store);
            }
        }
    };

    takePartition(tabletSnapshot->Eden);

    auto range = tabletSnapshot->GetIntersectingPartitions(lowerBound, upperBound);
    for (auto it = range.first; it != range.second; ++it) {
        takePartition(*it);
    }

    LOG_DEBUG("Creating schemaful tablet reader (TabletId: %v, CellId: %v, Timestamp: %v, "
        "LowerBound: %v, UpperBound: %v, StoreIds: [%v], StoreRanges: [%v])",
        tabletSnapshot->TabletId,
        tabletSnapshot->CellId,
        timestamp,
        lowerBound,
        upperBound,
        JoinToString(stores, TStoreIdFormatter()),
        JoinToString(stores, StoreRangeFormatter));

    if (stores.size() > tabletSnapshot->Config->MaxReadFanIn) {
        THROW_ERROR_EXCEPTION("Read fan-in limit exceeded; please wait until your data is merged")
            << TErrorAttribute("tablet_id", tabletSnapshot->TabletId)
            << TErrorAttribute("fan_in", stores.size())
            << TErrorAttribute("fan_in_limit", tabletSnapshot->Config->MaxReadFanIn);
    }

    auto rowMerger = New<TSchemafulRowMerger>(
        New<TRowBuffer>(TRefCountedTypeTag<TTabletReaderPoolTag>()),
        tabletSnapshot->KeyColumns.size(),
        columnFilter,
        tabletSnapshot->ColumnEvaluator);

    std::vector<TOwningKey> boundaries;
    boundaries.reserve(stores.size());
    for (const auto& store : stores) {
        boundaries.push_back(store->GetMinKey());
    }

<<<<<<< HEAD
    return CreateSchemafulOverlappingRangeChunkReader(
        std::move(boundaries),
        std::move(rowMerger),
        [=, stores = std::move(stores)] (int index) {
            YASSERT(index < stores.size());
            return stores[index]->CreateReader(
                lowerBound,
                upperBound,
                timestamp,
                columnFilter);
        },
        [keyComparer = tabletSnapshot->RowKeyComparer] (
            const TUnversionedValue* lhsBegin,
            const TUnversionedValue* lhsEnd,
            const TUnversionedValue* rhsBegin,
            const TUnversionedValue* rhsEnd)
        {
            return keyComparer(lhsBegin, lhsEnd, rhsBegin, rhsEnd);
        });
}
=======
private:
    TSessionPtrs ActiveSessions_;
    TSessionPtrs::iterator ActiveSessionsBegin_;
    TSessionPtrs::iterator ActiveSessionsEnd_;

};

////////////////////////////////////////////////////////////////////////////////

class TTabletRangeReader
    : public ISchemafulReader
    , protected TTabletReaderBase<THeapMerger>
{
public:
    TTabletRangeReader(
        TTabletPerformanceCountersPtr performanceCounters,
        const TDynamicRowKeyComparer& keyComparer)
        : TBase(performanceCounters, keyComparer)
        , Pool_(TTabletReaderPoolTag())
    { }

    static ISchemafulReaderPtr Create(
        TTabletSnapshotPtr tabletSnapshot,
        const TTableSchema& schema,
        TOwningKey lowerBound,
        TOwningKey upperBound,
        TTimestamp timestamp,
        const TWorkloadDescriptor& workloadDescriptor)
    {
        // Select stores.
        std::vector<IStorePtr> stores;
        auto takePartition = [&] (const TPartitionSnapshotPtr& partitionSnapshot) {
            for (const auto& store : partitionSnapshot->Stores) {
                if (store->GetMinKey() <= upperBound && store->GetMaxKey() >= lowerBound) {
                    stores.push_back(store);
                }
            }
        };

        takePartition(tabletSnapshot->Eden);

        auto range = tabletSnapshot->GetIntersectingPartitions(lowerBound, upperBound);
        for (auto it = range.first; it != range.second; ++it) {
            takePartition(*it);
        }

        LOG_DEBUG("Creating schemaful tablet reader (TabletId: %v, CellId: %v, Timestamp: %v, StoreIds: [%v], WorkloadDescriptor: %v)",
            tabletSnapshot->TabletId,
            tabletSnapshot->Slot->GetCellId(),
            timestamp,
            JoinToString(stores, TStoreIdFormatter()),
            workloadDescriptor);

        if (stores.size() > tabletSnapshot->Config->MaxReadFanIn) {
            THROW_ERROR_EXCEPTION("Read fan-in limit exceeded; please wait until your data is merged")
                << TErrorAttribute("tablet_id", tabletSnapshot->TabletId)
                << TErrorAttribute("fan_in", stores.size())
                << TErrorAttribute("fan_in_limit", tabletSnapshot->Config->MaxReadFanIn);
        }

        auto columnFilter = GetColumnFilter(schema, tabletSnapshot->Schema);

        auto result = New<TTabletRangeReader>(
            tabletSnapshot->PerformanceCounters,
            tabletSnapshot->RowKeyComparer);

        // Create readers.
        for (const auto& store : stores) {
            result->AddReader(store->CreateReader(
                lowerBound,
                upperBound,
                timestamp,
                columnFilter,
                workloadDescriptor));
        }

        result->RowMerger_ = std::make_unique<TSchemafulRowMerger>(
            &result->Pool_,
            tabletSnapshot->Schema.Columns().size(),
            tabletSnapshot->KeyColumns.size(),
            columnFilter);

        result->DoOpen();

        return result;
    }

    virtual bool Read(std::vector<TUnversionedRow>* rows) override
    {
        return DoRead(rows, RowMerger_.get());
    }

    virtual TFuture<void> GetReadyEvent() override
    {
        return ReadyEvent_;
    }

private:
    typedef TTabletReaderBase<THeapMerger> TBase;
>>>>>>> 9ca53e91

////////////////////////////////////////////////////////////////////////////////

namespace {

<<<<<<< HEAD
ISchemafulReaderPtr CreateSchemafulPartitionReader(
    TTabletSnapshotPtr tabletSnapshot,
    const TColumnFilter& columnFilter,
    TPartitionSnapshotPtr paritionSnapshot,
    const TSharedRange<TKey>& keys,
    TTimestamp timestamp,
    TRowBufferPtr rowBuffer)
=======
class TTabletKeysReader
    : public ISchemafulReader
    , protected TTabletReaderBase<TSimpleMerger>
>>>>>>> 9ca53e91
{
    TKey minKey = *keys.Begin();
    TKey maxKey = *(keys.End() - 1);
    std::vector<IStorePtr> stores;

    // Pick stores which intersect [minKey, maxKey] (including maxKey).
    auto takePartition = [&] (const TPartitionSnapshotPtr& partitionSnapshot) {
        YASSERT(partitionSnapshot);
        for (const auto& store : partitionSnapshot->Stores) {
            if (store->GetMinKey() <= maxKey && store->GetMaxKey() >= minKey) {
                stores.push_back(store);
            }
        }
<<<<<<< HEAD
    };
=======
    }

    static ISchemafulReaderPtr Create(
        TTabletSnapshotPtr tabletSnapshot,
        const TTableSchema& schema,
        TSharedRange <TKey> keys,
        TTimestamp timestamp,
        std::vector<IStorePtr> stores,
        const TWorkloadDescriptor& workloadDescriptor)
    {
        LOG_DEBUG("Creating schemaful tablet reader (TabletId: %v, CellId: %v, Timestamp: %v, StoreIds: [%v], WorkloadDescriptor: %v)",
            tabletSnapshot->TabletId,
            tabletSnapshot->Slot->GetCellId(),
            timestamp,
            JoinToString(stores, TStoreIdFormatter()),
            workloadDescriptor);

        if (stores.size() > tabletSnapshot->Config->MaxReadFanIn) {
            THROW_ERROR_EXCEPTION("Read fan-in limit exceeded; please wait until your data is merged")
                << TErrorAttribute("tablet_id", tabletSnapshot->TabletId)
                << TErrorAttribute("fan_in", stores.size())
                << TErrorAttribute("fan_in_limit", tabletSnapshot->Config->MaxReadFanIn);
        }
>>>>>>> 9ca53e91

    takePartition(tabletSnapshot->Eden);
    takePartition(paritionSnapshot);

<<<<<<< HEAD
    LOG_DEBUG("Creating schemaful tablet reader (TabletId: %v, CellId: %v, Timestamp: %v, StoreIds: [%v], StoreRanges: {%v})",
        tabletSnapshot->TabletId,
        tabletSnapshot->CellId,
        timestamp,
        JoinToString(stores, TStoreIdFormatter()),
        JoinToString(stores, StoreRangeFormatter));

    auto rowMerger = New<TSchemafulRowMerger>(
        rowBuffer
            ? std::move(rowBuffer)
            : New<TRowBuffer>(TRefCountedTypeTag<TTabletReaderPoolTag>()),
        tabletSnapshot->KeyColumns.size(),
        columnFilter,
        tabletSnapshot->ColumnEvaluator);

    return CreateSchemafulOverlappingLookupChunkReader(
        std::move(rowMerger),
        [=, stores = std::move(stores), index = 0] () mutable -> IVersionedReaderPtr {
            if (index < stores.size()) {
                return stores[index++]->CreateReader(
                    keys,
                    timestamp,
                    columnFilter);
            } else {
                return nullptr;
            }
        });
=======
        auto result = New<TTabletKeysReader>(
            tabletSnapshot->PerformanceCounters,
            tabletSnapshot->RowKeyComparer);

        // Create readers.
        for (const auto& store : stores) {
            result->AddReader(store->CreateReader(
                keys,
                timestamp,
                columnFilter,
                workloadDescriptor));
        }

        result->RowMerger_ = std::make_unique<TSchemafulRowMerger>(
            &result->Pool_,
            tabletSnapshot->Schema.Columns().size(),
            tabletSnapshot->KeyColumns.size(),
            columnFilter);

        result->DoOpen();

        return result;
    }

    virtual bool Read(std::vector<TUnversionedRow>* rows) override
    {
        return DoRead(rows, RowMerger_.get());
    }

    virtual TFuture<void> GetReadyEvent() override
    {
        return ReadyEvent_;
    }

private:
    typedef TTabletReaderBase<TSimpleMerger> TBase;

    TChunkedMemoryPool Pool_;
    std::unique_ptr<TSchemafulRowMerger> RowMerger_;

};


ISchemafulReaderPtr CreateSchemafulTabletReader(
    TTabletSnapshotPtr tabletSnapshot,
    const TTableSchema& schema,
    TOwningKey lowerBound,
    TOwningKey upperBound,
    TTimestamp timestamp,
    const TWorkloadDescriptor& workloadDescriptor)
{
    return TTabletRangeReader::Create(
        std::move(tabletSnapshot),
        schema,
        std::move(lowerBound),
        std::move(upperBound),
        timestamp,
        workloadDescriptor);
>>>>>>> 9ca53e91
}

} // namespace

////////////////////////////////////////////////////////////////////////////////

ISchemafulReaderPtr CreateSchemafulTabletReader(
    TTabletSnapshotPtr tabletSnapshot,
    const TColumnFilter& columnFilter,
    const TSharedRange<TKey>& keys,
    TTimestamp timestamp,
<<<<<<< HEAD
    int concurrency,
    TRowBufferPtr rowBuffer)
=======
    const TWorkloadDescriptor& workloadDescriptor)
>>>>>>> 9ca53e91
{
    YCHECK(!rowBuffer || concurrency == 1);

    std::vector<TPartitionSnapshotPtr> partitions;
    std::vector<TSharedRange<TKey>> partitionedKeys;
    auto currentIt = keys.Begin();
    while (currentIt != keys.End()) {
        auto nextPartitionIt = std::upper_bound(
            tabletSnapshot->Partitions.begin(),
            tabletSnapshot->Partitions.end(),
            *currentIt,
            [] (TKey lhs, const TPartitionSnapshotPtr& rhs) {
                return lhs < rhs->PivotKey;
            });
        YCHECK(nextPartitionIt != tabletSnapshot->Partitions.begin());
        auto nextIt = nextPartitionIt == tabletSnapshot->Partitions.end()
            ? keys.End()
            : std::lower_bound(currentIt, keys.End(), (*nextPartitionIt)->PivotKey);
        partitions.push_back(*(nextPartitionIt - 1));
        partitionedKeys.push_back(keys.Slice(currentIt, nextIt));
        currentIt = nextIt;
    }

    auto readerFactory = [
        tabletSnapshot = std::move(tabletSnapshot),
        columnFilter = std::move(columnFilter),
        partitions = std::move(partitions),
        partitionedKeys = std::move(partitionedKeys),
        timestamp,
<<<<<<< HEAD
        rowBuffer = std::move(rowBuffer),
        index = 0
    ] () mutable -> ISchemafulReaderPtr {
        if (index < partitionedKeys.size()) {
            auto reader = CreateSchemafulPartitionReader(
                tabletSnapshot,
                columnFilter,
                partitions[index],
                partitionedKeys[index],
                timestamp,
                rowBuffer);
            ++index;
            return reader;
        } else {
            return nullptr;
        }
    };

    return CreateUnorderedSchemafulReader(std::move(readerFactory), concurrency);
}

////////////////////////////////////////////////////////////////////////////////

=======
        std::move(stores),
        workloadDescriptor);
}

ISchemafulReaderPtr CreateSchemafulTabletReader(
    TTabletSnapshotPtr tabletSnapshot,
    const TTableSchema& schema,
    TPartitionSnapshotPtr paritionSnapshot,
    const TSharedRange<TKey>& keys,
    TTimestamp timestamp,
    const TWorkloadDescriptor& workloadDescriptor)
{
    YCHECK(keys.Size() > 0);

    TKey minKey = keys[0];
    TKey maxKey = keys[keys.Size() - 1];

    // Select stores.
    std::vector<IStorePtr> stores;

    TTabletKeysReader::TakePartition(stores, tabletSnapshot->Eden, minKey, maxKey);
    TTabletKeysReader::TakePartition(stores, paritionSnapshot, minKey, maxKey);

    return TTabletKeysReader::Create(
        std::move(tabletSnapshot),
        schema,
        std::move(keys),
        timestamp,
        std::move(stores),
        workloadDescriptor);
}

////////////////////////////////////////////////////////////////////////////////

class TVersionedTabletReader
    : public IVersionedReader
    , public TTabletReaderBase<THeapMerger>
{
public:
    TVersionedTabletReader(
        IInvokerPtr poolInvoker,
        TTabletSnapshotPtr tabletSnapshot,
        std::vector<IStorePtr> stores,
        TOwningKey lowerBound,
        TOwningKey upperBound,
        TTimestamp currentTimestamp,
        TTimestamp majorTimestamp,
        const TWorkloadDescriptor& workloadDescriptor)
         : TTabletReaderBase(
            tabletSnapshot->PerformanceCounters,
            tabletSnapshot->RowKeyComparer)
        , PoolInvoker_(std::move(poolInvoker))
        , TabletSnapshot_(std::move(tabletSnapshot))
        , Stores_(std::move(stores))
        , RowMerger_(
            &Pool_,
            TabletSnapshot_->KeyColumns.size(),
            TabletSnapshot_->Config,
            currentTimestamp,
            majorTimestamp)
        , LowerBound_(std::move(lowerBound))
        , UpperBound_(std::move(upperBound))
        , WorkloadDescriptor_(workloadDescriptor)
    { }

    virtual TFuture<void> Open() override
    {
        return BIND(&TVersionedTabletReader::DoOpen, MakeStrong(this))
            .AsyncVia(PoolInvoker_)
            .Run();
    }

    virtual bool Read(std::vector<TVersionedRow>* rows) override
    {
        bool result = DoRead(rows, &RowMerger_);
        #ifndef NDEBUG
        for (int index = 0; index < static_cast<int>(rows->size()) - 1; ++index) {
            auto lhs = (*rows)[index];
            auto rhs = (*rows)[index + 1];
            YASSERT(KeyComparer_(
                lhs.BeginKeys(), lhs.EndKeys(),
                rhs.BeginKeys(), rhs.EndKeys()) < 0);
        }
        #endif
        return result;
    }

    virtual TFuture<void> GetReadyEvent() override
    {
        return ReadyEvent_;
    }

private:
    typedef TTabletReaderBase<THeapMerger> TBase;

    const IInvokerPtr PoolInvoker_;
    const TTabletSnapshotPtr TabletSnapshot_;

    const std::vector<IStorePtr> Stores_;
    TChunkedMemoryPool Pool_;
    TVersionedRowMerger RowMerger_;
    const TOwningKey LowerBound_;
    const TOwningKey UpperBound_;
    const TColumnFilter ColumnFilter_;
    const TWorkloadDescriptor WorkloadDescriptor_;
    

    void DoOpen()
    {
        LOG_DEBUG(
            "Creating versioned tablet reader (TabletId: %v, CellId: %v, LowerBound: {%v}, UpperBound: {%v}, "
            "CurrentTimestamp: %v, MajorTimestamp: %v, StoreIds: [%v])",
            TabletSnapshot_->TabletId,
            TabletSnapshot_->Slot->GetCellId(),
            LowerBound_,
            UpperBound_,
            RowMerger_.GetCurrentTimestamp(),
            RowMerger_.GetMajorTimestamp(),
            JoinToString(Stores_, TStoreIdFormatter()));

        for (const auto& store : Stores_) {
            this->AddReader(store->CreateReader(
                LowerBound_,
                UpperBound_,
                AllCommittedTimestamp,
                ColumnFilter_,
                WorkloadDescriptor_));
        }

        TBase::DoOpen();
    }

};

>>>>>>> 9ca53e91
IVersionedReaderPtr CreateVersionedTabletReader(
    IInvokerPtr poolInvoker,
    TTabletSnapshotPtr tabletSnapshot,
    std::vector<IStorePtr> stores,
    TOwningKey lowerBound,
    TOwningKey upperBound,
    TTimestamp currentTimestamp,
    TTimestamp majorTimestamp,
    const TWorkloadDescriptor& workloadDescriptor)
{
    LOG_DEBUG(
        "Creating versioned tablet reader (TabletId: %v, CellId: %v, LowerBound: %v, UpperBound: %v, "
        "CurrentTimestamp: %v, MajorTimestamp: %v, StoreIds: [%v], StoreRanges: [%v])",
        tabletSnapshot->TabletId,
        tabletSnapshot->CellId,
        lowerBound,
        upperBound,
        currentTimestamp,
        majorTimestamp,
        JoinToString(stores, TStoreIdFormatter()),
        JoinToString(stores, StoreRangeFormatter));

    auto rowMerger = New<TVersionedRowMerger>(
        New<TRowBuffer>(TRefCountedTypeTag<TTabletReaderPoolTag>()),
        tabletSnapshot->KeyColumns.size(),
        tabletSnapshot->Config,
        currentTimestamp,
        majorTimestamp,
<<<<<<< HEAD
        tabletSnapshot->ColumnEvaluator);

    std::vector<TOwningKey> boundaries;
    boundaries.reserve(stores.size());
    for (const auto& store : stores) {
        boundaries.push_back(store->GetMinKey());
    }

    return CreateVersionedOverlappingRangeChunkReader(
        std::move(boundaries),
        std::move(rowMerger),
        [stores = std::move(stores), lowerBound, upperBound] (int index) {
            YASSERT(index < stores.size());
            return stores[index]->CreateReader(
                lowerBound,
                upperBound,
                AllCommittedTimestamp,
                TColumnFilter());
        },
        [keyComparer = tabletSnapshot->RowKeyComparer] (
            const TUnversionedValue* lhsBegin,
            const TUnversionedValue* lhsEnd,
            const TUnversionedValue* rhsBegin,
            const TUnversionedValue* rhsEnd)
        {
            return keyComparer(lhsBegin, lhsEnd, rhsBegin, rhsEnd);
        });
=======
        workloadDescriptor);
>>>>>>> 9ca53e91
}

////////////////////////////////////////////////////////////////////////////////

} // namespace NTabletNode
} // namespace NYT
<|MERGE_RESOLUTION|>--- conflicted
+++ resolved
@@ -44,183 +44,7 @@
         store->GetMaxKey());
 }
 
-<<<<<<< HEAD
 } // namespace
-=======
-template <class TMerger>
-class TTabletReaderBase
-    : public virtual TRefCounted
-{
-protected:
-    TTabletReaderBase(
-        TTabletPerformanceCountersPtr performanceCounters,
-        const TDynamicRowKeyComparer& keyComparer)
-        : KeyComparer_(keyComparer)
-        , Merger_(KeyComparer_)
-        , PerformanceCounters_(std::move(performanceCounters))
-    { }
- 
-    template <class TRow, class TRowMerger>
-    bool DoRead(std::vector<TRow>* rows, TRowMerger* rowMerger)
-    {
-        YCHECK(Opened_);
-        YCHECK(!Refilling_);
-
-        rows->clear();
-        rowMerger->Reset();
-
-        if (!ExhaustedSessions_.empty()) {
-            // Prevent proceeding to the merge phase in presence of exhausted sessions.
-            // Request refill and signal the user that he must wait.
-            if (RefillExhaustedSessions()) {
-                return true;
-            }
-        }
-
-        // Refill sessions with newly arrived rows requested in RefillExhaustedSessions above.
-        for (auto* session : RefillingSessions_) {
-            RefillSession(session);
-        }
-        RefillingSessions_.clear();
-
-        // Check for the end-of-rowset.
-        if (!Merger_.HasActiveSessions()) {
-            return false;
-        }
-
-        // Must stop once an exhausted session appears.
-        while (ExhaustedSessions_.empty()) {
-            // Fetch rows from all sessions with a matching key and merge them.
-            Merger_.FetchMatchingRows(&ExhaustedSessions_, rowMerger);
-
-            // Save merged row.
-            auto mergedRow = rowMerger->BuildMergedRow();
-            if (mergedRow) {
-                rows->push_back(mergedRow);
-            }
-        }
-
-        PerformanceCounters_->MergedRowReadCount += rows->size();
-
-        return true;
-    }
-
-    bool RefillSession(TSession* session)
-    {
-        auto& rows = session->Rows;
-        bool hasMoreRows = session->Reader->Read(&rows);
-
-        if (rows.empty()) {
-            return !hasMoreRows;
-        }
-
-        int rowCount = rows.size();
-        PerformanceCounters_->UnmergedRowReadCount += rowCount;
-
-        session->CurrentRow = rows.begin();
-        
-        Merger_.AddSessionToActive(session);
-        return true;
-    }
-
-    bool RefillExhaustedSessions()
-    {
-        YCHECK(RefillingSessions_.empty());
-
-        std::vector<TFuture<void>> asyncResults;
-        for (auto* session : ExhaustedSessions_) {
-            // Try to refill the session right away.
-            if (!RefillSession(session)) {
-                // No data at the moment, must wait.
-                asyncResults.push_back(session->Reader->GetReadyEvent());
-                RefillingSessions_.push_back(session);
-            }
-        }
-        ExhaustedSessions_.clear();
-
-        if (asyncResults.empty()) {
-            return false;
-        }
-
-        Refilling_ = true;
-        ReadyEvent_ = Combine(asyncResults).Apply(BIND([=, this_ = MakeStrong(this)] (const TError& error) {
-            Refilling_ = false;
-            error.ThrowOnError();
-        }));
-
-        return true;
-    }
-
-    void AddReader(IVersionedReaderPtr reader)
-    {
-        if (reader) {
-            Sessions_.push_back(TSession());
-            auto& session = Sessions_.back();
-            session.Reader = std::move(reader);
-            session.Rows.reserve(MaxRowsPerRead);
-        }
-    }
-
-    // TODO(lukyan): Remove it after removeing method Open in IVersionedReader
-    void DoOpen()
-    {
-        Merger_.Init(Sessions_.size());
-
-        // Open readers.
-        std::vector<TFuture<void>> asyncResults;
-        for (const auto& session : Sessions_) {
-            auto asyncResult = session.Reader->Open();
-            auto maybeResult = asyncResult.TryGet();
-            if (maybeResult) {
-                maybeResult->ThrowOnError();
-            } else {
-                asyncResults.push_back(asyncResult);
-            }
-        }
-
-        WaitFor(Combine(asyncResults))
-            .ThrowOnError();
-
-        // Mark all sessions as exhausted.
-        for (auto& session : Sessions_) {
-            ExhaustedSessions_.push_back(&session);
-        }
-
-        Opened_ = true;
-    }
-
-protected:
-    TFuture<void> ReadyEvent_ = VoidFuture;
-    const TDynamicRowKeyComparer KeyComparer_;
-
-private:    
-    TMerger Merger_;
-
-    const TTabletPerformanceCountersPtr PerformanceCounters_;
-
-    TSessions Sessions_;
-
-    SmallVector<TSession*, TypicalStoresPerSession> ExhaustedSessions_;
-    SmallVector<TSession*, TypicalStoresPerSession> RefillingSessions_;
-
-    std::atomic<bool> Opened_ = {false};
-    std::atomic<bool> Refilling_ = {false};
->>>>>>> 9ca53e91
-
-////////////////////////////////////////////////////////////////////////////////
-
-void TakePartition(
-    std::vector<IStorePtr>* stores,
-    const TPartitionSnapshotPtr& partitionSnapshot,
-    TKey minKey,
-    TKey maxKey)
-{
-    for (const auto& store : partitionSnapshot->Stores) {
-        if (store->GetMinKey() <= maxKey && store->GetMaxKey() >= minKey) {
-            stores->push_back(store);
-        }
-    }
-}
 
 ////////////////////////////////////////////////////////////////////////////////
 
@@ -229,7 +53,8 @@
     const TColumnFilter& columnFilter,
     TOwningKey lowerBound,
     TOwningKey upperBound,
-    TTimestamp timestamp)
+    TTimestamp timestamp,
+    const TWorkloadDescriptor& workloadDescriptor)
 {
     std::vector<IStorePtr> stores;
 
@@ -250,12 +75,13 @@
     }
 
     LOG_DEBUG("Creating schemaful tablet reader (TabletId: %v, CellId: %v, Timestamp: %v, "
-        "LowerBound: %v, UpperBound: %v, StoreIds: [%v], StoreRanges: [%v])",
+        "LowerBound: %v, UpperBound: %v, WorkloadDescriptor: %v, StoreIds: [%v], StoreRanges: [%v])",
         tabletSnapshot->TabletId,
         tabletSnapshot->CellId,
         timestamp,
         lowerBound,
         upperBound,
+        workloadDescriptor,
         JoinToString(stores, TStoreIdFormatter()),
         JoinToString(stores, StoreRangeFormatter));
 
@@ -278,7 +104,6 @@
         boundaries.push_back(store->GetMinKey());
     }
 
-<<<<<<< HEAD
     return CreateSchemafulOverlappingRangeChunkReader(
         std::move(boundaries),
         std::move(rowMerger),
@@ -288,7 +113,8 @@
                 lowerBound,
                 upperBound,
                 timestamp,
-                columnFilter);
+                columnFilter,
+                workloadDescriptor);
         },
         [keyComparer = tabletSnapshot->RowKeyComparer] (
             const TUnversionedValue* lhsBegin,
@@ -299,125 +125,19 @@
             return keyComparer(lhsBegin, lhsEnd, rhsBegin, rhsEnd);
         });
 }
-=======
-private:
-    TSessionPtrs ActiveSessions_;
-    TSessionPtrs::iterator ActiveSessionsBegin_;
-    TSessionPtrs::iterator ActiveSessionsEnd_;
-
-};
-
-////////////////////////////////////////////////////////////////////////////////
-
-class TTabletRangeReader
-    : public ISchemafulReader
-    , protected TTabletReaderBase<THeapMerger>
-{
-public:
-    TTabletRangeReader(
-        TTabletPerformanceCountersPtr performanceCounters,
-        const TDynamicRowKeyComparer& keyComparer)
-        : TBase(performanceCounters, keyComparer)
-        , Pool_(TTabletReaderPoolTag())
-    { }
-
-    static ISchemafulReaderPtr Create(
-        TTabletSnapshotPtr tabletSnapshot,
-        const TTableSchema& schema,
-        TOwningKey lowerBound,
-        TOwningKey upperBound,
-        TTimestamp timestamp,
-        const TWorkloadDescriptor& workloadDescriptor)
-    {
-        // Select stores.
-        std::vector<IStorePtr> stores;
-        auto takePartition = [&] (const TPartitionSnapshotPtr& partitionSnapshot) {
-            for (const auto& store : partitionSnapshot->Stores) {
-                if (store->GetMinKey() <= upperBound && store->GetMaxKey() >= lowerBound) {
-                    stores.push_back(store);
-                }
-            }
-        };
-
-        takePartition(tabletSnapshot->Eden);
-
-        auto range = tabletSnapshot->GetIntersectingPartitions(lowerBound, upperBound);
-        for (auto it = range.first; it != range.second; ++it) {
-            takePartition(*it);
-        }
-
-        LOG_DEBUG("Creating schemaful tablet reader (TabletId: %v, CellId: %v, Timestamp: %v, StoreIds: [%v], WorkloadDescriptor: %v)",
-            tabletSnapshot->TabletId,
-            tabletSnapshot->Slot->GetCellId(),
-            timestamp,
-            JoinToString(stores, TStoreIdFormatter()),
-            workloadDescriptor);
-
-        if (stores.size() > tabletSnapshot->Config->MaxReadFanIn) {
-            THROW_ERROR_EXCEPTION("Read fan-in limit exceeded; please wait until your data is merged")
-                << TErrorAttribute("tablet_id", tabletSnapshot->TabletId)
-                << TErrorAttribute("fan_in", stores.size())
-                << TErrorAttribute("fan_in_limit", tabletSnapshot->Config->MaxReadFanIn);
-        }
-
-        auto columnFilter = GetColumnFilter(schema, tabletSnapshot->Schema);
-
-        auto result = New<TTabletRangeReader>(
-            tabletSnapshot->PerformanceCounters,
-            tabletSnapshot->RowKeyComparer);
-
-        // Create readers.
-        for (const auto& store : stores) {
-            result->AddReader(store->CreateReader(
-                lowerBound,
-                upperBound,
-                timestamp,
-                columnFilter,
-                workloadDescriptor));
-        }
-
-        result->RowMerger_ = std::make_unique<TSchemafulRowMerger>(
-            &result->Pool_,
-            tabletSnapshot->Schema.Columns().size(),
-            tabletSnapshot->KeyColumns.size(),
-            columnFilter);
-
-        result->DoOpen();
-
-        return result;
-    }
-
-    virtual bool Read(std::vector<TUnversionedRow>* rows) override
-    {
-        return DoRead(rows, RowMerger_.get());
-    }
-
-    virtual TFuture<void> GetReadyEvent() override
-    {
-        return ReadyEvent_;
-    }
-
-private:
-    typedef TTabletReaderBase<THeapMerger> TBase;
->>>>>>> 9ca53e91
 
 ////////////////////////////////////////////////////////////////////////////////
 
 namespace {
 
-<<<<<<< HEAD
 ISchemafulReaderPtr CreateSchemafulPartitionReader(
     TTabletSnapshotPtr tabletSnapshot,
     const TColumnFilter& columnFilter,
     TPartitionSnapshotPtr paritionSnapshot,
     const TSharedRange<TKey>& keys,
     TTimestamp timestamp,
+    const TWorkloadDescriptor& workloadDescriptor,
     TRowBufferPtr rowBuffer)
-=======
-class TTabletKeysReader
-    : public ISchemafulReader
-    , protected TTabletReaderBase<TSimpleMerger>
->>>>>>> 9ca53e91
 {
     TKey minKey = *keys.Begin();
     TKey maxKey = *(keys.End() - 1);
@@ -431,42 +151,16 @@
                 stores.push_back(store);
             }
         }
-<<<<<<< HEAD
     };
-=======
-    }
-
-    static ISchemafulReaderPtr Create(
-        TTabletSnapshotPtr tabletSnapshot,
-        const TTableSchema& schema,
-        TSharedRange <TKey> keys,
-        TTimestamp timestamp,
-        std::vector<IStorePtr> stores,
-        const TWorkloadDescriptor& workloadDescriptor)
-    {
-        LOG_DEBUG("Creating schemaful tablet reader (TabletId: %v, CellId: %v, Timestamp: %v, StoreIds: [%v], WorkloadDescriptor: %v)",
-            tabletSnapshot->TabletId,
-            tabletSnapshot->Slot->GetCellId(),
-            timestamp,
-            JoinToString(stores, TStoreIdFormatter()),
-            workloadDescriptor);
-
-        if (stores.size() > tabletSnapshot->Config->MaxReadFanIn) {
-            THROW_ERROR_EXCEPTION("Read fan-in limit exceeded; please wait until your data is merged")
-                << TErrorAttribute("tablet_id", tabletSnapshot->TabletId)
-                << TErrorAttribute("fan_in", stores.size())
-                << TErrorAttribute("fan_in_limit", tabletSnapshot->Config->MaxReadFanIn);
-        }
->>>>>>> 9ca53e91
 
     takePartition(tabletSnapshot->Eden);
     takePartition(paritionSnapshot);
 
-<<<<<<< HEAD
-    LOG_DEBUG("Creating schemaful tablet reader (TabletId: %v, CellId: %v, Timestamp: %v, StoreIds: [%v], StoreRanges: {%v})",
+    LOG_DEBUG("Creating schemaful tablet reader (TabletId: %v, CellId: %v, Timestamp: %v, WorkloadDescriptor: %v, StoreIds: [%v], StoreRanges: {%v})",
         tabletSnapshot->TabletId,
         tabletSnapshot->CellId,
         timestamp,
+        workloadDescriptor,
         JoinToString(stores, TStoreIdFormatter()),
         JoinToString(stores, StoreRangeFormatter));
 
@@ -485,71 +179,12 @@
                 return stores[index++]->CreateReader(
                     keys,
                     timestamp,
-                    columnFilter);
+                    columnFilter,
+                    workloadDescriptor);
             } else {
                 return nullptr;
             }
         });
-=======
-        auto result = New<TTabletKeysReader>(
-            tabletSnapshot->PerformanceCounters,
-            tabletSnapshot->RowKeyComparer);
-
-        // Create readers.
-        for (const auto& store : stores) {
-            result->AddReader(store->CreateReader(
-                keys,
-                timestamp,
-                columnFilter,
-                workloadDescriptor));
-        }
-
-        result->RowMerger_ = std::make_unique<TSchemafulRowMerger>(
-            &result->Pool_,
-            tabletSnapshot->Schema.Columns().size(),
-            tabletSnapshot->KeyColumns.size(),
-            columnFilter);
-
-        result->DoOpen();
-
-        return result;
-    }
-
-    virtual bool Read(std::vector<TUnversionedRow>* rows) override
-    {
-        return DoRead(rows, RowMerger_.get());
-    }
-
-    virtual TFuture<void> GetReadyEvent() override
-    {
-        return ReadyEvent_;
-    }
-
-private:
-    typedef TTabletReaderBase<TSimpleMerger> TBase;
-
-    TChunkedMemoryPool Pool_;
-    std::unique_ptr<TSchemafulRowMerger> RowMerger_;
-
-};
-
-
-ISchemafulReaderPtr CreateSchemafulTabletReader(
-    TTabletSnapshotPtr tabletSnapshot,
-    const TTableSchema& schema,
-    TOwningKey lowerBound,
-    TOwningKey upperBound,
-    TTimestamp timestamp,
-    const TWorkloadDescriptor& workloadDescriptor)
-{
-    return TTabletRangeReader::Create(
-        std::move(tabletSnapshot),
-        schema,
-        std::move(lowerBound),
-        std::move(upperBound),
-        timestamp,
-        workloadDescriptor);
->>>>>>> 9ca53e91
 }
 
 } // namespace
@@ -561,12 +196,9 @@
     const TColumnFilter& columnFilter,
     const TSharedRange<TKey>& keys,
     TTimestamp timestamp,
-<<<<<<< HEAD
+    const TWorkloadDescriptor& workloadDescriptor,
     int concurrency,
     TRowBufferPtr rowBuffer)
-=======
-    const TWorkloadDescriptor& workloadDescriptor)
->>>>>>> 9ca53e91
 {
     YCHECK(!rowBuffer || concurrency == 1);
 
@@ -591,12 +223,11 @@
     }
 
     auto readerFactory = [
+        =,
         tabletSnapshot = std::move(tabletSnapshot),
         columnFilter = std::move(columnFilter),
         partitions = std::move(partitions),
         partitionedKeys = std::move(partitionedKeys),
-        timestamp,
-<<<<<<< HEAD
         rowBuffer = std::move(rowBuffer),
         index = 0
     ] () mutable -> ISchemafulReaderPtr {
@@ -607,6 +238,7 @@
                 partitions[index],
                 partitionedKeys[index],
                 timestamp,
+                workloadDescriptor,
                 rowBuffer);
             ++index;
             return reader;
@@ -620,142 +252,6 @@
 
 ////////////////////////////////////////////////////////////////////////////////
 
-=======
-        std::move(stores),
-        workloadDescriptor);
-}
-
-ISchemafulReaderPtr CreateSchemafulTabletReader(
-    TTabletSnapshotPtr tabletSnapshot,
-    const TTableSchema& schema,
-    TPartitionSnapshotPtr paritionSnapshot,
-    const TSharedRange<TKey>& keys,
-    TTimestamp timestamp,
-    const TWorkloadDescriptor& workloadDescriptor)
-{
-    YCHECK(keys.Size() > 0);
-
-    TKey minKey = keys[0];
-    TKey maxKey = keys[keys.Size() - 1];
-
-    // Select stores.
-    std::vector<IStorePtr> stores;
-
-    TTabletKeysReader::TakePartition(stores, tabletSnapshot->Eden, minKey, maxKey);
-    TTabletKeysReader::TakePartition(stores, paritionSnapshot, minKey, maxKey);
-
-    return TTabletKeysReader::Create(
-        std::move(tabletSnapshot),
-        schema,
-        std::move(keys),
-        timestamp,
-        std::move(stores),
-        workloadDescriptor);
-}
-
-////////////////////////////////////////////////////////////////////////////////
-
-class TVersionedTabletReader
-    : public IVersionedReader
-    , public TTabletReaderBase<THeapMerger>
-{
-public:
-    TVersionedTabletReader(
-        IInvokerPtr poolInvoker,
-        TTabletSnapshotPtr tabletSnapshot,
-        std::vector<IStorePtr> stores,
-        TOwningKey lowerBound,
-        TOwningKey upperBound,
-        TTimestamp currentTimestamp,
-        TTimestamp majorTimestamp,
-        const TWorkloadDescriptor& workloadDescriptor)
-         : TTabletReaderBase(
-            tabletSnapshot->PerformanceCounters,
-            tabletSnapshot->RowKeyComparer)
-        , PoolInvoker_(std::move(poolInvoker))
-        , TabletSnapshot_(std::move(tabletSnapshot))
-        , Stores_(std::move(stores))
-        , RowMerger_(
-            &Pool_,
-            TabletSnapshot_->KeyColumns.size(),
-            TabletSnapshot_->Config,
-            currentTimestamp,
-            majorTimestamp)
-        , LowerBound_(std::move(lowerBound))
-        , UpperBound_(std::move(upperBound))
-        , WorkloadDescriptor_(workloadDescriptor)
-    { }
-
-    virtual TFuture<void> Open() override
-    {
-        return BIND(&TVersionedTabletReader::DoOpen, MakeStrong(this))
-            .AsyncVia(PoolInvoker_)
-            .Run();
-    }
-
-    virtual bool Read(std::vector<TVersionedRow>* rows) override
-    {
-        bool result = DoRead(rows, &RowMerger_);
-        #ifndef NDEBUG
-        for (int index = 0; index < static_cast<int>(rows->size()) - 1; ++index) {
-            auto lhs = (*rows)[index];
-            auto rhs = (*rows)[index + 1];
-            YASSERT(KeyComparer_(
-                lhs.BeginKeys(), lhs.EndKeys(),
-                rhs.BeginKeys(), rhs.EndKeys()) < 0);
-        }
-        #endif
-        return result;
-    }
-
-    virtual TFuture<void> GetReadyEvent() override
-    {
-        return ReadyEvent_;
-    }
-
-private:
-    typedef TTabletReaderBase<THeapMerger> TBase;
-
-    const IInvokerPtr PoolInvoker_;
-    const TTabletSnapshotPtr TabletSnapshot_;
-
-    const std::vector<IStorePtr> Stores_;
-    TChunkedMemoryPool Pool_;
-    TVersionedRowMerger RowMerger_;
-    const TOwningKey LowerBound_;
-    const TOwningKey UpperBound_;
-    const TColumnFilter ColumnFilter_;
-    const TWorkloadDescriptor WorkloadDescriptor_;
-    
-
-    void DoOpen()
-    {
-        LOG_DEBUG(
-            "Creating versioned tablet reader (TabletId: %v, CellId: %v, LowerBound: {%v}, UpperBound: {%v}, "
-            "CurrentTimestamp: %v, MajorTimestamp: %v, StoreIds: [%v])",
-            TabletSnapshot_->TabletId,
-            TabletSnapshot_->Slot->GetCellId(),
-            LowerBound_,
-            UpperBound_,
-            RowMerger_.GetCurrentTimestamp(),
-            RowMerger_.GetMajorTimestamp(),
-            JoinToString(Stores_, TStoreIdFormatter()));
-
-        for (const auto& store : Stores_) {
-            this->AddReader(store->CreateReader(
-                LowerBound_,
-                UpperBound_,
-                AllCommittedTimestamp,
-                ColumnFilter_,
-                WorkloadDescriptor_));
-        }
-
-        TBase::DoOpen();
-    }
-
-};
-
->>>>>>> 9ca53e91
 IVersionedReaderPtr CreateVersionedTabletReader(
     IInvokerPtr poolInvoker,
     TTabletSnapshotPtr tabletSnapshot,
@@ -768,13 +264,14 @@
 {
     LOG_DEBUG(
         "Creating versioned tablet reader (TabletId: %v, CellId: %v, LowerBound: %v, UpperBound: %v, "
-        "CurrentTimestamp: %v, MajorTimestamp: %v, StoreIds: [%v], StoreRanges: [%v])",
+        "CurrentTimestamp: %v, MajorTimestamp: %v, WorkloadDescriptor: %v, StoreIds: [%v], StoreRanges: [%v])",
         tabletSnapshot->TabletId,
         tabletSnapshot->CellId,
         lowerBound,
         upperBound,
         currentTimestamp,
         majorTimestamp,
+        workloadDescriptor,
         JoinToString(stores, TStoreIdFormatter()),
         JoinToString(stores, StoreRangeFormatter));
 
@@ -784,7 +281,6 @@
         tabletSnapshot->Config,
         currentTimestamp,
         majorTimestamp,
-<<<<<<< HEAD
         tabletSnapshot->ColumnEvaluator);
 
     std::vector<TOwningKey> boundaries;
@@ -796,13 +292,14 @@
     return CreateVersionedOverlappingRangeChunkReader(
         std::move(boundaries),
         std::move(rowMerger),
-        [stores = std::move(stores), lowerBound, upperBound] (int index) {
+        [=, stores = std::move(stores)] (int index) {
             YASSERT(index < stores.size());
             return stores[index]->CreateReader(
                 lowerBound,
                 upperBound,
                 AllCommittedTimestamp,
-                TColumnFilter());
+                TColumnFilter(),
+                workloadDescriptor);
         },
         [keyComparer = tabletSnapshot->RowKeyComparer] (
             const TUnversionedValue* lhsBegin,
@@ -812,9 +309,6 @@
         {
             return keyComparer(lhsBegin, lhsEnd, rhsBegin, rhsEnd);
         });
-=======
-        workloadDescriptor);
->>>>>>> 9ca53e91
 }
 
 ////////////////////////////////////////////////////////////////////////////////
