--- conflicted
+++ resolved
@@ -93,12 +93,8 @@
 
     auto rowMerger = New<TSchemafulRowMerger>(
         New<TRowBuffer>(TRefCountedTypeTag<TTabletReaderPoolTag>()),
-<<<<<<< HEAD
+        tabletSnapshot->Schema.Columns().size(),
         tabletSnapshot->Schema.GetKeyColumnCount(),
-=======
-        tabletSnapshot->Schema.Columns().size(),
-        tabletSnapshot->KeyColumns.size(),
->>>>>>> ac4f6baa
         columnFilter,
         tabletSnapshot->ColumnEvaluator);
 
@@ -173,12 +169,8 @@
         rowBuffer
             ? std::move(rowBuffer)
             : New<TRowBuffer>(TRefCountedTypeTag<TTabletReaderPoolTag>()),
-<<<<<<< HEAD
+        tabletSnapshot->Schema.Columns().size(),
         tabletSnapshot->Schema.GetKeyColumnCount(),
-=======
-        tabletSnapshot->Schema.Columns().size(),
-        tabletSnapshot->KeyColumns.size(),
->>>>>>> ac4f6baa
         columnFilter,
         tabletSnapshot->ColumnEvaluator);
 
