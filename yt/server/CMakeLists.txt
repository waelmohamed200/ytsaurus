IF(YMAKE)
  SET(CMAKE_CURRENT_LIST_DIR .)
  SET(YT_ABI 19_2)
ENDIF()

SET(PROTO_NAMESPACE yt/${YT_ABI})

SET(YT_SRCS
  ${CMAKE_CURRENT_LIST_DIR}/admin_server/admin_service.cpp
  ${CMAKE_CURRENT_LIST_DIR}/admin_server/private.cpp

  ${CMAKE_CURRENT_LIST_DIR}/blackbox/cookie_authenticator.cpp
  ${CMAKE_CURRENT_LIST_DIR}/blackbox/default_blackbox_service.cpp
  ${CMAKE_CURRENT_LIST_DIR}/blackbox/token_authenticator.cpp
  ${CMAKE_CURRENT_LIST_DIR}/blackbox/helpers.cpp
  ${CMAKE_CURRENT_LIST_DIR}/blackbox/private.cpp

  ${CMAKE_CURRENT_LIST_DIR}/cell_master/automaton.cpp
  ${CMAKE_CURRENT_LIST_DIR}/cell_master/bootstrap.cpp
  ${CMAKE_CURRENT_LIST_DIR}/cell_master/config.cpp
  ${CMAKE_CURRENT_LIST_DIR}/cell_master/helpers.cpp
  ${CMAKE_CURRENT_LIST_DIR}/cell_master/hydra_facade.cpp
  ${CMAKE_CURRENT_LIST_DIR}/cell_master/master_hydra_service.cpp
  ${CMAKE_CURRENT_LIST_DIR}/cell_master/multicell_manager.cpp
  ${CMAKE_CURRENT_LIST_DIR}/cell_master/multicell_manager.proto
  ${CMAKE_CURRENT_LIST_DIR}/cell_master/private.cpp
  ${CMAKE_CURRENT_LIST_DIR}/cell_master/serialize.cpp
  ${CMAKE_CURRENT_LIST_DIR}/cell_master/world_initializer.cpp

  ${CMAKE_CURRENT_LIST_DIR}/cell_node/batching_chunk_service.cpp
  ${CMAKE_CURRENT_LIST_DIR}/cell_node/bootstrap.cpp
  ${CMAKE_CURRENT_LIST_DIR}/cell_node/private.cpp

  ${CMAKE_CURRENT_LIST_DIR}/cell_scheduler/bootstrap.cpp

  ${CMAKE_CURRENT_LIST_DIR}/cell_proxy/bootstrap.cpp

  ${CMAKE_CURRENT_LIST_DIR}/chunk_server/chunk.cpp
  ${CMAKE_CURRENT_LIST_DIR}/chunk_server/chunk_list.cpp
  ${CMAKE_CURRENT_LIST_DIR}/chunk_server/chunk_list_proxy.cpp
  ${CMAKE_CURRENT_LIST_DIR}/chunk_server/chunk_manager.cpp
  ${CMAKE_CURRENT_LIST_DIR}/chunk_server/chunk_manager.proto
  ${CMAKE_CURRENT_LIST_DIR}/chunk_server/chunk_owner_base.cpp
  ${CMAKE_CURRENT_LIST_DIR}/chunk_server/chunk_owner_node_proxy.cpp
  ${CMAKE_CURRENT_LIST_DIR}/chunk_server/chunk_placement.cpp
  ${CMAKE_CURRENT_LIST_DIR}/chunk_server/chunk_properties.cpp
  ${CMAKE_CURRENT_LIST_DIR}/chunk_server/chunk_proxy.cpp
  ${CMAKE_CURRENT_LIST_DIR}/chunk_server/chunk_replica.cpp
  ${CMAKE_CURRENT_LIST_DIR}/chunk_server/chunk_replicator.cpp
  ${CMAKE_CURRENT_LIST_DIR}/chunk_server/chunk_sealer.cpp
  ${CMAKE_CURRENT_LIST_DIR}/chunk_server/chunk_service.cpp
  ${CMAKE_CURRENT_LIST_DIR}/chunk_server/chunk_tree.cpp
  ${CMAKE_CURRENT_LIST_DIR}/chunk_server/chunk_tree_balancer.cpp
  ${CMAKE_CURRENT_LIST_DIR}/chunk_server/chunk_tree_statistics.cpp
  ${CMAKE_CURRENT_LIST_DIR}/chunk_server/chunk_tree_traverser.cpp
  ${CMAKE_CURRENT_LIST_DIR}/chunk_server/chunk_scanner.cpp
  ${CMAKE_CURRENT_LIST_DIR}/chunk_server/cypress_integration.cpp
  ${CMAKE_CURRENT_LIST_DIR}/chunk_server/medium.cpp
  ${CMAKE_CURRENT_LIST_DIR}/chunk_server/medium_proxy.cpp
  ${CMAKE_CURRENT_LIST_DIR}/chunk_server/helpers.cpp
  ${CMAKE_CURRENT_LIST_DIR}/chunk_server/job.cpp
  ${CMAKE_CURRENT_LIST_DIR}/chunk_server/job_tracker_service.cpp
  ${CMAKE_CURRENT_LIST_DIR}/chunk_server/private.cpp
  ${CMAKE_CURRENT_LIST_DIR}/chunk_server/public.cpp

  ${CMAKE_CURRENT_LIST_DIR}/core_dump/core_processor_service.cpp
  ${CMAKE_CURRENT_LIST_DIR}/core_dump/core_processor_service.proto

  ${CMAKE_CURRENT_LIST_DIR}/cypress_server/access_tracker.cpp
  ${CMAKE_CURRENT_LIST_DIR}/cypress_server/cypress_integration.cpp
  ${CMAKE_CURRENT_LIST_DIR}/cypress_server/cypress_manager.cpp
  ${CMAKE_CURRENT_LIST_DIR}/cypress_server/cypress_manager.proto
  ${CMAKE_CURRENT_LIST_DIR}/cypress_server/cypress_traverser.cpp
  ${CMAKE_CURRENT_LIST_DIR}/cypress_server/expiration_tracker.cpp
  ${CMAKE_CURRENT_LIST_DIR}/cypress_server/helpers.cpp
  ${CMAKE_CURRENT_LIST_DIR}/cypress_server/lock.cpp
  ${CMAKE_CURRENT_LIST_DIR}/cypress_server/lock_proxy.cpp
  ${CMAKE_CURRENT_LIST_DIR}/cypress_server/node.cpp
  ${CMAKE_CURRENT_LIST_DIR}/cypress_server/node_detail.cpp
  ${CMAKE_CURRENT_LIST_DIR}/cypress_server/node_proxy.cpp
  ${CMAKE_CURRENT_LIST_DIR}/cypress_server/node_proxy_detail.cpp
  ${CMAKE_CURRENT_LIST_DIR}/cypress_server/private.cpp
  ${CMAKE_CURRENT_LIST_DIR}/cypress_server/virtual.cpp

  ${CMAKE_CURRENT_LIST_DIR}/data_node/artifact.cpp
  ${CMAKE_CURRENT_LIST_DIR}/data_node/artifact.proto
  ${CMAKE_CURRENT_LIST_DIR}/data_node/blob_chunk.cpp
  ${CMAKE_CURRENT_LIST_DIR}/data_node/blob_reader_cache.cpp
  ${CMAKE_CURRENT_LIST_DIR}/data_node/blob_session.cpp
  ${CMAKE_CURRENT_LIST_DIR}/data_node/block_cache.cpp
  ${CMAKE_CURRENT_LIST_DIR}/data_node/chunk.cpp
  ${CMAKE_CURRENT_LIST_DIR}/data_node/chunk_block_manager.cpp
  ${CMAKE_CURRENT_LIST_DIR}/data_node/chunk_cache.cpp
  ${CMAKE_CURRENT_LIST_DIR}/data_node/chunk_detail.cpp
  ${CMAKE_CURRENT_LIST_DIR}/data_node/chunk_meta_manager.cpp
  ${CMAKE_CURRENT_LIST_DIR}/data_node/chunk_registry.cpp
  ${CMAKE_CURRENT_LIST_DIR}/data_node/chunk_store.cpp
  ${CMAKE_CURRENT_LIST_DIR}/data_node/data_node_service.cpp
  ${CMAKE_CURRENT_LIST_DIR}/data_node/job.cpp
  ${CMAKE_CURRENT_LIST_DIR}/data_node/journal_chunk.cpp
  ${CMAKE_CURRENT_LIST_DIR}/data_node/journal_dispatcher.cpp
  ${CMAKE_CURRENT_LIST_DIR}/data_node/journal_manager.cpp
  ${CMAKE_CURRENT_LIST_DIR}/data_node/journal_session.cpp
  ${CMAKE_CURRENT_LIST_DIR}/data_node/local_chunk_reader.cpp
  ${CMAKE_CURRENT_LIST_DIR}/data_node/location.cpp
  ${CMAKE_CURRENT_LIST_DIR}/data_node/master_connector.cpp
  ${CMAKE_CURRENT_LIST_DIR}/data_node/peer_block_table.cpp
  ${CMAKE_CURRENT_LIST_DIR}/data_node/peer_block_updater.cpp
  ${CMAKE_CURRENT_LIST_DIR}/data_node/private.cpp
  ${CMAKE_CURRENT_LIST_DIR}/data_node/session_detail.cpp
  ${CMAKE_CURRENT_LIST_DIR}/data_node/session_manager.cpp
  ${CMAKE_CURRENT_LIST_DIR}/data_node/ytree_integration.cpp

  ${CMAKE_CURRENT_LIST_DIR}/election/distributed_election_manager.cpp
  ${CMAKE_CURRENT_LIST_DIR}/election/election_manager_thunk.cpp
  ${CMAKE_CURRENT_LIST_DIR}/election/private.cpp
  ${CMAKE_CURRENT_LIST_DIR}/election/public.cpp

  ${CMAKE_CURRENT_LIST_DIR}/exec_agent/job_environment.cpp
  ${CMAKE_CURRENT_LIST_DIR}/exec_agent/job.cpp
  ${CMAKE_CURRENT_LIST_DIR}/exec_agent/job_prober_service.cpp
  ${CMAKE_CURRENT_LIST_DIR}/exec_agent/private.cpp
  ${CMAKE_CURRENT_LIST_DIR}/exec_agent/public.cpp
  ${CMAKE_CURRENT_LIST_DIR}/exec_agent/scheduler_connector.cpp
  ${CMAKE_CURRENT_LIST_DIR}/exec_agent/slot.cpp
  ${CMAKE_CURRENT_LIST_DIR}/exec_agent/slot_location.cpp
  ${CMAKE_CURRENT_LIST_DIR}/exec_agent/slot_manager.cpp
  ${CMAKE_CURRENT_LIST_DIR}/exec_agent/supervisor_service.cpp
  ${CMAKE_CURRENT_LIST_DIR}/exec_agent/supervisor_service.proto

  ${CMAKE_CURRENT_LIST_DIR}/file_server/file_node.cpp
  ${CMAKE_CURRENT_LIST_DIR}/file_server/file_node_proxy.cpp
  ${CMAKE_CURRENT_LIST_DIR}/file_server/private.cpp
  ${CMAKE_CURRENT_LIST_DIR}/file_server/public.cpp

  ${CMAKE_CURRENT_LIST_DIR}/hive/transaction_participant_provider.cpp
  ${CMAKE_CURRENT_LIST_DIR}/hive/commit.cpp
  ${CMAKE_CURRENT_LIST_DIR}/hive/abort.cpp
  ${CMAKE_CURRENT_LIST_DIR}/hive/helpers.cpp
  ${CMAKE_CURRENT_LIST_DIR}/hive/hive_manager.cpp
  ${CMAKE_CURRENT_LIST_DIR}/hive/hive_manager.proto
  ${CMAKE_CURRENT_LIST_DIR}/hive/mailbox.cpp
  ${CMAKE_CURRENT_LIST_DIR}/hive/public.cpp
  ${CMAKE_CURRENT_LIST_DIR}/hive/private.cpp
  ${CMAKE_CURRENT_LIST_DIR}/hive/transaction_manager.cpp
  ${CMAKE_CURRENT_LIST_DIR}/hive/transaction_lease_tracker.cpp
  ${CMAKE_CURRENT_LIST_DIR}/hive/transaction_supervisor.cpp
  ${CMAKE_CURRENT_LIST_DIR}/hive/transaction_supervisor.proto

  ${CMAKE_CURRENT_LIST_DIR}/hydra/changelog.cpp
  ${CMAKE_CURRENT_LIST_DIR}/hydra/changelog_discovery.cpp
  ${CMAKE_CURRENT_LIST_DIR}/hydra/changelog_download.cpp
  ${CMAKE_CURRENT_LIST_DIR}/hydra/changelog_store_factory_thunk.cpp
  ${CMAKE_CURRENT_LIST_DIR}/hydra/checkpointer.cpp
  ${CMAKE_CURRENT_LIST_DIR}/hydra/composite_automaton.cpp
  ${CMAKE_CURRENT_LIST_DIR}/hydra/decorated_automaton.cpp
  ${CMAKE_CURRENT_LIST_DIR}/hydra/distributed_hydra_manager.cpp
  ${CMAKE_CURRENT_LIST_DIR}/hydra/file_changelog_dispatcher.cpp
  ${CMAKE_CURRENT_LIST_DIR}/hydra/file_helpers.cpp
  ${CMAKE_CURRENT_LIST_DIR}/hydra/file_snapshot_store.cpp
  ${CMAKE_CURRENT_LIST_DIR}/hydra/format.cpp
  ${CMAKE_CURRENT_LIST_DIR}/hydra/hydra_manager.cpp
  ${CMAKE_CURRENT_LIST_DIR}/hydra/hydra_service.cpp
  ${CMAKE_CURRENT_LIST_DIR}/hydra/lazy_changelog.cpp
  ${CMAKE_CURRENT_LIST_DIR}/hydra/lease_tracker.cpp
  ${CMAKE_CURRENT_LIST_DIR}/hydra/local_changelog_store.cpp
  ${CMAKE_CURRENT_LIST_DIR}/hydra/local_snapshot_service.cpp
  ${CMAKE_CURRENT_LIST_DIR}/hydra/local_snapshot_store.cpp
  ${CMAKE_CURRENT_LIST_DIR}/hydra/mutation.cpp
  ${CMAKE_CURRENT_LIST_DIR}/hydra/mutation_committer.cpp
  ${CMAKE_CURRENT_LIST_DIR}/hydra/mutation_context.cpp
  ${CMAKE_CURRENT_LIST_DIR}/hydra/private.cpp
  ${CMAKE_CURRENT_LIST_DIR}/hydra/public.cpp
  ${CMAKE_CURRENT_LIST_DIR}/hydra/recovery.cpp
  ${CMAKE_CURRENT_LIST_DIR}/hydra/remote_changelog_store.cpp
  ${CMAKE_CURRENT_LIST_DIR}/hydra/remote_snapshot_store.cpp
  ${CMAKE_CURRENT_LIST_DIR}/hydra/serialize.cpp
  ${CMAKE_CURRENT_LIST_DIR}/hydra/snapshot.cpp
  ${CMAKE_CURRENT_LIST_DIR}/hydra/snapshot_discovery.cpp
  ${CMAKE_CURRENT_LIST_DIR}/hydra/snapshot_download.cpp
  ${CMAKE_CURRENT_LIST_DIR}/hydra/snapshot_service.proto
  ${CMAKE_CURRENT_LIST_DIR}/hydra/snapshot_store_thunk.cpp
  ${CMAKE_CURRENT_LIST_DIR}/hydra/sync_file_changelog.cpp

  ${CMAKE_CURRENT_LIST_DIR}/job_agent/job.cpp
  ${CMAKE_CURRENT_LIST_DIR}/job_agent/job_controller.cpp
  ${CMAKE_CURRENT_LIST_DIR}/job_agent/job_statistics.cpp
  ${CMAKE_CURRENT_LIST_DIR}/job_agent/private.cpp
  ${CMAKE_CURRENT_LIST_DIR}/job_agent/statistics_reporter.cpp

  ${CMAKE_CURRENT_LIST_DIR}/job_proxy/job_detail.cpp
  ${CMAKE_CURRENT_LIST_DIR}/job_proxy/job_prober_service.cpp
  ${CMAKE_CURRENT_LIST_DIR}/job_proxy/job_proxy.cpp
  ${CMAKE_CURRENT_LIST_DIR}/job_proxy/job_satellite.cpp
  ${CMAKE_CURRENT_LIST_DIR}/job_proxy/job_satellite_connection.cpp
  ${CMAKE_CURRENT_LIST_DIR}/job_proxy/map_job_io.cpp
  ${CMAKE_CURRENT_LIST_DIR}/job_proxy/merge_job.cpp
  ${CMAKE_CURRENT_LIST_DIR}/job_proxy/partition_job.cpp
  ${CMAKE_CURRENT_LIST_DIR}/job_proxy/partition_map_job_io.cpp
  ${CMAKE_CURRENT_LIST_DIR}/job_proxy/partition_reduce_job_io.cpp
  ${CMAKE_CURRENT_LIST_DIR}/job_proxy/partition_sort_job.cpp
  ${CMAKE_CURRENT_LIST_DIR}/job_proxy/private.cpp
  ${CMAKE_CURRENT_LIST_DIR}/job_proxy/remote_copy_job.cpp
  ${CMAKE_CURRENT_LIST_DIR}/job_proxy/simple_sort_job.cpp
  ${CMAKE_CURRENT_LIST_DIR}/job_proxy/sorted_merge_job.cpp
  ${CMAKE_CURRENT_LIST_DIR}/job_proxy/sorted_reduce_job_io.cpp
  ${CMAKE_CURRENT_LIST_DIR}/job_proxy/stderr_writer.cpp
  ${CMAKE_CURRENT_LIST_DIR}/job_proxy/user_job.cpp
  ${CMAKE_CURRENT_LIST_DIR}/job_proxy/user_job_io_detail.cpp
  ${CMAKE_CURRENT_LIST_DIR}/job_proxy/user_job_synchronizer.cpp
  ${CMAKE_CURRENT_LIST_DIR}/job_proxy/user_job_synchronizer_service.cpp
  ${CMAKE_CURRENT_LIST_DIR}/job_proxy/user_job_synchronizer_service.proto

  ${CMAKE_CURRENT_LIST_DIR}/journal_server/journal_manager.cpp
  ${CMAKE_CURRENT_LIST_DIR}/journal_server/journal_node.cpp
  ${CMAKE_CURRENT_LIST_DIR}/journal_server/journal_node_proxy.cpp
  ${CMAKE_CURRENT_LIST_DIR}/journal_server/private.cpp
  ${CMAKE_CURRENT_LIST_DIR}/journal_server/public.cpp

  ${CMAKE_CURRENT_LIST_DIR}/misc/address_helpers.cpp
  ${CMAKE_CURRENT_LIST_DIR}/misc/build_attributes.cpp
  ${CMAKE_CURRENT_LIST_DIR}/misc/configure_singletons.cpp
  ${CMAKE_CURRENT_LIST_DIR}/misc/fork_executor.cpp
  ${CMAKE_CURRENT_LIST_DIR}/misc/disk_health_checker.cpp
  ${CMAKE_CURRENT_LIST_DIR}/misc/disk_location.cpp
  ${CMAKE_CURRENT_LIST_DIR}/misc/private.cpp
  ${CMAKE_CURRENT_LIST_DIR}/misc/job_table_schema.cpp

  ${CMAKE_CURRENT_LIST_DIR}/node_tracker_server/cypress_integration.cpp
  ${CMAKE_CURRENT_LIST_DIR}/node_tracker_server/data_center.cpp
  ${CMAKE_CURRENT_LIST_DIR}/node_tracker_server/data_center_proxy.cpp
  ${CMAKE_CURRENT_LIST_DIR}/node_tracker_server/node.cpp
  ${CMAKE_CURRENT_LIST_DIR}/node_tracker_server/node_directory_builder.cpp
  ${CMAKE_CURRENT_LIST_DIR}/node_tracker_server/node_proxy.cpp
  ${CMAKE_CURRENT_LIST_DIR}/node_tracker_server/node_tracker.cpp
  ${CMAKE_CURRENT_LIST_DIR}/node_tracker_server/node_tracker.proto
  ${CMAKE_CURRENT_LIST_DIR}/node_tracker_server/node_tracker_service.cpp
  ${CMAKE_CURRENT_LIST_DIR}/node_tracker_server/private.cpp
  ${CMAKE_CURRENT_LIST_DIR}/node_tracker_server/public.cpp
  ${CMAKE_CURRENT_LIST_DIR}/node_tracker_server/rack.cpp
  ${CMAKE_CURRENT_LIST_DIR}/node_tracker_server/rack_proxy.cpp

  ${CMAKE_CURRENT_LIST_DIR}/object_server/attribute_set.cpp
  ${CMAKE_CURRENT_LIST_DIR}/object_server/garbage_collector.cpp
  ${CMAKE_CURRENT_LIST_DIR}/object_server/master.cpp
  ${CMAKE_CURRENT_LIST_DIR}/object_server/master_proxy.cpp
  ${CMAKE_CURRENT_LIST_DIR}/object_server/master_type_handler.cpp
  ${CMAKE_CURRENT_LIST_DIR}/object_server/master_cache_service.cpp
  ${CMAKE_CURRENT_LIST_DIR}/object_server/object.cpp
  ${CMAKE_CURRENT_LIST_DIR}/object_server/object_detail.cpp
  ${CMAKE_CURRENT_LIST_DIR}/object_server/object_manager.cpp
  ${CMAKE_CURRENT_LIST_DIR}/object_server/object_manager.proto
  ${CMAKE_CURRENT_LIST_DIR}/object_server/object_service.cpp
  ${CMAKE_CURRENT_LIST_DIR}/object_server/private.cpp
  ${CMAKE_CURRENT_LIST_DIR}/object_server/schema.cpp
  ${CMAKE_CURRENT_LIST_DIR}/object_server/schema_proxy.cpp
  ${CMAKE_CURRENT_LIST_DIR}/object_server/staged_object.cpp
  ${CMAKE_CURRENT_LIST_DIR}/object_server/sys_node_type_handler.cpp
  ${CMAKE_CURRENT_LIST_DIR}/object_server/sys_node_proxy.cpp
  ${CMAKE_CURRENT_LIST_DIR}/object_server/type_handler.cpp

  ${CMAKE_CURRENT_LIST_DIR}/orchid/cypress_integration.cpp

  ${CMAKE_CURRENT_LIST_DIR}/program/names.cpp
  ${CMAKE_CURRENT_LIST_DIR}/program/program.cpp
  ${CMAKE_CURRENT_LIST_DIR}/program/program_config_mixin.cpp
  ${CMAKE_CURRENT_LIST_DIR}/program/program_cgroup_mixin.cpp
  ${CMAKE_CURRENT_LIST_DIR}/program/program_tool_mixin.cpp
  ${CMAKE_CURRENT_LIST_DIR}/program/program_pdeathsig_mixin.cpp

  ${CMAKE_CURRENT_LIST_DIR}/query_agent/helpers.cpp
  ${CMAKE_CURRENT_LIST_DIR}/query_agent/private.cpp
  ${CMAKE_CURRENT_LIST_DIR}/query_agent/query_executor.cpp
  ${CMAKE_CURRENT_LIST_DIR}/query_agent/query_service.cpp

  ${CMAKE_CURRENT_LIST_DIR}/rpc_proxy/api_service.cpp
  ${CMAKE_CURRENT_LIST_DIR}/rpc_proxy/private.cpp

  ${CMAKE_CURRENT_LIST_DIR}/scheduler/chunk_list_pool.cpp
  ${CMAKE_CURRENT_LIST_DIR}/scheduler/chunk_pool.cpp
  ${CMAKE_CURRENT_LIST_DIR}/scheduler/event_log.cpp
  ${CMAKE_CURRENT_LIST_DIR}/scheduler/exec_node.cpp
  ${CMAKE_CURRENT_LIST_DIR}/scheduler/fair_share_strategy.cpp
  ${CMAKE_CURRENT_LIST_DIR}/scheduler/fair_share_tree.cpp
  ${CMAKE_CURRENT_LIST_DIR}/scheduler/helpers.cpp
  ${CMAKE_CURRENT_LIST_DIR}/scheduler/intermediate_chunk_scraper.cpp
  ${CMAKE_CURRENT_LIST_DIR}/scheduler/job.cpp
  ${CMAKE_CURRENT_LIST_DIR}/scheduler/job_memory.cpp
  ${CMAKE_CURRENT_LIST_DIR}/scheduler/job_prober_service.cpp
  ${CMAKE_CURRENT_LIST_DIR}/scheduler/job_resources.cpp
  ${CMAKE_CURRENT_LIST_DIR}/scheduler/job_size_adjuster.cpp
  ${CMAKE_CURRENT_LIST_DIR}/scheduler/job_tracker_service.cpp
  ${CMAKE_CURRENT_LIST_DIR}/scheduler/map_controller.cpp
  ${CMAKE_CURRENT_LIST_DIR}/scheduler/master_connector.cpp
  ${CMAKE_CURRENT_LIST_DIR}/scheduler/merge_controller.cpp
  ${CMAKE_CURRENT_LIST_DIR}/scheduler/node_shard.cpp
  ${CMAKE_CURRENT_LIST_DIR}/scheduler/operation.cpp
  ${CMAKE_CURRENT_LIST_DIR}/scheduler/operation_controller_detail.cpp
  ${CMAKE_CURRENT_LIST_DIR}/scheduler/private.cpp
  ${CMAKE_CURRENT_LIST_DIR}/scheduler/progress_counter.cpp
  ${CMAKE_CURRENT_LIST_DIR}/scheduler/remote_copy_controller.cpp
  ${CMAKE_CURRENT_LIST_DIR}/scheduler/scheduler.cpp
  ${CMAKE_CURRENT_LIST_DIR}/scheduler/scheduler_service.cpp
  ${CMAKE_CURRENT_LIST_DIR}/scheduler/scheduling_context.cpp
  ${CMAKE_CURRENT_LIST_DIR}/scheduler/scheduling_context_detail.cpp
  ${CMAKE_CURRENT_LIST_DIR}/scheduler/scheduling_tag.cpp
  ${CMAKE_CURRENT_LIST_DIR}/scheduler/serialize.cpp
  ${CMAKE_CURRENT_LIST_DIR}/scheduler/snapshot_builder.cpp
  ${CMAKE_CURRENT_LIST_DIR}/scheduler/snapshot_downloader.cpp
  ${CMAKE_CURRENT_LIST_DIR}/scheduler/sort_controller.cpp

  ${CMAKE_CURRENT_LIST_DIR}/security_server/account.cpp
  ${CMAKE_CURRENT_LIST_DIR}/security_server/account_proxy.cpp
  ${CMAKE_CURRENT_LIST_DIR}/security_server/acl.cpp
  ${CMAKE_CURRENT_LIST_DIR}/security_server/cluster_resources.cpp
  ${CMAKE_CURRENT_LIST_DIR}/security_server/cypress_integration.cpp
  ${CMAKE_CURRENT_LIST_DIR}/security_server/group.cpp
  ${CMAKE_CURRENT_LIST_DIR}/security_server/group_proxy.cpp
  ${CMAKE_CURRENT_LIST_DIR}/security_server/private.cpp
  ${CMAKE_CURRENT_LIST_DIR}/security_server/request_tracker.cpp
  ${CMAKE_CURRENT_LIST_DIR}/security_server/security_manager.cpp
  ${CMAKE_CURRENT_LIST_DIR}/security_server/security_manager.proto
  ${CMAKE_CURRENT_LIST_DIR}/security_server/subject.cpp
  ${CMAKE_CURRENT_LIST_DIR}/security_server/subject_proxy_detail.cpp
  ${CMAKE_CURRENT_LIST_DIR}/security_server/user.cpp
  ${CMAKE_CURRENT_LIST_DIR}/security_server/user_proxy.cpp

  ${CMAKE_CURRENT_LIST_DIR}/shell/private.cpp
  ${CMAKE_CURRENT_LIST_DIR}/shell/shell.cpp
  ${CMAKE_CURRENT_LIST_DIR}/shell/shell_manager.cpp

  ${CMAKE_CURRENT_LIST_DIR}/table_server/private.cpp
  ${CMAKE_CURRENT_LIST_DIR}/table_server/public.cpp
  ${CMAKE_CURRENT_LIST_DIR}/table_server/table_node.cpp
  ${CMAKE_CURRENT_LIST_DIR}/table_server/table_node_type_handler.cpp
  ${CMAKE_CURRENT_LIST_DIR}/table_server/replicated_table_node_type_handler.cpp
  ${CMAKE_CURRENT_LIST_DIR}/table_server/replicated_table_node.cpp
  ${CMAKE_CURRENT_LIST_DIR}/table_server/table_node_proxy.cpp
  ${CMAKE_CURRENT_LIST_DIR}/table_server/replicated_table_node_proxy.cpp
  ${CMAKE_CURRENT_LIST_DIR}/table_server/table_node_proxy_detail.cpp
  ${CMAKE_CURRENT_LIST_DIR}/table_server/table_node_type_handler_detail.cpp

  ${CMAKE_CURRENT_LIST_DIR}/tablet_node/automaton.cpp
  ${CMAKE_CURRENT_LIST_DIR}/tablet_node/chunk_writer_pool.cpp
  ${CMAKE_CURRENT_LIST_DIR}/tablet_node/in_memory_manager.cpp
  ${CMAKE_CURRENT_LIST_DIR}/tablet_node/in_memory_chunk_writer.cpp
  ${CMAKE_CURRENT_LIST_DIR}/tablet_node/lookup.cpp
  ${CMAKE_CURRENT_LIST_DIR}/tablet_node/object_detail.cpp
  ${CMAKE_CURRENT_LIST_DIR}/tablet_node/partition.cpp
  ${CMAKE_CURRENT_LIST_DIR}/tablet_node/partition_balancer.cpp
  ${CMAKE_CURRENT_LIST_DIR}/tablet_node/private.cpp
  ${CMAKE_CURRENT_LIST_DIR}/tablet_node/row_comparer_generator.cpp
  ${CMAKE_CURRENT_LIST_DIR}/tablet_node/security_manager.cpp
  ${CMAKE_CURRENT_LIST_DIR}/tablet_node/serialize.cpp
  ${CMAKE_CURRENT_LIST_DIR}/tablet_node/slot_manager.cpp
  ${CMAKE_CURRENT_LIST_DIR}/tablet_node/dynamic_store_bits.cpp
  ${CMAKE_CURRENT_LIST_DIR}/tablet_node/sorted_chunk_store.cpp
  ${CMAKE_CURRENT_LIST_DIR}/tablet_node/sorted_dynamic_comparer.cpp
  ${CMAKE_CURRENT_LIST_DIR}/tablet_node/sorted_dynamic_store.cpp
  ${CMAKE_CURRENT_LIST_DIR}/tablet_node/ordered_dynamic_store.cpp
  ${CMAKE_CURRENT_LIST_DIR}/tablet_node/ordered_store_manager.cpp
  ${CMAKE_CURRENT_LIST_DIR}/tablet_node/sorted_store_manager.cpp
  ${CMAKE_CURRENT_LIST_DIR}/tablet_node/ordered_chunk_store.cpp
  ${CMAKE_CURRENT_LIST_DIR}/tablet_node/store.cpp
  ${CMAKE_CURRENT_LIST_DIR}/tablet_node/store_compactor.cpp
  ${CMAKE_CURRENT_LIST_DIR}/tablet_node/store_detail.cpp
  ${CMAKE_CURRENT_LIST_DIR}/tablet_node/store_flusher.cpp
  ${CMAKE_CURRENT_LIST_DIR}/tablet_node/store_trimmer.cpp
  ${CMAKE_CURRENT_LIST_DIR}/tablet_node/store_manager_detail.cpp
  ${CMAKE_CURRENT_LIST_DIR}/tablet_node/tablet.cpp
  ${CMAKE_CURRENT_LIST_DIR}/tablet_node/tablet_manager.cpp
  ${CMAKE_CURRENT_LIST_DIR}/tablet_node/tablet_manager.proto
  ${CMAKE_CURRENT_LIST_DIR}/tablet_node/tablet_reader.cpp
  ${CMAKE_CURRENT_LIST_DIR}/tablet_node/tablet_service.cpp
  ${CMAKE_CURRENT_LIST_DIR}/tablet_node/tablet_slot.cpp
  ${CMAKE_CURRENT_LIST_DIR}/tablet_node/transaction.cpp
  ${CMAKE_CURRENT_LIST_DIR}/tablet_node/transaction_manager.cpp
  ${CMAKE_CURRENT_LIST_DIR}/tablet_node/transaction_manager.proto
  ${CMAKE_CURRENT_LIST_DIR}/tablet_node/replicated_store_manager.cpp
  ${CMAKE_CURRENT_LIST_DIR}/tablet_node/table_replicator.cpp

  ${CMAKE_CURRENT_LIST_DIR}/tablet_server/cypress_integration.cpp
  ${CMAKE_CURRENT_LIST_DIR}/tablet_server/private.cpp
  ${CMAKE_CURRENT_LIST_DIR}/tablet_server/public.cpp
  ${CMAKE_CURRENT_LIST_DIR}/tablet_server/tablet.cpp
  ${CMAKE_CURRENT_LIST_DIR}/tablet_server/tablet_cell.cpp
  ${CMAKE_CURRENT_LIST_DIR}/tablet_server/tablet_cell_bundle.cpp
  ${CMAKE_CURRENT_LIST_DIR}/tablet_server/tablet_cell_bundle_proxy.cpp
  ${CMAKE_CURRENT_LIST_DIR}/tablet_server/tablet_cell_bundle_type_handler.cpp
  ${CMAKE_CURRENT_LIST_DIR}/tablet_server/tablet_cell_proxy.cpp
  ${CMAKE_CURRENT_LIST_DIR}/tablet_server/tablet_cell_type_handler.cpp
  ${CMAKE_CURRENT_LIST_DIR}/tablet_server/tablet_manager.cpp
  ${CMAKE_CURRENT_LIST_DIR}/tablet_server/tablet_manager.proto
  ${CMAKE_CURRENT_LIST_DIR}/tablet_server/tablet_proxy.cpp
  ${CMAKE_CURRENT_LIST_DIR}/tablet_server/tablet_type_handler.cpp
  ${CMAKE_CURRENT_LIST_DIR}/tablet_server/tablet_tracker.cpp
  ${CMAKE_CURRENT_LIST_DIR}/tablet_server/table_replica.cpp
  ${CMAKE_CURRENT_LIST_DIR}/tablet_server/table_replica_proxy.cpp
  ${CMAKE_CURRENT_LIST_DIR}/tablet_server/table_replica_type_handler.cpp
  ${CMAKE_CURRENT_LIST_DIR}/tablet_server/tablet_cell_map_proxy.cpp
  ${CMAKE_CURRENT_LIST_DIR}/tablet_server/tablet_cell_map_type_handler.cpp

  ${CMAKE_CURRENT_LIST_DIR}/transaction_server/cypress_integration.cpp
  ${CMAKE_CURRENT_LIST_DIR}/transaction_server/private.cpp
  ${CMAKE_CURRENT_LIST_DIR}/transaction_server/timestamp_manager.cpp
  ${CMAKE_CURRENT_LIST_DIR}/transaction_server/timestamp_manager.proto
  ${CMAKE_CURRENT_LIST_DIR}/transaction_server/timestamp_proxy_service.cpp
  ${CMAKE_CURRENT_LIST_DIR}/transaction_server/transaction.cpp
  ${CMAKE_CURRENT_LIST_DIR}/transaction_server/transaction_proxy.cpp
  ${CMAKE_CURRENT_LIST_DIR}/transaction_server/transaction_manager.cpp
  ${CMAKE_CURRENT_LIST_DIR}/transaction_server/transaction_manager.proto
  ${CMAKE_CURRENT_LIST_DIR}/transaction_server/transaction_service.cpp
)

################################################################################
IF(YMAKE)
################################################################################

LIBRARY(ytserver)

OWNER(sandello)

NO_COMPILER_WARNINGS()
NO_WERROR()

CXXFLAGS(
  -std=c++1y
  -Wno-sign-compare
  -Wno-unused-parameter
  -Wno-unused-value
  -Wno-switch
  -Wno-type-limits
  -Wno-c++14-extensions
  -DYT_IN_ARCADIA
)

ADDINCL(
  yt/${YT_ABI}/yt
  yt/${YT_ABI}/yt/contrib/tclap
)

SRCS(
  ${YT_SRCS}
)

PEERDIR(
  contrib/libs/sparsehash
  library/streams/lz
  library/http/server
  yt/${YT_ABI}/yt/ytlib
)

END()

################################################################################
ELSE()
################################################################################

resolve_srcs(YT_SRCS YT_SRCS_RESOLVED)

add_library(yt-library-server ${YT_SRCS_RESOLVED})

target_link_libraries(yt-library-server
  yt-library-client
  deps-arcadia-library-http
)

### master

add_executable(ytserver-master
  ${CMAKE_CURRENT_LIST_DIR}/cell_master_program/main.cpp
)

target_link_libraries(ytserver-master
  yt-library-server
  deps-arcadia-library-getopt
  deps-arcadia-library-lfalloc
)

set_target_properties(ytserver-master PROPERTIES LINK_FLAGS "-static-libstdc++")

### node

add_executable(ytserver-node
  ${CMAKE_CURRENT_LIST_DIR}/cell_node_program/main.cpp
)

target_link_libraries(ytserver-node
  yt-library-server
  deps-arcadia-library-getopt
  deps-arcadia-library-lfalloc
)

set_target_properties(ytserver-node PROPERTIES LINK_FLAGS "-static-libstdc++")

### scheduler

add_executable(ytserver-scheduler
  ${CMAKE_CURRENT_LIST_DIR}/cell_scheduler_program/main.cpp
)

target_link_libraries(ytserver-scheduler
  yt-library-server
  deps-arcadia-library-getopt
  deps-arcadia-library-lfalloc
)

set_target_properties(ytserver-scheduler PROPERTIES LINK_FLAGS "-static-libstdc++")

### proxy

add_executable(ytserver-proxy
  ${CMAKE_CURRENT_LIST_DIR}/cell_proxy_program/main.cpp
)

target_link_libraries(ytserver-proxy
  yt-library-server
  deps-arcadia-library-getopt
  deps-arcadia-library-lfalloc
)

set_target_properties(ytserver-proxy PROPERTIES LINK_FLAGS "-static-libstdc++")

### job proxy

add_executable(ytserver-job-proxy
  ${CMAKE_CURRENT_LIST_DIR}/job_proxy_program/main.cpp
)

target_link_libraries(ytserver-job-proxy
  yt-library-server
  deps-arcadia-library-getopt
  deps-arcadia-library-lfalloc
)

set_target_properties(ytserver-job-proxy PROPERTIES LINK_FLAGS "-static-libstdc++")

### executor & shell

add_executable(ytserver-exec
  ${CMAKE_CURRENT_LIST_DIR}/exec_program/main.cpp
)

target_link_libraries(ytserver-exec
  yt-library-server
  deps-arcadia-library-getopt
  deps-arcadia-library-lfalloc
)

set_target_properties(ytserver-exec PROPERTIES LINK_FLAGS "-static-libstdc++")

### tools

add_executable(ytserver-tools
  ${CMAKE_CURRENT_LIST_DIR}/tools_program/main.cpp
)

target_link_libraries(ytserver-tools
  yt-library-server
  deps-arcadia-library-getopt
  deps-arcadia-library-lfalloc
)

set_target_properties(ytserver-tools PROPERTIES LINK_FLAGS "-static-libstdc++")

### core-forwarder

add_executable(ytserver-core-forwarder
  ${CMAKE_CURRENT_LIST_DIR}/core_forwarder/main.cpp
)

target_link_libraries(ytserver-core-forwarder
  yt-library-server
  deps-arcadia-library-getopt
  deps-arcadia-library-lfalloc
)

###

if(YT_BUILD_ENABLE_GDB_INDEX AND NOT ${CMAKE_SYSTEM_NAME} MATCHES "Darwin")
  add_gdb_index(TARGETS
      ytserver-master ytserver-scheduler ytserver-node
      ytserver-job-proxy ytserver-exec ytserver-core-forwarder ytserver-tools
  )
endif()

install(
  TARGETS
<<<<<<< HEAD
    ytserver-master ytserver-scheduler ytserver-node
    ytserver-job-proxy ytserver-exec ytserver-core-forwarder ytserver-tools
=======
    ytserver-master ytserver-scheduler ytserver-node ytserver-proxy
    ytserver-job-proxy ytserver-exec ytserver-core-forwarder
>>>>>>> 70b50b16
  RUNTIME DESTINATION bin
  PERMISSIONS OWNER_READ OWNER_WRITE OWNER_EXECUTE GROUP_READ GROUP_EXECUTE WORLD_READ WORLD_EXECUTE SETUID
)

################################################################################
ENDIF()
################################################################################
<|MERGE_RESOLUTION|>--- conflicted
+++ resolved
@@ -586,13 +586,8 @@
 
 install(
   TARGETS
-<<<<<<< HEAD
-    ytserver-master ytserver-scheduler ytserver-node
+    ytserver-master ytserver-scheduler ytserver-node ytserver-proxy
     ytserver-job-proxy ytserver-exec ytserver-core-forwarder ytserver-tools
-=======
-    ytserver-master ytserver-scheduler ytserver-node ytserver-proxy
-    ytserver-job-proxy ytserver-exec ytserver-core-forwarder
->>>>>>> 70b50b16
   RUNTIME DESTINATION bin
   PERMISSIONS OWNER_READ OWNER_WRITE OWNER_EXECUTE GROUP_READ GROUP_EXECUTE WORLD_READ WORLD_EXECUTE SETUID
 )
