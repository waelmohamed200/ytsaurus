--- conflicted
+++ resolved
@@ -178,15 +178,8 @@
 
         const auto& rsp = rspOrError.Value();
         if (rsp->logged()) {
-<<<<<<< HEAD
-            LOG_DEBUG("Mutations are flushed by follower %v", followerId);
+        	LOG_DEBUG("Mutations are flushed by follower (FollowerId: %v)", followerId);
             OnSuccessfulFlush();
-=======
-            LOG_DEBUG("Mutations are flushed by follower (FollowerId: %v)", followerId);
-
-            ++FlushCount_;
-            CheckQuorum();
->>>>>>> 883a8a2f
         } else {
             LOG_DEBUG("Mutations are acknowledged by follower (FollowerId: %v)", followerId);
         }
