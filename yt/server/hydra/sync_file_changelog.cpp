--- conflicted
+++ resolved
@@ -89,15 +89,10 @@
     }
 
     auto checksum = GetChecksum(data);
-<<<<<<< HEAD
-    LOG_FATAL_UNLESS(header.Checksum == checksum,
-        "Incorrect checksum of record %" PRIx64, header.RecordId);
-=======
     if (header.Checksum != checksum) {
-        return TError("Record data checksum mismatch");
-    }
-
->>>>>>> cd712066
+        return TError("Record data checksum mismatch of record %v", header.RecordId);
+    }
+
     return TRecordInfo(header.RecordId, readSize);
 }
 
