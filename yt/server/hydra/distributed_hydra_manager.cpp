--- conflicted
+++ resolved
@@ -1045,25 +1045,16 @@
     {
         VERIFY_THREAD_AFFINITY_ANY();
 
-<<<<<<< HEAD
+        auto epochContext = epochContext_.Lock();
+        if (!epochContext) {
+            return;
+        }
+
         if (!error.IsOK()) {
             auto wrappedError = TError("Distributed changelog rotation failed")
                 << error;
             Restart(wrappedError, epochContext);
             return;
-=======
-        auto epochContext = epochContext_.Lock();
-        if (!epochContext) {
-            return;
-        }
-
-        if (error.IsOK()) {
-            LOG_INFO("Distributed changelog rotation succeeded");
-        } else {
-            if (Restart(epochContext)) {
-                LOG_ERROR(error, "Distributed changelog rotation failed");
-            }
->>>>>>> b30f2ed9
         }
 
         LOG_INFO("Distributed changelog rotation succeeded");
@@ -1497,22 +1488,13 @@
         }
 
         const auto& rsp = rspOrError.Value();
-<<<<<<< HEAD
-
-        YCHECK(!epochContext->LeaderSyncVersion);
-        epochContext->LeaderSyncVersion = TVersion::FromRevision(rsp->committed_revision());
+        auto committedVersion = TVersion::FromRevision(rsp->committed_revision());
 
         LOG_DEBUG("Received synchronization response from leader (CommittedVersion: %v)",
-            epochContext->LeaderSyncVersion);
-=======
-        auto committedVersion = TVersion::FromRevision(rsp->committed_revision());
-
-        LOG_DEBUG("Received sync response from leader (CommittedVersion: %s)",
             committedVersion);
->>>>>>> b30f2ed9
-
-        YCHECK(!epochContext->ActiveLeaderSyncVersion);
-        epochContext->ActiveLeaderSyncVersion = committedVersion;
+
+		YCHECK(!epochContext->LeaderSyncVersion);
+        epochContext->LeaderSyncVersion = committedVersion;
         DecoratedAutomaton_->CommitMutations(committedVersion, true);
         CheckForPendingLeaderSync(epochContext);
     }
