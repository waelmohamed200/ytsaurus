#include "stdafx.h"
#include "distributed_hydra_manager.h"
#include "hydra_manager.h"
#include "private.h"
#include "recovery.h"
#include "decorated_automaton.h"
#include "recovery.h"
#include "changelog.h"
#include "snapshot.h"
#include "config.h"
#include "automaton.h"
#include "lease_tracker.h"
#include "mutation_context.h"
#include "mutation_committer.h"
#include "checkpointer.h"
#include "snapshot_discovery.h"
#include "hydra_service.h"

#include <core/concurrency/thread_affinity.h>
#include <core/concurrency/scheduler.h>

#include <core/rpc/service_detail.h>
#include <core/rpc/server.h>
#include <core/rpc/response_keeper.h>

#include <core/ytree/fluent.h>

#include <core/logging/log.h>

#include <ytlib/election/cell_manager.h>

#include <ytlib/hydra/hydra_service_proxy.h>

#include <server/election/election_manager.h>

#include <atomic>

namespace NYT {
namespace NHydra {

using namespace NElection;
using namespace NRpc;
using namespace NYTree;
using namespace NYson;
using namespace NConcurrency;

///////////////////////////////////////////////////////////////////////////////

class TDistributedHydraManager;
typedef TIntrusivePtr<TDistributedHydraManager> TDistributedHydraManagerPtr;

class TDistributedHydraManager
    : public THydraServiceBase
    , public IHydraManager
{
public:
    class TElectionCallbacks
        : public IElectionCallbacks
    {
    public:
        explicit TElectionCallbacks(TDistributedHydraManagerPtr owner)
            : Owner_(owner)
            , CancelableControlInvoker_(owner->CancelableControlInvoker_)
        { }

        virtual void OnStartLeading() override
        {
            CancelableControlInvoker_->Invoke(BIND(&TDistributedHydraManager::OnElectionStartLeading, Owner_));
        }

        virtual void OnStopLeading() override
        {
            CancelableControlInvoker_->Invoke(BIND(&TDistributedHydraManager::OnElectionStopLeading, Owner_));
        }

        virtual void OnStartFollowing() override
        {
            CancelableControlInvoker_->Invoke(BIND(&TDistributedHydraManager::OnElectionStartFollowing, Owner_));
        }

        virtual void OnStopFollowing() override
        {
            CancelableControlInvoker_->Invoke(BIND(&TDistributedHydraManager::OnElectionStopFollowing, Owner_));
        }

        virtual TPeerPriority GetPriority() override
        {
            auto owner = Owner_.Lock();
            if (!owner) {
                THROW_ERROR_EXCEPTION("Election priority is not available");
            }
            return owner->GetElectionPriority();
        }

        virtual Stroka FormatPriority(TPeerPriority priority) override
        {
            auto version = TVersion::FromRevision(priority);
            return ToString(version);
        }

    private:
        const TWeakPtr<TDistributedHydraManager> Owner_;
        const IInvokerPtr CancelableControlInvoker_;

    };

    TDistributedHydraManager(
        TDistributedHydraManagerConfigPtr config,
        IInvokerPtr controlInvoker,
        IInvokerPtr automatonInvoker,
        IAutomatonPtr automaton,
        IServerPtr rpcServer,
        TCellManagerPtr cellManager,
        IChangelogStoreFactoryPtr changelogStoreFactory,
        ISnapshotStorePtr snapshotStore,
        const TDistributedHydraManagerOptions& options)
        : THydraServiceBase(
            controlInvoker,
            NRpc::TServiceId(THydraServiceProxy::GetServiceName(), cellManager->GetCellId()),
            HydraLogger)
        , Config_(config)
        , RpcServer_(rpcServer)
        , CellManager_(cellManager)
        , ControlInvoker_(controlInvoker)
        , CancelableControlInvoker_(CancelableContext_->CreateInvoker(ControlInvoker_))
        , AutomatonInvoker_(automatonInvoker)
        , ChangelogStoreFactory_(changelogStoreFactory)
        , SnapshotStore_(snapshotStore)
        , Options_(options)
    {
        VERIFY_INVOKER_THREAD_AFFINITY(ControlInvoker_, ControlThread);
        VERIFY_INVOKER_THREAD_AFFINITY(AutomatonInvoker_, AutomatonThread);

        Logger.AddTag("CellId: %v", CellManager_->GetCellId());

        DecoratedAutomaton_ = New<TDecoratedAutomaton>(
            Config_,
            CellManager_,
            automaton,
            AutomatonInvoker_,
            ControlInvoker_,
            SnapshotStore_,
            Options_);

        ElectionManager_ = New<TElectionManager>(
            Config_,
            CellManager_,
            controlInvoker,
            New<TElectionCallbacks>(this));

        RegisterMethod(RPC_SERVICE_METHOD_DESC(LookupChangelog));
        RegisterMethod(RPC_SERVICE_METHOD_DESC(ReadChangeLog)
            .SetCancelable(true));
        RegisterMethod(RPC_SERVICE_METHOD_DESC(LogMutations));
        RegisterMethod(RPC_SERVICE_METHOD_DESC(BuildSnapshot));
        RegisterMethod(RPC_SERVICE_METHOD_DESC(ForceBuildSnapshot)
            .SetInvoker(DecoratedAutomaton_->GetDefaultGuardedUserInvoker()));
        RegisterMethod(RPC_SERVICE_METHOD_DESC(RotateChangelog));
        RegisterMethod(RPC_SERVICE_METHOD_DESC(PingFollower));
        RegisterMethod(RPC_SERVICE_METHOD_DESC(SyncWithLeader));
        RegisterMethod(RPC_SERVICE_METHOD_DESC(CommitMutation)
            .SetInvoker(DecoratedAutomaton_->GetDefaultGuardedUserInvoker()));
    }

    virtual void Initialize() override
    {
        VERIFY_THREAD_AFFINITY(ControlThread);

        if (ControlState_ != EPeerState::None)
            return;

        RpcServer_->RegisterService(this);
        RpcServer_->RegisterService(ElectionManager_->GetRpcService());

        LOG_INFO("Hydra instance initialized (SelfAddress: %v, SelfId: %v)",
            CellManager_->GetSelfAddress(),
            CellManager_->GetSelfPeerId());

        ControlState_ = EPeerState::Elections;

        Participate();
    }

    virtual TFuture<void> Finalize() override
    {
        VERIFY_THREAD_AFFINITY(ControlThread);

        if (ControlState_ == EPeerState::Stopped) {
            return VoidFuture;
        }

        LOG_INFO("Hydra instance is finalizing");

        CancelableContext_->Cancel();

        ElectionManager_->Stop();

        if (ControlState_ != EPeerState::None) {
            RpcServer_->UnregisterService(this);
            RpcServer_->UnregisterService(ElectionManager_->GetRpcService());
        }

        if (ControlEpochContext_) {
            StopEpoch();
        }

        ControlState_ = EPeerState::Stopped;

        LeaderLease_->Invalidate();
        LeaderRecovered_ = false;
        FollowerRecovered_ = false;

        return BIND(&TDistributedHydraManager::DoFinalize, MakeStrong(this))
            .AsyncVia(AutomatonInvoker_)
            .Run();
    }


    virtual EPeerState GetControlState() const override
    {
        VERIFY_THREAD_AFFINITY(ControlThread);

        return ControlState_;
    }

    virtual EPeerState GetAutomatonState() const override
    {
        VERIFY_THREAD_AFFINITY(AutomatonThread);

        return DecoratedAutomaton_->GetState();
    }

    virtual IInvokerPtr CreateGuardedAutomatonInvoker(IInvokerPtr underlyingInvoker) override
    {
        VERIFY_THREAD_AFFINITY_ANY();

        return DecoratedAutomaton_->CreateGuardedUserInvoker(underlyingInvoker);
    }

    virtual bool IsActiveLeader() const override
    {
        VERIFY_THREAD_AFFINITY_ANY();

        return LeaderRecovered_ && LeaderLease_->IsValid();
    }

    virtual bool IsActiveFollower() const override
    {
        VERIFY_THREAD_AFFINITY_ANY();

        return FollowerRecovered_;
    }

    virtual TCancelableContextPtr GetControlCancelableContext() const override
    {
        VERIFY_THREAD_AFFINITY(ControlThread);

        return ControlEpochContext_ ? ControlEpochContext_->CancelableContext : nullptr;
    }

    virtual TCancelableContextPtr GetAutomatonCancelableContext() const override
    {
        VERIFY_THREAD_AFFINITY(AutomatonThread);

        return AutomatonEpochContext_ ? AutomatonEpochContext_->CancelableContext : nullptr;
    }
    
    virtual TPeerId GetAutomatonLeaderId() const override
    {
        VERIFY_THREAD_AFFINITY(AutomatonThread);

        return AutomatonEpochContext_ ? AutomatonEpochContext_->LeaderId : InvalidPeerId;
    }

    virtual bool GetReadOnly() const
    {
        VERIFY_THREAD_AFFINITY_ANY();

        return ReadOnly_;
    }

    virtual void SetReadOnly(bool value) override
    {
        VERIFY_THREAD_AFFINITY_ANY();

        if (GetAutomatonState() != EPeerState::Leading) {
            THROW_ERROR_EXCEPTION(
                NHydra::EErrorCode::InvalidState,
                "Not a leader");
        }

        ReadOnly_ = value;
    }

    virtual TFuture<int> BuildSnapshot() override
    {
        VERIFY_THREAD_AFFINITY(AutomatonThread);

        auto epochContext = AutomatonEpochContext_;

        if (!epochContext || !IsActiveLeader()) {
            return MakeFuture<int>(TError(
                NHydra::EErrorCode::InvalidState,
                "Not an active leader"));
        }

        if (!epochContext->Checkpointer->CanBuildSnapshot()) {
            return MakeFuture<int>(TError(
                NHydra::EErrorCode::InvalidState,
                "Cannot build a snapshot at the moment"));
        }

        return BuildSnapshotAndWatch(epochContext).Apply(
            BIND([] (const TRemoteSnapshotParams& params) -> int {
                return params.SnapshotId;
            }));
    }

    virtual TYsonProducer GetMonitoringProducer() override
    {
        VERIFY_THREAD_AFFINITY_ANY();

        return BIND([=, this_ = MakeStrong(this)] (IYsonConsumer* consumer) {
            VERIFY_THREAD_AFFINITY_ANY();
            BuildYsonFluently(consumer)
                .BeginMap()
                    .Item("state").Value(ControlState_)
                    .Item("committed_version").Value(ToString(DecoratedAutomaton_->GetAutomatonVersion()))
                    .Item("logged_version").Value(ToString(DecoratedAutomaton_->GetLoggedVersion()))
                    .Item("elections").Do(ElectionManager_->GetMonitoringProducer())
                    .Item("active_leader").Value(IsActiveLeader())
                    .Item("active_follower").Value(IsActiveFollower())
                .EndMap();
        });
    }

    virtual TFuture<void> SyncWithLeader() override
    {
        VERIFY_THREAD_AFFINITY(AutomatonThread);
        YCHECK(!HasMutationContext());

        auto epochContext = AutomatonEpochContext_;
        if (!epochContext || !IsActiveLeader() && !IsActiveFollower()) {
            return MakeFuture(TError(
                NHydra::EErrorCode::InvalidState,
                "Not an active peer"));
        }

        if (GetAutomatonState() == EPeerState::Leading) {
            return VoidFuture;
        }

        if (!epochContext->PendingLeaderSyncPromise) {
            epochContext->PendingLeaderSyncPromise = NewPromise<void>();
            TDelayedExecutor::Submit(
                BIND(&TDistributedHydraManager::OnLeaderSyncDeadlineReached, MakeStrong(this), epochContext)
                    .Via(epochContext->EpochUserAutomatonInvoker),
                Config_->MaxLeaderSyncDelay);
        }

        return epochContext->PendingLeaderSyncPromise;
    }

    virtual TFuture<TMutationResponse> CommitMutation(const TMutationRequest& request) override
    {
        VERIFY_THREAD_AFFINITY(AutomatonThread);
        YCHECK(!HasMutationContext());

        if (ReadOnly_) {
            return MakeFuture<TMutationResponse>(TError(
                NHydra::EErrorCode::ReadOnly,
                "Read-only mode is active"));
        }

        auto epochContext = AutomatonEpochContext_;
        if (epochContext->Restarting) {
            return MakeFuture<TMutationResponse>(TError(
                NHydra::EErrorCode::InvalidState,
                "Peer is restarting"));
        }

        auto state = GetAutomatonState();
        switch (state) {
            case EPeerState::Leading:
                if (!LeaderRecovered_) {
                    return MakeFuture<TMutationResponse>(TError(
                        NHydra::EErrorCode::InvalidState,
                        "Leader has not yet recovered"));
                }

                if (!LeaderLease_->IsValid()) {
                    Restart(epochContext);
                    return MakeFuture<TMutationResponse>(TError(
                        NHydra::EErrorCode::InvalidState,
                        "Leader lease is no longer valid"));
                }

                return epochContext->LeaderCommitter->Commit(request);

            case EPeerState::Following:
                if (!FollowerRecovered_) {
                    return MakeFuture<TMutationResponse>(TError(
                        NHydra::EErrorCode::InvalidState,
                        "Follower has not yet recovered"));
                }

                if (!request.AllowLeaderForwarding) {
                    return MakeFuture<TMutationResponse>(TError(
                        NHydra::EErrorCode::InvalidState,
                        "Leader mutation forwarding is not allowed"));
                }

                return epochContext->FollowerCommitter->Forward(request);

            default:
                return MakeFuture<TMutationResponse>(TError(
                    NHydra::EErrorCode::InvalidState,
                    "Peer is in %Qlv state",
                    state));
        }
    }

    DEFINE_SIGNAL(void(), StartLeading);
    DEFINE_SIGNAL(void(), LeaderRecoveryComplete);
    DEFINE_SIGNAL(void(), LeaderActive);
    DEFINE_SIGNAL(void(), StopLeading);

    DEFINE_SIGNAL(void(), StartFollowing);
    DEFINE_SIGNAL(void(), FollowerRecoveryComplete);
    DEFINE_SIGNAL(void(), StopFollowing);

    DEFINE_SIGNAL(TFuture<void>(), LeaderLeaseCheck);

private:
    const TCancelableContextPtr CancelableContext_ = New<TCancelableContext>();

    const TDistributedHydraManagerConfigPtr Config_;
    const NRpc::IServerPtr RpcServer_;
    const TCellManagerPtr CellManager_;
    const IInvokerPtr ControlInvoker_;
    const IInvokerPtr CancelableControlInvoker_;
    const IInvokerPtr AutomatonInvoker_;
    const IChangelogStoreFactoryPtr ChangelogStoreFactory_;
    const ISnapshotStorePtr SnapshotStore_;
    const TDistributedHydraManagerOptions Options_;

    std::atomic<bool> ReadOnly_ = {false};
    const TLeaderLeasePtr LeaderLease_ = New<TLeaderLease>();
    std::atomic<bool> LeaderRecovered_ = {false};
    std::atomic<bool> FollowerRecovered_ = {false};
    EPeerState ControlState_ = EPeerState::None;
    TSystemLockGuard SystemLockGuard_;

    IChangelogStorePtr ChangelogStore_;
    TNullable<TVersion> ReachableVersion_;

    TElectionManagerPtr ElectionManager_;

    TDecoratedAutomatonPtr DecoratedAutomaton_;

    TEpochContextPtr ControlEpochContext_;
    TEpochContextPtr AutomatonEpochContext_;


    DECLARE_RPC_SERVICE_METHOD(NProto, LookupChangelog)
    {
        VERIFY_THREAD_AFFINITY(ControlThread);

        int changelogId = request->changelog_id();

        context->SetRequestInfo("ChangelogId: %v", changelogId);

        auto changelog = OpenChangelogOrThrow(changelogId);
        int recordCount = changelog->GetRecordCount();
        response->set_record_count(recordCount);

        context->SetResponseInfo("RecordCount: %v", recordCount);
        context->Reply();
    }

    DECLARE_RPC_SERVICE_METHOD(NProto, ReadChangeLog)
    {
        VERIFY_THREAD_AFFINITY(ControlThread);

        int changelogId = request->changelog_id();
        int startRecordId = request->start_record_id();
        int recordCount = request->record_count();

        context->SetRequestInfo("ChangelogId: %v, StartRecordId: %v, RecordCount: %v",
            changelogId,
            startRecordId,
            recordCount);

        YCHECK(startRecordId >= 0);
        YCHECK(recordCount >= 0);

        auto changelog = OpenChangelogOrThrow(changelogId);

        auto asyncRecordsData = changelog->Read(
            startRecordId,
            recordCount,
            Config_->MaxChangelogBytesPerRequest);
        auto recordsData = WaitFor(asyncRecordsData)
            .ValueOrThrow();

        // Pack refs to minimize allocations.
        response->Attachments().push_back(PackRefs(recordsData));

        context->SetResponseInfo("RecordCount: %v", recordsData.size());
        context->Reply();
    }

    DECLARE_RPC_SERVICE_METHOD(NProto, LogMutations)
    {
        // LogMutations and RotateChangelog handling must start in Control Thread
        // since during recovery Automaton Thread may be busy for prolonged periods of time
        // and we must still be able to capture and postpone the relevant mutations.
        //
        // Additionally, it is vital for LogMutations, BuildSnapshot, and RotateChangelog handlers
        // to follow the same thread transition pattern (start in ControlThread, then switch to
        // Automaton Thread) to ensure consistent callbacks ordering.
        //
        // E.g. BulidSnapshot and RotateChangelog calls rely on the fact than all mutations
        // that were previously sent via LogMutations are accepted (and the logged version is
        // propagated appropriately).

        VERIFY_THREAD_AFFINITY(ControlThread);

        auto epochId = FromProto<TEpochId>(request->epoch_id());
        auto startVersion = TVersion::FromRevision(request->start_revision());
        auto committedVersion = TVersion::FromRevision(request->committed_revision());
        int mutationCount = static_cast<int>(request->Attachments().size());

        context->SetRequestInfo("StartVersion: %v, CommittedVersion: %v, EpochId: %v, MutationCount: %v",
            startVersion,
            committedVersion,
            epochId,
            mutationCount);

        if (ControlState_ != EPeerState::Following && ControlState_ != EPeerState::FollowerRecovery) {
            THROW_ERROR_EXCEPTION(
                NHydra::EErrorCode::InvalidState,
                "Cannot accept mutations in %Qlv state",
                ControlState_);
        }

        auto epochContext = GetEpochContext(epochId);

        switch (ControlState_) {
            case EPeerState::Following: {
                SwitchTo(epochContext->EpochUserAutomatonInvoker);
                VERIFY_THREAD_AFFINITY(AutomatonThread);

                CommitMutationsAtFollower(epochContext, committedVersion);

                try {
                    auto asyncResult = epochContext->FollowerCommitter->LogMutations(
                        startVersion,
                        request->Attachments());
                    WaitFor(asyncResult)
                        .ThrowOnError();
                    response->set_logged(true);
                } catch (const std::exception& ex) {
                    if (Restart(epochContext)) {
                        LOG_ERROR(ex, "Error logging mutations");
                    }
                    throw;
                }
                break;
            }

            case EPeerState::FollowerRecovery: {
                try {
                    CheckForInitialPing(startVersion);
                    auto followerRecovery = epochContext->FollowerRecovery;
                    followerRecovery->PostponeMutations(startVersion, request->Attachments());
                    followerRecovery->SetCommittedVersion(committedVersion);
                    response->set_logged(false);
                } catch (const std::exception& ex) {
                    if (Restart(epochContext)) {
                        LOG_ERROR(ex, "Error postponing mutations during recovery");
                    }
                    throw;
                }
                break;
            }

            default:
                YUNREACHABLE();
        }

        context->Reply();
    }

    DECLARE_RPC_SERVICE_METHOD(NProto, PingFollower)
    {
        VERIFY_THREAD_AFFINITY(ControlThread);

        auto epochId = FromProto<TEpochId>(request->epoch_id());
        auto loggedVersion = TVersion::FromRevision(request->logged_revision());
        auto committedVersion = TVersion::FromRevision(request->committed_revision());

        context->SetRequestInfo("LoggedVersion: %v, CommittedVersion: %v, EpochId: %v",
            loggedVersion,
            committedVersion,
            epochId);

        if (ControlState_ != EPeerState::Following && ControlState_ != EPeerState::FollowerRecovery) {
            THROW_ERROR_EXCEPTION(
                NHydra::EErrorCode::InvalidState,
                "Cannot handle follower ping in %Qlv state",
                ControlState_);
        }

        auto epochContext = GetEpochContext(epochId);

        switch (ControlState_) {
            case EPeerState::Following:
                epochContext->EpochUserAutomatonInvoker->Invoke(
                    BIND(&TDecoratedAutomaton::CommitMutations, DecoratedAutomaton_, epochContext, committedVersion, true));
                break;

            case EPeerState::FollowerRecovery:
                CheckForInitialPing(loggedVersion);
                epochContext->FollowerRecovery->SetCommittedVersion(committedVersion);
                break;

            default:
                YUNREACHABLE();
        }

        response->set_state(static_cast<int>(ControlState_));

        // Reply with OK in any case.
        context->Reply();
    }

    DECLARE_RPC_SERVICE_METHOD(NProto, BuildSnapshot)
    {
        VERIFY_THREAD_AFFINITY(ControlThread);
        UNUSED(response);

        auto epochId = FromProto<TEpochId>(request->epoch_id());
        auto version = TVersion::FromRevision(request->revision());

        context->SetRequestInfo("EpochId: %v, Version: %v",
            epochId,
            version);

        if (ControlState_ != EPeerState::Following) {
            THROW_ERROR_EXCEPTION(
                NHydra::EErrorCode::InvalidState,
                "Cannot build snapshot in %Qlv state",
                ControlState_);
        }

        auto epochContext = GetEpochContext(epochId);

        SwitchTo(epochContext->EpochUserAutomatonInvoker);
        VERIFY_THREAD_AFFINITY(AutomatonThread);

        if (DecoratedAutomaton_->GetLoggedVersion() != version) {
            Restart(epochContext);
            context->Reply(TError(
                NHydra::EErrorCode::InvalidVersion,
                "Invalid logged version: expected %v, actual %v",
                version,
                DecoratedAutomaton_->GetLoggedVersion()));
            return;
        }

        auto result = WaitFor(DecoratedAutomaton_->BuildSnapshot())
            .ValueOrThrow();

        response->set_checksum(result.Checksum);

        context->Reply();
    }

    DECLARE_RPC_SERVICE_METHOD(NProto, ForceBuildSnapshot)
    {
        VERIFY_THREAD_AFFINITY(AutomatonThread);

        bool setReadOnly = request->set_read_only();

        context->SetRequestInfo("SetReadOnly: %v",
            setReadOnly);

        SetReadOnly(setReadOnly);

        int snapshotId = WaitFor(BuildSnapshot())
            .ValueOrThrow();

        context->SetResponseInfo("SnapshotId: %v",
            snapshotId);

        response->set_snapshot_id(snapshotId);

        context->Reply();
    }

    DECLARE_RPC_SERVICE_METHOD(NProto, RotateChangelog)
    {
        // See LogMutations.
        VERIFY_THREAD_AFFINITY(ControlThread);
        UNUSED(response);

        auto epochId = FromProto<TEpochId>(request->epoch_id());
        auto version = TVersion::FromRevision(request->revision());

        context->SetRequestInfo("EpochId: %v, Version: %v",
            epochId,
            version);

        if (ControlState_ != EPeerState::Following && ControlState_  != EPeerState::FollowerRecovery) {
            THROW_ERROR_EXCEPTION(
                NHydra::EErrorCode::InvalidState,
                "Cannot rotate changelog while in %Qlv state",
                ControlState_);
        }

        auto epochContext = GetEpochContext(epochId);

        switch (ControlState_) {
            case EPeerState::Following: {
                SwitchTo(epochContext->EpochUserAutomatonInvoker);
                VERIFY_THREAD_AFFINITY(AutomatonThread);

                try {
                    if (DecoratedAutomaton_->GetLoggedVersion() != version) {
                        THROW_ERROR_EXCEPTION(
                            NHydra::EErrorCode::InvalidVersion,
                            "Invalid logged version: expected %v, actual %v",
                            version,
                            DecoratedAutomaton_->GetLoggedVersion());
                    }

                    auto followerCommitter = epochContext->FollowerCommitter;
                    if (followerCommitter->IsLoggingSuspended()) {
                        THROW_ERROR_EXCEPTION(
                            NHydra::EErrorCode::InvalidState,
                            "Changelog is already being rotated");
                    }

                    followerCommitter->SuspendLogging();

                    WaitFor(DecoratedAutomaton_->RotateChangelog(epochContext))
                        .ThrowOnError();

                    followerCommitter->ResumeLogging();
                } catch (const std::exception& ex) {
                    if (Restart(epochContext)) {
                        LOG_ERROR(ex, "Error rotating changelog");
                    }
                    throw;
                }

                break;
            }

            case EPeerState::FollowerRecovery: {
                auto followerRecovery = epochContext->FollowerRecovery;
                if (!followerRecovery) {
                    // NB: No restart.
                    THROW_ERROR_EXCEPTION(
                        NHydra::EErrorCode::InvalidState,
                        "Initial ping is not received yet");
                }

                try {
                    followerRecovery->PostponeChangelogRotation(version);
                } catch (const std::exception& ex) {
                    if (Restart(epochContext)) {
                        LOG_ERROR(ex, "Error postponing changelog rotation during recovery");
                    }
                    throw;
                }

                break;
            }

            default:
                YUNREACHABLE();
        }

        context->Reply();
    }

    DECLARE_RPC_SERVICE_METHOD(NProto, SyncWithLeader)
    {
        VERIFY_THREAD_AFFINITY(ControlThread);

        auto epochId = FromProto<TEpochId>(request->epoch_id());
        context->SetRequestInfo("EpochId: %v",
            epochId);

        if (!IsActiveLeader()) {
            THROW_ERROR_EXCEPTION(
                NHydra::EErrorCode::InvalidState,
                "Not an active leader");
        }

        // Validate epoch id.
        GetEpochContext(epochId);

        auto version = DecoratedAutomaton_->GetAutomatonVersion();

        context->SetResponseInfo("CommittedVersion: %s",
            version);

        response->set_committed_revision(version.ToRevision());
        context->Reply();
    }

    DECLARE_RPC_SERVICE_METHOD(NProto, CommitMutation)
    {
        VERIFY_THREAD_AFFINITY(AutomatonThread);

        TMutationRequest mutationRequest;
        mutationRequest.Type = request->type();
        mutationRequest.Data = request->Attachments()[0];

        context->SetRequestInfo("Type: %v", mutationRequest.Type);

        CommitMutation(mutationRequest).Subscribe(BIND([=] (const TErrorOr<TMutationResponse>& result) {
            if (!result.IsOK()) {
                context->Reply(result);
                return;
            }

            const auto& mutationResponse = result.Value();
            response->Attachments() = mutationResponse.Data.ToVector();
            context->Reply();
        }));
    }


    i64 GetElectionPriority() const
    {
        VERIFY_THREAD_AFFINITY(ControlThread);

        if (!ReachableVersion_) {
            THROW_ERROR_EXCEPTION("Election priority is not available");
        }

        auto version = ControlState_ == EPeerState::Leading || ControlState_ == EPeerState::Following
            ? DecoratedAutomaton_->GetAutomatonVersion()
            : *ReachableVersion_;

        return version.ToRevision();
    }


    void Participate()
    {
        VERIFY_THREAD_AFFINITY_ANY();

        CancelableControlInvoker_->Invoke(
            BIND(&TDistributedHydraManager::DoParticipate, MakeStrong(this)));
    }

    bool Restart(TEpochContextPtr epochContext)
    {
        VERIFY_THREAD_AFFINITY_ANY();
        
        bool expected = false;
        if (!epochContext->Restarting.compare_exchange_strong(expected, true)) {
            return false;
        }

        CancelableControlInvoker_->Invoke(BIND(
            &TDistributedHydraManager::DoRestart,
            MakeWeak(this),
            epochContext));

        return true;
    }


    void DoRestart(TEpochContextPtr epochContext)
    {
        VERIFY_THREAD_AFFINITY(ControlThread);

        ElectionManager_->Stop();
    }

    void DoParticipate()
    {
        VERIFY_THREAD_AFFINITY(ControlThread);

        LOG_INFO("Initializing persistent stores");

        while (true) {
            try {
                auto asyncMaxSnapshotId = SnapshotStore_->GetLatestSnapshotId();
                int maxSnapshotId = WaitFor(asyncMaxSnapshotId)
                    .ValueOrThrow();

                if (maxSnapshotId == InvalidSegmentId) {
                    LOG_INFO("No snapshots found");
                    // Let's pretend we have snapshot 0.
                    maxSnapshotId = 0;
                } else {
                    LOG_INFO("The latest snapshot is %v", maxSnapshotId);
                }

                auto asyncChangelogStore = ChangelogStoreFactory_->Lock();
                ChangelogStore_ = WaitFor(asyncChangelogStore)
                    .ValueOrThrow();

                auto changelogVersion = ChangelogStore_->GetReachableVersion();
                LOG_INFO("The latest changelog version is %v", changelogVersion);

                ReachableVersion_ =  changelogVersion.SegmentId < maxSnapshotId
                    ? TVersion(maxSnapshotId, 0)
                    : changelogVersion;

                break;
            } catch (const std::exception& ex) {
                LOG_ERROR(ex, "Error initializing persistent stores, backing off and retrying");
                WaitFor(TDelayedExecutor::MakeDelayed(Config_->RestartBackoffTime));
            }
        }

        LOG_INFO("Reachable version is %v", *ReachableVersion_);

        DecoratedAutomaton_->SetChangelogStore(ChangelogStore_);
        DecoratedAutomaton_->SetLoggedVersion(*ReachableVersion_);
        ElectionManager_->Start();
    }

    void DoFinalize()
    {
        VERIFY_THREAD_AFFINITY(AutomatonThread);

        // NB: Epoch invokers are already canceled so we don't expect any more callbacks to
        // go through the automaton invoker.
        
        switch (GetAutomatonState()) {
            case EPeerState::Leading:
            case EPeerState::LeaderRecovery:
                DecoratedAutomaton_->OnStopLeading();
                StopLeading_.Fire();
                break;

            case EPeerState::Following:
            case EPeerState::FollowerRecovery:
                DecoratedAutomaton_->OnStopFollowing();
                StopFollowing_.Fire();
                break;

            default:
                break;
        }

        AutomatonEpochContext_.Reset();

        LOG_INFO("Hydra instance finalized");
    }


    IChangelogPtr OpenChangelogOrThrow(int id)
    {
        if (!ChangelogStore_) {
            THROW_ERROR_EXCEPTION("Changelog store is not currently available");
        }
        return WaitFor(ChangelogStore_->OpenChangelog(id))
            .ValueOrThrow();
    }


    void OnCheckpointNeeded(TWeakPtr<TEpochContext> epochContext_)
    {
        VERIFY_THREAD_AFFINITY(AutomatonThread);

        auto epochContext = epochContext_.Lock();
        if (!epochContext || !IsActiveLeader())
            return;

        auto checkpointer = epochContext->Checkpointer;
        if (checkpointer->CanBuildSnapshot()) {
            BuildSnapshotAndWatch(epochContext);
        } else if (checkpointer->CanRotateChangelogs()) {
            LOG_WARNING("Snapshot is still being built, just rotating changlogs");
            RotateChangelogAndWatch(epochContext);
        } else {
            return;
        }
    }

    void OnCommitFailed(TWeakPtr<TEpochContext> epochContext_, const TError& error)
    {
        VERIFY_THREAD_AFFINITY(AutomatonThread);

        auto epochContext = epochContext_.Lock();
        if (!epochContext)
            return;

        DecoratedAutomaton_->CancelPendingLeaderMutations(error);

        if (Restart(epochContext)) {
            LOG_ERROR(error, "Error committing mutation, restarting");
        }
    }

    void OnLeaderLeaseLost(TWeakPtr<TEpochContext> epochContext_, const TError& error)
    {
        VERIFY_THREAD_AFFINITY_ANY();

        auto epochContext = epochContext_.Lock();
        if (!epochContext)
            return;

        if (Restart(epochContext)) {
            LOG_ERROR(error, "Leader lease is lost, restarting");
        }
    }


    void RotateChangelogAndWatch(TEpochContextPtr epochContext)
    {
        auto changelogResult = epochContext->Checkpointer->RotateChangelog();
        WatchChangelogRotation(epochContext, changelogResult);
    }

    TFuture<TRemoteSnapshotParams> BuildSnapshotAndWatch(TEpochContextPtr epochContext)
    {
        TFuture<void> changelogResult;
        TFuture<TRemoteSnapshotParams> snapshotResult;
        std::tie(changelogResult, snapshotResult) = epochContext->Checkpointer->BuildSnapshot();
        WatchChangelogRotation(epochContext, changelogResult);
        return snapshotResult;
    }

    void WatchChangelogRotation(TEpochContextPtr epochContext, TFuture<void> result)
    {
        result.Subscribe(BIND(
            &TDistributedHydraManager::OnChangelogRotated,
            MakeWeak(this),
            MakeWeak(epochContext)));
    }

    void OnChangelogRotated(TWeakPtr<TEpochContext> epochContext_, const TError& error)
    {
        VERIFY_THREAD_AFFINITY_ANY();

        auto epochContext = epochContext_.Lock();
<<<<<<< HEAD
        if (!epochContext)
            return;
=======
        if (!epochContext) {
            return;
        }
>>>>>>> bb2fe938

        if (error.IsOK()) {
            LOG_INFO("Distributed changelog rotation succeeded");
        } else {
            if (Restart(epochContext)) {
                LOG_ERROR(error, "Distributed changelog rotation failed");
            }
        }
    }


    void OnElectionStartLeading()
    {
        VERIFY_THREAD_AFFINITY(ControlThread);

        LOG_INFO("Starting leader recovery");

        YCHECK(ControlState_ == EPeerState::Elections);
        ControlState_ = EPeerState::LeaderRecovery;

        StartEpoch();
        auto epochContext = ControlEpochContext_;

        epochContext->LeaseTracker = New<TLeaseTracker>(
            Config_,
            CellManager_,
            DecoratedAutomaton_,
            epochContext.Get(),
            LeaderLease_,
            LeaderLeaseCheck_.ToVector());
        epochContext->LeaseTracker->GetLeaseLost().Subscribe(
            BIND(&TDistributedHydraManager::OnLeaderLeaseLost, MakeWeak(this), MakeWeak(epochContext)));

        epochContext->LeaderCommitter = New<TLeaderCommitter>(
            Config_,
            CellManager_,
            DecoratedAutomaton_,
            ChangelogStore_,
            epochContext.Get());
        epochContext->LeaderCommitter->SubscribeCheckpointNeeded(
            BIND(&TDistributedHydraManager::OnCheckpointNeeded, MakeWeak(this), MakeWeak(epochContext)));
        epochContext->LeaderCommitter->SubscribeCommitFailed(
            BIND(&TDistributedHydraManager::OnCommitFailed, MakeWeak(this), MakeWeak(epochContext)));

        epochContext->Checkpointer = New<TCheckpointer>(
            Config_,
            CellManager_,
            DecoratedAutomaton_,
            epochContext->LeaderCommitter,
            SnapshotStore_,
            epochContext.Get());

        epochContext->LeaseTracker->Start();

        SwitchTo(DecoratedAutomaton_->GetSystemInvoker());
        VERIFY_THREAD_AFFINITY(AutomatonThread);

        AutomatonEpochContext_ = epochContext;
        DecoratedAutomaton_->OnStartLeading();
        StartLeading_.Fire();

        SwitchTo(epochContext->EpochControlInvoker);
        VERIFY_THREAD_AFFINITY(ControlThread);

        RecoverLeader();
    }

    void RecoverLeader()
    {
        VERIFY_THREAD_AFFINITY(ControlThread);

        auto epochContext = ControlEpochContext_;

        try {
            epochContext->LeaderRecovery = New<TLeaderRecovery>(
                Config_,
                CellManager_,
                DecoratedAutomaton_,
                ChangelogStore_,
                SnapshotStore_,
                Options_.ResponseKeeper,
                epochContext.Get());

            SwitchTo(epochContext->EpochSystemAutomatonInvoker);
            VERIFY_THREAD_AFFINITY(AutomatonThread);

            auto version = DecoratedAutomaton_->GetLoggedVersion();
            auto asyncRecoveryResult = epochContext->LeaderRecovery->Run(version);
            WaitFor(asyncRecoveryResult)
                .ThrowOnError();

            DecoratedAutomaton_->OnLeaderRecoveryComplete();
            LeaderRecoveryComplete_.Fire();

            SwitchTo(epochContext->EpochControlInvoker);
            VERIFY_THREAD_AFFINITY(ControlThread);

            YCHECK(ControlState_ == EPeerState::LeaderRecovery);
            ControlState_ = EPeerState::Leading;

            LOG_INFO("Leader recovery complete");

            LOG_INFO("Waiting for leader lease");

            WaitFor(epochContext->LeaseTracker->GetLeaseAcquired())
                .ThrowOnError();

            LOG_INFO("Leader lease acquired");

            SwitchTo(epochContext->EpochSystemAutomatonInvoker);
            VERIFY_THREAD_AFFINITY(AutomatonThread);

            WaitFor(epochContext->Checkpointer->RotateChangelog())
                .ThrowOnError();

            LOG_INFO("Initial changelog rotated");

            LeaderRecovered_ = true;
            if (Options_.ResponseKeeper) {
                Options_.ResponseKeeper->Start();
            }
            LeaderActive_.Fire();

            SwitchTo(epochContext->EpochControlInvoker);
            VERIFY_THREAD_AFFINITY(ControlThread);

            SystemLockGuard_.Release();
        } catch (const std::exception& ex) {
            LOG_ERROR(ex, "Leader recovery failed, backing off and restarting");
            WaitFor(TDelayedExecutor::MakeDelayed(Config_->RestartBackoffTime));
            Restart(epochContext);
        }
    }

    void OnElectionStopLeading()
    {
        VERIFY_THREAD_AFFINITY(ControlThread);

        LOG_INFO("Stopped leading");

        StopEpoch();

        YCHECK(ControlState_ == EPeerState::Leading || ControlState_ == EPeerState::LeaderRecovery);
        ControlState_ = EPeerState::Elections;
        
        SwitchTo(DecoratedAutomaton_->GetSystemInvoker());
        VERIFY_THREAD_AFFINITY(AutomatonThread);

        AutomatonEpochContext_.Reset();
        DecoratedAutomaton_->OnStopLeading();
        StopLeading_.Fire();

        Participate();
    }


    void OnElectionStartFollowing()
    {
        VERIFY_THREAD_AFFINITY(ControlThread);

        LOG_INFO("Starting follower recovery");

        YCHECK(ControlState_ == EPeerState::Elections);
        ControlState_ = EPeerState::FollowerRecovery;

        StartEpoch();
        auto epochContext = ControlEpochContext_;

        epochContext->FollowerCommitter = New<TFollowerCommitter>(
            Config_,
            CellManager_,
            DecoratedAutomaton_,
            epochContext.Get());

        SwitchTo(DecoratedAutomaton_->GetSystemInvoker());
        VERIFY_THREAD_AFFINITY(AutomatonThread);

        AutomatonEpochContext_ = epochContext;
        DecoratedAutomaton_->OnStartFollowing();
        StartFollowing_.Fire();
    }

    void RecoverFollower()
    {
        VERIFY_THREAD_AFFINITY(ControlThread);

        auto epochContext = ControlEpochContext_;

        try {
            SwitchTo(epochContext->EpochSystemAutomatonInvoker);
            VERIFY_THREAD_AFFINITY(AutomatonThread);

            auto asyncRecoveryResult = epochContext->FollowerRecovery->Run();
            WaitFor(asyncRecoveryResult)
                .ThrowOnError();

            SwitchTo(epochContext->EpochControlInvoker);
            VERIFY_THREAD_AFFINITY(ControlThread);

            YCHECK(ControlState_ == EPeerState::FollowerRecovery);
            ControlState_ = EPeerState::Following;

            SwitchTo(epochContext->EpochSystemAutomatonInvoker);
            VERIFY_THREAD_AFFINITY(AutomatonThread);

            LOG_INFO("Follower recovery complete");

            DecoratedAutomaton_->OnFollowerRecoveryComplete();
            FollowerRecoveryComplete_.Fire();

            SwitchTo(epochContext->EpochControlInvoker);
            VERIFY_THREAD_AFFINITY(ControlThread);

            FollowerRecovered_ = true;
            if (Options_.ResponseKeeper) {
                Options_.ResponseKeeper->Start();
            }

            SystemLockGuard_.Release();
        } catch (const std::exception& ex) {
            LOG_ERROR(ex, "Follower recovery failed, backing off and restarting");
            WaitFor(TDelayedExecutor::MakeDelayed(Config_->RestartBackoffTime));
            Restart(epochContext);
        }
    }

    void OnElectionStopFollowing()
    {
        VERIFY_THREAD_AFFINITY(ControlThread);

        LOG_INFO("Stopped following");

        StopEpoch();

        YCHECK(ControlState_ == EPeerState::Following || ControlState_ == EPeerState::FollowerRecovery);
        ControlState_ = EPeerState::Elections;

        SwitchTo(DecoratedAutomaton_->GetSystemInvoker());
        VERIFY_THREAD_AFFINITY(AutomatonThread);

        AutomatonEpochContext_.Reset();
        DecoratedAutomaton_->OnStopFollowing();
        StopFollowing_.Fire();

        Participate();

        SystemLockGuard_.Release();
    }

    void CheckForInitialPing(TVersion version)
    {
        VERIFY_THREAD_AFFINITY(ControlThread);
        YCHECK(ControlState_ == EPeerState::FollowerRecovery);

        auto epochContext = ControlEpochContext_;

        // Check if initial ping is already received.
        if (epochContext->FollowerRecovery)
            return;

        LOG_INFO("Received initial ping from leader (Version: %v)",
            version);

        epochContext->FollowerRecovery = New<TFollowerRecovery>(
            Config_,
            CellManager_,
            DecoratedAutomaton_,
            ChangelogStore_,
            SnapshotStore_,
            Options_.ResponseKeeper,
            epochContext.Get(),
            version);

        epochContext->EpochControlInvoker->Invoke(
            BIND(&TDistributedHydraManager::RecoverFollower, MakeStrong(this)));
    }


    void StartEpoch()
    {
        VERIFY_THREAD_AFFINITY(ControlThread);

        auto electionEpochContext = ElectionManager_->GetEpochContext();

        auto epochContext = New<TEpochContext>();
        epochContext->LeaderId = electionEpochContext->LeaderId;
        epochContext->EpochId = electionEpochContext->EpochId;
        epochContext->CancelableContext = electionEpochContext->CancelableContext;
        epochContext->EpochControlInvoker = epochContext->CancelableContext->CreateInvoker(CancelableControlInvoker_);
        epochContext->EpochSystemAutomatonInvoker = epochContext->CancelableContext->CreateInvoker(DecoratedAutomaton_->GetSystemInvoker());
        epochContext->EpochUserAutomatonInvoker = epochContext->CancelableContext->CreateInvoker(AutomatonInvoker_);

        YCHECK(!ControlEpochContext_);
        ControlEpochContext_ = epochContext;

        SystemLockGuard_ = TSystemLockGuard::Acquire(DecoratedAutomaton_);
    }

    void StopEpoch()
    {
        VERIFY_THREAD_AFFINITY(ControlThread);

        YCHECK(ControlEpochContext_);
        ControlEpochContext_->CancelableContext->Cancel();
        ControlEpochContext_.Reset();
        LeaderLease_->Invalidate();
        LeaderRecovered_ = false;
        FollowerRecovered_ = false;

        SystemLockGuard_.Release();

        ChangelogStore_.Reset();
        ReachableVersion_.Reset();
    }

    TEpochContextPtr GetEpochContext(const TEpochId& epochId)
    {
        VERIFY_THREAD_AFFINITY(ControlThread);

        auto currentEpochId = ControlEpochContext_->EpochId;
        if (epochId != currentEpochId) {
            THROW_ERROR_EXCEPTION(
                NHydra::EErrorCode::InvalidEpoch,
                "Invalid epoch: expected %v, received %v",
                currentEpochId,
                epochId);
        }
        return ControlEpochContext_;
    }


    void OnLeaderSyncDeadlineReached(TEpochContextPtr epochContext)
    {
        VERIFY_THREAD_AFFINITY(AutomatonThread);

        epochContext->LeaderSyncDeadlineReached = true;

        if (!epochContext->ActiveLeaderSyncPromise) {
            DoSyncWithLeader(epochContext);
        }
    }

    void DoSyncWithLeader(TEpochContextPtr epochContext)
    {
        LOG_DEBUG("Syncing with leader");

        epochContext->LeaderSyncDeadlineReached = false;

        YCHECK(!epochContext->ActiveLeaderSyncPromise);
        swap(epochContext->ActiveLeaderSyncPromise, epochContext->PendingLeaderSyncPromise);

        auto channel = CellManager_->GetPeerChannel(epochContext->LeaderId);
        YCHECK(channel);

        THydraServiceProxy proxy(channel);
        proxy.SetDefaultTimeout(Config_->ControlRpcTimeout);

        auto req = proxy.SyncWithLeader();
        ToProto(req->mutable_epoch_id(), epochContext->EpochId);

        req->Invoke().Subscribe(
            BIND(
                &TDistributedHydraManager::OnSyncWithLeaderResponse,
                MakeStrong(this),
                epochContext)
            .Via(epochContext->EpochUserAutomatonInvoker));
    }

    void OnSyncWithLeaderResponse(
        TEpochContextPtr epochContext,
        const THydraServiceProxy::TErrorOrRspSyncWithLeaderPtr& rspOrError)
    {
        VERIFY_THREAD_AFFINITY(AutomatonThread);

        if (!rspOrError.IsOK()) {
            epochContext->ActiveLeaderSyncPromise.Set(TError(
                NRpc::EErrorCode::Unavailable,
                "Failed to synchronize with leader")
                << rspOrError);
            return;
        }

        const auto& rsp = rspOrError.Value();

        YCHECK(!epochContext->ActiveLeaderSyncVersion);
        epochContext->ActiveLeaderSyncVersion = TVersion::FromRevision(rsp->committed_revision());

        LOG_DEBUG("Received sync response from leader (CommittedVersion: %s)",
            epochContext->ActiveLeaderSyncVersion);

        CheckForPendingLeaderSync(epochContext);
    }

    void CheckForPendingLeaderSync(TEpochContextPtr epochContext)
    {
        VERIFY_THREAD_AFFINITY(AutomatonThread);

        if (!epochContext->ActiveLeaderSyncPromise || !epochContext->ActiveLeaderSyncVersion)
            return;

        auto neededCommittedVersion = *epochContext->ActiveLeaderSyncVersion;
        auto actualCommittedVersion = DecoratedAutomaton_->GetAutomatonVersion();
        if (neededCommittedVersion > actualCommittedVersion)
            return;

        LOG_DEBUG("Leader synced successfully (NeededCommittedVersion: %v, ActualCommittedVersion: %v)",
            neededCommittedVersion,
            actualCommittedVersion);

        epochContext->ActiveLeaderSyncPromise.Set();
        epochContext->ActiveLeaderSyncPromise.Reset();
        epochContext->ActiveLeaderSyncVersion.Reset();

        if (epochContext->LeaderSyncDeadlineReached) {
            DoSyncWithLeader(epochContext);
        }
    }


    void CommitMutationsAtFollower(TEpochContextPtr epochContext, TVersion committedVersion)
    {
        VERIFY_THREAD_AFFINITY(AutomatonThread);

        DecoratedAutomaton_->CommitMutations(epochContext, committedVersion, true);
        CheckForPendingLeaderSync(std::move(epochContext));
    }


    // THydraServiceBase overrides.
    virtual IHydraManagerPtr GetHydraManager() override
    {
        return this;
    }


    DECLARE_THREAD_AFFINITY_SLOT(ControlThread);
    DECLARE_THREAD_AFFINITY_SLOT(AutomatonThread);

};

////////////////////////////////////////////////////////////////////////////////

IHydraManagerPtr CreateDistributedHydraManager(
    TDistributedHydraManagerConfigPtr config,
    IInvokerPtr controlInvoker,
    IInvokerPtr automatonInvoker,
    IAutomatonPtr automaton,
    IServerPtr rpcServer,
    TCellManagerPtr cellManager,
    IChangelogStoreFactoryPtr changelogStoreFactory,
    ISnapshotStorePtr snapshotStore,
    const TDistributedHydraManagerOptions& options)
{
    YCHECK(config);
    YCHECK(controlInvoker);
    YCHECK(automatonInvoker);
    YCHECK(automaton);
    YCHECK(rpcServer);
    YCHECK(cellManager);
    YCHECK(changelogStoreFactory);
    YCHECK(snapshotStore);

    return New<TDistributedHydraManager>(
        config,
        controlInvoker,
        automatonInvoker,
        automaton,
        rpcServer,
        cellManager,
        changelogStoreFactory,
        snapshotStore,
        options);
}

////////////////////////////////////////////////////////////////////////////////

} // namespace NHydra
} // namespace NYT<|MERGE_RESOLUTION|>--- conflicted
+++ resolved
@@ -1045,14 +1045,9 @@
         VERIFY_THREAD_AFFINITY_ANY();
 
         auto epochContext = epochContext_.Lock();
-<<<<<<< HEAD
-        if (!epochContext)
-            return;
-=======
         if (!epochContext) {
             return;
         }
->>>>>>> bb2fe938
 
         if (error.IsOK()) {
             LOG_INFO("Distributed changelog rotation succeeded");
