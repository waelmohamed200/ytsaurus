--- conflicted
+++ resolved
@@ -175,7 +175,6 @@
     const TDistributedHydraManagerConfigPtr Config_;
     const NElection::TCellManagerPtr CellManager_;
     const IAutomatonPtr Automaton_;
-<<<<<<< HEAD
     const IInvokerPtr AutomatonInvoker_;
     const IInvokerPtr DefaultGuardedUserInvoker_;
     const IInvokerPtr ControlInvoker_;
@@ -185,18 +184,6 @@
 
     std::atomic<int> UserLock_ = {0};
     std::atomic<int> SystemLock_ = {0};
-=======
-
-    const IInvokerPtr AutomatonInvoker_;
-    const IInvokerPtr ControlInvoker_;
-
-    std::atomic<int> UserLock_ = {0};
-    std::atomic<int> SystemLock_ = {0};
-    IInvokerPtr SystemInvoker_;
-
-    const ISnapshotStorePtr SnapshotStore_;
-    const IChangelogStorePtr ChangelogStore_;
->>>>>>> 251206e8
 
     TEpochId Epoch_;
     IChangelogPtr Changelog_;
