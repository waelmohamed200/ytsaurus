#pragma once

#include "private.h"
#include "mutation_context.h"
#include "distributed_hydra_manager.h"

#include <core/misc/ref.h>
#include <core/misc/ring_queue.h>

#include <core/concurrency/thread_affinity.h>
#include <core/concurrency/delayed_executor.h>

#include <core/actions/future.h>

#include <core/rpc/public.h>

#include <core/logging/log.h>

#include <core/profiling/profiler.h>

#include <ytlib/hydra/version.h>
#include <ytlib/hydra/hydra_manager.pb.h>

#include <server/election/public.h>

#include <atomic>

namespace NYT {
namespace NHydra {

////////////////////////////////////////////////////////////////////////////////

struct TEpochContext
    : public TRefCounted
{
<<<<<<< HEAD
=======
    TEpochContext()
    {
        Restarted.clear();
    }

    TPeerId LeaderId = InvalidPeerId;
    TEpochId EpochId;
    TCancelableContextPtr CancelableContext;
>>>>>>> 72d24c96
    IInvokerPtr EpochSystemAutomatonInvoker;
    IInvokerPtr EpochUserAutomatonInvoker;
    IInvokerPtr EpochControlInvoker;
    TCheckpointerPtr Checkpointer;
    TLeaderRecoveryPtr LeaderRecovery;
    TFollowerRecoveryPtr FollowerRecovery;
    TLeaderCommitterPtr LeaderCommitter;
    TFollowerCommitterPtr FollowerCommitter;
    TFollowerTrackerPtr FollowerTracker;

    std::atomic<bool> Restarted = {false};

    TNullable<TVersion> ActiveLeaderSyncVersion;
    TPromise<void> ActiveLeaderSyncPromise;
    TPromise<void> PendingLeaderSyncPromise;
    bool LeaderSyncDeadlineReached = false;
};

DEFINE_REFCOUNTED_TYPE(TEpochContext)

////////////////////////////////////////////////////////////////////////////////

class TSystemLockGuard
    : private TNonCopyable
{
public:
    TSystemLockGuard();
    TSystemLockGuard(TSystemLockGuard&& other);
    ~TSystemLockGuard();

    TSystemLockGuard& operator = (TSystemLockGuard&& other);

    void Release();

    explicit operator bool() const;

    static TSystemLockGuard Acquire(TDecoratedAutomatonPtr automaton);

private:
    explicit TSystemLockGuard(TDecoratedAutomatonPtr automaton);

    TDecoratedAutomatonPtr Automaton_;

};

////////////////////////////////////////////////////////////////////////////////

class TUserLockGuard
    : private TNonCopyable
{
public:
    TUserLockGuard();
    TUserLockGuard(TUserLockGuard&& other);
    ~TUserLockGuard();

    TUserLockGuard& operator = (TUserLockGuard&& other);

    void Release();

    explicit operator bool() const;

    static TUserLockGuard TryAcquire(TDecoratedAutomatonPtr automaton);

private:
    explicit TUserLockGuard(TDecoratedAutomatonPtr automaton);

    TDecoratedAutomatonPtr Automaton_;

};

////////////////////////////////////////////////////////////////////////////////

class TDecoratedAutomaton
    : public TRefCounted
{
public:
    TDecoratedAutomaton(
        TDistributedHydraManagerConfigPtr config,
        NElection::TCellManagerPtr cellManager,
        IAutomatonPtr automaton,
        IInvokerPtr automatonInvoker,
        IInvokerPtr controlInvoker,
        ISnapshotStorePtr snapshotStore,
        IChangelogStorePtr changelogStore,
        const TDistributedHydraManagerOptions& options,
        const NProfiling::TProfiler& profiler);

    void OnStartLeading();
    void OnLeaderRecoveryComplete();
    void OnStopLeading();
    void OnStartFollowing();
    void OnFollowerRecoveryComplete();
    void OnStopFollowing();

    DEFINE_BYVAL_RO_PROPERTY(EPeerState, State);

    IInvokerPtr CreateGuardedUserInvoker(IInvokerPtr underlyingInvoker);
    IInvokerPtr GetDefaultGuardedUserInvoker();
    IInvokerPtr GetSystemInvoker();

    TVersion GetLoggedVersion() const;
    void SetLoggedVersion(TVersion version);

    void SetChangelog(IChangelogPtr changelog);

    i64 GetLoggedDataSize() const;
    TInstant GetLastSnapshotTime() const;

    TVersion GetAutomatonVersion() const;
    void RotateAutomatonVersion(int segmentId);

    void Clear();
    void LoadSnapshot(TVersion version, NConcurrency::IAsyncZeroCopyInputStreamPtr reader);

    void ApplyMutationDuringRecovery(const TSharedRef& recordData);

    void LogLeaderMutation(
        const TMutationRequest& request,
        TSharedRef* recordData,
        TFuture<void>* localFlushResult,
        TFuture<TMutationResponse>* commitResult);

    void CancelPendingLeaderMutations(const TError& error);

    void LogFollowerMutation(
        const TSharedRef& recordData,
        TFuture<void>* localFlushResult);

    TFuture<TRemoteSnapshotParams> BuildSnapshot();

    TFuture<void> RotateChangelog(TEpochContextPtr epochContext);

    void CommitMutations(TVersion version);

private:
    friend class TUserLockGuard;
    friend class TSystemLockGuard;

    class TGuardedUserInvoker;
    class TSystemInvoker;
    class TSnapshotBuilderBase;
    class TForkSnapshotBuilder;
    class TSwitchableSnapshotWriter;
    class TNoForkSnapshotBuilder;

    const TDistributedHydraManagerConfigPtr Config_;
    const NElection::TCellManagerPtr CellManager_;
    const IAutomatonPtr Automaton_;
    const IInvokerPtr AutomatonInvoker_;
    const IInvokerPtr DefaultGuardedUserInvoker_;
    const IInvokerPtr ControlInvoker_;
    const IInvokerPtr SystemInvoker_;
    const ISnapshotStorePtr SnapshotStore_;
    const IChangelogStorePtr ChangelogStore_;

    std::atomic<int> UserLock_ = {0};
    std::atomic<int> SystemLock_ = {0};
<<<<<<< HEAD
=======
    IInvokerPtr SystemInvoker_;

    const ISnapshotStorePtr SnapshotStore_;
    const IChangelogStorePtr ChangelogStore_;
    const TDistributedHydraManagerOptions Options_;
>>>>>>> 72d24c96

    TEpochId Epoch_;
    IChangelogPtr Changelog_;

    std::atomic<TVersion> LoggedVersion_;
    std::atomic<TVersion> AutomatonVersion_;

    TVersion SnapshotVersion_;
    TPromise<TRemoteSnapshotParams> SnapshotParamsPromise_;
    std::atomic_flag BuildingSnapshot_;
    TInstant LastSnapshotTime_;

    struct TPendingMutation
    {
        TVersion Version;
        TMutationRequest Request;
        TInstant Timestamp;
        ui64 RandomSeed;
        TPromise<TMutationResponse> CommitPromise;
    };

    NProto::TMutationHeader MutationHeader_; // pooled instance
    TRingQueue<TPendingMutation> PendingMutations_;

    NProfiling::TAggregateCounter BatchCommitTimeCounter_;

    NLogging::TLogger Logger;
    NProfiling::TProfiler Profiler;


    void RotateAutomatonVersionIfNeeded(TVersion mutationVersion);
    void DoApplyMutation(TMutationContext* context, bool recovery);

    bool TryAcquireUserLock();
    void ReleaseUserLock();
    void AcquireSystemLock();
    void ReleaseSystemLock();

    void Reset();

    void DoRotateChangelog();

    TFuture<void> SaveSnapshot(NConcurrency::IAsyncOutputStreamPtr writer);
    void MaybeStartSnapshotBuilder();

    DECLARE_THREAD_AFFINITY_SLOT(AutomatonThread);
    DECLARE_THREAD_AFFINITY_SLOT(ControlThread);

};

DEFINE_REFCOUNTED_TYPE(TDecoratedAutomaton)

////////////////////////////////////////////////////////////////////////////////

} // namespace NHydra
} // namespace NYT<|MERGE_RESOLUTION|>--- conflicted
+++ resolved
@@ -11,6 +11,7 @@
 #include <core/concurrency/delayed_executor.h>
 
 #include <core/actions/future.h>
+#include <core/actions/cancelable_context.h>
 
 #include <core/rpc/public.h>
 
@@ -33,17 +34,6 @@
 struct TEpochContext
     : public TRefCounted
 {
-<<<<<<< HEAD
-=======
-    TEpochContext()
-    {
-        Restarted.clear();
-    }
-
-    TPeerId LeaderId = InvalidPeerId;
-    TEpochId EpochId;
-    TCancelableContextPtr CancelableContext;
->>>>>>> 72d24c96
     IInvokerPtr EpochSystemAutomatonInvoker;
     IInvokerPtr EpochUserAutomatonInvoker;
     IInvokerPtr EpochControlInvoker;
@@ -60,6 +50,10 @@
     TPromise<void> ActiveLeaderSyncPromise;
     TPromise<void> PendingLeaderSyncPromise;
     bool LeaderSyncDeadlineReached = false;
+    
+    TPeerId LeaderId = InvalidPeerId;
+    TEpochId EpochId;
+    TCancelableContextPtr CancelableContext = New<TCancelableContext>();
 };
 
 DEFINE_REFCOUNTED_TYPE(TEpochContext)
@@ -201,14 +195,8 @@
 
     std::atomic<int> UserLock_ = {0};
     std::atomic<int> SystemLock_ = {0};
-<<<<<<< HEAD
-=======
-    IInvokerPtr SystemInvoker_;
-
-    const ISnapshotStorePtr SnapshotStore_;
-    const IChangelogStorePtr ChangelogStore_;
+
     const TDistributedHydraManagerOptions Options_;
->>>>>>> 72d24c96
 
     TEpochId Epoch_;
     IChangelogPtr Changelog_;
