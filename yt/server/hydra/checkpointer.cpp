--- conflicted
+++ resolved
@@ -64,15 +64,9 @@
     }
 
 private:
-<<<<<<< HEAD
-    TCheckpointerPtr Owner_;
-    bool BuildSnapshot_;
-
-=======
     const TCheckpointerPtr Owner_;
     const bool BuildSnapshot_;
     
->>>>>>> 72d24c96
     bool LocalRotationSuccessFlag_ = false;
     int RemoteRotationSuccessCount_ = 0;
 
@@ -185,7 +179,6 @@
             for (TPeerId id2 = id1 + 1; id2 < SnapshotChecksums_.size(); ++id2) {
                 const auto& checksum2 = SnapshotChecksums_[id2];
                 if (checksum1 && checksum2 && checksum1 != checksum2) {
-<<<<<<< HEAD
                     // TODO(babenko): consider killing followers
                     LOG_FATAL(
                         "Snapshot %v checksum mismatch: "
@@ -194,10 +187,6 @@
                         Version_.SegmentId + 1,
                         id1, *checksum1,
                         id2, *checksum2);
-=======
-                    LOG_ERROR("Snapshot checksum mismatch (SnapshotId: %v)",
-                        Version_.SegmentId + 1);
->>>>>>> 72d24c96
                 }
             }
         }
