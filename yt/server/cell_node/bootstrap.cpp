--- conflicted
+++ resolved
@@ -55,14 +55,10 @@
 
 #include <yt/server/hive/cell_directory_synchronizer.h>
 
-<<<<<<< HEAD
+#include <yt/server/admin_server/admin_service.h>
+
 #include <yt/ytlib/api/native_client.h>
 #include <yt/ytlib/api/native_connection.h>
-=======
-#include <yt/server/admin_server/admin_service.h>
->>>>>>> 1e22cfbd
-
-#include <yt/ytlib/admin/admin_service.h>
 
 #include <yt/ytlib/chunk_client/chunk_service_proxy.h>
 #include <yt/ytlib/chunk_client/client_block_cache.h>
@@ -282,7 +278,6 @@
     MasterConnector->SubscribeMasterConnected(BIND(&TBootstrap::OnMasterConnected, this));
     MasterConnector->SubscribeMasterDisconnected(BIND(&TBootstrap::OnMasterDisconnected, this));
 
-<<<<<<< HEAD
     ClusterDirectory = New<TClusterDirectory>();
 
     ClusterDirectorySynchronizer = New<TClusterDirectorySynchronizer>(
@@ -290,11 +285,10 @@
         MasterConnection,
         ClusterDirectory);
     ClusterDirectorySynchronizer->Start();
-=======
+
     if (Config->CoreDumper) {
         CoreDumper = New<TCoreDumper>(Config->CoreDumper);
     }
->>>>>>> 1e22cfbd
 
     ChunkStore = New<NDataNode::TChunkStore>(Config->DataNode, this);
 
