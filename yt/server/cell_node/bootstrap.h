#pragma once

#include "public.h"

#include <yt/server/chunk_server/public.h>

#include <yt/server/exec_agent/public.h>

#include <yt/server/data_node/public.h>

#include <yt/server/job_agent/public.h>

#include <yt/server/job_proxy/public.h>

#include <yt/server/misc/public.h>

#include <yt/server/tablet_node/public.h>

#include <yt/server/hive/public.h>

#include <yt/ytlib/api/public.h>

#include <yt/ytlib/chunk_client/public.h>

#include <yt/ytlib/misc/public.h>

#include <yt/ytlib/monitoring/http_server.h>

#include <yt/ytlib/node_tracker_client/node_directory.h>

#include <yt/ytlib/query_client/public.h>

#include <yt/core/bus/public.h>

#include <yt/core/concurrency/action_queue.h>
#include <yt/core/concurrency/throughput_throttler.h>

#include <yt/core/rpc/public.h>

#include <yt/core/ytree/public.h>

#include <yt/core/misc/public.h>
#include <yt/ytlib/hive/config.h>

namespace NYT {
namespace NCellNode {

////////////////////////////////////////////////////////////////////////////////

class TBootstrap
{
public:
    TBootstrap(TCellNodeConfigPtr config, NYTree::INodePtr configNode);
    ~TBootstrap();

    const TCellNodeConfigPtr& GetConfig() const;
    const IInvokerPtr& GetControlInvoker() const;
    const IInvokerPtr& GetQueryPoolInvoker() const;
    const IInvokerPtr& GetTableReplicatorPoolInvoker() const;
    const NApi::INativeClientPtr& GetMasterClient() const;
    const NRpc::IServerPtr& GetRpcServer() const;
    const NRpc::IChannelFactoryPtr& GetTabletChannelFactory() const;
    const NYTree::IMapNodePtr& GetOrchidRoot() const;
    const NJobAgent::TJobControllerPtr& GetJobController() const;
    const NJobAgent::TStatisticsReporterPtr& GetStatisticsReporter() const;
    const NTabletNode::TSlotManagerPtr& GetTabletSlotManager() const;
    const NTabletNode::TSecurityManagerPtr& GetSecurityManager() const;
    const NTabletNode::TInMemoryManagerPtr& GetInMemoryManager() const;
    const NExecAgent::TSlotManagerPtr& GetExecSlotManager() const;
    const NJobProxy::TJobProxyConfigPtr& GetJobProxyConfig() const;
    TNodeMemoryTracker* GetMemoryUsageTracker() const;
    const NDataNode::TChunkStorePtr& GetChunkStore() const;
    const NDataNode::TChunkCachePtr& GetChunkCache() const;
    const NDataNode::TChunkRegistryPtr& GetChunkRegistry() const;
    const NDataNode::TSessionManagerPtr& GetSessionManager() const;
    const NDataNode::TChunkMetaManagerPtr& GetChunkMetaManager() const;
    const NDataNode::TChunkBlockManagerPtr& GetChunkBlockManager() const;
    const NChunkClient::IBlockCachePtr& GetBlockCache() const;
    const NDataNode::TPeerBlockTablePtr& GetPeerBlockTable() const;
    const NDataNode::TBlobReaderCachePtr& GetBlobReaderCache() const;
    const NDataNode::TJournalDispatcherPtr& GetJournalDispatcher() const;
    const NDataNode::TMasterConnectorPtr& GetMasterConnector() const;
    const NHiveClient::TClusterDirectoryPtr& GetClusterDirectory();
    const NQueryClient::TColumnEvaluatorCachePtr& GetColumnEvaluatorCache() const;
    const NQueryClient::ISubexecutorPtr& GetQueryExecutor() const;
    const NNodeTrackerClient::TNodeDirectoryPtr& GetNodeDirectory() const;

    const NConcurrency::IThroughputThrottlerPtr& GetReplicationInThrottler() const;
    const NConcurrency::IThroughputThrottlerPtr& GetReplicationOutThrottler() const;
    const NConcurrency::IThroughputThrottlerPtr& GetRepairInThrottler() const;
    const NConcurrency::IThroughputThrottlerPtr& GetRepairOutThrottler() const;
    const NConcurrency::IThroughputThrottlerPtr& GetArtifactCacheInThrottler() const;
    const NConcurrency::IThroughputThrottlerPtr& GetArtifactCacheOutThrottler() const;

    const NConcurrency::IThroughputThrottlerPtr& GetInThrottler(const TWorkloadDescriptor& descriptor) const;
    const NConcurrency::IThroughputThrottlerPtr& GetOutThrottler(const TWorkloadDescriptor& descriptor) const;

    const NObjectClient::TCellId& GetCellId() const;
    NObjectClient::TCellId GetCellId(NObjectClient::TCellTag cellTag) const;
    NNodeTrackerClient::TAddressMap GetLocalAddresses();
    NNodeTrackerClient::TNetworkPreferenceList GetLocalNetworks();

    void Run();

private:
    const TCellNodeConfigPtr Config;
    const NYTree::INodePtr ConfigNode;

    NConcurrency::TActionQueuePtr ControlQueue;

    NConcurrency::TThreadPoolPtr QueryThreadPool;

    NConcurrency::TThreadPoolPtr TableReplicatorThreadPool;

    NMonitoring::TMonitoringManagerPtr MonitoringManager_;
    std::unique_ptr<NLFAlloc::TLFAllocProfiler> LFAllocProfiler_;
    NBus::IBusServerPtr BusServer;
    NApi::INativeConnectionPtr MasterConnection;
    NApi::INativeClientPtr MasterClient;
    NHiveServer::TCellDirectorySynchronizerPtr CellDirectorySynchronizer;
    NNodeTrackerClient::TNodeDirectoryPtr NodeDirectory;
    NNodeTrackerClient::TNodeDirectorySynchronizerPtr NodeDirectorySynchronizer;
    NRpc::IServerPtr RpcServer;
    NRpc::IServicePtr MasterCacheService;
    std::unique_ptr<NHttp::TServer> HttpServer;
    NRpc::IChannelFactoryPtr TabletChannelFactory;
    NYTree::IMapNodePtr OrchidRoot;
    NJobAgent::TJobControllerPtr JobController;
    NJobAgent::TStatisticsReporterPtr StatisticsReporter;
    NExecAgent::TSlotManagerPtr ExecSlotManager;
    NJobProxy::TJobProxyConfigPtr JobProxyConfig;
    std::unique_ptr<TMemoryUsageTracker<NNodeTrackerClient::EMemoryCategory>> MemoryUsageTracker;
    NExecAgent::TSchedulerConnectorPtr SchedulerConnector;
    NDataNode::TChunkStorePtr ChunkStore;
    NDataNode::TChunkCachePtr ChunkCache;
    NDataNode::TChunkRegistryPtr ChunkRegistry;
    NDataNode::TSessionManagerPtr SessionManager;
    NDataNode::TChunkMetaManagerPtr ChunkMetaManager;
    NDataNode::TChunkBlockManagerPtr ChunkBlockManager;
    NChunkClient::IBlockCachePtr BlockCache;
    NDataNode::TPeerBlockTablePtr PeerBlockTable;
    NDataNode::TPeerBlockUpdaterPtr PeerBlockUpdater;
    NDataNode::TBlobReaderCachePtr BlobReaderCache;
    NDataNode::TJournalDispatcherPtr JournalDispatcher;
    NDataNode::TMasterConnectorPtr MasterConnector;
<<<<<<< HEAD
    NHiveClient::TClusterDirectoryPtr ClusterDirectory;
    NHiveClient::TClusterDirectorySynchronizerPtr ClusterDirectorySynchronizer;
=======
    TCoreDumperPtr CoreDumper;
>>>>>>> 1e22cfbd

    NConcurrency::IThroughputThrottlerPtr TotalInThrottler;
    NConcurrency::IThroughputThrottlerPtr TotalOutThrottler;
    NConcurrency::IThroughputThrottlerPtr ReplicationInThrottler;
    NConcurrency::IThroughputThrottlerPtr ReplicationOutThrottler;
    NConcurrency::IThroughputThrottlerPtr RepairInThrottler;
    NConcurrency::IThroughputThrottlerPtr RepairOutThrottler;
    NConcurrency::IThroughputThrottlerPtr ArtifactCacheInThrottler;
    NConcurrency::IThroughputThrottlerPtr ArtifactCacheOutThrottler;

    NTabletNode::TSlotManagerPtr TabletSlotManager;
    NTabletNode::TSecurityManagerPtr SecurityManager;
    NTabletNode::TInMemoryManagerPtr InMemoryManager;

    NQueryClient::TColumnEvaluatorCachePtr ColumnEvaluatorCache;
    NQueryClient::ISubexecutorPtr QueryExecutor;

    void DoRun();
    void PopulateAlerts(std::vector<TError>* alerts);
    NObjectClient::TCellId ToRedirectorCellId(const NObjectClient::TCellId& cellId);

    void OnMasterConnected();
    void OnMasterDisconnected();

};

////////////////////////////////////////////////////////////////////////////////

} // namespace NTabletNode
} // namespace NYT<|MERGE_RESOLUTION|>--- conflicted
+++ resolved
@@ -143,12 +143,9 @@
     NDataNode::TBlobReaderCachePtr BlobReaderCache;
     NDataNode::TJournalDispatcherPtr JournalDispatcher;
     NDataNode::TMasterConnectorPtr MasterConnector;
-<<<<<<< HEAD
     NHiveClient::TClusterDirectoryPtr ClusterDirectory;
     NHiveClient::TClusterDirectorySynchronizerPtr ClusterDirectorySynchronizer;
-=======
     TCoreDumperPtr CoreDumper;
->>>>>>> 1e22cfbd
 
     NConcurrency::IThroughputThrottlerPtr TotalInThrottler;
     NConcurrency::IThroughputThrottlerPtr TotalOutThrottler;
