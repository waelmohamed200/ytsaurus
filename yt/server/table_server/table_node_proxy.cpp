--- conflicted
+++ resolved
@@ -261,23 +261,6 @@
                 ETabletState::Unmounted);
         }
 
-<<<<<<< HEAD
-        if (newSchema) {
-            bool dynamic = newDynamic.Get(table->IsDynamic());
-
-            // NB: Sorted dynamic tables contain unique keys, set this for user.
-            auto schema = dynamic && newSchema->IsSorted()
-                ? newSchema->ToUniqueKeys()
-                : *newSchema;
-
-            ValidateTableSchemaUpdate(
-                table->TableSchema(),
-                schema,
-                dynamic,
-                table->IsEmpty());
-
-            table->TableSchema() = std::move(schema);
-=======
         auto dynamic = newDynamic.Get(table->IsDynamic());
         auto schema = newSchema.Get(table->TableSchema());
 
@@ -293,8 +276,7 @@
             table->IsEmpty());
 
         if (newSchema) {
-            table->TableSchema() = schema;
->>>>>>> 43e539d2
+            table->TableSchema() = std::move(schema);
             table->SetPreserveSchemaOnWrite(true);
         }
 
@@ -310,7 +292,6 @@
 
     virtual bool SetBuiltinAttribute(const Stroka& key, const TYsonString& value) override
     {
-<<<<<<< HEAD
         if (key == "tablet_cell_bundle") {
             ValidateNoTransaction();
 
@@ -323,8 +304,6 @@
             return true;
         }
 
-=======
->>>>>>> 43e539d2
         if (key == "atomicity") {
             ValidateNoTransaction();
 
