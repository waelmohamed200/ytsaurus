--- conflicted
+++ resolved
@@ -23,15 +23,6 @@
 
 ////////////////////////////////////////////////////////////////////////////////
 
-<<<<<<< HEAD
-TChunkStripeListPtr ApplyChunkMappingToStripe(
-    const TChunkStripeListPtr& stripeList,
-    const THashMap<NChunkClient::TInputChunkPtr, NChunkClient::TInputChunkPtr>& inputChunkMapping);
-
-////////////////////////////////////////////////////////////////////////////////
-
-=======
->>>>>>> 145b5b27
 class TSuspendableStripe
 {
 public:
@@ -48,19 +39,7 @@
     bool IsSuspended() const;
     void Resume();
     void Resume(TChunkStripePtr stripe);
-<<<<<<< HEAD
-
-    //! Resume chunk and return a hashmap that defines the correspondence between
-    //! the old and new chunks. If building such mapping is impossible (for example,
-    //! the new stripe contains more data slices, or the new data slices have different
-    //! read limits or boundary keys), exception is thrown.
-    THashMap<NChunkClient::TInputChunkPtr, NChunkClient::TInputChunkPtr> ResumeAndBuildChunkMapping(TChunkStripePtr stripe);
-
-    //! Replaces the original stripe with the current stripe.
-    void ReplaceOriginalStripe();
-=======
     void Reset(TChunkStripePtr stripe);
->>>>>>> 145b5b27
 
     void Persist(const TPersistenceContext& context);
 
