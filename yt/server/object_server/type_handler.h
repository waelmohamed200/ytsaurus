--- conflicted
+++ resolved
@@ -95,16 +95,11 @@
         TReqCreateObjects* request,
         TRspCreateObjects* response) = 0;
 
-<<<<<<< HEAD
-    //! Performs the necessary type-dependent cleanup.
-    virtual void Destroy(TObjectBase* object) = 0;
-=======
     //! Raised when the strong ref-counter of the object decreases to zero.
     virtual void ZombifyObject(TObjectBase* object) throw() = 0;
 
     //! Raised when GC finally destroys the object.
     virtual void DestroyObject(TObjectBase* object) throw() = 0;
->>>>>>> 6ad9d636
 
     //! Given #object, returns its staging transaction or |nullptr| is #object
     //! is not staged.
