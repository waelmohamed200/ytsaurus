#include "stdafx.h"
#include "object.h"

#include <ytlib/object_client/helpers.h>

#include <server/cypress_server/node.h>

#include <server/cell_master/serialize.h>

namespace NYT {
namespace NObjectServer {

using namespace NObjectClient;
using namespace NCypressServer;

////////////////////////////////////////////////////////////////////////////////

TObjectBase::TObjectBase(const TObjectId& id)
    : Id_(id)
{ }

TObjectBase::~TObjectBase()
{
    // To make debugging easier.
    RefCounter_ = DisposedRefCounter;
}

void TObjectBase::SetDestroyed()
{
    YASSERT(RefCounter_ == 0);
    RefCounter_ = DestroyedRefCounter;
}

const TObjectId& TObjectBase::GetId() const
{
    return Id_;
}

EObjectType TObjectBase::GetType() const
{
    return TypeFromId(Id_);
}

bool TObjectBase::IsBuiltin() const
{
    return IsWellKnownId(Id_);
}

int TObjectBase::RefObject()
{
    YASSERT(RefCounter_ >= 0);
    return ++RefCounter_;
}

int TObjectBase::UnrefObject()
{
    YASSERT(RefCounter_ > 0);
    return --RefCounter_;
}

int TObjectBase::WeakRefObject()
{
    YCHECK(IsAlive());
    YASSERT(WeakRefCounter_ >= 0);
    return ++WeakRefCounter_;
}

int TObjectBase::WeakUnrefObject()
{
    YASSERT(WeakRefCounter_ > 0);
    return --WeakRefCounter_;
}

void TObjectBase::ResetWeakRefCounter()
{
    WeakRefCounter_ = 0;
}

int TObjectBase::GetObjectRefCounter() const
{
    return RefCounter_;
}

int TObjectBase::GetObjectWeakRefCounter() const
{
    return WeakRefCounter_;
}

bool TObjectBase::IsAlive() const
{
    return RefCounter_ > 0;
}

bool TObjectBase::IsDestroyed() const
{
    return RefCounter_ == DestroyedRefCounter;
}

bool TObjectBase::IsLocked() const
{
    return WeakRefCounter_ > 0;
}

bool TObjectBase::IsTrunk() const
{
    if (!IsVersionedType(TypeFromId(Id_))) {
        return true;
    }

    auto* node = static_cast<const TCypressNodeBase*>(this);
    return node->GetTrunkNode() == node;
}

const TAttributeSet* TObjectBase::GetAttributes() const
{
    return Attributes_.get();
}

TAttributeSet* TObjectBase::GetMutableAttributes()
{
    if (!Attributes_) {
        Attributes_ = std::make_unique<TAttributeSet>();
    }
    return Attributes_.get();
}

void TObjectBase::ClearAttributes()
{
    Attributes_.reset();
}

void TObjectBase::Save(NCellMaster::TSaveContext& context) const
{
    using NYT::Save;
<<<<<<< HEAD
    Save(context, RefCounter_);
=======
    Save(context, RefCounter);
    if (Attributes_) {
        Save(context, true);
        Save(context, *Attributes_);
    } else {
        Save(context, false);
    }
>>>>>>> 72d24c96
}

void TObjectBase::Load(NCellMaster::TLoadContext& context)
{
    using NYT::Load;
<<<<<<< HEAD
    Load(context, RefCounter_);
=======
    Load(context, RefCounter);
    // COMPAT(babenko)
    if (context.GetVersion() >= 117) {
        if (Load<bool>(context)) {
            Attributes_ = std::make_unique<TAttributeSet>();
            Load(context, *Attributes_);
        }
    }
>>>>>>> 72d24c96
}

TObjectId GetObjectId(const TObjectBase* object)
{
    return object ? object->GetId() : NullObjectId;
}

bool IsObjectAlive(const TObjectBase* object)
{
    return object && object->IsAlive();
}

////////////////////////////////////////////////////////////////////////////////

TNonversionedObjectBase::TNonversionedObjectBase(const TObjectId& id)
    : TObjectBase(id)
{ }

////////////////////////////////////////////////////////////////////////////////

} // namespace NObjectServer
} // namespace NYT<|MERGE_RESOLUTION|>--- conflicted
+++ resolved
@@ -132,26 +132,19 @@
 void TObjectBase::Save(NCellMaster::TSaveContext& context) const
 {
     using NYT::Save;
-<<<<<<< HEAD
     Save(context, RefCounter_);
-=======
-    Save(context, RefCounter);
     if (Attributes_) {
         Save(context, true);
         Save(context, *Attributes_);
     } else {
         Save(context, false);
     }
->>>>>>> 72d24c96
 }
 
 void TObjectBase::Load(NCellMaster::TLoadContext& context)
 {
     using NYT::Load;
-<<<<<<< HEAD
     Load(context, RefCounter_);
-=======
-    Load(context, RefCounter);
     // COMPAT(babenko)
     if (context.GetVersion() >= 117) {
         if (Load<bool>(context)) {
@@ -159,7 +152,6 @@
             Load(context, *Attributes_);
         }
     }
->>>>>>> 72d24c96
 }
 
 TObjectId GetObjectId(const TObjectBase* object)
