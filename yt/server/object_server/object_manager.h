--- conflicted
+++ resolved
@@ -279,11 +279,8 @@
         bool mandatory);
     void OnReplicateValuesToSecondaryMaster(TCellTag cellTag);
 
-<<<<<<< HEAD
-=======
     void InitSchemas();
 
->>>>>>> 4c21d8c5
 };
 
 DEFINE_REFCOUNTED_TYPE(TObjectManager)
