--- conflicted
+++ resolved
@@ -164,14 +164,9 @@
     , Metadata_(metadata)
     , Object_(object)
 {
-<<<<<<< HEAD
-    YASSERT(Bootstrap_);
-    YASSERT(Metadata_);
-    YASSERT(Object_);
-=======
     Y_ASSERT(Bootstrap_);
+    Y_ASSERT(Metadata_);
     Y_ASSERT(Object_);
->>>>>>> ce78efee
 }
 
 const TObjectId& TObjectProxyBase::GetId() const
@@ -768,11 +763,6 @@
 
 void TNontemplateNonversionedObjectProxyBase::GetSelf(TReqGet* /*request*/, TRspGet* response, TCtxGetPtr context)
 {
-<<<<<<< HEAD
-=======
-    Y_UNUSED(request);
-
->>>>>>> ce78efee
     ValidatePermission(EPermissionCheckScope::This, EPermission::Read);
     context->SetRequestInfo();
 
@@ -787,14 +777,7 @@
 
 void TNontemplateNonversionedObjectProxyBase::RemoveSelf(TReqRemove* /*request*/, TRspRemove* /*response*/, TCtxRemovePtr context)
 {
-<<<<<<< HEAD
-=======
-    Y_UNUSED(request);
-    Y_UNUSED(response);
-
->>>>>>> ce78efee
     ValidatePermission(EPermissionCheckScope::This, EPermission::Remove);
-
     ValidateRemoval();
 
     if (Object_->GetObjectRefCounter() != 1) {
