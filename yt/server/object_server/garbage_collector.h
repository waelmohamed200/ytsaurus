--- conflicted
+++ resolved
@@ -56,7 +56,6 @@
 
     NConcurrency::TPeriodicExecutorPtr SweepExecutor_;
 
-<<<<<<< HEAD
     //! Contains objects with zero ref counter.
     //! These are ready for IObjectTypeHandler::Destroy call.
     yhash_set<TObjectBase*> Zombies_;
@@ -64,14 +63,6 @@
     //! Contains objects with zero ref counter and positive weak ref counter.
     //! These were already destroyed (via IObjectTypeHandler::Destroy) and await disposal (via |delete|).
     yhash_set<TObjectBase*> Ghosts_;
-=======
-    //! Contains objects with zero ref counter and zero lock counter.
-    //! |std::set| is preferred over |std::unordered_set| since we'll be iterating over this set.
-    std::set<TObjectBase*> Zombies_;
-
-    //! Contains objects with zero ref counter and positive lock counter.
-    std::unordered_set<TObjectBase*> LockedZombies_;
->>>>>>> 04de8798
 
     //! This promise is set each time #GCQueue becomes empty.
     TPromise<void> CollectPromise_;
