--- conflicted
+++ resolved
@@ -53,17 +53,13 @@
         YUNREACHABLE();
     }
 
-<<<<<<< HEAD
-    virtual NTransactionServer::TTransaction* GetStagingTransaction(TObjectBase* object) override
-=======
     virtual void ZombifyObject(TObjectBase* object) throw() override
     {
         DoZombifyObject(static_cast<TObject*>(object));
     }
 
-    virtual NTransactionServer::TTransaction* GetStagingTransaction(
+    virtual NTransactionServer::TTransaction* GetStagingTransaction(TObjectBase* object) override
         TObjectBase* object) override
->>>>>>> 496f643a
     {
         return DoGetStagingTransaction(static_cast<TObject*>(object));
     }
@@ -104,15 +100,11 @@
         return New<TNonversionedObjectProxyBase<TObject>>(Bootstrap_, object);
     }
 
-<<<<<<< HEAD
-    virtual NTransactionServer::TTransaction* DoGetStagingTransaction(TObject* /*object*/)
-=======
     virtual void DoZombifyObject(TObject* /*object*/)
     { }
 
     virtual NTransactionServer::TTransaction* DoGetStagingTransaction(
         TObject* /*object*/)
->>>>>>> 496f643a
     {
         return nullptr;
     }
@@ -148,22 +140,9 @@
 
     virtual void DestroyObject(TObjectBase* object) throw() override
     {
-<<<<<<< HEAD
-        // Clear ACD, if any.
-        auto* acd = this->FindAcd(object);
-        if (acd) {
-            acd->Clear();
-        }
-
-        // Run custom destruction logic.
-        this->DoDestroy(static_cast<TObject*>(object));
-
-        // Remove the object from the map but keep it alive.
+        this->DoDestroyObject(static_cast<TObject*>(object));
+    	// Remove the object from the map but keep it alive.
         Map_->Release(object->GetId()).release();
-=======
-        this->DoDestroyObject(static_cast<TObject*>(object));
-        Map_->Remove(object->GetId());
->>>>>>> 496f643a
     }
 
     virtual NObjectServer::TObjectBase* FindObject(const TObjectId& id) override
@@ -198,15 +177,6 @@
     // We store map by a raw pointer. In most cases this should be OK.
     TMap* const Map_;
 
-<<<<<<< HEAD
-    virtual void DoDestroy(TObject* /*object*/)
-    { }
-
-    virtual void DoReset(TObject* /*object*/)
-    { }
-
-=======
->>>>>>> 496f643a
 };
 
 ////////////////////////////////////////////////////////////////////////////////
