--- conflicted
+++ resolved
@@ -28,19 +28,6 @@
     }
 
     virtual EObjectReplicationFlags GetReplicationFlags() const override
-<<<<<<< HEAD
-    {
-        return EObjectReplicationFlags::None;
-    }
-
-    virtual TCellTag GetReplicationCellTag(const TObjectBase* object) override
-    {
-        return NObjectClient::NotReplicatedCellTag;
-    }
-
-    virtual Stroka GetName(TObjectBase* object) override
-=======
->>>>>>> ffdf4c34
     {
         return EObjectReplicationFlags::None;
     }
@@ -194,8 +181,6 @@
     {
         YUNREACHABLE();
     }
-<<<<<<< HEAD
-=======
 
 
     TCellTagList EmptyCellTags()
@@ -207,7 +192,6 @@
     {
         return Bootstrap_->GetMulticellManager()->GetRegisteredMasterCellTags();
     }
->>>>>>> ffdf4c34
 };
 
 ////////////////////////////////////////////////////////////////////////////////
@@ -262,10 +246,6 @@
     {
         object->ResetWeakRefCounter();
     }
-<<<<<<< HEAD
-
-=======
->>>>>>> ffdf4c34
 };
 
 ////////////////////////////////////////////////////////////////////////////////
