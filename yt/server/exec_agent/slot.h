--- conflicted
+++ resolved
@@ -71,11 +71,7 @@
     const TNullable<int> UserId_;
     const IInvokerPtr Invoker_;
 
-<<<<<<< HEAD
-    std::vector<Stroka> SandboxPaths_;
-=======
     std::vector<TEnumIndexedVector<Stroka, ESandboxIndex>> SandboxPaths_;
->>>>>>> ca354a67
 
     NCGroup::TNonOwningCGroup ProcessGroup_;
     NCGroup::TNonOwningCGroup NullCGroup_;
