--- conflicted
+++ resolved
@@ -283,16 +283,12 @@
         }
     }
 
-<<<<<<< HEAD
     virtual bool ShouldSendStatistics() const override 
     {
         return true;
     }
 
-    virtual std::vector<TChunkId> DumpInputContexts() const override
-=======
     virtual std::vector<TChunkId> DumpInputContext() override
->>>>>>> a51dc80a
     {
         ValidateJobRunning();
         EnsureJobProberProxy();
