--- conflicted
+++ resolved
@@ -84,25 +84,16 @@
         , ResourceUsage_(resourceUsage)
     {
         VERIFY_THREAD_AFFINITY(ControllerThread);
-<<<<<<< HEAD
 
         JobSpec_.Swap(&jobSpec);
 
-=======
-
-        JobSpec_.Swap(&jobSpec);
-
->>>>>>> e7908b0a
         const auto& schedulerJobSpecExt = JobSpec_.GetExtension(TSchedulerJobSpecExt::scheduler_job_spec_ext);
         if (schedulerJobSpecExt.has_aux_node_directory()) {
             AuxNodeDirectory_->MergeFrom(schedulerJobSpecExt.aux_node_directory());
         }
 
         Invoker_ = Bootstrap_->GetControlInvoker();
-<<<<<<< HEAD
-=======
         InitializeArtifacts();
->>>>>>> e7908b0a
 
         Logger.AddTag("JobId: %v, OperationId: %v, JobType: %v",
             Id_,
@@ -113,27 +104,6 @@
     virtual void Start() override
     {
         VERIFY_THREAD_AFFINITY(ControllerThread);
-<<<<<<< HEAD
-        YCHECK(JobState_ == EJobState::Waiting);
-
-        auto slotManager = Bootstrap_->GetExecSlotManager();
-        try {
-            Slot_ = slotManager->AcquireSlot();
-        } catch (const std::exception& ex) {
-            YCHECK(!slotManager->IsEnabled());
-
-            DoSetResult(TError(ex));
-            FinalizeJob();
-            return;
-        }
-
-        JobState_ = EJobState::Running;
-
-        auto invoker = CancelableContext_->CreateInvoker(Invoker_);
-        BIND(&TJob::DoStart, MakeWeak(this))
-            .Via(invoker)
-            .Run();
-=======
 
         switch (JobPhase_) {
             case EJobPhase::Created:
@@ -159,16 +129,12 @@
             .Via(Invoker_));
             ArtifactsFuture_ = artifactsFuture.As<void>();
         });
->>>>>>> e7908b0a
     }
 
     virtual void Abort(const TError& error) override
     {
         VERIFY_THREAD_AFFINITY(ControllerThread);
 
-<<<<<<< HEAD
-        LOG_INFO("Aborting job");
-=======
         LOG_INFO(error, "Job abort requested");
 
         switch (JobPhase_) {
@@ -196,25 +162,11 @@
                 break;
         }
     }
->>>>>>> e7908b0a
 
     virtual void OnJobPrepared() override
     {
         VERIFY_THREAD_AFFINITY(ControllerThread);
 
-<<<<<<< HEAD
-        // Do not start cleanup if preparation is still in progress.
-        WaitFor(PrepareResult_);
-
-        if (JobState_ != EJobState::Waiting && JobState_ != EJobState::Running) {
-            return;
-        }
-
-        LOG_INFO("Finalize aborted job");
-        DoSetResult(error);
-
-        Cleanup();
-=======
         GuardedAction([&] () {
             ValidateJobPhase(EJobPhase::PreparingProxy);
             JobPhase_ = EJobPhase::Running;
@@ -229,7 +181,6 @@
             JobPhase_ = EJobPhase::FinalizingProxy;
             DoSetResult(jobResult);
         });
->>>>>>> e7908b0a
     }
 
     virtual const TJobId& GetId() const override
@@ -296,41 +247,11 @@
     {
         VERIFY_THREAD_AFFINITY(ControllerThread);
         return ResourceUsage_;
-<<<<<<< HEAD
     }
 
     virtual TJobResult GetResult() const override
     {
         VERIFY_THREAD_AFFINITY(ControllerThread);
-        return JobResult_.Get();
-=======
->>>>>>> e7908b0a
-    }
-
-    virtual double GetProgress() const override
-    {
-        VERIFY_THREAD_AFFINITY(ControllerThread);
-<<<<<<< HEAD
-        return Progress_;
-    }
-
-    virtual void SetResourceUsage(const TNodeResources& newUsage) override
-    {
-        VERIFY_THREAD_AFFINITY(ControllerThread);
-        if (JobState_ == EJobState::Running) {
-            auto delta = newUsage - ResourceUsage_;
-            ResourceUsage_ = newUsage;
-            ResourcesUpdated_.Fire(delta);
-        }
-
-    }
-
-    virtual void SetResult(const TJobResult& jobResult) override
-    {
-        VERIFY_THREAD_AFFINITY(ControllerThread);
-        if (JobState_ == EJobState::Running) {
-            DoSetResult(jobResult);
-=======
         return JobResult_.Get();
     }
 
@@ -347,18 +268,13 @@
             auto delta = newUsage - ResourceUsage_;
             ResourceUsage_ = newUsage;
             ResourcesUpdated_.Fire(delta);
->>>>>>> e7908b0a
         }
     }
 
     virtual void SetProgress(double progress) override
     {
         VERIFY_THREAD_AFFINITY(ControllerThread);
-<<<<<<< HEAD
-        if (JobState_ == EJobState::Running) {
-=======
         if (JobPhase_ == EJobPhase::Running) {
->>>>>>> e7908b0a
             Progress_ = progress;
         }
     }
@@ -384,24 +300,11 @@
     virtual void SetStatistics(const TYsonString& statistics) override
     {
         VERIFY_THREAD_AFFINITY(ControllerThread);
-<<<<<<< HEAD
-        if (JobState_ == EJobState::Running) {
-=======
         if (JobPhase_ == EJobPhase::Running || JobPhase_ == EJobPhase::FinalizingProxy) {
->>>>>>> e7908b0a
             Statistics_ = statistics;
         }
     }
 
-<<<<<<< HEAD
-    virtual bool ShouldSendStatistics() const override 
-    {
-        VERIFY_THREAD_AFFINITY(ControllerThread);
-        return true;
-    }
-
-=======
->>>>>>> e7908b0a
     virtual std::vector<TChunkId> DumpInputContext() override
     {
         VERIFY_THREAD_AFFINITY(ControllerThread);
@@ -475,14 +378,8 @@
     IInvokerPtr Invoker_;
     TJobSpec JobSpec_;
 
-<<<<<<< HEAD
-    TCancelableContextPtr CancelableContext_ = New<TCancelableContext>();
-
-    TFuture<void> PrepareResult_ = VoidFuture;
-=======
     // Used to terminate artifacts downloading in case of cancelation.
     TFuture<void> ArtifactsFuture_ = VoidFuture;
->>>>>>> e7908b0a
 
     double Progress_ = 0.0;
 
@@ -500,10 +397,6 @@
 
     ISlotPtr Slot_;
     TNullable<Stroka> TmpfsPath_;
-<<<<<<< HEAD
-
-    std::vector<NDataNode::IChunkPtr> CachedChunks_;
-=======
 
     struct TArtifact
     {
@@ -516,7 +409,6 @@
 
     std::vector<TArtifact> Artifacts_;
 
->>>>>>> e7908b0a
     TNodeDirectoryPtr AuxNodeDirectory_ = New<TNodeDirectory>();
 
     TNodeResources ResourceUsage_;
@@ -530,11 +422,7 @@
 
     void ValidateJobRunning() const
     {
-<<<<<<< HEAD
-        if (GetState() != EJobState::Running) {
-=======
         if (JobPhase_ != EJobPhase::Running) {
->>>>>>> e7908b0a
             THROW_ERROR_EXCEPTION("Job %v is not running", Id_)
                 << TErrorAttribute("job_state", JobState_)
                 << TErrorAttribute("job_phase", JobPhase_);
@@ -542,100 +430,6 @@
     }
 
     void DoSetResult(const TError& error)
-<<<<<<< HEAD
-    {
-        VERIFY_THREAD_AFFINITY(ControllerThread);
-        TJobResult jobResult;
-        ToProto(jobResult.mutable_error(), error);
-        DoSetResult(jobResult);
-    }
-
-    void DoSetResult(const TJobResult& jobResult)
-    {
-        VERIFY_THREAD_AFFINITY(ControllerThread);
-        if (JobResult_) {
-            auto error = FromProto<TError>(JobResult_->error());
-            if (!error.IsOK()) {
-                return;
-            }
-        }
-
-        JobResult_ = jobResult;
-        FinishTime_ = TInstant::Now();
-    }
-
-    void DoStart()
-    {
-        VERIFY_THREAD_AFFINITY(ControllerThread);
-        try {
-            JobState_ = EJobState::Running;
-
-            // Preparation involves tools invocation which is uncancelable,
-            // so we do it outside of the cancellable invoker.
-            PrepareResult_ = BIND(&TJob::Prepare, MakeWeak(this))
-                .AsyncVia(Invoker_)
-                .Run();
-
-            WaitFor(PrepareResult_)
-                .ThrowOnError();
-
-            JobPhase_ = EJobPhase::Running;
-            ExecTime_ = TInstant::Now();
-
-            auto jobProxyError = BuildJobProxyError(WaitFor(Slot_->RunJobProxy(
-                CreateConfig(),
-                Id_,
-                OperationId_)));
-
-            THROW_ERROR_EXCEPTION_IF_FAILED(jobProxyError, "Job proxy failed");
-        } catch (const std::exception& ex) {
-            if (JobState_ != EJobState::Running) {
-                YCHECK(JobState_ == EJobState::Aborting);
-                return;
-            }
-
-            LOG_ERROR(ex, "Scheduler job failed");
-            DoSetResult(ex);
-        }
-
-        // Do cleanup in separate action since Run can be cancelled.
-        BIND(&TJob::Cleanup, MakeStrong(this))
-            .Via(Invoker_)
-            .Run();
-    }
-
-    // Finalization.
-
-    void Cleanup()
-    {
-        VERIFY_THREAD_AFFINITY(ControllerThread);
-        if (JobPhase_ == EJobPhase::Cleanup || JobPhase_ == EJobPhase::Finished) {
-            return;
-        }
-
-        JobPhase_ = EJobPhase::Cleanup;
-        try {
-            Slot_->Cleanup();
-            Bootstrap_->GetExecSlotManager()->ReleaseSlot(Slot_->GetSlotIndex());
-        } catch (const std::exception& ex) {
-            // Errors during cleanup phase do not affert job outcome.
-            LOG_ERROR(ex, "Failed to clean up slot %v", Slot_->GetSlotIndex());
-        }
-
-        FinalizeJob();
-
-        JobPhase_ = EJobPhase::Finished;
-    }
-
-    void FinalizeJob()
-    {
-        VERIFY_THREAD_AFFINITY(ControllerThread);
-        YCHECK(JobResult_);
-
-        auto resourceDelta = ZeroNodeResources() - ResourceUsage_;
-        ResourceUsage_ = ZeroNodeResources();
-        ResourcesUpdated_.Fire(resourceDelta);
-=======
     {
         VERIFY_THREAD_AFFINITY(ControllerThread);
         TJobResult jobResult;
@@ -780,7 +574,7 @@
         }
 
         try {
-            TContextSwitchedGuard contextSwitchGuard(BIND([] { YUNREACHABLE(); }));
+            TContextSwitchedGuard contextSwitchGuard(BIND([] { Y_UNREACHABLE(); }));
             action();
         } catch (const std::exception& ex) {
             DoSetResult(ex);
@@ -826,7 +620,6 @@
         if (JobState_ != EJobState::Waiting) {
             ResourcesUpdated_.Fire(resourceDelta);
         }
->>>>>>> e7908b0a
 
         auto error = FromProto<TError>(JobResult_->error());
 
@@ -854,26 +647,7 @@
     }
 
     // Preparation.
-<<<<<<< HEAD
-
-    void Prepare()
-    {
-        VERIFY_THREAD_AFFINITY(ControllerThread);
-        YCHECK(JobPhase_ == EJobPhase::Created);
-
-        // We prepare tmpfs before user files, since files may be linked/copied into tmpfs.
-        JobPhase_ = EJobPhase::PreparingTmpfs;
-        PrepareTmpfs();
-        YCHECK(JobPhase_ == EJobPhase::PreparingTmpfs);
-
-        JobPhase_ = EJobPhase::PreparingFiles;
-        PrepareUserFiles();
-        YCHECK(JobPhase_ == EJobPhase::PreparingFiles);
-    }
-
-=======
-
->>>>>>> e7908b0a
+
     TJobProxyConfigPtr CreateConfig()
     {
         VERIFY_THREAD_AFFINITY(ControllerThread);
@@ -902,12 +676,6 @@
 
         return proxyConfig;
     }
-<<<<<<< HEAD
-
-    void PrepareTmpfs()
-    {
-        VERIFY_THREAD_AFFINITY(ControllerThread);
-=======
 
     void PrepareDirectories()
     {
@@ -916,7 +684,6 @@
         WaitFor(Slot_->CreateSandboxDirectories())
             .ThrowOnError();
 
->>>>>>> e7908b0a
         const auto& schedulerJobSpecExt = JobSpec_.GetExtension(TSchedulerJobSpecExt::scheduler_job_spec_ext);
         if (schedulerJobSpecExt.has_user_job_spec()) {
             const auto& userJobSpec = schedulerJobSpecExt.user_job_spec();
@@ -964,35 +731,18 @@
                     key,
                     nullptr});
             }
-<<<<<<< HEAD
-
-            PrepareFiles(ESandboxKind::Udf, infos);
-        }
-    }
-
-    void PrepareFiles(ESandboxKind sandboxKind, const std::vector<TArtifactInfo>& infos)
-=======
         }
     }
 
     TFuture<std::vector<NDataNode::IChunkPtr>> DownloadArtifacts()
->>>>>>> e7908b0a
-    {
-        VERIFY_THREAD_AFFINITY(ControllerThread);
+    {
         auto chunkCache = Bootstrap_->GetChunkCache();
 
         std::vector<TFuture<IChunkPtr>> asyncChunks;
-<<<<<<< HEAD
-        for (const auto& info : infos) {
-            LOG_INFO("Preparing user file (FileName: %v, Executable: %v)",
-                info.Name,
-                info.IsExecutable);
-=======
         for (const auto& artifact : Artifacts_) {
             LOG_INFO("Downloading user file (FileName: %v, SandboxKind: %v)",
                 artifact.Name,
                 artifact.SandboxKind);
->>>>>>> e7908b0a
 
             auto asyncChunk = chunkCache->PrepareArtifact(artifact.Key, AuxNodeDirectory_)
                 .Apply(BIND([fileName = artifact.Name] (const TErrorOr<IChunkPtr>& chunkOrError) {
@@ -1010,12 +760,9 @@
         return Combine(asyncChunks);
     }
 
-<<<<<<< HEAD
-=======
     //! Putting files to sandbox.
     void PrepareArtifacts()
     {
->>>>>>> e7908b0a
         const auto& schedulerJobSpecExt = JobSpec_.GetExtension(TSchedulerJobSpecExt::scheduler_job_spec_ext);
         bool copyFiles = schedulerJobSpecExt.has_user_job_spec() && schedulerJobSpecExt.user_job_spec().copy_files();
 
@@ -1061,7 +808,6 @@
         if (spawnError.IsOK()) {
             return TError();
         }
-<<<<<<< HEAD
 
         auto jobProxyError = TError("Job proxy failed") << spawnError;
 
@@ -1077,23 +823,6 @@
         return jobProxyError;
     }
 
-=======
-
-        auto jobProxyError = TError("Job proxy failed") << spawnError;
-
-        if (spawnError.GetCode() == EProcessErrorCode::NonZeroExitCode) {
-            // Try to translate the numeric exit code into some human readable reason.
-            auto reason = EJobProxyExitCode(spawnError.Attributes().Get<int>("exit_code"));
-            const auto& validReasons = TEnumTraits<EJobProxyExitCode>::GetDomainValues();
-            if (std::find(validReasons.begin(), validReasons.end(), reason) != validReasons.end()) {
-                jobProxyError.Attributes().Set("reason", reason);
-            }
-        }
-
-        return jobProxyError;
-    }
-
->>>>>>> e7908b0a
     TNullable<EAbortReason> GetAbortReason(const TJobResult& jobResult)
     {
         if (jobResult.HasExtension(TSchedulerJobResultExt::scheduler_job_result_ext)) {
