#include "job.h"
#include "private.h"
#include "config.h"
#include "slot.h"
#include "slot_manager.h"

#include <yt/server/cell_node/bootstrap.h>
#include <yt/server/cell_node/config.h>

#include <yt/server/data_node/artifact.h>
#include <yt/server/data_node/chunk_cache.h>
#include <yt/server/data_node/master_connector.h>
#include <yt/server/data_node/chunk.h>

#include <yt/server/job_agent/job.h>
#include <yt/server/job_agent/statistics_reporter.h>

#include <yt/server/scheduler/config.h>

#include <yt/ytlib/chunk_client/data_slice_descriptor.h>

#include <yt/ytlib/job_prober_client/job_prober_service_proxy.h>

#include <yt/ytlib/security_client/public.h>

#include <yt/ytlib/node_tracker_client/node_directory.h>
#include <yt/ytlib/node_tracker_client/node_directory_builder.h>

#include <yt/core/concurrency/thread_affinity.h>
#include <yt/core/concurrency/delayed_executor.h>

#include <yt/core/actions/cancelable_context.h>

#include <yt/core/logging/log_manager.h>

#include <yt/core/misc/proc.h>

namespace NYT {
namespace NExecAgent {

using namespace NRpc;
using namespace NJobProxy;
using namespace NYTree;
using namespace NYson;
using namespace NChunkClient;
using namespace NChunkClient::NProto;
using namespace NTableClient;
using namespace NFileClient;
using namespace NCellNode;
using namespace NDataNode;
using namespace NCellNode;
using namespace NNodeTrackerClient;
using namespace NNodeTrackerClient::NProto;
using namespace NJobTrackerClient;
using namespace NJobAgent;
using namespace NJobProberClient;
using namespace NJobTrackerClient::NProto;
using namespace NScheduler;
using namespace NScheduler::NProto;
using namespace NConcurrency;
using namespace NApi;

using NNodeTrackerClient::TNodeDirectory;
using NScheduler::NProto::TUserJobSpec;
using NChunkClient::TDataSliceDescriptor;

////////////////////////////////////////////////////////////////////////////////

class TJob
    : public NJobAgent::IJob
{
public:
    DEFINE_SIGNAL(void(const TNodeResources&), ResourcesUpdated);

public:
    TJob(
        const TJobId& jobId,
        const TOperationId& operationId,
        const TNodeResources& resourceUsage,
        TJobSpec&& jobSpec,
        TBootstrap* bootstrap)
        : Id_(jobId)
        , OperationId_(operationId)
        , Bootstrap_(bootstrap)
        , Config_(Bootstrap_->GetConfig()->ExecAgent)
        , Invoker_(Bootstrap_->GetControlInvoker())
        , ResourceUsage_(resourceUsage)
    {
        VERIFY_THREAD_AFFINITY(ControllerThread);

        JobSpec_.Swap(&jobSpec);

        Logger.AddTag("JobId: %v, OperationId: %v, JobType: %v",
            Id_,
            OperationId_,
            GetType());

        JobEvents_.emplace_back(JobState_, JobPhase_);
        ReportStatistics(
            TJobStatistics()
                .Type(GetType())
                .State(GetState())
                .Spec(JobSpec_)
                .SpecVersion(0) // TODO: fill correct spec version
                .Events(JobEvents_));
    }

    virtual void Start() override
    {
        VERIFY_THREAD_AFFINITY(ControllerThread);

        if (JobPhase_ != EJobPhase::Created) {
            LOG_DEBUG("Cannot start job (JobState: %v, JobPhase: %v)",
                JobState_,
                JobPhase_);
            return;
        }

        GuardedAction([&] () {
            SetJobState(EJobState::Running);
            PrepareTime_ = TInstant::Now();

            InitializeArtifacts();

            auto slotManager = Bootstrap_->GetExecSlotManager();
            Slot_ = slotManager->AcquireSlot();

            SetJobPhase(EJobPhase::PreparingNodeDirectory);
            BIND(&TJob::PrepareNodeDirectory, MakeWeak(this))
                .AsyncVia(Invoker_)
                .Run()
                .Subscribe(
                    BIND(&TJob::OnNodeDirectoryPrepared, MakeWeak(this))
                        .Via(Invoker_));
        });
    }

    virtual void Abort(const TError& error) override
    {
        VERIFY_THREAD_AFFINITY(ControllerThread);

        LOG_INFO(error, "Job abort requested");

        switch (JobPhase_) {
            case EJobPhase::Created:
            case EJobPhase::PreparingNodeDirectory:
            case EJobPhase::DownloadingArtifacts:
            case EJobPhase::Running:
                SetJobState(EJobState::Aborting);
                ArtifactsFuture_.Cancel();
                DoSetResult(error);
                Cleanup();
                break;

            case EJobPhase::PreparingSandboxDirectories:
            case EJobPhase::PreparingArtifacts:
            case EJobPhase::PreparingProxy:
                // Wait for the next event handler to complete the abortion.
                SetJobStatePhase(EJobState::Aborting, EJobPhase::WaitingAbort);
                DoSetResult(error);
                Slot_->CancelPreparation();
                break;

            default:
                LOG_DEBUG("Cannot abort job (JobState: %v, JobPhase: %v)", JobState_, JobPhase_);
                break;
        }
    }

    virtual void OnJobPrepared() override
    {
        VERIFY_THREAD_AFFINITY(ControllerThread);

        GuardedAction([&] {
            ValidateJobPhase(EJobPhase::PreparingProxy);
            SetJobPhase(EJobPhase::Running);
        });
    }

    virtual void SetResult(const TJobResult& jobResult) override
    {
        VERIFY_THREAD_AFFINITY(ControllerThread);

        GuardedAction([&] () {
            SetJobPhase(EJobPhase::FinalizingProxy);
            DoSetResult(jobResult);
        });
    }

    virtual const TJobId& GetId() const override
    {
        VERIFY_THREAD_AFFINITY(ControllerThread);

        return Id_;
    }

    virtual const TJobId& GetOperationId() const override
    {
        VERIFY_THREAD_AFFINITY(ControllerThread);

        return OperationId_;
    }

    virtual EJobType GetType() const override
    {
        VERIFY_THREAD_AFFINITY(ControllerThread);

        return EJobType(JobSpec_.type());
    }

    virtual const TJobSpec& GetSpec() const override
    {
        VERIFY_THREAD_AFFINITY(ControllerThread);

        return JobSpec_;
    }

    virtual EJobState GetState() const override
    {
        VERIFY_THREAD_AFFINITY(ControllerThread);

        return JobState_;
    }

    virtual TNullable<TDuration> GetPrepareDuration() const override
    {
        VERIFY_THREAD_AFFINITY(ControllerThread);

        if (!PrepareTime_) {
            return Null;
        } else if (!ExecTime_) {
            return TInstant::Now() - *PrepareTime_;
        } else {
            return *ExecTime_ - *PrepareTime_;
        }
    }

    virtual TNullable<TDuration> GetDownloadDuration() const override
    {
        VERIFY_THREAD_AFFINITY(ControllerThread);

        if (!PrepareTime_) {
            return Null;
        } else if (!CopyTime_) {
            return TInstant::Now() - *PrepareTime_;
        } else {
            return *CopyTime_ - *PrepareTime_;
        }
    }

    virtual TNullable<TDuration> GetExecDuration() const override
    {
        VERIFY_THREAD_AFFINITY(ControllerThread);

        if (!ExecTime_) {
            return Null;
        } else if (!FinishTime_) {
            return TInstant::Now() - *ExecTime_;
        } else {
            return *FinishTime_ - *ExecTime_;
        }
    }

    virtual EJobPhase GetPhase() const override
    {
        VERIFY_THREAD_AFFINITY(ControllerThread);

        return JobPhase_;
    }

    virtual TNodeResources GetResourceUsage() const override
    {
        VERIFY_THREAD_AFFINITY(ControllerThread);

        return ResourceUsage_;
    }

    virtual TJobResult GetResult() const override
    {
        VERIFY_THREAD_AFFINITY(ControllerThread);

        return JobResult_.Get();
    }

    virtual double GetProgress() const override
    {
        VERIFY_THREAD_AFFINITY(ControllerThread);

        return Progress_;
    }

    virtual void SetResourceUsage(const TNodeResources& newUsage) override
    {
        VERIFY_THREAD_AFFINITY(ControllerThread);

        if (JobPhase_ == EJobPhase::Running) {
            auto delta = newUsage - ResourceUsage_;
            ResourceUsage_ = newUsage;
            ResourcesUpdated_.Fire(delta);
        }
    }

    virtual void SetProgress(double progress) override
    {
        VERIFY_THREAD_AFFINITY(ControllerThread);

        if (JobPhase_ == EJobPhase::Running) {
            Progress_ = progress;
        }
    }

    virtual TNullable<TYsonString> GetStatistics() const override
    {
        VERIFY_THREAD_AFFINITY(ControllerThread);

        return Statistics_;
    }

    virtual TInstant GetStatisticsLastSendTime() const override
    {
        VERIFY_THREAD_AFFINITY(ControllerThread);

        return StatisticsLastSendTime_;
    }

    virtual void ResetStatisticsLastSendTime() override
    {
        VERIFY_THREAD_AFFINITY(ControllerThread);

        StatisticsLastSendTime_ = TInstant::Now();
    }

    virtual void SetStatistics(const TYsonString& statistics) override
    {
        VERIFY_THREAD_AFFINITY(ControllerThread);

        if (JobPhase_ == EJobPhase::Running || JobPhase_ == EJobPhase::FinalizingProxy) {
            Statistics_ = statistics;
            ReportStatistics(TJobStatistics().Statistics(Statistics_).Priority(EReportPriority::Low));
        }
    }

    virtual std::vector<TChunkId> DumpInputContext() override
    {
        VERIFY_THREAD_AFFINITY(ControllerThread);
        ValidateJobRunning();

        auto proxy = Slot_->GetJobProberProxy();
        auto req = proxy.DumpInputContext();

        ToProto(req->mutable_job_id(), Id_);
        auto rspOrError = WaitFor(req->Invoke());
        THROW_ERROR_EXCEPTION_IF_FAILED(rspOrError, "Error requesting input contexts dump from job proxy");
        const auto& rsp = rspOrError.Value();

        return FromProto<std::vector<TChunkId>>(rsp->chunk_ids());
    }

    virtual Stroka GetStderr() override
    {
        VERIFY_THREAD_AFFINITY(ControllerThread);
        ValidateJobRunning();

        auto proxy = Slot_->GetJobProberProxy();
        auto req = proxy.GetStderr();

        ToProto(req->mutable_job_id(), Id_);
        auto rspOrError = WaitFor(req->Invoke());
        THROW_ERROR_EXCEPTION_IF_FAILED(rspOrError, "Error requesting stderr from job proxy");
        const auto& rsp = rspOrError.Value();

        return rsp->stderr_data();
    }

    virtual TYsonString Strace() override
    {
        VERIFY_THREAD_AFFINITY(ControllerThread);
        ValidateJobRunning();

        auto proxy = Slot_->GetJobProberProxy();
        auto req = proxy.Strace();

        ToProto(req->mutable_job_id(), Id_);
        auto rspOrError = WaitFor(req->Invoke());
        THROW_ERROR_EXCEPTION_IF_FAILED(rspOrError, "Error requesting strace dump from job proxy");
        const auto& rsp = rspOrError.Value();

        return TYsonString(rsp->trace());
    }

    virtual void SignalJob(const Stroka& signalName) override
    {
        VERIFY_THREAD_AFFINITY(ControllerThread);
        ValidateJobRunning();

        auto proxy = Slot_->GetJobProberProxy();

        Signaled_ = true;
        auto req = proxy.SignalJob();

        ToProto(req->mutable_job_id(), Id_);
        ToProto(req->mutable_signal_name(), signalName);
        auto rspOrError = WaitFor(req->Invoke());
        THROW_ERROR_EXCEPTION_IF_FAILED(rspOrError, "Error sending signal to job proxy");
    }

    virtual TYsonString PollJobShell(const TYsonString& parameters) override
    {
        VERIFY_THREAD_AFFINITY(ControllerThread);
        ValidateJobRunning();

        auto proxy = Slot_->GetJobProberProxy();
        auto req = proxy.PollJobShell();

        ToProto(req->mutable_job_id(), Id_);
        ToProto(req->mutable_parameters(), parameters.Data());
        auto rspOrError = WaitFor(req->Invoke());
        // The following code changes error code for more user-friendly
        // diagnostics in interactive shell.
        if (rspOrError.FindMatching(NRpc::EErrorCode::TransportError)) {
            THROW_ERROR_EXCEPTION_IF_FAILED(
                rspOrError,
                NExecAgent::EErrorCode::JobProxyConnectionFailed,
                "No connection to job proxy");
        }
        THROW_ERROR_EXCEPTION_IF_FAILED(rspOrError, "Error polling job shell");
        const auto& rsp = rspOrError.Value();

        return TYsonString(rsp->result());
    }

    virtual void ReportStatistics(TJobStatistics&& statistics) override
    {
        Bootstrap_->GetStatisticsReporter()->ReportStatistics(
            std::move(statistics).OperationId(GetOperationId()).JobId(GetId()));
    }

private:
    const TJobId Id_;
    const TOperationId OperationId_;
    NCellNode::TBootstrap* const Bootstrap_;

    const TExecAgentConfigPtr Config_;
    const IInvokerPtr Invoker_;

    TJobSpec JobSpec_;

    // Used to terminate artifacts downloading in case of cancelation.
    TFuture<void> ArtifactsFuture_ = VoidFuture;

    double Progress_ = 0.0;

    TYsonString Statistics_ = TYsonString("{}");
    TInstant StatisticsLastSendTime_ = TInstant::Now();

    bool Signaled_ = false;

    TNullable<TJobResult> JobResult_;

    TNullable<TInstant> PrepareTime_;
    TNullable<TInstant> CopyTime_;
    TNullable<TInstant> ExecTime_;
    TNullable<TInstant> FinishTime_;


    ISlotPtr Slot_;
    TNullable<Stroka> TmpfsPath_;

    struct TArtifact
    {
        ESandboxKind SandboxKind;
        Stroka Name;
        bool IsExecutable;
        TArtifactKey Key;
        NDataNode::IChunkPtr Chunk;
    };

    std::vector<TArtifact> Artifacts_;

    TNodeResources ResourceUsage_;
    EJobState JobState_ = EJobState::Waiting;
    EJobPhase JobPhase_ = EJobPhase::Created;

    DECLARE_THREAD_AFFINITY_SLOT(ControllerThread);
    NLogging::TLogger Logger = ExecAgentLogger;

    TJobEvents JobEvents_;

    // Helpers.

    template <class... U>
    void AddJobEvent(U&&... u)
    {
        JobEvents_.emplace_back(std::forward<U>(u)...);
        ReportStatistics(TJobStatistics().Events(JobEvents_).State(JobState_));
    }

    void SetJobState(EJobState state)
    {
        JobState_ = state;
        AddJobEvent(state);
    }

    void SetJobPhase(EJobPhase phase)
    {
        JobPhase_ = phase;
        AddJobEvent(phase);
    }

    void SetJobStatePhase(EJobState state, EJobPhase phase)
    {
        JobState_ = state;
        JobPhase_ = phase;
        AddJobEvent(state, phase);
    }

    void ValidateJobRunning() const
    {
        if (JobPhase_ != EJobPhase::Running) {
            THROW_ERROR_EXCEPTION("Job %v is not running", Id_)
                << TErrorAttribute("job_state", JobState_)
                << TErrorAttribute("job_phase", JobPhase_);
        }
    }

    void DoSetResult(const TError& error)
    {
        VERIFY_THREAD_AFFINITY(ControllerThread);
        TJobResult jobResult;
        ToProto(jobResult.mutable_error(), error);
        DoSetResult(jobResult);
    }

    void DoSetResult(const TJobResult& jobResult)
    {
        VERIFY_THREAD_AFFINITY(ControllerThread);
        if (JobResult_) {
            auto error = FromProto<TError>(JobResult_->error());
            if (!error.IsOK()) {
                return;
            }
        }

        JobResult_ = jobResult;
        FinishTime_ = TInstant::Now();
    }

    bool HandleFinishingPhase()
    {
        switch (JobPhase_) {
            case EJobPhase::WaitingAbort:
                Cleanup();
                return true;

            case EJobPhase::Cleanup:
            case EJobPhase::Finished:
                return true;

            case EJobPhase::Created:
                YCHECK(JobState_ == EJobState::Waiting);
                return false;

            default:
                YCHECK(JobState_ == EJobState::Running);
                return false;
        }
    }

    void ValidateJobPhase(EJobPhase expectedPhase)
    {
        if (JobPhase_ != expectedPhase) {
            THROW_ERROR_EXCEPTION("Unexpected job phase")
                << TErrorAttribute("expected_phase", expectedPhase)
                << TErrorAttribute("actual_phase", JobPhase_);
        }
    }

    // Event handlers.
    void OnNodeDirectoryPrepared(const TError& error)
    {
        GuardedAction([&] {
            ValidateJobPhase(EJobPhase::PreparingNodeDirectory);
            THROW_ERROR_EXCEPTION_IF_FAILED(error,
                NExecAgent::EErrorCode::NodeDirectoryPreparationFailed,
                "Failed to prepare job node directory");

            SetJobPhase(EJobPhase::DownloadingArtifacts);
            auto artifactsFuture = DownloadArtifacts();
            artifactsFuture.Subscribe(
                BIND(&TJob::OnArtifactsDownloaded, MakeWeak(this))
                    .Via(Invoker_));
            ArtifactsFuture_ = artifactsFuture.As<void>();
        });
    }

    void OnArtifactsDownloaded(const TErrorOr<std::vector<NDataNode::IChunkPtr>>& errorOrArtifacts)
    {
        VERIFY_THREAD_AFFINITY(ControllerThread);

        GuardedAction([&] {
            ValidateJobPhase(EJobPhase::DownloadingArtifacts);
            THROW_ERROR_EXCEPTION_IF_FAILED(errorOrArtifacts, "Failed to download artifacts");
            const auto& chunks = errorOrArtifacts.Value();

            for (size_t index = 0; index < Artifacts_.size(); ++index) {
                Artifacts_[index].Chunk = chunks[index];
            }

            CopyTime_ = TInstant::Now();
            SetJobPhase(EJobPhase::PreparingSandboxDirectories);
            BIND(&TJob::PrepareSandboxDirectories, MakeStrong(this))
                .AsyncVia(Invoker_)
                .Run()
                .Subscribe(
                    BIND(
                        &TJob::OnDirectoriesPrepared,
                        MakeWeak(this))
                        .Via(Invoker_));
        });
    }

    void OnDirectoriesPrepared(const TError& error)
    {
        VERIFY_THREAD_AFFINITY(ControllerThread);

        GuardedAction([&] {
            ValidateJobPhase(EJobPhase::PreparingSandboxDirectories);
            THROW_ERROR_EXCEPTION_IF_FAILED(error, "Failed to prepare sandbox directories");

            SetJobPhase(EJobPhase::PreparingArtifacts);
            BIND(&TJob::PrepareArtifacts, MakeWeak(this))
                .AsyncVia(Invoker_)
                .Run()
                .Subscribe(BIND(
                    &TJob::OnArtifactsPrepared,
                    MakeWeak(this))
                .Via(Invoker_));
        });
    }

    void OnArtifactsPrepared(const TError& error)
    {
        VERIFY_THREAD_AFFINITY(ControllerThread);

        GuardedAction([&] {
            ValidateJobPhase(EJobPhase::PreparingArtifacts);
            THROW_ERROR_EXCEPTION_IF_FAILED(error, "Failed to prepare artifacts");

            ExecTime_ = TInstant::Now();
            SetJobPhase(EJobPhase::PreparingProxy);

            BIND(
                &ISlot::RunJobProxy,
                Slot_,
                CreateConfig(),
                Id_,
                OperationId_)
            .AsyncVia(Invoker_)
            .Run()
            .Subscribe(BIND(
                &TJob::OnJobProxyFinished,
                MakeWeak(this))
            .Via(Invoker_));
        });
    }

    void OnJobProxyFinished(const TError& error)
    {
        VERIFY_THREAD_AFFINITY(ControllerThread);

        if (HandleFinishingPhase()) {
            return;
        }

        if (!error.IsOK()) {
            DoSetResult(TError("Job proxy failed") << error);
        }

        Cleanup();
    }

    void GuardedAction(std::function<void()> action)
    {
        if (HandleFinishingPhase()) {
            return;
        }

        try {
            TContextSwitchedGuard contextSwitchGuard(BIND([] { Y_UNREACHABLE(); }));
            action();
        } catch (const std::exception& ex) {
            DoSetResult(ex);
            Cleanup();
        }
    }

    // Finalization.
    void Cleanup()
    {
        VERIFY_THREAD_AFFINITY(ControllerThread);

        if (JobPhase_ == EJobPhase::Cleanup || JobPhase_ == EJobPhase::Finished) {
            return;
        }

        FinishTime_ = TInstant::Now();
        SetJobPhase(EJobPhase::Cleanup);

        if (Slot_) {
            try {
                Slot_->Cleanup();
            } catch (const std::exception& ex) {
                // Errors during cleanup phase do not affect job outcome.
                LOG_ERROR(ex, "Failed to clean up slot %v", Slot_->GetSlotIndex());
            }

            Bootstrap_->GetExecSlotManager()->ReleaseSlot(Slot_->GetSlotIndex());
        }

        SetJobPhase(EJobPhase::Finished);
        FinalizeJob();
    }

    void FinalizeJob()
    {
        VERIFY_THREAD_AFFINITY(ControllerThread);
        YCHECK(JobResult_);

        auto resourceDelta = ZeroNodeResources() - ResourceUsage_;
        ResourceUsage_ = ZeroNodeResources();

        if (JobState_ != EJobState::Waiting) {
            ResourcesUpdated_.Fire(resourceDelta);
        }

        auto error = FromProto<TError>(JobResult_->error());

        if (error.IsOK()) {
            SetJobState(EJobState::Completed);
            return;
        }

        if (IsFatalError(error)) {
            error.Attributes().Set("fatal", IsFatalError(error));
            ToProto(JobResult_->mutable_error(), error);
            SetJobState(EJobState::Failed);
            return;
        }

        auto abortReason = GetAbortReason(*JobResult_);
        if (abortReason) {
            error.Attributes().Set("abort_reason", abortReason);
            ToProto(JobResult_->mutable_error(), error);
            SetJobState(EJobState::Aborted);
            return;
        }

        SetJobState(EJobState::Failed);
    }

    // Preparation.
    void PrepareNodeDirectory()
    {
        VERIFY_THREAD_AFFINITY(ControllerThread);

        auto* schedulerJobSpecExt = JobSpec_.MutableExtension(TSchedulerJobSpecExt::scheduler_job_spec_ext);

        if (schedulerJobSpecExt->has_input_node_directory()) {
            LOG_INFO("Node directory is provided by scheduler");
            return;
        }

        const auto& nodeDirectory = Bootstrap_->GetNodeDirectory();
        TNodeDirectoryBuilder inputNodeDirectoryBuilder(
            nodeDirectory,
            schedulerJobSpecExt->mutable_input_node_directory());

        for (int attempt = 1;; ++attempt) {
            if (JobPhase_ != EJobPhase::PreparingNodeDirectory) {
                break;
            }

            TNullable<TNodeId> unresolvedNodeId;

<<<<<<< HEAD
            auto validateValidateNodeIds = [&] (
                const ::google::protobuf::RepeatedPtrField<NChunkClient::NProto::TDataSliceDescriptor>& dataSliceDescriptors,
=======
            auto validateNodeIds = [&] (
                const ::google::protobuf::RepeatedPtrField<TChunkSpec>& chunkSpecs,
>>>>>>> 608fa5ee
                const TNodeDirectoryPtr& nodeDirectory,
                TNodeDirectoryBuilder* nodeDirectoryBuilder)
            {
                for (const auto& dataSliceDescriptor : dataSliceDescriptors) {
                    for (const auto& chunkSpec : dataSliceDescriptor.chunks()) {
                        auto replicas = FromProto<TChunkReplicaList>(chunkSpec.replicas());
                        for (auto replica : replicas) {
                            auto nodeId = replica.GetNodeId();
                            const auto* descriptor = nodeDirectory->FindDescriptor(nodeId);
                            if (!descriptor) {
                                unresolvedNodeId = nodeId;
                                return;
                            }
                            if (nodeDirectoryBuilder) {
                                nodeDirectoryBuilder->Add(replica);
                            }
                        }
                    }
                }
            };

            auto validateTableSpecs = [&] (const ::google::protobuf::RepeatedPtrField<TTableInputSpec>& tableSpecs) {
                for (const auto& tableSpec : tableSpecs) {
<<<<<<< HEAD
                    validateValidateNodeIds(tableSpec.data_slice_descriptors(), nodeDirectory, &inputNodeDirectoryBuilder);
=======
                    validateNodeIds(tableSpec.chunks(), nodeDirectory, &inputNodeDirectoryBuilder);
>>>>>>> 608fa5ee
                }
            };

            validateTableSpecs(schedulerJobSpecExt->input_table_specs());
            validateTableSpecs(schedulerJobSpecExt->foreign_input_table_specs());

            // NB: No need to add these descriptors to the input node directory.
            for (const auto& artifact : Artifacts_) {
<<<<<<< HEAD
                validateValidateNodeIds(artifact.Key.data_slice_descriptors(), nodeDirectory, nullptr);
=======
                validateNodeIds(artifact.Key.chunks(), nodeDirectory, nullptr);
>>>>>>> 608fa5ee
            }

            if (!unresolvedNodeId) {
                break;
            }

            if (attempt >= Config_->NodeDirectoryPrepareRetryCount) {
                THROW_ERROR_EXCEPTION("Unresolved node id %v in job spec",
                    *unresolvedNodeId);
            }

            LOG_INFO("Unresolved node id found in job spec; backing off and retrying (NodeId: %v, Attempt: %v)",
                *unresolvedNodeId,
                attempt);
            WaitFor(TDelayedExecutor::MakeDelayed(Config_->NodeDirectoryPrepareBackoffTime));
        }

        LOG_INFO("Node directory is constructed locally");
    }

    TJobProxyConfigPtr CreateConfig()
    {
        VERIFY_THREAD_AFFINITY(ControllerThread);

        INodePtr ioConfigNode;
        try {
            const auto& schedulerJobSpecExt = JobSpec_.GetExtension(TSchedulerJobSpecExt::scheduler_job_spec_ext);
            ioConfigNode = ConvertToNode(TYsonString(schedulerJobSpecExt.io_config()));
        } catch (const std::exception& ex) {
            THROW_ERROR_EXCEPTION("Error deserializing job IO configuration")
                << ex;
        }

        auto ioConfig = New<TJobIOConfig>();
        try {
            ioConfig->Load(ioConfigNode);
        } catch (const std::exception& ex) {
            THROW_ERROR_EXCEPTION("Error validating job IO configuration")
                << ex;
        }

        auto proxyConfig = CloneYsonSerializable(Bootstrap_->GetJobProxyConfig());
        proxyConfig->JobIO = ioConfig;
        proxyConfig->RpcServer = Slot_->GetRpcServerConfig();
        proxyConfig->TmpfsPath = TmpfsPath_;
        proxyConfig->SlotIndex = Slot_->GetSlotIndex();

        return proxyConfig;
    }

    void PrepareSandboxDirectories()
    {
        VERIFY_THREAD_AFFINITY(ControllerThread);

        WaitFor(Slot_->CreateSandboxDirectories())
            .ThrowOnError();

        const auto& schedulerJobSpecExt = JobSpec_.GetExtension(TSchedulerJobSpecExt::scheduler_job_spec_ext);
        if (schedulerJobSpecExt.has_user_job_spec()) {
            const auto& userJobSpec = schedulerJobSpecExt.user_job_spec();
            if (userJobSpec.has_tmpfs_path()) {
                bool enable = Bootstrap_->GetConfig()->ExecAgent->SlotManager->EnableTmpfs;
                TmpfsPath_ = WaitFor(Slot_->PrepareTmpfs(
                    ESandboxKind::User,
                    userJobSpec.tmpfs_size(),
                    userJobSpec.tmpfs_path(),
                    enable))
                .ValueOrThrow();

                // Slot just creates directory in that case and job proxy
                // should not consider this directory as tmpfs.
                if (!enable) {
                    TmpfsPath_ = Null;
                }
            }
        }
    }

    void InitializeArtifacts()
    {
        VERIFY_THREAD_AFFINITY(ControllerThread);
        const auto& schedulerJobSpecExt = JobSpec_.GetExtension(TSchedulerJobSpecExt::scheduler_job_spec_ext);

        if (schedulerJobSpecExt.has_user_job_spec()) {
            const auto& userJobSpec = schedulerJobSpecExt.user_job_spec();
            for (const auto& descriptor : userJobSpec.files()) {
                Artifacts_.push_back(TArtifact{
                    ESandboxKind::User,
                    descriptor.file_name(),
                    descriptor.executable(),
                    TArtifactKey(descriptor),
                    nullptr});
            }
        }

        if (schedulerJobSpecExt.has_input_query_spec()) {
            const auto& querySpec = schedulerJobSpecExt.input_query_spec();
            for (const auto& function : querySpec.external_functions()) {
                TArtifactKey key;
                key.set_type(static_cast<int>(NObjectClient::EObjectType::File));

                for (const auto& chunkSpec : function.chunk_specs()) {
                    ToProto(key.add_data_slice_descriptors(), MakeFileDataSliceDescriptor(chunkSpec));
                }

                Artifacts_.push_back(TArtifact{
                    ESandboxKind::Udf,
                    function.name(),
                    false,
                    key,
                    nullptr});
            }
        }
    }

    TFuture<std::vector<NDataNode::IChunkPtr>> DownloadArtifacts()
    {
        auto chunkCache = Bootstrap_->GetChunkCache();

        std::vector<TFuture<IChunkPtr>> asyncChunks;
        for (const auto& artifact : Artifacts_) {
            LOG_INFO("Downloading user file (FileName: %v, SandboxKind: %v)",
                artifact.Name,
                artifact.SandboxKind);

            const auto& nodeDirectory = Bootstrap_->GetNodeDirectory();
            auto asyncChunk = chunkCache->PrepareArtifact(artifact.Key, nodeDirectory)
                .Apply(BIND([fileName = artifact.Name] (const TErrorOr<IChunkPtr>& chunkOrError) {
                    THROW_ERROR_EXCEPTION_IF_FAILED(chunkOrError,
                        "Failed to prepare user file %Qv",
                        fileName);

                    return chunkOrError
                        .Value();
                }));

            asyncChunks.push_back(asyncChunk);
        }

        return Combine(asyncChunks);
    }

    //! Putting files to sandbox.
    void PrepareArtifacts()
    {
        const auto& schedulerJobSpecExt = JobSpec_.GetExtension(TSchedulerJobSpecExt::scheduler_job_spec_ext);
        bool copyFiles = schedulerJobSpecExt.has_user_job_spec() && schedulerJobSpecExt.user_job_spec().copy_files();

        for (const auto& artifact : Artifacts_) {
            YCHECK(artifact.Chunk);

            if (copyFiles) {
                LOG_INFO("Copying artifact (FileName: %v, IsExecutable: %v, SandboxKind: %v)",
                    artifact.Name,
                    artifact.IsExecutable,
                    artifact.SandboxKind);

                WaitFor(Slot_->MakeCopy(
                    artifact.SandboxKind,
                    artifact.Chunk->GetFileName(),
                    artifact.Name,
                    artifact.IsExecutable))
                .ThrowOnError();
            } else {
                LOG_INFO("Making symlink for artifact (FileName: %v, IsExecutable: %v, SandboxKind: %v)",
                    artifact.Name,
                    artifact.IsExecutable,
                    artifact.SandboxKind);

                WaitFor(Slot_->MakeLink(
                    artifact.SandboxKind,
                    artifact.Chunk->GetFileName(),
                    artifact.Name,
                    artifact.IsExecutable))
                .ThrowOnError();
            }

            LOG_INFO("Artifact prepared successfully (FileName: %v, SandboxKind: %v)",
                artifact.Name,
                artifact.SandboxKind);
        }
    }

    // Analyse results.

    static TError BuildJobProxyError(const TError& spawnError)
    {
        if (spawnError.IsOK()) {
            return TError();
        }

        auto jobProxyError = TError("Job proxy failed") << spawnError;

        if (spawnError.GetCode() == EProcessErrorCode::NonZeroExitCode) {
            // Try to translate the numeric exit code into some human readable reason.
            auto reason = EJobProxyExitCode(spawnError.Attributes().Get<int>("exit_code"));
            const auto& validReasons = TEnumTraits<EJobProxyExitCode>::GetDomainValues();
            if (std::find(validReasons.begin(), validReasons.end(), reason) != validReasons.end()) {
                jobProxyError.Attributes().Set("reason", reason);
            }
        }

        return jobProxyError;
    }

    TNullable<EAbortReason> GetAbortReason(const TJobResult& jobResult)
    {
        if (jobResult.HasExtension(TSchedulerJobResultExt::scheduler_job_result_ext)) {
            const auto& schedulerResultExt = jobResult.GetExtension(TSchedulerJobResultExt::scheduler_job_result_ext);
            if (schedulerResultExt.failed_chunk_ids_size() > 0) {
                return EAbortReason::FailedChunks;
            }
        }

        auto resultError = FromProto<TError>(jobResult.error());
        if (resultError.FindMatching(NExecAgent::EErrorCode::ResourceOverdraft)) {
            return EAbortReason::ResourceOverdraft;
        }

        if (resultError.FindMatching(NExecAgent::EErrorCode::WaitingJobTimeout)) {
            return EAbortReason::WaitingTimeout;
        }

        if (resultError.FindMatching(NExecAgent::EErrorCode::AbortByScheduler)) {
            return EAbortReason::Scheduler;
        }

        if (resultError.FindMatching(NChunkClient::EErrorCode::AllTargetNodesFailed) ||
            resultError.FindMatching(NChunkClient::EErrorCode::MasterCommunicationFailed) ||
            resultError.FindMatching(NChunkClient::EErrorCode::MasterNotConnected) ||
            resultError.FindMatching(NExecAgent::EErrorCode::ConfigCreationFailed) ||
            resultError.FindMatching(NExecAgent::EErrorCode::AllLocationsDisabled) ||
            resultError.FindMatching(NExecAgent::EErrorCode::JobEnvironmentDisabled) ||
            resultError.FindMatching(NExecAgent::EErrorCode::ArtifactCopyingFailed) ||
            resultError.FindMatching(NExecAgent::EErrorCode::NodeDirectoryPreparationFailed) ||
            resultError.FindMatching(NExecAgent::EErrorCode::SlotLocationDisabled) ||
            resultError.FindMatching(NJobProxy::EErrorCode::MemoryCheckFailed))
        {
            return EAbortReason::Other;
        }

        if (auto processError = resultError.FindMatching(EProcessErrorCode::NonZeroExitCode)) {
            auto exitCode = NExecAgent::EJobProxyExitCode(processError->Attributes().Get<int>("exit_code"));
            if (exitCode == EJobProxyExitCode::HeartbeatFailed ||
                exitCode == EJobProxyExitCode::ResultReportFailed ||
                exitCode == EJobProxyExitCode::ResourcesUpdateFailed ||
                exitCode == EJobProxyExitCode::GetJobSpecFailed)
            {
                return EAbortReason::Other;
            }
        }

        if (Signaled_) {
            return EAbortReason::UserRequest;
        }

        return Null;
    }

    static bool IsFatalError(const TError& error)
    {
        return
            error.FindMatching(NTableClient::EErrorCode::SortOrderViolation) ||
            error.FindMatching(NSecurityClient::EErrorCode::AuthenticationError) ||
            error.FindMatching(NSecurityClient::EErrorCode::AuthorizationError) ||
            error.FindMatching(NSecurityClient::EErrorCode::AccountLimitExceeded) ||
            error.FindMatching(NSecurityClient::EErrorCode::NoSuchAccount) ||
            error.FindMatching(NNodeTrackerClient::EErrorCode::NoSuchNetwork) ||
            error.FindMatching(NTableClient::EErrorCode::InvalidDoubleValue) ||
            error.FindMatching(NTableClient::EErrorCode::IncomparableType) ||
            error.FindMatching(NTableClient::EErrorCode::UnhashableType) ||
            error.FindMatching(NTableClient::EErrorCode::CorruptedNameTable) ||
            error.FindMatching(NTableClient::EErrorCode::RowWeightLimitExceeded) ||
            error.FindMatching(NTableClient::EErrorCode::InvalidColumnFilter);
    }
};

////////////////////////////////////////////////////////////////////////////////

NJobAgent::IJobPtr CreateUserJob(
    const TJobId& jobId,
    const TOperationId& operationId,
    const TNodeResources& resourceUsage,
    TJobSpec&& jobSpec,
    TBootstrap* bootstrap)
{
    return New<TJob>(
        jobId,
        operationId,
        resourceUsage,
        std::move(jobSpec),
        bootstrap);
}

////////////////////////////////////////////////////////////////////////////////

} // namespace NExecAgent
} // namespace NYT


<|MERGE_RESOLUTION|>--- conflicted
+++ resolved
@@ -782,13 +782,8 @@
 
             TNullable<TNodeId> unresolvedNodeId;
 
-<<<<<<< HEAD
-            auto validateValidateNodeIds = [&] (
+            auto validateNodeIds = [&] (
                 const ::google::protobuf::RepeatedPtrField<NChunkClient::NProto::TDataSliceDescriptor>& dataSliceDescriptors,
-=======
-            auto validateNodeIds = [&] (
-                const ::google::protobuf::RepeatedPtrField<TChunkSpec>& chunkSpecs,
->>>>>>> 608fa5ee
                 const TNodeDirectoryPtr& nodeDirectory,
                 TNodeDirectoryBuilder* nodeDirectoryBuilder)
             {
@@ -812,11 +807,7 @@
 
             auto validateTableSpecs = [&] (const ::google::protobuf::RepeatedPtrField<TTableInputSpec>& tableSpecs) {
                 for (const auto& tableSpec : tableSpecs) {
-<<<<<<< HEAD
-                    validateValidateNodeIds(tableSpec.data_slice_descriptors(), nodeDirectory, &inputNodeDirectoryBuilder);
-=======
-                    validateNodeIds(tableSpec.chunks(), nodeDirectory, &inputNodeDirectoryBuilder);
->>>>>>> 608fa5ee
+                    validateNodeIds(tableSpec.data_slice_descriptors(), nodeDirectory, &inputNodeDirectoryBuilder);
                 }
             };
 
@@ -825,11 +816,7 @@
 
             // NB: No need to add these descriptors to the input node directory.
             for (const auto& artifact : Artifacts_) {
-<<<<<<< HEAD
-                validateValidateNodeIds(artifact.Key.data_slice_descriptors(), nodeDirectory, nullptr);
-=======
-                validateNodeIds(artifact.Key.chunks(), nodeDirectory, nullptr);
->>>>>>> 608fa5ee
+                validateNodeIds(artifact.Key.data_slice_descriptors(), nodeDirectory, nullptr);
             }
 
             if (!unresolvedNodeId) {
