--- conflicted
+++ resolved
@@ -70,11 +70,7 @@
 
 ////////////////////////////////////////////////////////////////////////////////
 
-<<<<<<< HEAD
-static const i64 MemoryLimitBoost = (i64) 2 * 1024 * 1024 * 1024;
-=======
 const i64 MemoryLimitBoost = (i64) 4 * 1024 * 1024 * 1024;
->>>>>>> 36bf3b3d
 
 ////////////////////////////////////////////////////////////////////////////////
 
@@ -276,19 +272,7 @@
 
     std::vector<NChunkHolder::TCachedChunkPtr> CachedChunks;
 
-<<<<<<< HEAD
     IProxyControllerPtr ProxyController;
-=======
-    FOREACH (const auto& regularFile, UserJobSpec->regular_files()) {
-        auto chunkId = TChunkId::FromProto(regularFile.file().chunk_id());
-        LOG_INFO("Downloading user file (FileName: %s, ChunkId: %s)",
-            ~regularFile.file_name(),
-            ~chunkId.ToString());
-        awaiter->Await(
-            ChunkCache->DownloadChunk(chunkId),
-            BIND(&TJob::OnChunkDownloaded, MakeWeak(this), regularFile));
-    }
->>>>>>> 36bf3b3d
 
     // Protects #JobResult and #JobState.
     TSpinLock ResultLock;
@@ -296,26 +280,14 @@
 
     NJobProxy::TJobProxyConfigPtr ProxyConfig;
 
-<<<<<<< HEAD
-=======
-void TJob::OnChunkDownloaded(
-    const NScheduler::NProto::TRegularFile& regularFile,
-    NChunkHolder::TChunkCache::TDownloadResult result)
-{
-    VERIFY_THREAD_AFFINITY(JobThread);
->>>>>>> 36bf3b3d
 
     DECLARE_THREAD_AFFINITY_SLOT(ControlThread);
     DECLARE_THREAD_AFFINITY_SLOT(JobThread);
 
 
-<<<<<<< HEAD
     void DoStart()
     {
         VERIFY_THREAD_AFFINITY(JobThread);
-=======
-    auto fileName = regularFile.file_name();
->>>>>>> 36bf3b3d
 
         if (JobPhase > EJobPhase::Cleanup)
             return;
@@ -381,29 +353,12 @@
             return;
         }
 
-<<<<<<< HEAD
         JobPhase = EJobPhase::PreparingSandbox;
         Slot->InitSandbox();
 
         PrepareUserJob().Subscribe(
             BIND(&TJob::RunJobProxy, MakeStrong(this))
             .Via(Slot->GetInvoker()));
-=======
-    CachedChunks.push_back(result.Value());
-
-    try {
-        Slot->MakeLink(
-            fileName,
-            CachedChunks.back()->GetFileName(),
-            regularFile.executable());
-    } catch (const std::exception& ex) {
-        auto wrappedError = TError(
-            "Failed to create a symlink for %s",
-            ~fileName.Quote())
-            << ex;
-        DoAbort(wrappedError, EJobState::Failed);
-        return;
->>>>>>> 36bf3b3d
     }
 
     void DoAbort(const TError& error, EJobState resultState)
