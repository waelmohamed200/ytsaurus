--- conflicted
+++ resolved
@@ -275,17 +275,8 @@
         slot,
         this);
 #else
-<<<<<<< HEAD
-    UNUSED(slot);
-    return New<TUnsafeProxyController>(
-        jobId,
-        operationId);
-=======
-    Y_UNUSED(config);
     Y_UNUSED(slot);
-    Y_UNUSED(workingDirectory);
-    return New<TUnsafeProxyController>(jobId);
->>>>>>> c3ecfd6c
+    return New<TUnsafeProxyController>(jobId, operationId);
 #endif
 }
 
