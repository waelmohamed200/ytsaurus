#include "job_environment.h"
#include "config.h"
#include "job_directory_manager.h"
#include "private.h"

#include <yt/server/cell_node/bootstrap.h>
#include <yt/server/cell_node/config.h>

#include <yt/server/data_node/config.h>
#include <yt/server/data_node/master_connector.h>
#include <yt/server/data_node/volume_manager.h>

#include <yt/ytlib/program/names.h>

#ifdef _linux_
#include <yt/server/containers/container_manager.h>
#include <yt/server/containers/instance.h>

#include <yt/server/misc/process.h>
#endif

#include <yt/ytlib/cgroup/cgroup.h>

#include <yt/core/concurrency/scheduler.h>

#include <yt/core/tools/tools.h>

#include <yt/core/misc/process.h>
#include <yt/core/misc/proc.h>

#include <util/generic/guid.h>

#include <util/system/execpath.h>

namespace NYT {
namespace NExecAgent {

using namespace NCGroup;
using namespace NCellNode;
using namespace NConcurrency;
#ifdef _linux_
using namespace NContainers;
#endif
using namespace NDataNode;
using namespace NYTree;
using namespace NTools;

////////////////////////////////////////////////////////////////////////////////

static const auto& Logger = ExecAgentLogger;

////////////////////////////////////////////////////////////////////////////////

namespace {

TString GetSlotProcessGroup(int slotIndex)
{
    return Format("slots/%v", slotIndex);
}

} // namespace

////////////////////////////////////////////////////////////////////////////////

class TProcessJobEnvironmentBase
    : public IJobEnvironment
{
public:
    TProcessJobEnvironmentBase(TJobEnvironmentConfigPtr config, const TBootstrap* bootstrap)
        : BasicConfig_(std::move(config))
        , Bootstrap_(bootstrap)
    { }

    virtual void Init(int slotCount) override
    {
        // Shutdown all possible processes.
        try {
            DoInit(slotCount);
        } catch (const std::exception& ex) {
            auto error = TError("Failed to clean up processes during initialization")
                << ex;
            Disable(error);
        }
    }

    virtual TFuture<void> RunJobProxy(
        int slotIndex,
        const TString& workingDirectory,
        const TJobId& jobId,
        const TOperationId& operationId) override
    {
        ValidateEnabled();

        try {
            auto process = CreateJobProxyProcess(slotIndex);

            process->AddArguments({
                "--config", ProxyConfigFileName,
                "--operation-id", ToString(operationId),
                "--job-id", ToString(jobId)
            });

            process->SetWorkingDirectory(workingDirectory);

            AddArguments(process, slotIndex);

            LOG_INFO("Spawning a job proxy (SlotIndex: %v, JobId: %v, OperationId: %v, WorkingDirectory: %v)",
                slotIndex,
                jobId,
                operationId,
                workingDirectory);

            TJobProxyProcess jobProxyProcess;
            jobProxyProcess.Process = process;
            jobProxyProcess.Result = BIND([=] () {
                    // Make forks outside controller thread.
                    return process->Spawn();
                })
                .AsyncVia(ActionQueue_->GetInvoker())
                .Run();

            JobProxyProcesses_[slotIndex] = jobProxyProcess;
            return jobProxyProcess.Result;

        } catch (const std::exception& ex) {
            auto error = TError("Failed to spawn job proxy") << ex;
            Disable(error);

            THROW_ERROR error;
        }
    }

    virtual bool IsEnabled() const override
    {
        return Enabled_;
    }

    virtual TFuture<IVolumePtr> PrepareRootVolume(const std::vector<TArtifactKey>& layers) override
    {
        THROW_ERROR_EXCEPTION("Custom rootfs is not supported by %Qv environment", BasicConfig_->Type);
    }

    virtual TNullable<i64> GetMemoryLimit() const override
    {
        return Null;
    }

    virtual TNullable<double> GetCpuLimit() const override
    {
        return Null;
    }

    virtual bool ExternalJobMemory() const override
    {
        return false;
    }

protected:
    struct TJobProxyProcess
    {
        TProcessBasePtr Process;
        TFuture<void> Result;
    };

    const TJobEnvironmentConfigPtr BasicConfig_;
    THashMap<int, TJobProxyProcess> JobProxyProcesses_;
    const TBootstrap* const Bootstrap_;
    TActionQueuePtr ActionQueue_ = New<TActionQueue>("JobEnvironment");

    TFuture<void> JobProxyResult_;

    bool Enabled_ = true;

    virtual void DoInit(int slotCount)
    {
        for (int slotIndex = 0; slotIndex < slotCount; ++slotIndex) {
            CleanProcesses(slotIndex);
        }
    }

    void ValidateEnabled() const
    {
        if (!Enabled_) {
            THROW_ERROR_EXCEPTION(
                EErrorCode::JobEnvironmentDisabled,
                "Job environment %Qlv is disabled",
                BasicConfig_->Type);
        }
    }

    void EnsureJobProxyFinished(int slotIndex, bool kill)
    {
        auto it = JobProxyProcesses_.find(slotIndex);
        if (it != JobProxyProcesses_.end()) {
            if (kill) {
                it->second.Process->Kill(SIGKILL);
            }

            // Ensure that job proxy process finised.
            auto error = WaitFor(it->second.Result);
            LOG_INFO(error, "Job proxy process finished (SlotIndex: %v)", slotIndex);
            // Drop reference to a process.
            JobProxyProcesses_.erase(it);
        }
    }

    void Disable(const TError& error)
    {
        if (!Enabled_)
            return;

        Enabled_ = false;

        auto alert = TError("Job environment is disabled") << error;

        LOG_ERROR(alert);

        auto masterConnector = Bootstrap_->GetMasterConnector();
        masterConnector->RegisterAlert(alert);
    }

    virtual void AddArguments(TProcessBasePtr process, int slotIndex)
    { }

private:
    virtual TProcessBasePtr CreateJobProxyProcess(int /*slotIndex*/)
    {
        return New<TSimpleProcess>(JobProxyProgramName);
    }
};

////////////////////////////////////////////////////////////////////////////////

class TCGroupJobEnvironment
    : public TProcessJobEnvironmentBase
{
public:
    TCGroupJobEnvironment(TCGroupJobEnvironmentConfigPtr config, const TBootstrap* bootstrap)
        : TProcessJobEnvironmentBase(config, bootstrap)
        , Config_(std::move(config))
    { }

    virtual void CleanProcesses(int slotIndex) override
    {
        ValidateEnabled();

        // Kill all processes via freezer.
        auto error = WaitFor(BIND([=] () {
                TNonOwningCGroup freezer("freezer", GetSlotProcessGroup(slotIndex));
                freezer.EnsureExistance();
                RunKiller(freezer.GetFullPath());
                freezer.Unlock();
            })
            .AsyncVia(ActionQueue_->GetInvoker())
            .Run());

        if (!error.IsOK()) {
            auto wrapperError = TError("Failed to kill processes in freezer process group (SlotIndex: %v)",
                slotIndex) << error;

            Disable(wrapperError);
            THROW_ERROR wrapperError;
        }

        // No need to kill, job proxy was already killed inside cgroup.
        EnsureJobProxyFinished(slotIndex, false);

        // Remove all supported cgroups.
        error = WaitFor(BIND([=] () {
                for (const auto& path : GetCGroupPaths(slotIndex)) {
                    TNonOwningCGroup group(path);
                    group.RemoveRecursive();
                }
            })
            .AsyncVia(ActionQueue_->GetInvoker())
            .Run());

        if (!error.IsOK()) {
            auto wrapperError = TError("Failed to clean up cgroups (SlotIndex: %v)",
                slotIndex) << error;
            Disable(wrapperError);
            THROW_ERROR wrapperError;
        }
    }

    virtual int GetUserId(int slotIndex) const override
    {
        return Config_->StartUid + slotIndex;
    }

    virtual IJobDirectoryManagerPtr CreateJobDirectoryManager(const TString& path)
    {
        return CreateSimpleJobDirectoryManager(
            MounterThread_->GetInvoker(),
            path,
            Bootstrap_->GetConfig()->ExecAgent->SlotManager->DetachedTmpfsUmount);
    }

private:
    const TCGroupJobEnvironmentConfigPtr Config_;
    const TActionQueuePtr MounterThread_ = New<TActionQueue>("Mounter");

    virtual void DoInit(int slotCount) override
    {
        if (!HasRootPermissions()) {
            THROW_ERROR_EXCEPTION("Failed to initialize \"cgroup\" job environment: root permissions required");
        }

        TProcessJobEnvironmentBase::DoInit(slotCount);
    }

    virtual void AddArguments(TProcessBasePtr process, int slotIndex) override
    {
        for (const auto& path : GetCGroupPaths(slotIndex)) {
            process->AddArguments({"--cgroup", path});
        }
    }

    std::vector<TString> GetCGroupPaths(int slotIndex) const
    {
        std::vector<TString> result;
        auto subgroupName = GetSlotProcessGroup(slotIndex);

        // Freezer is always implicitly supported.
        TNonOwningCGroup freezer("freezer", subgroupName);
        result.push_back(freezer.GetFullPath());

        for (const auto& type : Config_->SupportedCGroups) {
            TNonOwningCGroup group(type, subgroupName);
            result.push_back(group.GetFullPath());
        }

        return result;
    }
};

////////////////////////////////////////////////////////////////////////////////

class TSimpleJobEnvironment
    : public TProcessJobEnvironmentBase
{
public:
    TSimpleJobEnvironment(TSimpleJobEnvironmentConfigPtr config, const TBootstrap* bootstrap)
        : TProcessJobEnvironmentBase(config, bootstrap)
        , Config_(std::move(config))
    { }

    virtual void CleanProcesses(int slotIndex) override
    {
        ValidateEnabled();

        try {
            EnsureJobProxyFinished(slotIndex, true);

            if (HasRootPermissions_) {
                RunTool<TKillAllByUidTool>(GetUserId(slotIndex));
            }
        } catch (const std::exception& ex) {
            auto error = TError("Failed to clean processes (SlotIndex: %v)",
                slotIndex) << ex;
            Disable(error);
            THROW_ERROR error;
        }
    }

    virtual int GetUserId(int slotIndex) const override
    {
        return HasRootPermissions_
            ? Config_->StartUid + slotIndex
            : ::getuid();
    }

    virtual IJobDirectoryManagerPtr CreateJobDirectoryManager(const TString& path)
    {
        return CreateSimpleJobDirectoryManager(
            MounterThread_->GetInvoker(),
            path,
            Bootstrap_->GetConfig()->ExecAgent->SlotManager->DetachedTmpfsUmount);
    }

private:
    const TSimpleJobEnvironmentConfigPtr Config_;
    const bool HasRootPermissions_ = HasRootPermissions();
    const TActionQueuePtr MounterThread_ = New<TActionQueue>("Mounter");

    virtual void DoInit(int slotCount) override
    {
        if (!HasRootPermissions_ && Config_->EnforceJobControl) {
            THROW_ERROR_EXCEPTION("Failed to initialize \"simple\" job environment: "
                "\"enforce_job_control\" option set, but no root permissions provided");
        }

        TProcessJobEnvironmentBase::DoInit(slotCount);
    }
};

////////////////////////////////////////////////////////////////////////////////

#ifdef _linux_

class TPortoJobEnvironment
    : public TProcessJobEnvironmentBase
{
public:
    TPortoJobEnvironment(TPortoJobEnvironmentConfigPtr config, const TBootstrap* bootstrap)
        : TProcessJobEnvironmentBase(config, bootstrap)
        , Config_(std::move(config))
    {  }

    virtual void CleanProcesses(int slotIndex) override
    {
        ValidateEnabled();

        try {
            auto jobProxyProcess = JobProxyProcesses_[slotIndex].Process;
            if (jobProxyProcess) {
                jobProxyProcess->Kill(SIGKILL);

                // No need to kill - we're killing container with all subcontainers.
                EnsureJobProxyFinished(slotIndex, false);

                // Drop reference to a process if there were any.
                JobProxyProcesses_.erase(slotIndex);
            }
            PortoInstances_.erase(slotIndex);
        } catch (const std::exception& ex) {
            auto error = TError("Failed to clean processes (SlotIndex: %v)",
                slotIndex) << ex;
            Disable(error);
            THROW_ERROR error;
        }
    }

    virtual int GetUserId(int slotIndex) const override
    {
        return Config_->StartUid + slotIndex;
    }

    virtual IJobDirectoryManagerPtr CreateJobDirectoryManager(const TString& path)
    {
#ifdef __linux__
        return CreatePortoJobDirectoryManager(Bootstrap_->GetConfig()->DataNode->VolumeManager, path);
#else
        return nullptr;
#endif
    }

    virtual TFuture<IVolumePtr> PrepareRootVolume(const std::vector<TArtifactKey>& layers) override
    {
#ifdef __linux__
        return RootVolumeManager_->PrepareVolume(layers);
#else
        return VoidFuture;
#endif
    }

    virtual TNullable<i64> GetMemoryLimit() const override
    {
        auto guard = Guard(LimitsLock_);
        return MemoryLimit_;
    }

    virtual TNullable<double> GetCpuLimit() const override
    {
        auto guard = Guard(LimitsLock_);
        return CpuLimit_;
    }

    virtual bool ExternalJobMemory() const override
    {
        return Config_->ExternalJobContainer.HasValue();
    }

private:
    const TPortoJobEnvironmentConfigPtr Config_;

    IContainerManagerPtr ContainerManager_;
<<<<<<< HEAD
    THashMap<int, IInstancePtr> PortoInstances_;
=======
    IInstancePtr MetaInstance_;
    yhash<int, IInstancePtr> PortoInstances_;
>>>>>>> 52ae1d2b

    TSpinLock LimitsLock_;
    TNullable<double> CpuLimit_;
    TNullable<i64> MemoryLimit_;

    TPeriodicExecutorPtr LimitsUpdateExecutor_;
    IVolumeManagerPtr RootVolumeManager_;

    virtual void DoInit(int slotCount) override
    {
        auto portoFatalErrorHandler = BIND([weakThis_ = MakeWeak(this)](const TError& error) {
            // We use weak ptr to avoid cyclic references between container manager and job environment.
            auto this_ = weakThis_.Lock();
            if (this_) {
                this_->Disable(error);
            }
        });

        auto getMetaContainer = [&] () -> IInstancePtr {
            auto manager = CreatePortoManager(
                "yt_job_meta_",
                Null,
                portoFatalErrorHandler,
                { ECleanMode::All, Config_->PortoWaitTime, Config_->PortoPollPeriod });

            if (Config_->ExternalJobContainer) {
                return manager->GetInstance(*Config_->ExternalJobContainer);
            }   else {
                auto instance = manager->CreateInstance();
                instance->SetIOWeight(Config_->JobsIOWeight);
                return instance;
            }
        };

        MetaInstance_ = getMetaContainer();

        ContainerManager_ = CreatePortoManager(
            "yt_job_proxy_",
            MetaInstance_->GetName(),
            portoFatalErrorHandler,
            { ECleanMode::All, Config_->PortoWaitTime, Config_->PortoPollPeriod });

        TProcessJobEnvironmentBase::DoInit(slotCount);

#ifdef __linux__
        // To these moment all old processed must have been killed, so we can safely clean up old volumes
        // during root volume manager initialization.
        RootVolumeManager_ = CreatePortoVolumeManager(
            Bootstrap_->GetConfig()->DataNode->VolumeManager,
            Bootstrap_);

        if (Config_->ResourceLimitsUpdatePeriod) {
            LimitsUpdateExecutor_ = New<TPeriodicExecutor>(
                ActionQueue_->GetInvoker(),
                BIND(&TPortoJobEnvironment::UpdateLimits, MakeWeak(this)),
                *Config_->ResourceLimitsUpdatePeriod);
            LimitsUpdateExecutor_->Start();
        }
#endif
    }

    void InitPortoInstance(int slotIndex)
    {
        if (!PortoInstances_[slotIndex]) {
            PortoInstances_[slotIndex] = ContainerManager_->CreateInstance();
            if (Config_->ExternalJobRootVolume) {
                TRootFS rootFS;
                rootFS.RootPath = *Config_->ExternalJobRootVolume;
                rootFS.IsRootReadOnly = false;

                for (const auto& pair : Config_->ExternalBinds) {
                    rootFS.Binds.push_back(TBind{pair.first, pair.second, false});
                }

                PortoInstances_[slotIndex]->SetRoot(rootFS);
            }
        }
    }

    virtual TProcessBasePtr CreateJobProxyProcess(int slotIndex) override
    {
        InitPortoInstance(slotIndex);
        return New<TPortoProcess>(JobProxyProgramName, PortoInstances_.at(slotIndex));
    }

    void UpdateLimits()
    {
        try {
            auto container = Config_->ExternalJobContainer
                ? MetaInstance_
                : ContainerManager_->GetSelfInstance();

            auto limits = container->GetResourceLimits();

            auto guard = Guard(LimitsLock_);
            if (!CpuLimit_ || *CpuLimit_ != limits.Cpu) {
                LOG_INFO("Update porto cpu limit (OldCpuLimit: %v, NewCpuLimit: %v)", CpuLimit_, limits.Cpu);
                CpuLimit_ = limits.Cpu;
            }

            if (!MemoryLimit_ || *MemoryLimit_ != limits.Memory) {
                LOG_INFO("Update porto memory limit (OldMemoryLimit: %v, NewMemoryLimit: %v)", MemoryLimit_, limits.Memory);
                MemoryLimit_ = limits.Memory;
            }

        } catch (const std::exception& ex) {
            LOG_WARNING(ex, "Failed to update resource limits from porto");
        }
    }
};

#endif

////////////////////////////////////////////////////////////////////////////////

IJobEnvironmentPtr CreateJobEnvironment(INodePtr configNode, const TBootstrap* bootstrap)
{
    auto config = ConvertTo<TJobEnvironmentConfigPtr>(configNode);
    switch (config->Type) {
        case EJobEnvironmentType::Simple: {
            auto simpleConfig = ConvertTo<TSimpleJobEnvironmentConfigPtr>(configNode);
            return New<TSimpleJobEnvironment>(
                simpleConfig,
                bootstrap);
        }

        case EJobEnvironmentType::Cgroups: {
            auto cgroupConfig = ConvertTo<TCGroupJobEnvironmentConfigPtr>(configNode);
            return New<TCGroupJobEnvironment>(
                cgroupConfig,
                bootstrap);
        }

        case EJobEnvironmentType::Porto: {
#ifdef _linux_
            auto portoConfig = ConvertTo<TPortoJobEnvironmentConfigPtr>(configNode);
            return New<TPortoJobEnvironment>(
                portoConfig,
                bootstrap);
#else
            THROW_ERROR_EXCEPTION("Porto is not supported for this platform");
#endif
        }

        default:
            Y_UNREACHABLE();
    }
}

////////////////////////////////////////////////////////////////////////////////

} // namespace NExecAgent
} // namespace NYT<|MERGE_RESOLUTION|>--- conflicted
+++ resolved
@@ -475,12 +475,8 @@
     const TPortoJobEnvironmentConfigPtr Config_;
 
     IContainerManagerPtr ContainerManager_;
-<<<<<<< HEAD
+    IInstancePtr MetaInstance_;
     THashMap<int, IInstancePtr> PortoInstances_;
-=======
-    IInstancePtr MetaInstance_;
-    yhash<int, IInstancePtr> PortoInstances_;
->>>>>>> 52ae1d2b
 
     TSpinLock LimitsLock_;
     TNullable<double> CpuLimit_;
