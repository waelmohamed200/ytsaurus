#include "slot_manager.h"
#include "private.h"
#include "config.h"
#include "slot.h"
#include "job_environment.h"

#include "slot_location.h"

#include <yt/server/cell_node/bootstrap.h>
#include <yt/server/cell_node/config.h>

#include <yt/server/data_node/chunk_cache.h>
#include <yt/server/data_node/master_connector.h>

#include <yt/core/concurrency/action_queue.h>

namespace NYT {
namespace NExecAgent {

using namespace NCellNode;
using namespace NConcurrency;

////////////////////////////////////////////////////////////////////////////////

static const auto& Logger = ExecAgentLogger;

////////////////////////////////////////////////////////////////////////////////

TSlotManager::TSlotManager(
    TSlotManagerConfigPtr config,
    TBootstrap* bootstrap)
    : Config_(config)
    , Bootstrap_(bootstrap)
    , NodeTag_(Format("yt-node-%v", bootstrap->GetConfig()->RpcPort))
<<<<<<< HEAD
    , LocationQueue_(New<TActionQueue>("SlotLocations"))
=======
>>>>>>> 67506b52
{ }

void TSlotManager::Initialize(int slotCount)
{
    SlotCount_ = slotCount;

    for (int slotIndex = 0; slotIndex < SlotCount_; ++slotIndex) {
        FreeSlots_.insert(slotIndex);
    }

    JobEnviroment_ = CreateJobEnvironment(
        Config_->JobEnvironment,
        Bootstrap_);

    int locationIndex = 0;
    for (auto locationConfig : Config_->Locations) {
        Locations_.push_back(New<TSlotLocation>(
            std::move(locationConfig),
            Bootstrap_,
            Format("slots%v", locationIndex),
<<<<<<< HEAD
            LocationQueue_->GetInvoker()));
=======
            Config_->DetachedTmpfsUmount));
>>>>>>> 67506b52

        if (Locations_.back()->IsEnabled()) {
            AliveLocations_.push_back(Locations_.back());
        }

        ++locationIndex;
    }

    // Fisrt shutdown all possible processes.
    try {
        for (int slotIndex = 0; slotIndex < SlotCount_; ++slotIndex) {
            JobEnviroment_->CleanProcesses(slotIndex);
        }
    } catch (const std::exception& ex) {
<<<<<<< HEAD
        LOG_WARNING("Failed do clean up processes on slot manager initialization");
=======
        LOG_WARNING(ex, "Failed to clean up processes on slot manager initialization");
>>>>>>> 67506b52
    }

    if (!JobEnviroment_->IsEnabled()) {
        return;
    }

    // Then clean all the sandboxes.
    for (auto& location : AliveLocations_) {
        try {
            for (int slotIndex = 0; slotIndex < SlotCount_; ++slotIndex) {
<<<<<<< HEAD
                location->CleanSandboxes(slotIndex);
            }
        } catch (const std::exception& ex) {
            LOG_WARNING("Failed do clean up processes on slot manager initialization");
=======
                WaitFor(location->CleanSandboxes(slotIndex))
                    .ThrowOnError();
            }
        } catch (const std::exception& ex) {
            LOG_WARNING(ex, "Failed to clean up sandboxes on slot manager initialization");
>>>>>>> 67506b52
        }
    }

    UpdateAliveLocations();
}

void TSlotManager::UpdateAliveLocations()
{
    AliveLocations_.clear();
    for (const auto& location : Locations_) {
        if (location->IsEnabled()) {
            AliveLocations_.push_back(location);
        }
    }
}

ISlotPtr TSlotManager::AcquireSlot()
{
    UpdateAliveLocations();

    if (AliveLocations_.empty()) {
        THROW_ERROR_EXCEPTION(
<<<<<<< HEAD
            EErrorCode::AllLocationsDisabled, 
=======
            EErrorCode::AllLocationsDisabled,
>>>>>>> 67506b52
            "Cannot acquire slot: all slot locations are disabled");
    }

    auto locationIt = std::min_element(
        AliveLocations_.begin(),
        AliveLocations_.end(),
        [] (const TSlotLocationPtr& lhs, const TSlotLocationPtr& rhs) {
            return lhs->GetSessionCount() < rhs->GetSessionCount();
        });

    YCHECK(!FreeSlots_.empty());
    int slotIndex = *FreeSlots_.begin();
    FreeSlots_.erase(slotIndex);

    return CreateSlot(slotIndex, std::move(*locationIt), JobEnviroment_, NodeTag_);
}

void TSlotManager::ReleaseSlot(int slotIndex)
{
    YCHECK(FreeSlots_.insert(slotIndex).second);
}

int TSlotManager::GetSlotCount() const
{
    return IsEnabled() ? SlotCount_ : 0;
}

bool TSlotManager::IsEnabled() const
{
<<<<<<< HEAD
    return SlotCount_ > 0 && 
        !AliveLocations_.empty() && 
=======
    return SlotCount_ > 0 &&
        !AliveLocations_.empty() &&
>>>>>>> 67506b52
        JobEnviroment_->IsEnabled();
}

////////////////////////////////////////////////////////////////////////////////

} // namespace NYT
} // namespace NExecAgent<|MERGE_RESOLUTION|>--- conflicted
+++ resolved
@@ -32,10 +32,6 @@
     : Config_(config)
     , Bootstrap_(bootstrap)
     , NodeTag_(Format("yt-node-%v", bootstrap->GetConfig()->RpcPort))
-<<<<<<< HEAD
-    , LocationQueue_(New<TActionQueue>("SlotLocations"))
-=======
->>>>>>> 67506b52
 { }
 
 void TSlotManager::Initialize(int slotCount)
@@ -56,11 +52,7 @@
             std::move(locationConfig),
             Bootstrap_,
             Format("slots%v", locationIndex),
-<<<<<<< HEAD
-            LocationQueue_->GetInvoker()));
-=======
             Config_->DetachedTmpfsUmount));
->>>>>>> 67506b52
 
         if (Locations_.back()->IsEnabled()) {
             AliveLocations_.push_back(Locations_.back());
@@ -75,11 +67,7 @@
             JobEnviroment_->CleanProcesses(slotIndex);
         }
     } catch (const std::exception& ex) {
-<<<<<<< HEAD
-        LOG_WARNING("Failed do clean up processes on slot manager initialization");
-=======
         LOG_WARNING(ex, "Failed to clean up processes on slot manager initialization");
->>>>>>> 67506b52
     }
 
     if (!JobEnviroment_->IsEnabled()) {
@@ -90,18 +78,11 @@
     for (auto& location : AliveLocations_) {
         try {
             for (int slotIndex = 0; slotIndex < SlotCount_; ++slotIndex) {
-<<<<<<< HEAD
-                location->CleanSandboxes(slotIndex);
-            }
-        } catch (const std::exception& ex) {
-            LOG_WARNING("Failed do clean up processes on slot manager initialization");
-=======
                 WaitFor(location->CleanSandboxes(slotIndex))
                     .ThrowOnError();
             }
         } catch (const std::exception& ex) {
             LOG_WARNING(ex, "Failed to clean up sandboxes on slot manager initialization");
->>>>>>> 67506b52
         }
     }
 
@@ -124,11 +105,7 @@
 
     if (AliveLocations_.empty()) {
         THROW_ERROR_EXCEPTION(
-<<<<<<< HEAD
-            EErrorCode::AllLocationsDisabled, 
-=======
             EErrorCode::AllLocationsDisabled,
->>>>>>> 67506b52
             "Cannot acquire slot: all slot locations are disabled");
     }
 
@@ -158,13 +135,9 @@
 
 bool TSlotManager::IsEnabled() const
 {
-<<<<<<< HEAD
-    return SlotCount_ > 0 && 
-        !AliveLocations_.empty() && 
-=======
-    return SlotCount_ > 0 &&
+    return 
+        SlotCount_ > 0 &&
         !AliveLocations_.empty() &&
->>>>>>> 67506b52
         JobEnviroment_->IsEnabled();
 }
 
