#include <yt/server/program/program.h>
#include <yt/server/program/program_config_mixin.h>
#include <yt/server/program/program_cgroup_mixin.h>
#include <yt/server/program/program_tool_mixin.h>

#include <yt/server/misc/configure_singletons.h>

#include <yt/server/job_proxy/job_satellite.h>
#include <yt/server/job_proxy/job_satellite_connection.h>

#include <yt/core/logging/log_manager.h>
#include <yt/core/pipes/pipe.h>
#include <yt/core/misc/proc.h>

#include <sys/ioctl.h>

#ifdef _unix_
    #include <sys/resource.h>
#endif

namespace NYT {

using namespace NYTree;
using namespace NYson;

////////////////////////////////////////////////////////////////////////////////

class TExecProgram
    : public TProgram
    , public TProgramConfigMixin<NJobProxy::TJobSatelliteConnectionConfig>
    , public TProgramCgroupMixin
{
public:
    TExecProgram()
        : TProgram()
        , TProgramConfigMixin(Opts_, false)
        , TProgramCgroupMixin(Opts_)
    {
        Opts_
            .AddLongOption("command", "command to execute")
            .StoreResult(&Command_)
            .RequiredArgument("COMMAND")
            .Optional();
        Opts_
            .AddLongOption("pipe", "configure a data pipe (could be used multiple times)")
            .Handler1T<TString>([&] (const TString& arg) {
                try {
                    auto config = ConvertTo<NPipes::TNamedPipeConfig>(TYsonString(arg));
                    Pipes_.push_back(std::move(config));
                } catch (const std::exception& ex) {
                    throw TProgramException(Format("Bad pipe config: %v", ex.what()));
                }
            })
            .RequiredArgument("PIPE_CONFIG")
            .Optional();
        Opts_
            .AddLongOption("job-id", "job id")
            .StoreResult(&JobId_)
            .RequiredArgument("ID")
            .Optional();
        Opts_
            .AddLongOption("env", "set up environment for a child process (could be used multiple times)")
            .Handler1T<TString>([&] (const TString& arg) {
                if (arg.find('=') == TString::npos) {
                    throw TProgramException(Format("Bad environment variable: missing '=' in %Qv", arg));
                }
                Environment_.push_back(arg);
            })
            .RequiredArgument("KEY=VALUE")
            .Required();
        Opts_
            .AddLongOption("uid", "user to impersonate before spawning a child process")
            .StoreResult(&Uid_)
            .RequiredArgument("UID");
        Opts_
            .AddLongOption("pty", "attach to the pseudoterminal")
            .StoreResult(&Pty_)
            .RequiredArgument("PTY");
        Opts_
            .AddLongOption("enable-core-dump", "whether to adjust resource limits to allow core dumps")
            .SetFlag(&EnableCoreDump_)
            .NoArgument();
    }

protected:
    virtual void DoRun(const NLastGetopt::TOptsParseResult& parseResult) override
    {
        if (HandleConfigOptions()) {
            return;
        }

        ConfigureUids();

        if (Pty_ == -1) {
            NJobProxy::RunJobSatellite(GetConfig(), Uid_, Environment_, JobId_);
        }
        TThread::CurrentThreadSetName("ExecMain");

        ConfigureCrashHandler();

        // Don't start any other singleton or parse config in executor mode.
        // Explicitly shut down log manager to ensure it doesn't spoil dup-ed descriptors.
        NLogging::TLogManager::StaticShutdown();

        if (HandleCgroupOptions()) {
            return;
        }

        TError executorError;

        static const int PipePermissions = S_IRUSR | S_IRGRP | S_IROTH | S_IWUSR | S_IWGRP | S_IWOTH;

        try {
            for (const auto& pipe : Pipes_) {
                const int streamFd = pipe.FD;
                const auto& path = pipe.Path;

                try {
                    // Behaviour of named pipe:
                    // reader blocks on open if no writer and O_NONBLOCK is not set,
                    // writer blocks on open if no reader and O_NONBLOCK is not set.
                    const int flags = (pipe.Write ? O_WRONLY : O_RDONLY);
                    auto fd = HandleEintr(::open, path.c_str(), flags);
                    if (fd == -1) {
                        THROW_ERROR_EXCEPTION("Failed to open named pipe")
                            << TErrorAttribute("path", path)
                            << TError::FromSystem();
                    }

                    if (streamFd != fd) {
                        SafeDup2(fd, streamFd);
                        SafeClose(fd, false);
                    }

                    SetPermissions(streamFd, PipePermissions);
                } catch (const std::exception& ex) {
                    THROW_ERROR_EXCEPTION("Failed to prepare named pipe")
                        << TErrorAttribute("path", path)
                        << TErrorAttribute("fd", streamFd)
                        << ex;
                }
            }

            struct rlimit rlimit = {
                EnableCoreDump_ ? RLIM_INFINITY : 0,
                EnableCoreDump_ ? RLIM_INFINITY : 0
            };

            auto rv = setrlimit(RLIMIT_CORE, &rlimit);
            if (rv) {
                THROW_ERROR_EXCEPTION("Failed to configure core dump limits")
                    << TError::FromSystem();
            }
        } catch (const std::exception& ex) {
            executorError = ex;
        }

        if (Pty_ != -1) {
            CloseAllDescriptors({Pty_});
            if (setsid() == -1) {
                THROW_ERROR_EXCEPTION("Failed to create a new session")
                    << TError::FromSystem();
            }
            if (::ioctl(Pty_, TIOCSCTTY, 1) == -1) {
                THROW_ERROR_EXCEPTION("Failed to set controlling pseudoterminal")
                    << TError::FromSystem();
            }
            SafeDup2(Pty_, 0);
            SafeDup2(Pty_, 1);
            SafeDup2(Pty_, 2);
            if (Pty_ > 2) {
                SafeClose(Pty_);
            }
        }

        if (Uid_ > 0) {
            SetUid(Uid_);
        }

        std::vector<char*> env;
        for (auto environment : Environment_) {
            env.push_back(const_cast<char*>(environment.c_str()));
        }
        env.push_back(const_cast<char*>("SHELL=/bin/bash"));
        env.push_back(nullptr);

        std::vector<const char*> args;
        args.push_back("/bin/bash");

        TString command;
        if (!Command_.empty()) {
            // :; is added avoid fork/exec (one-shot) optimization.
            command = ":; " + Command_;
            args.push_back("-c");
            args.push_back(command.c_str());
        }
        args.push_back(nullptr);

        // We are ready to execute user code, send signal to JobProxy.
        if (Pty_ == -1) {
            try {
                NJobProxy::NotifyExecutorPrepared(GetConfig());
            } catch (const std::exception& ex) {
                fprintf(stderr, "Unable to notify job proxy\n%s", ex.what());
                Y_UNREACHABLE();
            }
        }

        if (!executorError.IsOK()) {
            Exit(3);
            return;
        }

        TryExecve(
            "/bin/bash",
            args.data(),
            env.data());

        Exit(3);
        return;
    }

private:
    TString Command_;
    std::vector<NPipes::TNamedPipeConfig> Pipes_;
<<<<<<< HEAD
    std::vector<Stroka> Environment_;
    Stroka JobId_;
=======
    TString ControlPipePath_;
    std::vector<TString> Environment_;
>>>>>>> 9d274efe
    int Uid_ = -1;
    int Pty_ = -1;
    bool EnableCoreDump_ = false;
};

////////////////////////////////////////////////////////////////////////////////

} // namespace NYT

int main(int argc, const char** argv)
{
    return NYT::TExecProgram().Run(argc, argv);
}
<|MERGE_RESOLUTION|>--- conflicted
+++ resolved
@@ -223,13 +223,8 @@
 private:
     TString Command_;
     std::vector<NPipes::TNamedPipeConfig> Pipes_;
-<<<<<<< HEAD
-    std::vector<Stroka> Environment_;
-    Stroka JobId_;
-=======
-    TString ControlPipePath_;
     std::vector<TString> Environment_;
->>>>>>> 9d274efe
+    TString JobId_;
     int Uid_ = -1;
     int Pty_ = -1;
     bool EnableCoreDump_ = false;
