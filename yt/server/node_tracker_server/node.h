#pragma once

#include "public.h"

#include <core/misc/property.h>
#include <core/misc/nullable.h>
#include <core/misc/ref_tracked.h>

#include <ytlib/node_tracker_client/node_directory.h>
#include <ytlib/node_tracker_client/node_tracker_service.pb.h>

#include <server/hydra/entity_map.h>

#include <server/object_server/object_detail.h>

#include <server/chunk_server/public.h>
#include <server/chunk_server/chunk_replica.h>

#include <server/transaction_server/public.h>

#include <server/tablet_server/public.h>

#include <server/cell_master/public.h>

namespace NYT {
namespace NNodeTrackerServer {

////////////////////////////////////////////////////////////////////////////////

DEFINE_ENUM(ENodeState,
    // Not registered.
    ((Offline)     (0))
    // Registered but did not report the first heartbeat yet.
    ((Registered)  (1))
    // Registered and reported the first heartbeat.
    ((Online)      (2))
    // Unregistered and placed into disposal queue.
    ((Unregistered)(3))
    // Indicates that state varies across cells.
    ((Mixed)       (4))
);

class TNode
    : public NObjectServer::TObjectBase
    , public TRefTracked<TNode>
{
public:
    // Import third-party types into the scope.
    typedef NChunkServer::TChunkPtrWithIndex TChunkPtrWithIndex;
    typedef NChunkServer::TChunkId TChunkId;
    typedef NChunkServer::TChunk TChunk;
    typedef NChunkServer::TJobPtr TJobPtr;

    // Transient properties.
    DEFINE_BYVAL_RW_PROPERTY(ui64, VisitMark);
    DEFINE_BYVAL_RW_PROPERTY(int, LoadRank);
    DEFINE_BYVAL_RW_PROPERTY(double, IOWeight);

    using TMulticellStates = yhash_map<NObjectClient::TCellTag, ENodeState>;
    DEFINE_BYREF_RW_PROPERTY(TMulticellStates, MulticellStates);
    DEFINE_BYVAL_RW_PROPERTY(ENodeState*, LocalStatePtr);

    DEFINE_BYVAL_RO_PROPERTY(TInstant, RegisterTime);
    DEFINE_BYVAL_RW_PROPERTY(TInstant, LastSeenTime);

    DEFINE_BYREF_RW_PROPERTY(NNodeTrackerClient::NProto::TNodeStatistics, Statistics);
    DEFINE_BYREF_RW_PROPERTY(std::vector<TError>, Alerts);

    DEFINE_BYREF_RW_PROPERTY(NNodeTrackerClient::NProto::TNodeResources, ResourceLimits);
    DEFINE_BYREF_RW_PROPERTY(NNodeTrackerClient::NProto::TNodeResources, ResourceUsage);

    DEFINE_BYVAL_RW_PROPERTY(TRack*, Rack);

    // Lease tracking.
    DEFINE_BYVAL_RW_PROPERTY(NTransactionServer::TTransaction*, LeaseTransaction);

    // Chunk Manager stuff.
    DEFINE_BYVAL_RW_PROPERTY(bool, Banned);
    DEFINE_BYVAL_RW_PROPERTY(bool, Decommissioned);
    DEFINE_BYVAL_RW_PROPERTY(TNullable<NChunkServer::TFillFactorToNodeIterator>, FillFactorIterator);

    // NB: Randomize replica hashing to avoid collisions during balancing.
    using TReplicaSet = yhash_set<TChunkPtrWithIndex>;
    DEFINE_BYREF_RO_PROPERTY(TReplicaSet, StoredReplicas);
    DEFINE_BYREF_RO_PROPERTY(TReplicaSet, CachedReplicas);
    
    //! Maps replicas to the leader timestamp when this replica was registered by a client.
    typedef yhash_map<TChunkPtrWithIndex, TInstant> TUnapprovedReplicaMap;
    DEFINE_BYREF_RW_PROPERTY(TUnapprovedReplicaMap, UnapprovedReplicas);

    DEFINE_BYREF_RW_PROPERTY(yhash_set<TJobPtr>, Jobs);

    //! Indexed by priority.
    typedef std::vector<yhash_set<NChunkServer::TChunkPtrWithIndex>> TChunkReplicationQueues;
    DEFINE_BYREF_RW_PROPERTY(TChunkReplicationQueues, ChunkReplicationQueues);

    typedef yhash_set<NChunkClient::TChunkIdWithIndex> TChunkRemovalQueue;
    DEFINE_BYREF_RW_PROPERTY(TChunkRemovalQueue, ChunkRemovalQueue);

    typedef yhash_set<TChunk*> TChunkSealQueue;
    DEFINE_BYREF_RW_PROPERTY(TChunkSealQueue, ChunkSealQueue);

    // Tablet Manager stuff.
    struct TTabletSlot
    {
        NTabletServer::TTabletCell* Cell = nullptr;
        NHydra::EPeerState PeerState = NHydra::EPeerState::None;
        int PeerId = NHydra::InvalidPeerId;

        void Persist(NCellMaster::TPersistenceContext& context);
    };

    using TTabletSlotList = SmallVector<TTabletSlot, NTabletClient::TypicalCellSize>;
    DEFINE_BYREF_RW_PROPERTY(TTabletSlotList, TabletSlots);

public:
    TNode(
        const NObjectServer::TObjectId& objectId,
        const TAddressMap& addresses,
        TInstant registerTime);
    explicit TNode(const NObjectServer::TObjectId& objectId);

    TNodeId GetId() const;
    TNodeDescriptor GetDescriptor() const;
    const TAddressMap& GetAddresses() const;
    const Stroka& GetDefaultAddress() const;

    //! Gets the local state by dereferencing local state pointer.
    ENodeState GetLocalState() const;
    //! If states are same for all cells then returns this common value.
    //! Otherwise returns "mixed" state.
    ENodeState GetAggregatedState() const;
    //! Sets the local state by dereferencing local state pointer.
    void SetLocalState(ENodeState state) const;

    void Save(NCellMaster::TSaveContext& context) const;
    void Load(NCellMaster::TLoadContext& context);

    // Chunk Manager stuff.
    void ReserveStoredReplicas(int sizeHint);
    bool AddReplica(TChunkPtrWithIndex replica, bool cached);
    void RemoveReplica(TChunkPtrWithIndex replica, bool cached);
    bool HasReplica(TChunkPtrWithIndex, bool cached) const;
    TChunkPtrWithIndex PickRandomReplica();
    void ClearReplicas();

    void AddUnapprovedReplica(TChunkPtrWithIndex replica, TInstant timestamp);
    bool HasUnapprovedReplica(TChunkPtrWithIndex replica) const;
    void ApproveReplica(TChunkPtrWithIndex replica);

    void AddToChunkRemovalQueue(const NChunkClient::TChunkIdWithIndex& replica);
    void RemoveFromChunkRemovalQueue(const NChunkClient::TChunkIdWithIndex& replica);

    void AddToChunkReplicationQueue(TChunkPtrWithIndex replica, int priority);
    void RemoveFromChunkReplicationQueues(TChunkPtrWithIndex replica);

    void AddToChunkSealQueue(TChunk* chunk);
    void RemoveFromChunkSealQueue(TChunk* chunk);

<<<<<<< HEAD
    void ClearSessionHints();

    void AddSessionHint(NChunkClient::EWriteSessionType sessionType);
=======
    void ResetSessionHints();
    
    void AddSessionHint(NChunkClient::ESessionType sessionType);
>>>>>>> b30f2ed9

    int GetSessionCount(NChunkClient::ESessionType sessionType) const;
    int GetTotalSessionCount() const;

    int GetTotalTabletSlots() const;

    TTabletSlot* FindTabletSlot(const NTabletServer::TTabletCell* cell);
    TTabletSlot* GetTabletSlot(const NTabletServer::TTabletCell* cell);

    void DetachTabletCell(const NTabletServer::TTabletCell* cell);

    void InitTabletSlots();
    void ClearTabletSlots();

    void ShrinkHashTables();

    void Reset();

    static ui64 GenerateVisitMark();

private:
    TAddressMap Addresses_;

    int HintedUserSessionCount_;
    int HintedReplicationSessionCount_;
    int HintedRepairSessionCount_;

    TReplicaSet::iterator RandomReplicaIt_;

    void Init();

    static TChunkPtrWithIndex ToGeneric(TChunkPtrWithIndex replica);
    static NChunkClient::TChunkIdWithIndex ToGeneric(const NChunkClient::TChunkIdWithIndex& replica);

    bool AddStoredReplica(TChunkPtrWithIndex replica);
    bool RemoveStoredReplica(TChunkPtrWithIndex replica);
    bool ContainsStoredReplica(TChunkPtrWithIndex replica) const;

    bool AddCachedReplica(TChunkPtrWithIndex replica);
    bool RemoveCachedReplica(TChunkPtrWithIndex replica);
    bool ContainsCachedReplica(TChunkPtrWithIndex replica) const;

};

////////////////////////////////////////////////////////////////////////////////

struct TNodePtrAddressFormatter
{
    Stroka operator () (TNode* node) const
    {
        return node->GetDefaultAddress();
    }
};

////////////////////////////////////////////////////////////////////////////////

} // namespace NNodeTrackerServer
} // namespace NYT<|MERGE_RESOLUTION|>--- conflicted
+++ resolved
@@ -157,15 +157,9 @@
     void AddToChunkSealQueue(TChunk* chunk);
     void RemoveFromChunkSealQueue(TChunk* chunk);
 
-<<<<<<< HEAD
     void ClearSessionHints();
 
-    void AddSessionHint(NChunkClient::EWriteSessionType sessionType);
-=======
-    void ResetSessionHints();
-    
     void AddSessionHint(NChunkClient::ESessionType sessionType);
->>>>>>> b30f2ed9
 
     int GetSessionCount(NChunkClient::ESessionType sessionType) const;
     int GetTotalSessionCount() const;
