--- conflicted
+++ resolved
@@ -270,13 +270,8 @@
             TBlockId blockId(ChunkId, blockIndex);
             OnIOError(TError(
                 NChunkClient::EErrorCode::IOError,
-<<<<<<< HEAD
-                "Error writing chunk block: %s",
+                "Error writing chunk block %s",
                 ~ToString(blockId))
-=======
-                "Error writing chunk block %s",
-                ~blockId.ToString())
->>>>>>> 23b56a3c
                 << ex);
         }
     }
