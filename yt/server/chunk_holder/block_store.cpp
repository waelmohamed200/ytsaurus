#include "stdafx.h"
#include "block_store.h"
#include "private.h"
#include "chunk.h"
#include "config.h"
#include "chunk_registry.h"
#include "reader_cache.h"
#include "location.h"
#include "bootstrap.h"

#include <ytlib/chunk_client/chunk.pb.h>
#include <ytlib/chunk_client/file_reader.h>
#include <ytlib/chunk_client/block_cache.h>
#include <ytlib/chunk_client/chunk_meta_extensions.h>
#include <ytlib/chunk_client/data_node_service_proxy.h>

namespace NYT {
namespace NChunkHolder {

using namespace NChunkClient;

////////////////////////////////////////////////////////////////////////////////

static NLog::TLogger& Logger = DataNodeLogger;
static NProfiling::TProfiler& Profiler = DataNodeProfiler;

static NProfiling::TRateCounter ReadThroughputCounter("/read_throughput");
static NProfiling::TRateCounter CacheReadThroughputCounter("/cache_read_throughput");

////////////////////////////////////////////////////////////////////////////////

TCachedBlock::TCachedBlock(
    const TBlockId& blockId,
    const TSharedRef& data,
    const TNullable<TNodeDescriptor>& source)
    : TCacheValueBase<TBlockId, TCachedBlock>(blockId)
    , Data_(data)
    , Source_(source)
{ }

TCachedBlock::~TCachedBlock()
{
    LOG_DEBUG("Cached block purged: %s", ~ToString(GetKey()));
}

////////////////////////////////////////////////////////////////////////////////

class TBlockStore::TStoreImpl
    : public TWeightLimitedCache<TBlockId, TCachedBlock>
{
public:
    DEFINE_BYVAL_RO_PROPERTY(TAtomic, PendingReadSize);

    TStoreImpl(
        TDataNodeConfigPtr config,
        TBootstrap* bootstrap)
        : TWeightLimitedCache<TBlockId, TCachedBlock>(config->MaxCachedBlocksSize)
        , PendingReadSize_(0)
        , Bootstrap(bootstrap)
    {
        auto result = Bootstrap->GetMemoryUsageTracker().TryAcquire(
            NCellNode::EMemoryConsumer::BlockCache,
            config->MaxCachedBlocksSize);
        if (!result.IsOK()) {
            auto error = TError("Error allocating memory for block cache")
                << result;
            //TODO(psushin): No need to create core here.
            LOG_FATAL(error);
        }
    }

    TCachedBlockPtr Put(
        const TBlockId& blockId,
        const TSharedRef& data,
        const TNullable<TNodeDescriptor>& source)
    {
        while (true) {
            TInsertCookie cookie(blockId);
            if (BeginInsert(&cookie)) {
                auto block = New<TCachedBlock>(blockId, data, source);
                cookie.EndInsert(block);

                LOG_DEBUG("Block is put into cache: %s (Size: %" PRISZT ", Source: %s)",
                    ~ToString(blockId),
                    data.Size(),
                    ~ToString(source));

                return block;
            }

            auto result = cookie.GetValue().Get();
            if (!result.IsOK()) {
                // Looks like a parallel Get request has completed unsuccessfully.
                continue;
            }

            // This is a cruel reality.
            // Since we never evict blocks of removed chunks from the cache
            // it is possible for a block to be put there more than once.
            // We shall reuse the cached copy but for sanity's sake let's
            // check that the content is the same.
            auto block = result.Value();

<<<<<<< HEAD
            if (!TRef::AreBiwiseEqual(data, block->GetData())) {
=======
            if (!TRef::AreBitwiseEqual(data, block->GetData())) {
>>>>>>> 55513f8f
                LOG_FATAL("Trying to cache a block for which a different cached copy already exists: %s",
                    ~ToString(blockId));
            }

            LOG_DEBUG("Block is resurrected in cache: %s", ~ToString(blockId));

            return block;
        }
    }

    TAsyncGetBlockResult Get(
        const TBlockId& blockId,
        bool enableCaching)
    {
        // During block peering, data nodes exchange individual blocks, not the complete chunks.
        // Thus the cache may contain a block not bound to any chunk in the registry.
        // Handle these "free" blocks first.
        // If none is found then look for the owning chunk.

        auto freeBlock = Find(blockId);
        if (freeBlock) {
            LogCacheHit(freeBlock);
            return MakeFuture(TGetBlockResult(freeBlock));
        }

        auto chunk = Bootstrap->GetChunkRegistry()->FindChunk(blockId.ChunkId);
        if (!chunk) {
            return MakeFuture(TGetBlockResult(TError(
                NChunkClient::EErrorCode::NoSuchChunk,
                "No such chunk: %s",
                ~ToString(blockId.ChunkId))));
        }

        if (!chunk->TryAcquireReadLock()) {
            return MakeFuture(TGetBlockResult(TError(
                "Cannot read chunk block %s: chunk is scheduled for removal",
                ~ToString(blockId))));
        }

        TSharedPtr<TInsertCookie, TAtomicCounter> cookie(new TInsertCookie(blockId));
        if (!BeginInsert(cookie.Get())) {
            chunk->ReleaseReadLock();
            return cookie->GetValue().Apply(BIND(&TStoreImpl::OnCacheHit, MakeStrong(this)));
        }

        LOG_DEBUG("Block cache miss: %s", ~ToString(blockId));

        i64 blockSize = -1;
        auto* meta = chunk->GetCachedMeta();

        if (meta) {
            blockSize = IncreasePendingSize(*meta, blockId.BlockIndex);
        }

        chunk
            ->GetLocation()
            ->GetDataReadInvoker()
            ->Invoke(BIND(
                &TStoreImpl::DoReadBlock,
                MakeStrong(this),
                chunk,
                blockId,
                cookie,
                blockSize,
                enableCaching));

        return cookie->GetValue();
    }

private:
    TBootstrap* Bootstrap;

    virtual i64 GetWeight(TCachedBlock* block) const
    {
        return block->GetData().Size();
    }

    i64 IncreasePendingSize(const NChunkClient::NProto::TChunkMeta& chunkMeta, int blockIndex)
    {
        const auto blocksExt = GetProtoExtension<NChunkClient::NProto::TBlocksExt>(chunkMeta.extensions());
        const auto& blockInfo = blocksExt.blocks(blockIndex);
        auto blockSize = blockInfo.size();

        AtomicAdd(PendingReadSize_, blockSize);

        LOG_DEBUG("Pending read size increased (BlockSize: %d, PendingReadSize: %" PRISZT ")",
            blockSize,
            PendingReadSize_);

        return blockSize;
    }

    void DecreasePendingSize(i64 blockSize)
    {
        YCHECK(blockSize >= 0);
        AtomicSub(PendingReadSize_, blockSize);
        LOG_DEBUG("Pending read size decreased (BlockSize: %" PRId64 ", PendingReadSize: %" PRISZT,
            blockSize,
            PendingReadSize_);
    }

    TGetBlockResult OnCacheHit(TGetBlockResult result)
    {
        if (result.IsOK()) {
            LogCacheHit(result.Value());
        }
        return result;
    }

    void DoReadBlock(
        TChunkPtr chunk,
        const TBlockId& blockId,
        TSharedPtr<TInsertCookie, TAtomicCounter> cookie,
        i64 blockSize,
        bool enableCaching)
    {
        auto readerResult = Bootstrap->GetReaderCache()->GetReader(chunk);
        if (!readerResult.IsOK()) {
            chunk->ReleaseReadLock();
            cookie->Cancel(readerResult);
            if (blockSize > 0) {
                DecreasePendingSize(blockSize);
            }
            return;
        }

        auto reader = readerResult.Value();

        if (blockSize < 0) {
            const auto& chunkMeta = reader->GetChunkMeta();
            blockSize = IncreasePendingSize(chunkMeta, blockId.BlockIndex);
        }

        LOG_DEBUG("Started reading block: %s (LocationId: %s)",
            ~ToString(blockId),
            ~chunk->GetLocation()->GetId());

        TSharedRef data;
        PROFILE_TIMING ("/block_read_time") {
            try {
                data = reader->ReadBlock(blockId.BlockIndex);
            } catch (const std::exception& ex) {
                auto error = TError(
                    NChunkClient::EErrorCode::IOError,
                    "Error reading chunk block: %s",
                    ~ToString(blockId))
                    << ex;
                chunk->ReleaseReadLock();
                cookie->Cancel(error);
                chunk->GetLocation()->Disable();
                DecreasePendingSize(blockSize);
                return;
            }
        }

        LOG_DEBUG("Finished reading block: %s (LocationId: %s)",
            ~ToString(blockId),
            ~chunk->GetLocation()->GetId());

        chunk->ReleaseReadLock();

        DecreasePendingSize(blockSize);

        if (!data) {
            cookie->Cancel(TError(
                NChunkClient::EErrorCode::NoSuchBlock,
                "No such chunk block: %s",
                ~ToString(blockId)));
            return;
        }

        auto block = New<TCachedBlock>(blockId, data, Null);
        cookie->EndInsert(block);

        if (!enableCaching) {
            Remove(blockId);
        }

        Profiler.Enqueue("/block_read_size", blockSize);
        Profiler.Increment(ReadThroughputCounter, blockSize);
    }

    void LogCacheHit(TCachedBlockPtr block)
    {
        Profiler.Increment(CacheReadThroughputCounter, block->GetData().Size());
        LOG_DEBUG("Block cache hit: %s", ~ToString(block->GetKey()));
    }
};

////////////////////////////////////////////////////////////////////////////////

class TBlockStore::TCacheImpl
    : public IBlockCache
{
public:
    TCacheImpl(TIntrusivePtr<TStoreImpl> storeImpl)
        : StoreImpl(storeImpl)
    { }

    void Put(
        const TBlockId& id,
        const TSharedRef& data,
        const TNullable<TNodeDescriptor>& source)
    {
        StoreImpl->Put(id, data, source);
    }

    TSharedRef Find(const TBlockId& id)
    {
        auto block = StoreImpl->Find(id);
        return block ? block->GetData() : TSharedRef();
    }

private:
    TIntrusivePtr<TStoreImpl> StoreImpl;

};

////////////////////////////////////////////////////////////////////////////////

TBlockStore::TBlockStore(
    TDataNodeConfigPtr config,
    TBootstrap* bootstrap)
    : StoreImpl(New<TStoreImpl>(config, bootstrap))
    , CacheImpl(New<TCacheImpl>(StoreImpl))
{ }

TBlockStore::~TBlockStore()
{ }

TBlockStore::TAsyncGetBlockResult TBlockStore::GetBlock(
    const TBlockId& blockId,
    bool enableCaching)
{
    return StoreImpl->Get(blockId, enableCaching);
}

TCachedBlockPtr TBlockStore::FindBlock(const TBlockId& blockId)
{
    return StoreImpl->Find(blockId);
}

TCachedBlockPtr TBlockStore::PutBlock(
    const TBlockId& blockId,
    const TSharedRef& data,
    const TNullable<TNodeDescriptor>& source)
{
    return StoreImpl->Put(blockId, data, source);
}

i64 TBlockStore::GetPendingReadSize() const
{
    return StoreImpl->GetPendingReadSize();
}

IBlockCachePtr TBlockStore::GetBlockCache()
{
    return CacheImpl;
}

std::vector<TCachedBlockPtr> TBlockStore::GetAllBlocks() const
{
    return StoreImpl->GetAll();
}

////////////////////////////////////////////////////////////////////////////////

} // namespace NChunkHolder
} // namespace NYT<|MERGE_RESOLUTION|>--- conflicted
+++ resolved
@@ -101,11 +101,7 @@
             // check that the content is the same.
             auto block = result.Value();
 
-<<<<<<< HEAD
-            if (!TRef::AreBiwiseEqual(data, block->GetData())) {
-=======
             if (!TRef::AreBitwiseEqual(data, block->GetData())) {
->>>>>>> 55513f8f
                 LOG_FATAL("Trying to cache a block for which a different cached copy already exists: %s",
                     ~ToString(blockId));
             }
