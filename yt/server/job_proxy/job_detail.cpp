#include "helpers.h"
#include "job_detail.h"
#include "private.h"

#include <yt/server/exec_agent/public.h>

#include <yt/ytlib/node_tracker_client/node_directory.h>

#include <yt/ytlib/query_client/config.h>
#include <yt/ytlib/query_client/evaluator.h>
#include <yt/ytlib/query_client/plan_fragment.h>
#include <yt/ytlib/query_client/functions_cache.h>
#include <yt/ytlib/query_client/public.h>
#include <yt/ytlib/query_client/query_statistics.h>

#include <yt/ytlib/table_client/helpers.h>
#include <yt/ytlib/table_client/name_table.h>
#include <yt/ytlib/table_client/schemaless_chunk_reader.h>
#include <yt/ytlib/table_client/schemaless_chunk_writer.h>
#include <yt/ytlib/table_client/schemaless_writer.h>

namespace NYT {
namespace NJobProxy {

using namespace NChunkClient;
using namespace NChunkClient::NProto;
using namespace NConcurrency;
using namespace NJobTrackerClient::NProto;
using namespace NScheduler::NProto;
using namespace NTableClient;
using namespace NTableClient::NProto;
using namespace NYTree;
using namespace NYson;
using namespace NScheduler;
using namespace NQueryClient;
using namespace NExecAgent;

using NJobTrackerClient::TStatistics;

////////////////////////////////////////////////////////////////////////////////

static const auto& Profiler = JobProxyProfiler;
static const auto& Logger = JobProxyLogger;

static const int PipeBufferRowCount = 10240;

////////////////////////////////////////////////////////////////////////////////

TJob::TJob(IJobHostPtr host)
    : Host_(std::move(host))
    , StartTime_(TInstant::Now())
{
    YCHECK(Host_);
}

std::vector<NChunkClient::TChunkId> TJob::DumpInputContext()
{
    THROW_ERROR_EXCEPTION(
        EErrorCode::UnsupportedJobType,
        "Dumping input context is not supported for built-in jobs");
<<<<<<< HEAD
=======
}

Stroka TJob::GetStderr()
{
    THROW_ERROR_EXCEPTION(
        EErrorCode::UnsupportedJobType,
        "Getting stderr is not supported for built-in jobs");
>>>>>>> 52bdd5c2
}

TYsonString TJob::StraceJob()
{
    THROW_ERROR_EXCEPTION(
        EErrorCode::UnsupportedJobType,
        "Stracing is not supported for built-in jobs");
}

void TJob::SignalJob(const Stroka& /*signalName*/)
{
    THROW_ERROR_EXCEPTION(
        EErrorCode::UnsupportedJobType,
        "Signaling is not supported for built-in jobs");
}

TYsonString TJob::PollJobShell(const TYsonString& /*parameters*/)
{
    THROW_ERROR_EXCEPTION(
        EErrorCode::UnsupportedJobType,
        "Job shell is not supported for built-in jobs");
}

void RunQuery(
    const TQuerySpec& querySpec,
    const NTableClient::TSchemalessReaderFactory& readerFactory,
    const NTableClient::TSchemalessWriterFactory& writerFactory)
{
    auto query = FromProto<TConstQueryPtr>(querySpec.query());
    auto resultSchema = query->GetTableSchema();
    auto resultNameTable = TNameTable::FromSchema(resultSchema);
    auto schemalessWriter = writerFactory(resultNameTable);

    WaitFor(schemalessWriter->Open())
        .ThrowOnError();

    auto writer = CreateSchemafulWriterAdapter(schemalessWriter);

    auto externalCGInfo = New<TExternalCGInfo>();
    FromProto(&externalCGInfo->Functions, querySpec.external_functions());

    auto functionGenerators = New<TFunctionProfilerMap>();
    auto aggregateGenerators = New<TAggregateProfilerMap>();
    MergeFrom(functionGenerators.Get(), BuiltinFunctionCG.Get());
    MergeFrom(aggregateGenerators.Get(), BuiltinAggregateCG.Get());
    FetchJobImplementations(
        functionGenerators,
        aggregateGenerators,
        externalCGInfo,
        SandboxDirectoryNames[ESandboxKind::Udf]);

    auto evaluator = New<TEvaluator>(New<TExecutorConfig>());
    auto reader = CreateSchemafulReaderAdapter(readerFactory, query->TableSchema);

    LOG_INFO("Reading, evaluating query and writing");
    {
        evaluator->Run(query, reader, writer, functionGenerators, aggregateGenerators, true);
    }
}

////////////////////////////////////////////////////////////////////////////////

TSimpleJobBase::TSimpleJobBase(IJobHostPtr host)
    : TJob(host)
    , JobSpec_(host->GetJobSpec())
    , SchedulerJobSpecExt_(JobSpec_.GetExtension(TSchedulerJobSpecExt::scheduler_job_spec_ext))
{ }

TJobResult TSimpleJobBase::Run()
{
    PROFILE_TIMING ("/job_time") {
        LOG_INFO("Initializing");

        Host_->OnPrepared();

        const auto& jobSpec = Host_->GetJobSpec().GetExtension(TSchedulerJobSpecExt::scheduler_job_spec_ext);
        if (jobSpec.has_input_query_spec()) {
            RunQuery(jobSpec.input_query_spec(), ReaderFactory_, WriterFactory_);
        } else {
            CreateReader();

            CreateWriter();
            WaitFor(Writer_->Open())
                .ThrowOnError();

            PROFILE_TIMING_CHECKPOINT("init");

            LOG_INFO("Reading and writing");

            PipeReaderToWriter(Reader_, Writer_, PipeBufferRowCount, true);
        }

        PROFILE_TIMING_CHECKPOINT("reading_writing");

        LOG_INFO("Finalizing");
        {
            TJobResult result;
            ToProto(result.mutable_error(), TError());

            // ToDo(psushin): return written chunks only if required.
            auto* schedulerResultExt = result.MutableExtension(TSchedulerJobResultExt::scheduler_job_result_ext);
            Writer_->GetNodeDirectory()->DumpTo(schedulerResultExt->mutable_output_node_directory());
            ToProto(schedulerResultExt->mutable_output_chunks(), Writer_->GetWrittenChunksMasterMeta());

            if (ShouldSendBoundaryKeys()) {
                *schedulerResultExt->add_output_boundary_keys() = GetWrittenChunksBoundaryKeys(Writer_);
            }

            return result;
        }
    }
}

void TSimpleJobBase::Abort()
{ }

bool TSimpleJobBase::ShouldSendBoundaryKeys() const
{
    return true;
}

double TSimpleJobBase::GetProgress() const
{
    if (TotalRowCount_ == 0) {
        LOG_WARNING("Job progress: empty total");
        return 0;
    } else {
        i64 rowCount = Reader_ ? Reader_->GetDataStatistics().row_count() : 0;
        double progress = (double) rowCount / TotalRowCount_;
        LOG_DEBUG("Job progress: %lf, read row count: %" PRId64, progress, rowCount);
        return progress;
    }
}

std::vector<TChunkId> TSimpleJobBase::GetFailedChunkIds() const
{
    return Reader_ ? Reader_->GetFailedChunkIds() : std::vector<TChunkId>();
}

TStatistics TSimpleJobBase::GetStatistics() const
{
    TStatistics result;
    if (Reader_) {
        result.AddSample("/data/input", Reader_->GetDataStatistics());
    }

    if (Writer_) {
        result.AddSample(
            "/data/output/" + NYPath::ToYPathLiteral(0),
            Writer_->GetDataStatistics());
    }

    return result;
}

////////////////////////////////////////////////////////////////////////////////

} // namespace NJobProxy
} // namespace NYT
<|MERGE_RESOLUTION|>--- conflicted
+++ resolved
@@ -58,8 +58,6 @@
     THROW_ERROR_EXCEPTION(
         EErrorCode::UnsupportedJobType,
         "Dumping input context is not supported for built-in jobs");
-<<<<<<< HEAD
-=======
 }
 
 Stroka TJob::GetStderr()
@@ -67,7 +65,6 @@
     THROW_ERROR_EXCEPTION(
         EErrorCode::UnsupportedJobType,
         "Getting stderr is not supported for built-in jobs");
->>>>>>> 52bdd5c2
 }
 
 TYsonString TJob::StraceJob()
