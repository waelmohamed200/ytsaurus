#ifndef USER_JOB_IO_INL_H_
#error "Direct inclusion of this file is not allowed, include user_job_io.h"
#endif
#undef USER_JOB_IO_INL_H_

#include "config.h"
#include "job.h"

#include <ytlib/table_client/table_chunk_reader.h>

#include <ytlib/table_client/sync_reader.h>
#include <ytlib/table_client/table_producer.h>

namespace NYT {
namespace NJobProxy {

////////////////////////////////////////////////////////////////////////////////

template <template <typename> class TMultiChunkReader>
TAutoPtr<NTableClient::TTableProducer> TUserJobIO::DoCreateTableInput(
    int index,
    NYson::IYsonConsumer* consumer)
{
    YCHECK(index >= 0 && index < GetInputCount());

<<<<<<< HEAD
    std::vector<NTableClient::NProto::TInputChunk> chunks;
    FOREACH (const auto& inputSpec, SchedulerJobSpecExt.input_specs()) {
=======
    auto blockCache = NChunkClient::CreateClientBlockCache(New<NChunkClient::TClientBlockCacheConfig>());

    const auto& jobSpec = Host->GetJobSpec();

    std::vector<NChunkClient::NProto::TInputChunk> chunks;
    for (int i = 0; i < jobSpec.input_specs_size(); ++i) {
>>>>>>> 717eb1b7
        chunks.insert(
            chunks.end(),
            inputSpec.chunks().begin(),
            inputSpec.chunks().end());
    }

    LOG_DEBUG("Opening input %d with %d chunks",
        index,
        static_cast<int>(chunks.size()));

    typedef TMultiChunkReader<NTableClient::TTableChunkReader> TReader;

    auto provider = New<NTableClient::TTableChunkReaderProvider>(IOConfig->TableReader);
    auto reader = New<TReader>(
        IOConfig->TableReader,
        Host->GetMasterChannel(),
        Host->GetBlockCache(),
        Host->GetNodeDirectory(),
        std::move(chunks),
        provider);

    auto syncReader = NTableClient::CreateSyncReader(reader);

    // ToDo(psushin): init all inputs in constructor, get rid of this check.
    YCHECK(index == Inputs.size());
    Inputs.push_back(syncReader);

    syncReader->Open();

    return new NTableClient::TTableProducer(syncReader, consumer);
}

////////////////////////////////////////////////////////////////////////////////

} // namespace NJobProxy
} // namespace NYT<|MERGE_RESOLUTION|>--- conflicted
+++ resolved
@@ -23,17 +23,8 @@
 {
     YCHECK(index >= 0 && index < GetInputCount());
 
-<<<<<<< HEAD
-    std::vector<NTableClient::NProto::TInputChunk> chunks;
+    std::vector<NChunkClient::NProto::TInputChunk> chunks;
     FOREACH (const auto& inputSpec, SchedulerJobSpecExt.input_specs()) {
-=======
-    auto blockCache = NChunkClient::CreateClientBlockCache(New<NChunkClient::TClientBlockCacheConfig>());
-
-    const auto& jobSpec = Host->GetJobSpec();
-
-    std::vector<NChunkClient::NProto::TInputChunk> chunks;
-    for (int i = 0; i < jobSpec.input_specs_size(); ++i) {
->>>>>>> 717eb1b7
         chunks.insert(
             chunks.end(),
             inputSpec.chunks().begin(),
