--- conflicted
+++ resolved
@@ -48,13 +48,8 @@
         auto nameTable = TNameTable::FromKeyColumns(keyColumns);
         std::vector<ISchemalessMultiChunkReaderPtr> readers;
 
-<<<<<<< HEAD
-        for (const auto& inputSpec : SchedulerJobSpecExt_.input_specs()) {
+        for (const auto& inputSpec : SchedulerJobSpecExt_.input_table_specs()) {
             auto dataSliceDescriptors = FromProto<std::vector<TDataSliceDescriptor>>(inputSpec.data_slice_descriptors());
-=======
-        for (const auto& inputSpec : SchedulerJobSpecExt_.input_table_specs()) {
-            std::vector<TChunkSpec> chunkSpecs(inputSpec.chunks().begin(), inputSpec.chunks().end());
->>>>>>> ce6f042c
             auto readerOptions = ConvertTo<NTableClient::TTableReaderOptionsPtr>(TYsonString(inputSpec.table_reader_options()));
 
             TotalRowCount_ += GetCumulativeRowCount(dataSliceDescriptors);
