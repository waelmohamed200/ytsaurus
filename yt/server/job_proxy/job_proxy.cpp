--- conflicted
+++ resolved
@@ -296,7 +296,11 @@
     SetLargeBlockLimit(schedulerJobSpecExt.lfalloc_buffer_size());
     EnableJobProxyMemoryControl_ = schedulerJobSpecExt.enable_job_proxy_memory_control();
 
-<<<<<<< HEAD
+    if (Config_->IsCGroupSupported(TCpu::Name)) {
+        auto cpuCGroup = GetCurrentCGroup<TCpu>();
+        cpuCGroup.SetShare(CpuLimit_);
+    }
+
     InputNodeDirectory_ = New<NNodeTrackerClient::TNodeDirectory>();
     InputNodeDirectory_->MergeFrom(schedulerJobSpecExt.input_node_directory());
 
@@ -304,15 +308,6 @@
     if (schedulerJobSpecExt.has_aux_node_directory()) {
         InputNodeDirectory_->MergeFrom(schedulerJobSpecExt.aux_node_directory());
     }
-=======
-    if (Config_->IsCGroupSupported(TCpu::Name)) {
-        auto cpuCGroup = GetCurrentCGroup<TCpu>();
-        cpuCGroup.SetShare(CpuLimit_);
-    }
-
-    NodeDirectory_ = New<NNodeTrackerClient::TNodeDirectory>();
-    NodeDirectory_->MergeFrom(schedulerJobSpecExt.node_directory());
->>>>>>> b30f2ed9
 
     HeartbeatExecutor_ = New<TPeriodicExecutor>(
         GetSyncInvoker(),
