--- conflicted
+++ resolved
@@ -626,12 +626,9 @@
                 }
                 auto registry = CreateJobFunctionRegistry(descriptors, SandboxDirectoryNames[ESandboxIndex::Udf]);
                 auto evaluator = New<TEvaluator>(New<TExecutorConfig>());
-<<<<<<< HEAD
-=======
                 auto reader = WaitFor(CreateSchemafulReaderAdapter(readerFactory, query->TableSchema))
                     .ValueOrThrow();
 
->>>>>>> ca354a67
                 evaluator->Run(query, reader, writer, registry, true);
                 WaitFor(asyncOutput->Close())
                     .ThrowOnError();
