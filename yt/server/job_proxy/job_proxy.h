#pragma once

#include "public.h"
#include "private.h"
#include "config.h"
#include "job.h"
#include "job_satellite_connection.h"
#include "resource_controller.h"

#include <yt/server/exec_agent/public.h>
#include <yt/server/exec_agent/supervisor_service_proxy.h>

#include <yt/server/job_agent/public.h>

#include <yt/ytlib/api/public.h>

#include <yt/ytlib/job_prober_client/job_probe.h>

#include <yt/ytlib/job_tracker_client/public.h>
#include <yt/ytlib/job_tracker_client/statistics.h>

#include <yt/ytlib/node_tracker_client/node_directory.h>

#include <yt/core/concurrency/public.h>

#include <yt/core/logging/log.h>

namespace NYT {
namespace NJobProxy {

////////////////////////////////////////////////////////////////////////////////

class TJobProxy
    : public IJobHost
    , public NJobProberClient::IJobProbe
{
public:
    TJobProxy(
        TJobProxyConfigPtr config,
        const NJobTrackerClient::TOperationId& operationId,
        const NJobTrackerClient::TJobId& jobId);

    //! Runs the job. Blocks until the job is complete.
    void Run();

    IInvokerPtr GetControlInvoker() const;

<<<<<<< HEAD
    virtual std::vector<NChunkClient::TChunkId> DumpInputContext() override;
    virtual Stroka GetStderr() override;
    virtual NYson::TYsonString StraceJob() override;
    virtual void SignalJob(const Stroka& signalName) override;
    virtual NYson::TYsonString PollJobShell(const NYson::TYsonString& parameters) override;
    virtual void Interrupt() override;
    virtual void Fail() override;

    virtual const NJobAgent::TJobId& GetJobId() const override;
=======
    std::vector<NChunkClient::TChunkId> DumpInputContext(const NJobTrackerClient::TJobId& jobId);
    TString GetStderr(const NJobTrackerClient::TJobId& jobId);
    NYson::TYsonString Strace(const NJobTrackerClient::TJobId& jobId);
    void SignalJob(const NJobTrackerClient::TJobId& jobId, const TString& signalName);
    NYson::TYsonString PollJobShell(const NJobTrackerClient::TJobId& jobId, const NYson::TYsonString& parameters);
    void Interrupt(const NJobTrackerClient::TJobId& jobId);
>>>>>>> 4a72649d

    virtual NRpc::IServerPtr GetRpcServer() const override;

private:
    const TJobProxyConfigPtr Config_;
    const NJobTrackerClient::TOperationId OperationId_;
    const NJobTrackerClient::TJobId JobId_;

    //! Can be null if running in non-porto and non-cgroups environment.
    IResourceControllerPtr ResourceController;

    // Job proxy memory reserve (= memory limit after multiplication by
    // job proxy memory reserve factor) by the scheduler.
    i64 JobProxyMemoryReserve_ = 0;
    // Job proxy peak memory usage.
    std::atomic<i64> JobProxyMaxMemoryUsage_ = {0};
    // If this limit for job proxy memory overcommit is exceeded, the job proxy is terminated.
    TNullable<i64> JobProxyMemoryOvercommitLimit_;

    std::atomic<i64> UserJobCurrentMemoryUsage_ = {0};

    // Job proxy and possibly user job peak memory usage.
    i64 TotalMaxMemoryUsage_ = 0;

    // Memory reserve approved by the node.
    std::atomic<i64> ApprovedMemoryReserve_ = {0};

    std::atomic<i32> NetworkUsage_ = {0};

    double CpuLimit_ = 0;

    const NConcurrency::TActionQueuePtr JobThread_;
    const NConcurrency::TActionQueuePtr ControlThread_;

    NLogging::TLogger Logger;

    NNodeTrackerClient::TNodeDescriptor LocalDescriptor_;

    NRpc::IServerPtr RpcServer_;

    std::unique_ptr<NExecAgent::TSupervisorServiceProxy> SupervisorProxy_;

    NApi::INativeClientPtr Client_;

    NNodeTrackerClient::TNodeDirectoryPtr InputNodeDirectory_;

    NConcurrency::TPeriodicExecutorPtr HeartbeatExecutor_;
    NConcurrency::TPeriodicExecutorPtr MemoryWatchdogExecutor_;

    TDuration RefCountedTrackerLogPeriod_;
    TInstant LastRefCountedTrackerLogTime_;

    IJobPtr Job_;

    IJobSpecHelperPtr JobSpecHelper_;

    void ValidateJobId(const NJobTrackerClient::TJobId& jobId);

    NJobTrackerClient::NProto::TJobResult DoRun();
    void SendHeartbeat();
    void OnHeartbeatResponse(const TError& error);

    void RetrieveJobSpec();
    void ReportResult(
        const NJobTrackerClient::NProto::TJobResult& result,
        const NYson::TYsonString& statistics,
        TInstant startTime,
        TInstant finishTime);

    NJobTrackerClient::TStatistics GetStatistics() const;

    std::unique_ptr<IUserJobIO> CreateUserJobIO();
    IJobPtr CreateBuiltinJob();

    void UpdateResourceUsage(i64 memoryReserve);

    // IJobHost implementation.
    virtual TJobProxyConfigPtr GetConfig() const override;
    virtual IResourceControllerPtr GetResourceController() const override;
    virtual const NJobAgent::TOperationId& GetOperationId() const override;

    virtual const IJobSpecHelperPtr& GetJobSpecHelper() const override;

    virtual void SetUserJobMemoryUsage(i64 memoryUsage) override;
    void OnResourcesUpdated(i64 memoryUsage, const TError& error);

    virtual void ReleaseNetwork() override;

    virtual NApi::INativeClientPtr GetClient() const override;

    virtual void OnPrepared() override;

    virtual NChunkClient::IBlockCachePtr GetBlockCache() const override;

    virtual NNodeTrackerClient::TNodeDirectoryPtr GetInputNodeDirectory() const override;

    virtual const NNodeTrackerClient::TNodeDescriptor& LocalDescriptor() const override;

    virtual NLogging::TLogger GetLogger() const override;

    void CheckMemoryUsage();

    void EnsureStderrResult(NJobTrackerClient::NProto::TJobResult* jobResult);

    void Exit(EJobProxyExitCode exitCode);
};

DEFINE_REFCOUNTED_TYPE(TJobProxy)

////////////////////////////////////////////////////////////////////////////////

} // namespace NJobProxy
} // namespace NYT<|MERGE_RESOLUTION|>--- conflicted
+++ resolved
@@ -45,24 +45,15 @@
 
     IInvokerPtr GetControlInvoker() const;
 
-<<<<<<< HEAD
     virtual std::vector<NChunkClient::TChunkId> DumpInputContext() override;
-    virtual Stroka GetStderr() override;
+    virtual TString GetStderr() override;
     virtual NYson::TYsonString StraceJob() override;
-    virtual void SignalJob(const Stroka& signalName) override;
+    virtual void SignalJob(const TString& signalName) override;
     virtual NYson::TYsonString PollJobShell(const NYson::TYsonString& parameters) override;
     virtual void Interrupt() override;
     virtual void Fail() override;
 
     virtual const NJobAgent::TJobId& GetJobId() const override;
-=======
-    std::vector<NChunkClient::TChunkId> DumpInputContext(const NJobTrackerClient::TJobId& jobId);
-    TString GetStderr(const NJobTrackerClient::TJobId& jobId);
-    NYson::TYsonString Strace(const NJobTrackerClient::TJobId& jobId);
-    void SignalJob(const NJobTrackerClient::TJobId& jobId, const TString& signalName);
-    NYson::TYsonString PollJobShell(const NJobTrackerClient::TJobId& jobId, const NYson::TYsonString& parameters);
-    void Interrupt(const NJobTrackerClient::TJobId& jobId);
->>>>>>> 4a72649d
 
     virtual NRpc::IServerPtr GetRpcServer() const override;
 
