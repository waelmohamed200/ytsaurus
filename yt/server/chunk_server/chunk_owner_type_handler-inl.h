--- conflicted
+++ resolved
@@ -131,15 +131,10 @@
 
     auto* chunkList = node->GetChunkList();
     if (chunkList) {
-<<<<<<< HEAD
-        const auto& chunkManager = TBase::Bootstrap_->GetChunkManager();
-        chunkManager->ScheduleChunkPropertiesUpdate(chunkList);
-=======
         if (node->IsTrunk()) {
-            auto chunkManager = TBase::Bootstrap_->GetChunkManager();
+            const auto& chunkManager = TBase::Bootstrap_->GetChunkManager();
             chunkManager->ScheduleChunkPropertiesUpdate(chunkList);
         }
->>>>>>> ce6f042c
 
         chunkList->RemoveOwningNode(node);
 
