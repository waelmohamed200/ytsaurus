--- conflicted
+++ resolved
@@ -276,18 +276,13 @@
     const TNodeList* forbiddenNodes,
     const TNullable<TString>& preferredHostName)
 {
-<<<<<<< HEAD
+    if (dataCenters && dataCenters->empty()) {
+        return TNodeList();
+    }
+
     int mediumIndex = medium->GetIndex();
     int maxReplicasPerRack = GetMaxReplicasPerRack(mediumIndex, chunk, replicationFactorOverride);
     TTargetCollector collector(medium, chunk, maxReplicasPerRack, forbiddenNodes);
-=======
-    if (dataCenters && dataCenters->empty()) {
-        return TNodeList();
-    }
-
-    int maxReplicasPerRack = GetMaxReplicasPerRack(chunk, mediumIndex, replicationFactorOverride);
-    TTargetCollector collector(chunk, mediumIndex, maxReplicasPerRack, forbiddenNodes);
->>>>>>> 04e9bded
 
     auto tryAdd = [&] (TNode* node, bool enableRackAwareness) {
         if (IsValidWriteTarget(medium, dataCenters, node, &collector, enableRackAwareness)) {
@@ -436,18 +431,13 @@
     TChunk* chunk,
     double maxFillFactor)
 {
-<<<<<<< HEAD
+    if (dataCenters && dataCenters->empty()) {
+        return nullptr;
+    }
+
     int mediumIndex = medium->GetIndex();
     int maxReplicasPerRack = GetMaxReplicasPerRack(mediumIndex, chunk, Null);
     TTargetCollector collector(medium, chunk, maxReplicasPerRack, nullptr);
-=======
-    if (dataCenters && dataCenters->empty()) {
-        return nullptr;
-    }
-
-    int maxReplicasPerRack = GetMaxReplicasPerRack(chunk, mediumIndex, Null);
-    TTargetCollector collector(chunk, mediumIndex, maxReplicasPerRack, nullptr);
->>>>>>> 04e9bded
 
     for (const auto& pair : MediumToFillFactorToNode_[mediumIndex]) {
         auto* node = pair.second;
@@ -509,16 +499,7 @@
         return false;
     }
 
-<<<<<<< HEAD
-    if (dataCenters && dataCenters->count(node->GetDataCenter()) == 0) {
-        return false;
-    }
-
     if (medium->GetCache()) {
-=======
-    auto* medium = Bootstrap_->GetChunkManager()->FindMediumByIndex(mediumIndex);
-    if (!medium || medium->GetCache()) {
->>>>>>> 04e9bded
         // Direct writing to cache locations is not allowed.
         return false;
     }
