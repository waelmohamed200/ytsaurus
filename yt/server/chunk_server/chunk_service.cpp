#include "chunk_service.h"
#include "private.h"
#include "chunk.h"
#include "chunk_manager.h"
#include "helpers.h"
#include "chunk_owner_base.h"

#include <yt/server/cell_master/bootstrap.h>
#include <yt/server/cell_master/hydra_facade.h>
#include <yt/server/cell_master/master_hydra_service.h>

#include <yt/server/node_tracker_server/node.h>
#include <yt/server/node_tracker_server/node_directory_builder.h>
#include <yt/server/node_tracker_server/node_tracker.h>

#include <yt/server/transaction_server/transaction.h>

#include <yt/ytlib/chunk_client/chunk_service_proxy.h>

#include <yt/core/erasure/codec.h>

namespace NYT {
namespace NChunkServer {

using namespace NHydra;
using namespace NChunkClient;
using namespace NChunkServer;
using namespace NNodeTrackerServer;
using namespace NObjectServer;
using namespace NCellMaster;
using namespace NHydra;
using namespace NTransactionClient;
using namespace NRpc;

using NYT::ToProto;

////////////////////////////////////////////////////////////////////////////////

class TChunkService
    : public NCellMaster::TMasterHydraServiceBase
{
public:
    explicit TChunkService(TBootstrap* bootstrap)
        : TMasterHydraServiceBase(
            bootstrap,
            TChunkServiceProxy::GetServiceName(),
            ChunkServerLogger,
            TChunkServiceProxy::GetProtocolVersion())
    {
        RegisterMethod(RPC_SERVICE_METHOD_DESC(LocateChunks)
            .SetInvoker(GetGuardedAutomatonInvoker(EAutomatonThreadQueue::ChunkLocator))
            .SetHeavy(true));
        RegisterMethod(RPC_SERVICE_METHOD_DESC(AllocateWriteTargets)
<<<<<<< HEAD
            .SetInvoker(GetGuardedAutomatonInvoker(EAutomatonThreadQueue::ChunkLocator)));
=======
            .SetInvoker(GetGuardedAutomatonInvoker(EAutomatonThreadQueue::ChunkReplicaAllocator)));
>>>>>>> 9f69fcd5
        RegisterMethod(RPC_SERVICE_METHOD_DESC(ExportChunks)
            .SetHeavy(true));
        RegisterMethod(RPC_SERVICE_METHOD_DESC(ImportChunks)
            .SetHeavy(true));
        RegisterMethod(RPC_SERVICE_METHOD_DESC(GetChunkOwningNodes));
        RegisterMethod(RPC_SERVICE_METHOD_DESC(ExecuteBatch)
            .SetHeavy(true)
            .SetMaxQueueSize(10000)
            .SetMaxConcurrency(10000));
    }

private:
    DECLARE_RPC_SERVICE_METHOD(NChunkClient::NProto, LocateChunks)
    {
        ValidatePeer(EPeerKind::LeaderOrFollower);

        context->SetRequestInfo("ChunkCount: %v",
            request->chunk_ids_size());

        auto chunkManager = Bootstrap_->GetChunkManager();
        TNodeDirectoryBuilder nodeDirectoryBuilder(response->mutable_node_directory());

        for (const auto& protoChunkId : request->chunk_ids()) {
            auto chunkId = FromProto<TChunkId>(protoChunkId);
            auto chunkIdWithIndex = DecodeChunkId(chunkId);

            auto* chunk = chunkManager->FindChunk(chunkIdWithIndex.Id);
            if (!IsObjectAlive(chunk))
                continue;

            TChunkPtrWithIndex chunkWithIndex(chunk, chunkIdWithIndex.Index);
            auto replicas = chunkManager->LocateChunk(chunkWithIndex);

            auto* info = response->add_chunks();
            ToProto(info->mutable_chunk_id(), chunkId);
            ToProto(info->mutable_replicas(), replicas);

            for (auto replica : replicas) {
                nodeDirectoryBuilder.Add(replica);
            }
        }

        context->SetResponseInfo("ChunkCount: %v",
            response->chunks_size());
        context->Reply();
    }

    DECLARE_RPC_SERVICE_METHOD(NChunkClient::NProto, AllocateWriteTargets)
    {
        ValidatePeer(EPeerKind::Leader);

        context->SetRequestInfo("SubrequestCount: %v",
            request->subrequests_size());

<<<<<<< HEAD
=======
        context->SetRequestInfo(
            "ChunkId: %v, DesiredTargetCount: %v, MinTargetCount: %v, ReplicationFactorOverride: %v, "
            "PreferredHostName: %v, ForbiddenAddresses: [%v]",
            chunkId,
            desiredTargetCount,
            minTargetCount,
            replicationFactorOverride,
            preferredHostName,
            JoinToString(forbiddenAddresses));
        
>>>>>>> 9f69fcd5
        auto chunkManager = Bootstrap_->GetChunkManager();
        auto nodeTracker = Bootstrap_->GetNodeTracker();

        TNodeDirectoryBuilder builder(response->mutable_node_directory());

        for (const auto& subrequest : request->subrequests()) {
            auto chunkId = FromProto<TChunkId>(subrequest.chunk_id());
            int desiredTargetCount = subrequest.desired_target_count();
            int minTargetCount = subrequest.min_target_count();
            auto replicationFactorOverride = subrequest.has_replication_factor_override()
                ? MakeNullable(subrequest.replication_factor_override())
                : Null;
            auto preferredHostName = subrequest.has_preferred_host_name()
                ? MakeNullable(subrequest.preferred_host_name())
                : Null;
            const auto& forbiddenAddresses = subrequest.forbidden_addresses();

            auto* chunk = chunkManager->GetChunkOrThrow(chunkId);

            TNodeList forbiddenNodes;
            for (const auto& address : forbiddenAddresses) {
                auto* node = nodeTracker->FindNodeByAddress(address);
                if (node) {
                    forbiddenNodes.push_back(node);
                }
            }
            std::sort(forbiddenNodes.begin(), forbiddenNodes.end());

            auto targets = chunkManager->AllocateWriteTargets(
                chunk,
                desiredTargetCount,
                minTargetCount,
                replicationFactorOverride,
                &forbiddenNodes,
                preferredHostName);

            auto* subresponse = response->add_subresponses();
            for (int index = 0; index < static_cast<int>(targets.size()); ++index) {
                auto* target = targets[index];
                auto replica = TNodePtrWithIndex(target, GenericChunkReplicaIndex);
                builder.Add(replica);
                subresponse->add_replicas(ToProto<ui32>(replica));
            }

            LOG_DEBUG("Write targets allocated "
                "(ChunkId: %v, DesiredTargetCount: %v, MinTargetCount: %v, ReplicationFactorOverride: %v, "
                "PreferredHostName: %v, ForbiddenAddresses: %v, Targets: %v",
                chunkId,
                desiredTargetCount,
                minTargetCount,
                replicationFactorOverride,
                preferredHostName,
                forbiddenAddresses,
                MakeFormattableRange(targets, TNodePtrAddressFormatter()));
        }

        context->Reply();
    }

    DECLARE_RPC_SERVICE_METHOD(NChunkClient::NProto, ExportChunks)
    {
        ValidatePeer(EPeerKind::Leader);
        SyncWithUpstream();

        auto transactionId = FromProto<TTransactionId>(request->transaction_id());

        context->SetRequestInfo("TransactionId: %v, ChunkCount: %v",
            transactionId,
            request->chunks_size());

        if (context->IsRetry()) {
            THROW_ERROR_EXCEPTION("Request is not retriable");
        }

        auto chunkManager = Bootstrap_->GetChunkManager();
        chunkManager
            ->CreateExportChunksMutation(context)
            ->CommitAndReply(context);
    }

    DECLARE_RPC_SERVICE_METHOD(NChunkClient::NProto, ImportChunks)
    {
        ValidatePeer(EPeerKind::Leader);
        SyncWithUpstream();

        auto transactionId = FromProto<TTransactionId>(request->transaction_id());

        context->SetRequestInfo("TransactionId: %v, ChunkCount: %v",
            transactionId,
            request->chunks_size());

        if (context->IsRetry()) {
            THROW_ERROR_EXCEPTION("Request is not retriable");
        }

        auto chunkManager = Bootstrap_->GetChunkManager();
        chunkManager
            ->CreateImportChunksMutation(context)
            ->CommitAndReply(context);
    }

    DECLARE_RPC_SERVICE_METHOD(NChunkClient::NProto, GetChunkOwningNodes)
    {
        ValidatePeer(EPeerKind::LeaderOrFollower);
        SyncWithUpstream();

        auto chunkId = FromProto<TChunkId>(request->chunk_id());

        context->SetRequestInfo("ChunkId: %v",
            chunkId);

        auto chunkManager = Bootstrap_->GetChunkManager();
        auto* chunk = chunkManager->GetChunkOrThrow(chunkId);

        auto owningNodes = GetOwningNodes(chunk);
        for (const auto* node : owningNodes) {
            auto* protoNode = response->add_nodes();
            ToProto(protoNode->mutable_node_id(), node->GetId());
            if (node->GetTransaction()) {
                ToProto(protoNode->mutable_transaction_id(), node->GetTransaction()->GetId());
            }
        }

        context->SetResponseInfo("NodeCount: %v",
            response->nodes_size());
        context->Reply();
    }

    DECLARE_RPC_SERVICE_METHOD(NChunkClient::NProto, ExecuteBatch)
    {
        ValidatePeer(EPeerKind::Leader);
        SyncWithUpstream();

        context->SetRequestInfo(
            "CreateSubrequestCount: %v, "
            "ConfirmSubrequestCount: %v",
            request->create_subrequests_size(),
            request->confirm_subrequests_size());

        auto chunkManager = Bootstrap_->GetChunkManager();
        chunkManager
            ->CreateExecuteBatchMutation(context)
            ->CommitAndReply(context);
    }
};

IServicePtr CreateChunkService(TBootstrap* boostrap)
{
    return New<TChunkService>(boostrap);
}

////////////////////////////////////////////////////////////////////////////////

} // namespace NChunkServer
} // namespace NYT<|MERGE_RESOLUTION|>--- conflicted
+++ resolved
@@ -51,11 +51,7 @@
             .SetInvoker(GetGuardedAutomatonInvoker(EAutomatonThreadQueue::ChunkLocator))
             .SetHeavy(true));
         RegisterMethod(RPC_SERVICE_METHOD_DESC(AllocateWriteTargets)
-<<<<<<< HEAD
-            .SetInvoker(GetGuardedAutomatonInvoker(EAutomatonThreadQueue::ChunkLocator)));
-=======
             .SetInvoker(GetGuardedAutomatonInvoker(EAutomatonThreadQueue::ChunkReplicaAllocator)));
->>>>>>> 9f69fcd5
         RegisterMethod(RPC_SERVICE_METHOD_DESC(ExportChunks)
             .SetHeavy(true));
         RegisterMethod(RPC_SERVICE_METHOD_DESC(ImportChunks)
@@ -110,19 +106,6 @@
         context->SetRequestInfo("SubrequestCount: %v",
             request->subrequests_size());
 
-<<<<<<< HEAD
-=======
-        context->SetRequestInfo(
-            "ChunkId: %v, DesiredTargetCount: %v, MinTargetCount: %v, ReplicationFactorOverride: %v, "
-            "PreferredHostName: %v, ForbiddenAddresses: [%v]",
-            chunkId,
-            desiredTargetCount,
-            minTargetCount,
-            replicationFactorOverride,
-            preferredHostName,
-            JoinToString(forbiddenAddresses));
-        
->>>>>>> 9f69fcd5
         auto chunkManager = Bootstrap_->GetChunkManager();
         auto nodeTracker = Bootstrap_->GetNodeTracker();
 
