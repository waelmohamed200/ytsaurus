#include "helpers.h"
#include "chunk_owner_base.h"
#include "chunk_manager.h"

#include <yt/server/cypress_server/cypress_manager.h>

#include <yt/server/cell_master/bootstrap.h>
#include <yt/server/cell_master/hydra_facade.h>
#include <yt/server/cell_master/multicell_manager.h>

#include <yt/ytlib/object_client/helpers.h>
#include <yt/ytlib/object_client/object_service_proxy.h>

#include <yt/ytlib/table_client/chunk_meta_extensions.h>
#include <yt/ytlib/table_client/unversioned_row.h>

#include <yt/ytlib/chunk_client/chunk_service_proxy.h>

#include <yt/ytlib/cypress_client/rpc_helpers.h>

#include <yt/core/ytree/fluent.h>

namespace NYT {
namespace NChunkServer {

using namespace NYTree;
using namespace NYson;
using namespace NObjectClient;
using namespace NCypressServer;
using namespace NCypressClient;
using namespace NChunkClient;
using namespace NTableClient;
using namespace NTableClient::NProto;
using namespace NSecurityServer;
using namespace NObjectServer;
using namespace NConcurrency;

using NYT::ToProto;
using NYT::FromProto;

////////////////////////////////////////////////////////////////////////////////

static const double ChunkListThombstoneRelativeThreshold = 0.5;
static const double ChunkListThombstoneAbsoluteThreshold = 16;

////////////////////////////////////////////////////////////////////////////////

void AttachToChunkList(
    TChunkList* chunkList,
    TChunkTree* const* childrenBegin,
    TChunkTree* const* childrenEnd)
{
    // A shortcut.
    if (childrenBegin == childrenEnd) {
        return;
    }

    // NB: Accumulate statistics from left to right to get Sealed flag correct.
    TChunkTreeStatistics statisticsDelta;
    for (auto it = childrenBegin; it != childrenEnd; ++it) {
        chunkList->ValidateSealed();
        auto* child = *it;
        AppendChunkTreeChild(chunkList, child, &statisticsDelta);
        SetChunkTreeParent(chunkList, child);
    }

    chunkList->IncrementVersion();

    // Go upwards and apply delta.
    AccumulateUniqueAncestorsStatistics(chunkList, statisticsDelta);
}

void DetachFromChunkList(
    TChunkList* chunkList,
    TChunkTree* const* childrenBegin,
    TChunkTree* const* childrenEnd)
{
    // A shortcut.
    if (childrenBegin == childrenEnd) {
        return;
    }

    chunkList->IncrementVersion();

    TChunkTreeStatistics statisticsDelta;
    for (auto childIt = childrenBegin; childIt != childrenEnd; ++childIt) {
        auto* child = *childIt;
        statisticsDelta.Accumulate(GetChunkTreeStatistics(child));
        ResetChunkTreeParent(chunkList, child);
    }

    auto& children = chunkList->Children();
    if (chunkList->GetOrdered()) {
        // Can only handle a prefix of non-trimmed children.
        // Used in ordered tablet trim.
        int childIndex = chunkList->GetTrimmedChildCount();
        for (auto childIt = childrenBegin; childIt != childrenEnd; ++childIt, ++childIndex) {
            auto* child = *childIt;
            YCHECK(child == children[childIndex]);
            children[childIndex] = nullptr;
        }
        int newTrimmedChildCount = chunkList->GetTrimmedChildCount() + static_cast<int>(childrenEnd - childrenBegin);
        if (newTrimmedChildCount > ChunkListThombstoneAbsoluteThreshold &&
            newTrimmedChildCount > children.size() * ChunkListThombstoneRelativeThreshold)
        {
            children.erase(
                children.begin(),
                children.begin() + newTrimmedChildCount);

            auto& cumulativeStatistics = chunkList->CumulativeStatistics();
            cumulativeStatistics.erase(
                cumulativeStatistics.begin(),
                std::min(cumulativeStatistics.begin() + newTrimmedChildCount, cumulativeStatistics.end()));

            chunkList->SetTrimmedChildCount(0);
        } else {
            chunkList->SetTrimmedChildCount(newTrimmedChildCount);
        }
    } else {
        // Can handle arbitrary children.
        // Used in sorted tablet compaction..
        auto& childToIndex = chunkList->ChildToIndex();
        for (auto childIt = childrenBegin; childIt != childrenEnd; ++childIt) {
            auto* child = *childIt;
            auto indexIt = childToIndex.find(child);
            YCHECK(indexIt != childToIndex.end());
            int index = indexIt->second;
            if (index != children.size() - 1) {
                children[index] = children.back();
                childToIndex[children[index]] = index;
            }
            children.pop_back();
        }
    }

    // Go upwards and recompute statistics.
    VisitUniqueAncestors(
        chunkList,
        [&] (TChunkList* current) {
            current->Statistics().Deaccumulate(statisticsDelta);
        });
}

void SetChunkTreeParent(TChunkList* parent, TChunkTree* child)
{
    switch (child->GetType()) {
        case EObjectType::Chunk:
        case EObjectType::ErasureChunk:
        case EObjectType::JournalChunk:
            child->AsChunk()->AddParent(parent);
            break;
        case EObjectType::ChunkList:
            child->AsChunkList()->AddParent(parent);
            break;
        default:
            Y_UNREACHABLE();
    }
}

void ResetChunkTreeParent(TChunkList* parent, TChunkTree* child)
{
    switch (child->GetType()) {
        case EObjectType::Chunk:
        case EObjectType::ErasureChunk:
        case EObjectType::JournalChunk:
            child->AsChunk()->RemoveParent(parent);
            break;
        case EObjectType::ChunkList:
            child->AsChunkList()->RemoveParent(parent);
            break;
        default:
            Y_UNREACHABLE();
    }
}

TChunkTreeStatistics GetChunkTreeStatistics(TChunkTree* chunkTree)
{
    if (!chunkTree) {
        return TChunkTreeStatistics();
    }
    switch (chunkTree->GetType()) {
        case EObjectType::Chunk:
        case EObjectType::ErasureChunk:
        case EObjectType::JournalChunk:
            return chunkTree->AsChunk()->GetStatistics();
        case EObjectType::ChunkList:
            return chunkTree->AsChunkList()->Statistics();
        default:
            Y_UNREACHABLE();
    }
}

void AppendChunkTreeChild(
    TChunkList* chunkList,
    TChunkTree* child,
    TChunkTreeStatistics* statistics)
{
    if (chunkList->GetOrdered()) {
        if (!chunkList->Children().empty()) {
            chunkList->CumulativeStatistics().push_back({
                chunkList->Statistics().RowCount + statistics->RowCount,
                chunkList->Statistics().ChunkCount + statistics->ChunkCount,
                chunkList->Statistics().UncompressedDataSize + statistics->UncompressedDataSize
            });
        }
    } else if (child) {
        int index = static_cast<int>(chunkList->Children().size());
        YCHECK(chunkList->ChildToIndex().emplace(child, index).second);
    }
    statistics->Accumulate(GetChunkTreeStatistics(child));
    chunkList->Children().push_back(child);
}

void AccumulateUniqueAncestorsStatistics(
    TChunkList* chunkList,
    const TChunkTreeStatistics& statisticsDelta)
{
    auto mutableStatisticsDelta = statisticsDelta;
    VisitUniqueAncestors(
        chunkList,
        [&] (TChunkList* current) {
            ++mutableStatisticsDelta.Rank;
            current->Statistics().Accumulate(mutableStatisticsDelta);
        });
}

void ResetChunkListStatistics(TChunkList* chunkList)
{
    chunkList->CumulativeStatistics().clear();
    chunkList->Statistics() = TChunkTreeStatistics();
    chunkList->Statistics().ChunkListCount = 1;
    chunkList->Statistics().Rank = 1;
}

void RecomputeChunkListStatistics(TChunkList* chunkList)
{
    ResetChunkListStatistics(chunkList);

    std::vector<TChunkTree*> children;
    children.swap(chunkList->Children());

    TChunkTreeStatistics statistics;
    for (auto* child : children) {
        AppendChunkTreeChild(chunkList, child, &statistics);
    }

    ++statistics.Rank;
    ++statistics.ChunkListCount;
    chunkList->Statistics() = statistics;
}

TClusterResources GetDiskUsage(
    const NChunkClient::NProto::TDataStatistics& statistics,
    int replicationFactor)
{
    TClusterResources result;
    result.DiskSpace =
        statistics.regular_disk_space() * replicationFactor +
        statistics.erasure_disk_space();
    result.ChunkCount = statistics.chunk_count();
    return result;
}

std::vector<TChunkOwnerBase*> GetOwningNodes(TChunkTree* chunkTree)
{
    yhash_set<TChunkOwnerBase*> owningNodes;
    yhash_set<TChunkTree*> visitedTrees;
    std::vector<TChunkTree*> queue{chunkTree};

    auto visit = [&] (TChunkTree* chunkTree) {
        if (visitedTrees.insert(chunkTree).second) {
            queue.push_back(chunkTree);
        }
    };

    visit(chunkTree);

    for (int index = 0; index < queue.size(); ++index) {
        chunkTree = queue[index];

        switch (chunkTree->GetType()) {
            case EObjectType::Chunk:
            case EObjectType::ErasureChunk:
            case EObjectType::JournalChunk: {
                for (auto* parent : chunkTree->AsChunk()->Parents()) {
                    visit(parent);
                }
                break;
            }
            case EObjectType::ChunkList: {
                auto* chunkList = chunkTree->AsChunkList();
                owningNodes.insert(chunkList->OwningNodes().begin(), chunkList->OwningNodes().end());
                for (auto* parent : chunkList->Parents()) {
                    visit(parent);
                }
                break;
            }
            default:
                YUNREACHABLE();
        }
<<<<<<< HEAD
        default:
            Y_UNREACHABLE();
=======
>>>>>>> 43e539d2
    }

    return std::vector<TChunkOwnerBase*>(owningNodes.begin(), owningNodes.end());
}

namespace {

TYsonString DoGetMulticellOwningNodes(
    NCellMaster::TBootstrap* bootstrap,
    const TChunkTreeId& chunkTreeId)
{
    std::vector<TVersionedObjectId> nodeIds;

    auto chunkManager = bootstrap->GetChunkManager();
    auto* chunkTree = chunkManager->FindChunkTree(chunkTreeId);
    if (IsObjectAlive(chunkTree)) {
        auto nodes = GetOwningNodes(chunkTree);
        for (const auto* node : nodes) {
            nodeIds.push_back(node->GetVersionedId());
        }
    }

    auto multicellManager = bootstrap->GetMulticellManager();

    // Request owning nodes from all cells.
    auto requestIdsFromCell = [&] (TCellTag cellTag) {
        if (cellTag == bootstrap->GetCellTag())
            return;

        auto type = TypeFromId(chunkTreeId);
        if (type != EObjectType::Chunk &&
            type != EObjectType::ErasureChunk &&
            type != EObjectType::JournalChunk)
            return;

        auto channel = multicellManager->GetMasterChannelOrThrow(
            cellTag,
            NHydra::EPeerKind::LeaderOrFollower);
        TChunkServiceProxy proxy(channel);

        auto req = proxy.GetChunkOwningNodes();
        ToProto(req->mutable_chunk_id(), chunkTreeId);

        auto rspOrError = WaitFor(req->Invoke());
        if (rspOrError.GetCode() == NChunkClient::EErrorCode::NoSuchChunk)
            return;

        THROW_ERROR_EXCEPTION_IF_FAILED(rspOrError, "Error requesting owning nodes for chunk %v from cell %v",
            chunkTreeId,
            cellTag);
        const auto& rsp = rspOrError.Value();

        for (const auto& protoNode : rsp->nodes()) {
            nodeIds.emplace_back(
                FromProto<NCypressClient::TNodeId>(protoNode.node_id()),
                FromProto<TTransactionId>(protoNode.transaction_id()));
        }
    };

    requestIdsFromCell(bootstrap->GetPrimaryCellTag());
    for (auto cellTag : bootstrap->GetSecondaryCellTags()) {
        requestIdsFromCell(cellTag);
    }

    // Request node paths from the primary cell.
    {
        auto channel = multicellManager->GetMasterChannelOrThrow(
            bootstrap->GetPrimaryCellTag(),
            NHydra::EPeerKind::LeaderOrFollower);
        TObjectServiceProxy proxy(channel);

        // TODO(babenko): improve
        auto batchReq = proxy.ExecuteBatch();
        for (const auto& versionedId : nodeIds) {
            auto req = TCypressYPathProxy::Get(FromObjectId(versionedId.ObjectId) + "/@path");
            SetTransactionId(req, versionedId.TransactionId);
            batchReq->AddRequest(req, "get_path");
        }

        auto batchRspOrError = WaitFor(batchReq->Invoke());
        THROW_ERROR_EXCEPTION_IF_FAILED(batchRspOrError, "Error requesting owning nodes paths");
        const auto& batchRsp = batchRspOrError.Value();

        auto rsps = batchRsp->GetResponses<TCypressYPathProxy::TRspGet>("get_path");
        YCHECK(rsps.size() == nodeIds.size());

        TStringStream stream;
        TBufferedBinaryYsonWriter writer(&stream);
        writer.OnBeginList();

        for (int index = 0; index < rsps.size(); ++index) {
            const auto& rspOrError = rsps[index];
            const auto& versionedId = nodeIds[index];
            if (rspOrError.GetCode() == NYTree::EErrorCode::ResolveError)
                continue;

            THROW_ERROR_EXCEPTION_IF_FAILED(rspOrError, "Error requesting path for node %v",
                versionedId);
            const auto& rsp = rspOrError.Value();

            writer.OnListItem();
            if (versionedId.TransactionId) {
                writer.OnBeginAttributes();
                writer.OnKeyedItem("transaction_id");
                writer.OnStringScalar(ToString(versionedId.TransactionId));
                writer.OnEndAttributes();
            }
            writer.OnRaw(rsp->value(), EYsonType::Node);
        }

        writer.OnEndList();
        writer.Flush();
        return TYsonString(stream.Str());
    }
}

} // namespace

TFuture<TYsonString> GetMulticellOwningNodes(
    NCellMaster::TBootstrap* bootstrap,
    TChunkTree* chunkTree)
{
    return BIND(&DoGetMulticellOwningNodes, bootstrap, chunkTree->GetId())
        .AsyncVia(bootstrap->GetHydraFacade()->GetEpochAutomatonInvoker())
        .Run();
}

////////////////////////////////////////////////////////////////////////////////

bool IsEmpty(const TChunkList* chunkList)
{
    return !chunkList || chunkList->Statistics().ChunkCount == 0;
}

bool IsEmpty(const TChunkTree* chunkTree)
{
    if (!chunkTree) {
        return true;
    }
    switch (chunkTree->GetType()) {
        case EObjectType::Chunk:
        case EObjectType::ErasureChunk:
        case EObjectType::JournalChunk:
            return false;

        case EObjectType::ChunkList:
            return IsEmpty(chunkTree->AsChunkList());

        default:
            Y_UNREACHABLE();
    }
}

////////////////////////////////////////////////////////////////////////////////

TOwningKey GetMaxKey(const TChunk* chunk)
{
    TOwningKey key;
    auto chunkFormat = ETableChunkFormat(chunk->ChunkMeta().version());
    if (chunkFormat == ETableChunkFormat::Old) {
        // Deprecated chunks.
        auto boundaryKeysExt = GetProtoExtension<TOldBoundaryKeysExt>(
            chunk->ChunkMeta().extensions());
        FromProto(&key, boundaryKeysExt.end());
    } else {
        auto boundaryKeysExt = GetProtoExtension<TBoundaryKeysExt>(
            chunk->ChunkMeta().extensions());
        FromProto(&key, boundaryKeysExt.max());
    }

    return GetKeySuccessor(key);
}

TOwningKey GetMaxKey(const TChunkTree* chunkTree)
{
    if (IsEmpty(chunkTree)) {
        THROW_ERROR_EXCEPTION("Cannot compute max key in chunk list %v since it contains no chunks",
            chunkTree->GetId());
    }

    auto getLastNonemptyChild = [] (const TChunkList* chunkList) {
        const auto& children = chunkList->Children();
        for (auto it = children.rbegin(); it != children.rend(); ++it) {
            const auto* child = *it;
            if (!IsEmpty(child)) {
                return child;
            }
        }
        Y_UNREACHABLE();
    };

    const auto* currentChunkTree = chunkTree;
    while (true) {
        switch (currentChunkTree->GetType()) {
            case EObjectType::Chunk:
            case EObjectType::ErasureChunk:
                return GetMaxKey(currentChunkTree->AsChunk());

            case EObjectType::ChunkList:
                currentChunkTree = getLastNonemptyChild(currentChunkTree->AsChunkList()); 
                break;

            default:
                Y_UNREACHABLE();
        }
    }
}

TOwningKey GetMinKey(const TChunk* chunk)
{
    TOwningKey key;
    auto chunkFormat = ETableChunkFormat(chunk->ChunkMeta().version());
    if (chunkFormat == ETableChunkFormat::Old) {
        // Deprecated chunks.
        auto boundaryKeysExt = GetProtoExtension<TOldBoundaryKeysExt>(
            chunk->ChunkMeta().extensions());
        FromProto(&key, boundaryKeysExt.start());
    } else {
        auto boundaryKeysExt = GetProtoExtension<TBoundaryKeysExt>(
            chunk->ChunkMeta().extensions());
        FromProto(&key, boundaryKeysExt.min());
    }

    return key;
}

TOwningKey GetMinKey(const TChunkTree* chunkTree)
{
    if (IsEmpty(chunkTree)) {
        THROW_ERROR_EXCEPTION("Cannot compute min key in chunk list %v since it contains no chunks",
            chunkTree->GetId());
    }

    auto getFirstNonemptyChild = [] (const TChunkList* chunkList) {
        const auto& children = chunkList->Children();
        for (auto it = children.begin(); it != children.end(); ++it) {
            const auto* child = *it;
            if (!IsEmpty(child)) {
                return child;
            }
        }
        Y_UNREACHABLE();
    };

    const auto* currentChunkTree = chunkTree;
    while (true) {
        switch (currentChunkTree->GetType()) {
            case EObjectType::Chunk:
            case EObjectType::ErasureChunk:
                return GetMinKey(currentChunkTree->AsChunk());

            case EObjectType::ChunkList:
                currentChunkTree = getFirstNonemptyChild(currentChunkTree->AsChunkList()); 
                break;

            default:
                Y_UNREACHABLE();
        }
    }
}

///////////////////////////////////////////////////////////////////////////////

} // namespace NChunkServer
} // namespace NYT<|MERGE_RESOLUTION|>--- conflicted
+++ resolved
@@ -296,13 +296,8 @@
                 break;
             }
             default:
-                YUNREACHABLE();
-        }
-<<<<<<< HEAD
-        default:
-            Y_UNREACHABLE();
-=======
->>>>>>> 43e539d2
+                Y_UNREACHABLE();
+        }
     }
 
     return std::vector<TChunkOwnerBase*>(owningNodes.begin(), owningNodes.end());
