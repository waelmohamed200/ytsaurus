--- conflicted
+++ resolved
@@ -55,37 +55,23 @@
 template <class T>
 FORCED_INLINE bool TPtrWithIndex<T>::operator < (TPtrWithIndex other) const
 {
-<<<<<<< HEAD
-    int thisIndex = GetIndex();
-    int otherIndex = other.GetIndex();
+    const auto& thisIndex = GetIndex();
+    const auto& otherIndex = other.GetIndex();
     if (thisIndex != otherIndex) {
         return thisIndex < otherIndex;
-=======
-    const auto& thisId = GetPtr()->GetId();
-    const auto& otherId = other.GetPtr()->GetId();
-    if (thisId != otherId) {
-        return thisId < otherId;
->>>>>>> 81b93d7c
     }
-    return GetPtr()->GetId() < other.GetPtr()->GetId();
+    return GetIndex() < other.GetIndex();
 }
 
 template <class T>
 FORCED_INLINE bool TPtrWithIndex<T>::operator <= (TPtrWithIndex other) const
 {
-<<<<<<< HEAD
-    int thisIndex = GetIndex();
-    int otherIndex = other.GetIndex();
+    const auto& thisIndex = GetIndex();
+    const auto& otherIndex = other.GetIndex();
     if (thisIndex != otherIndex) {
         return thisIndex < otherIndex;
-=======
-    const auto& thisId = GetPtr()->GetId();
-    const auto& otherId = other.GetPtr()->GetId();
-    if (thisId != otherId) {
-        return thisId < otherId;
->>>>>>> 81b93d7c
     }
-    return GetPtr()->GetId() <= other.GetPtr()->GetId();
+    return GetIndex() <= other.GetIndex();
 }
 
 template <class T>
