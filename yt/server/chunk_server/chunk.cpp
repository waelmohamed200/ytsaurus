#include "chunk.h"
#include "chunk_list.h"
#include "chunk_tree_statistics.h"

#include <yt/server/cell_master/serialize.h>

#include <yt/ytlib/chunk_client/chunk_meta_extensions.h>

#include <yt/ytlib/object_client/helpers.h>

#include <yt/core/erasure/codec.h>

namespace NYT {
namespace NChunkServer {

using namespace NChunkClient;
using namespace NChunkClient::NProto;
using namespace NObjectServer;
using namespace NObjectClient;
using namespace NSecurityServer;
using namespace NCellMaster;

////////////////////////////////////////////////////////////////////////////////

const TChunk::TCachedReplicas TChunk::EmptyCachedReplicas;
const TChunk::TStoredReplicas TChunk::EmptyStoredReplicas;

////////////////////////////////////////////////////////////////////////////////

TChunk::TChunk(const TChunkId& id)
    : TChunkTree(id)
{
    LocalProperties_.SetVital(true);
    for (auto& mediumProps : LocalProperties_) {
        mediumProps.Clear();
    }

    ChunkMeta_.set_type(static_cast<int>(EChunkType::Unknown));
    ChunkMeta_.set_version(-1);
    ChunkMeta_.mutable_extensions();
}

TChunkTreeStatistics TChunk::GetStatistics() const
{
    TChunkTreeStatistics result;
    if (IsSealed()) {
        result.RowCount = MiscExt_.row_count();
        result.LogicalRowCount = MiscExt_.row_count();
        result.UncompressedDataSize = MiscExt_.uncompressed_data_size();
        result.CompressedDataSize = MiscExt_.compressed_data_size();
        result.DataWeight = MiscExt_.data_weight();
        if (IsErasure()) {
            result.ErasureDiskSpace = ChunkInfo_.disk_space();
        } else {
            result.RegularDiskSpace = ChunkInfo_.disk_space();
        }
        result.ChunkCount = 1;
        result.LogicalChunkCount = 1;
        result.Rank = 0;
        result.Sealed = IsSealed();
    } else {
        result.Sealed = false;
    }
    return result;
}

TClusterResources TChunk::GetResourceUsage() const
{
    TClusterResources result(0, 1);
    if (!IsConfirmed()) {
        return result;
    }

    for (int i = 0; i < MaxMediumCount; ++i) {
        // NB: Use just the local RF as this only makes sense for staged chunks.
        i64 diskSpace = ChunkInfo_.disk_space() * GetLocalReplicationFactor(i);
        result.DiskSpace[i] = diskSpace;
    }

    return result;
}

void TChunk::Save(NCellMaster::TSaveContext& context) const
{
    TChunkTree::Save(context);

    using NYT::Save;
    Save(context, ChunkInfo_);
    Save(context, ChunkMeta_);
    Save(context, LocalProperties_);
    Save(context, ReadQuorum_);
    Save(context, WriteQuorum_);
    Save(context, GetErasureCodec());
    Save(context, GetMovable());
    Save(context, Parents_);
    // NB: RemoveReplica calls do not commute and their order is not
    // deterministic (i.e. when unregistering a node we traverse certain hashtables).
    TNullableVectorSerializer<TDefaultSerializer, TSortedTag>::Save(context, StoredReplicas_);
    Save(context, CachedReplicas_);
    Save(context, ExportCounter_);
    if (ExportCounter_ > 0) {
        TRangeSerializer::Save(context, TRef::FromPod(ExportDataList_));
    }
}

// Compatibility stuff; used by Load().
struct TOldChunkExportData
{
    ui32 RefCounter : 24;
    bool Vital : 1;
    ui8 ReplicationFactor : 7;
};
static_assert(sizeof(TOldChunkExportData) == 4, "sizeof(TOldChunkExportData) != 4");
using TOldChunkExportDataList = TOldChunkExportData[NObjectClient::MaxSecondaryMasterCells];

void TChunk::Load(NCellMaster::TLoadContext& context)
{
    TChunkTree::Load(context);

    using NYT::Load;
    Load(context, ChunkInfo_);
    Load(context, ChunkMeta_);
    // COMPAT(shakurov)
    if (context.GetVersion() < 400) {
        LocalProperties_[DefaultMediumIndex]
            .SetReplicationFactorOrThrow(Load<i8>(context)); // Never actually throws.
    } else {
        Load(context, LocalProperties_);
    }
    SetReadQuorum(Load<i8>(context));
    SetWriteQuorum(Load<i8>(context));
    SetErasureCodec(Load<NErasure::ECodec>(context));
    SetMovable(Load<bool>(context));
    // COMPAT(shakurov)
    if (context.GetVersion() < 400) {
        SetLocalVital(Load<bool>(context));
    } // Local vital flag is now part of LocalProperties_.
    Load(context, Parents_);
    Load(context, StoredReplicas_);
    Load(context, CachedReplicas_);
    Load(context, ExportCounter_);
    if (ExportCounter_ > 0) {
        // COMPAT(shakurov)
        if (context.GetVersion() < 400) {
            TOldChunkExportDataList oldExportDataList = {};
            TRangeSerializer::Load(context, TMutableRef::FromPod(oldExportDataList));
            for (int i = 0; i < NObjectClient::MaxSecondaryMasterCells; ++i) {
                auto& exportData = ExportDataList_[i];
                auto& properties = exportData.Properties;
                auto& oldExportData = oldExportDataList[i];
                exportData.RefCounter = oldExportData.RefCounter;
                properties[DefaultMediumIndex].SetReplicationFactorOrThrow(oldExportData.ReplicationFactor);
                properties.SetVital(oldExportData.Vital);
            }
        } else {
            TRangeSerializer::Load(context, TMutableRef::FromPod(ExportDataList_));
        }
    }

    if (IsConfirmed()) {
        MiscExt_ = GetProtoExtension<TMiscExt>(ChunkMeta_.extensions());
    }
}

void TChunk::AddParent(TChunkList* parent)
{
    Parents_.push_back(parent);
}

void TChunk::RemoveParent(TChunkList* parent)
{
    auto it = std::find(Parents_.begin(), Parents_.end(), parent);
    Y_ASSERT(it != Parents_.end());
    Parents_.erase(it);
}

const TChunk::TCachedReplicas& TChunk::CachedReplicas() const
{
    return CachedReplicas_ ? *CachedReplicas_ : EmptyCachedReplicas;
}

const TChunk::TStoredReplicas& TChunk::StoredReplicas() const
{
    return StoredReplicas_ ? *StoredReplicas_ : EmptyStoredReplicas;
}

void TChunk::AddReplica(TNodePtrWithIndexes replica, bool cached)
{
    if (cached) {
        Y_ASSERT(!IsJournal());
        if (!CachedReplicas_) {
            CachedReplicas_ = std::make_unique<TCachedReplicas>();
        }
        YCHECK(CachedReplicas_->insert(replica).second);
    } else {
        if (!StoredReplicas_) {
            StoredReplicas_ = std::make_unique<TStoredReplicas>();
        }
        if (IsJournal()) {
            for (auto& existingReplica : *StoredReplicas_) {
                if (existingReplica.GetPtr() == replica.GetPtr()) {
                    existingReplica = replica;
                    return;
                }
            }
        }
        StoredReplicas_->push_back(replica);
    }
}

void TChunk::RemoveReplica(TNodePtrWithIndexes replica, bool cached)
{
    if (cached) {
        Y_ASSERT(CachedReplicas_);
        YCHECK(CachedReplicas_->erase(replica) == 1);
        if (CachedReplicas_->empty()) {
            CachedReplicas_.reset();
        }
    } else {
        // NB: We don't release StoredReplicas_ when it becomes empty since
        // the idea is just to save up some space for foreign chunks.
        for (auto it = StoredReplicas_->begin(); it != StoredReplicas_->end(); ++it) {
            auto& existingReplica = *it;
            if (existingReplica == replica ||
                IsJournal() && existingReplica.GetPtr() == replica.GetPtr())
            {
                std::swap(existingReplica, StoredReplicas_->back());
                StoredReplicas_->pop_back();
                return;
            }
        }
        Y_UNREACHABLE();
    }
}

TNodePtrWithIndexesList TChunk::GetReplicas() const
{
    const auto& storedReplicas = StoredReplicas();
    const auto& cachedReplicas = CachedReplicas();
    TNodePtrWithIndexesList result;
    result.reserve(storedReplicas.size() + cachedReplicas.size());
    result.insert(result.end(), storedReplicas.begin(), storedReplicas.end());
    result.insert(result.end(), cachedReplicas.begin(), cachedReplicas.end());
    return result;
}

void TChunk::ApproveReplica(TNodePtrWithIndexes replica)
{
    if (IsJournal()) {
        YCHECK(StoredReplicas_);
        for (auto& existingReplica : *StoredReplicas_) {
            if (existingReplica.GetPtr() == replica.GetPtr()) {
                existingReplica = replica;
                return;
            }
        }
        Y_UNREACHABLE();
    }
}

void TChunk::Confirm(
    TChunkInfo* chunkInfo,
    TChunkMeta* chunkMeta)
{
    // YT-3251
    if (!HasProtoExtension<TMiscExt>(chunkMeta->extensions())) {
        THROW_ERROR_EXCEPTION("Missing TMiscExt in chunk meta");
    }

    ChunkInfo_.Swap(chunkInfo);
    ChunkMeta_.Swap(chunkMeta);
    MiscExt_ = GetProtoExtension<TMiscExt>(ChunkMeta_.extensions());

    Y_ASSERT(IsConfirmed());
}

bool TChunk::IsConfirmed() const
{
    return EChunkType(ChunkMeta_.type()) != EChunkType::Unknown;
}

bool TChunk::IsAvailable() const
{
    if (!StoredReplicas_) {
        // Actually it makes no sense calling IsAvailable for foreign chunks.
        return false;
    }
<<<<<<< HEAD
    if (IsRegular()) {
        return !StoredReplicas_->empty();
    } else if (IsErasure()) {
        auto* codec = NErasure::GetCodec(GetErasureCodec());
        int dataPartCount = codec->GetDataPartCount();
        NErasure::TPartIndexSet missingIndexSet((1 << dataPartCount) - 1);
        for (auto replica : *StoredReplicas_) {
            missingIndexSet.reset(replica.GetReplicaIndex());
        }
        return missingIndexSet.none();
    } else if (IsJournal()) {
        if (StoredReplicas_->size() >= GetReadQuorum()) {
            return true;
        }
        for (auto replica : *StoredReplicas_) {
            if (replica.GetReplicaIndex() == SealedChunkReplicaIndex) {
                return true;
            }
        }
        return false;
    } else {
        Y_UNREACHABLE();
=======

    switch (GetType()) {
        case EObjectType::Chunk:
            return !StoredReplicas_->empty();

        case EObjectType::ErasureChunk: {
            auto* codec = NErasure::GetCodec(GetErasureCodec());
            int dataPartCount = codec->GetDataPartCount();
            NErasure::TPartIndexSet missingIndexSet((1 << dataPartCount) - 1);
            for (auto replica : *StoredReplicas_) {
                missingIndexSet.reset(replica.GetIndex());
            }
            return missingIndexSet.none();
        }

        case EObjectType::JournalChunk:
            if (StoredReplicas_->size() >= GetReadQuorum()) {
                return true;
            }
            for (auto replica : *StoredReplicas_) {
                if (replica.GetIndex() == SealedChunkReplicaIndex) {
                    return true;
                }
            }
            return false;

        default:
            YUNREACHABLE();
>>>>>>> 9758f60a
    }
}

bool TChunk::IsSealed() const
{
    if (!IsConfirmed()) {
        return false;
    }

    if (!IsJournal()) {
        return true;
    }

    return MiscExt_.sealed();
}

i64 TChunk::GetSealedRowCount() const
{
    YCHECK(MiscExt_.sealed());
    return MiscExt_.row_count();
}

void TChunk::Seal(const TMiscExt& info)
{
    YCHECK(IsConfirmed() && !IsSealed());

    // NB: Just a sanity check.
    YCHECK(!MiscExt_.sealed());
    YCHECK(MiscExt_.row_count() == 0);
    YCHECK(MiscExt_.uncompressed_data_size() == 0);
    YCHECK(MiscExt_.compressed_data_size() == 0);
    YCHECK(ChunkInfo_.disk_space() == 0);

    MiscExt_.set_sealed(true);
    MiscExt_.set_row_count(info.row_count());
    MiscExt_.set_uncompressed_data_size(info.uncompressed_data_size());
    MiscExt_.set_compressed_data_size(info.compressed_data_size());
    SetProtoExtension(ChunkMeta_.mutable_extensions(), MiscExt_);
    ChunkInfo_.set_disk_space(info.uncompressed_data_size());  // an approximation
}

const TChunkProperties& TChunk::GetLocalProperties() const
{
    return LocalProperties_;
}

TMediumChunkProperties TChunk::GetLocalProperties(int mediumIndex) const
{
    return LocalProperties_[mediumIndex];
}

bool TChunk::UpdateLocalProperties(const TChunkProperties& properties)
{
    if (LocalProperties_ != properties) {
        LocalProperties_ = properties;
        return true;
    }

    return false;
}

bool TChunk::UpdateExternalProperties(
    int cellIndex,
    const TChunkProperties& properties)
{
    auto& data = ExportDataList_[cellIndex];
    auto& curProperties = data.Properties;

    if (curProperties != properties) {
        curProperties = properties;
        return true;
    }

    return false;
}

int TChunk::ComputeReplicationFactor(int mediumIndex) const
{
    // NB: Shortcut for non-exported chunk.
    if (ExportCounter_ == 0) {
        return GetLocalReplicationFactor(mediumIndex);
    }

    auto replicationFactor = GetLocalReplicationFactor(mediumIndex);
    for (const auto& data : ExportDataList_) {
        replicationFactor = std::max<int>(
            replicationFactor,
            data.Properties[mediumIndex].GetReplicationFactor());
    }

    return replicationFactor;
}

int TChunk::GetMaxReplicasPerRack(int mediumIndex, TNullable<int> replicationFactorOverride) const
{
    switch (GetType()) {
        case EObjectType::Chunk: {
            int replicationFactor = replicationFactorOverride
            	? *replicationFactorOverride
            	: ComputeReplicationFactor(mediumIndex);
            return std::max(replicationFactor - 1, 1);
        }

        case EObjectType::ErasureChunk:
            return NErasure::GetCodec(GetErasureCodec())->GetGuaranteedRepairablePartCount();

        case EObjectType::JournalChunk: {
            int minQuorum = std::min(ReadQuorum_, WriteQuorum_);
            return std::max(minQuorum - 1, 1);
        }

        default:
            Y_UNREACHABLE();
    }
}

const TChunkExportData& TChunk::GetExportData(int cellIndex) const
{
    return ExportDataList_[cellIndex];
}

void TChunk::Export(int cellIndex)
{
    auto& data = ExportDataList_[cellIndex];
    if (++data.RefCounter == 1) {
        ++ExportCounter_;
    }
}

void TChunk::Unexport(int cellIndex, int importRefCounter)
{
    auto& data = ExportDataList_[cellIndex];
    if ((data.RefCounter -= importRefCounter) == 0) {
        // NB: Reset the entry to the neutral state as ComputeReplicationFactor and
        // ComputeVital always scan the whole array.
        data = {};
        --ExportCounter_;
    }
}

////////////////////////////////////////////////////////////////////////////////

} // namespace NChunkServer
} // namespace NYT

Y_DECLARE_PODTYPE(NYT::NChunkServer::TOldChunkExportDataList);<|MERGE_RESOLUTION|>--- conflicted
+++ resolved
@@ -285,30 +285,6 @@
         // Actually it makes no sense calling IsAvailable for foreign chunks.
         return false;
     }
-<<<<<<< HEAD
-    if (IsRegular()) {
-        return !StoredReplicas_->empty();
-    } else if (IsErasure()) {
-        auto* codec = NErasure::GetCodec(GetErasureCodec());
-        int dataPartCount = codec->GetDataPartCount();
-        NErasure::TPartIndexSet missingIndexSet((1 << dataPartCount) - 1);
-        for (auto replica : *StoredReplicas_) {
-            missingIndexSet.reset(replica.GetReplicaIndex());
-        }
-        return missingIndexSet.none();
-    } else if (IsJournal()) {
-        if (StoredReplicas_->size() >= GetReadQuorum()) {
-            return true;
-        }
-        for (auto replica : *StoredReplicas_) {
-            if (replica.GetReplicaIndex() == SealedChunkReplicaIndex) {
-                return true;
-            }
-        }
-        return false;
-    } else {
-        Y_UNREACHABLE();
-=======
 
     switch (GetType()) {
         case EObjectType::Chunk:
@@ -319,7 +295,7 @@
             int dataPartCount = codec->GetDataPartCount();
             NErasure::TPartIndexSet missingIndexSet((1 << dataPartCount) - 1);
             for (auto replica : *StoredReplicas_) {
-                missingIndexSet.reset(replica.GetIndex());
+                missingIndexSet.reset(replica.GetReplicaIndex());
             }
             return missingIndexSet.none();
         }
@@ -329,15 +305,14 @@
                 return true;
             }
             for (auto replica : *StoredReplicas_) {
-                if (replica.GetIndex() == SealedChunkReplicaIndex) {
+                if (replica.GetReplicaIndex() == SealedChunkReplicaIndex) {
                     return true;
                 }
             }
             return false;
 
         default:
-            YUNREACHABLE();
->>>>>>> 9758f60a
+            Y_UNREACHABLE();
     }
 }
 
