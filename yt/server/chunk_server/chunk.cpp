#include "stdafx.h"
#include "chunk.h"
#include "chunk_tree_statistics.h"
#include "chunk_list.h"

#include <ytlib/chunk_client/public.h>
#include <ytlib/chunk_client/chunk_meta_extensions.h>

#include <ytlib/object_client/helpers.h>

#include <core/erasure/codec.h>

#include <server/cell_master/serialize.h>

namespace NYT {
namespace NChunkServer {

using namespace NChunkClient;
using namespace NChunkClient::NProto;
using namespace NObjectServer;
using namespace NObjectClient;
using namespace NSecurityServer;
using namespace NCellMaster;

////////////////////////////////////////////////////////////////////////////////

bool operator== (const TChunkProperties& lhs, const TChunkProperties& rhs)
{
    return
        lhs.ReplicationFactor == rhs.ReplicationFactor &&
        lhs.Vital == rhs.Vital;
}

bool operator!= (const TChunkProperties& lhs, const TChunkProperties& rhs)
{
    return !(lhs == rhs);
}

////////////////////////////////////////////////////////////////////////////////

TChunk::TChunk(const TChunkId& id)
    : TChunkTree(id)
    , ReplicationFactor_(1)
    , ReadQuorum_(0)
    , WriteQuorum_(0)
    , ErasureCodec_(NErasure::ECodec::None)
{
    Zero(Flags_);

    ChunkMeta_.set_type(static_cast<int>(EChunkType::Unknown));
    ChunkMeta_.set_version(-1);
    ChunkMeta_.mutable_extensions();
}

TChunkTreeStatistics TChunk::GetStatistics() const
{
    YASSERT(IsConfirmed());

    TChunkTreeStatistics result;
    result.RowCount = MiscExt_.row_count();
    result.UncompressedDataSize = MiscExt_.uncompressed_data_size();
    result.CompressedDataSize = MiscExt_.compressed_data_size();
    result.DataWeight = MiscExt_.data_weight();

    if (IsErasure()) {
        result.ErasureDiskSpace = ChunkInfo_.disk_space();
    } else {
        result.RegularDiskSpace = ChunkInfo_.disk_space();
    }

    result.ChunkCount = 1;
    result.Rank = 0;
    result.Sealed = IsSealed();

    return result;
}

TClusterResources TChunk::GetResourceUsage() const
{
    i64 diskSpace = IsConfirmed() ? ChunkInfo_.disk_space() * GetReplicationFactor() : 0;
    return TClusterResources(diskSpace, 0, 1);
}

void TChunk::Save(NCellMaster::TSaveContext& context) const
{
    TChunkTree::Save(context);

    using NYT::Save;
    Save(context, ChunkInfo_);
    Save(context, ChunkMeta_);
    Save(context, ReplicationFactor_);
    Save(context, ReadQuorum_);
    Save(context, WriteQuorum_);
    Save(context, GetErasureCodec());
    Save(context, GetMovable());
    Save(context, GetVital());
    Save(context, Parents_);
    Save(context, StoredReplicas_);
    Save(context, CachedReplicas_);
}

void TChunk::Load(NCellMaster::TLoadContext& context)
{
    TChunkTree::Load(context);

    using NYT::Load;
    Load(context, ChunkInfo_);
    Load(context, ChunkMeta_);

    // COMPAT(babenko)
    if (context.GetVersion() < 100) {
        SetReplicationFactor(Load<i16>(context));
    } else {
        SetReplicationFactor(Load<i8>(context));
        SetReadQuorum(Load<i8>(context));
        SetWriteQuorum(Load<i8>(context));
    }
    // COMPAT(babenko)
    if (context.GetVersion() < 111) {
        SetErasureCodec(NErasure::ECodec(Load<int>(context)));
    } else {
        SetErasureCodec(Load<NErasure::ECodec>(context));
    }

    SetMovable(Load<bool>(context));
    SetVital(Load<bool>(context));

    Load(context, Parents_);
    Load(context, StoredReplicas_);
    Load(context, CachedReplicas_);
    
    if (IsConfirmed()) {
        MiscExt_ = GetProtoExtension<TMiscExt>(ChunkMeta_.extensions());
    }
}

void TChunk::AddReplica(TNodePtrWithIndex replica, bool cached)
{
    if (cached) {
        YASSERT(!IsJournal());
        if (!CachedReplicas_) {
            CachedReplicas_.reset(new yhash_set<TNodePtrWithIndex>());
        }
        YCHECK(CachedReplicas_->insert(replica).second);
    } else {
        if (IsJournal()) {
            for (auto& existingReplica : StoredReplicas_) {
                if (existingReplica.GetPtr() == replica.GetPtr()) {
                    existingReplica = replica;
                    return;
                }
            }
        }
        StoredReplicas_.push_back(replica);
    }
}

void TChunk::RemoveReplica(TNodePtrWithIndex replica, bool cached)
{
    if (cached) {
        YASSERT(CachedReplicas_);
        YCHECK(CachedReplicas_->erase(replica) == 1);
        if (CachedReplicas_->empty()) {
            CachedReplicas_.reset();
        }
    } else {
        for (auto it = StoredReplicas_.begin(); it != StoredReplicas_.end(); ++it) {
            auto& existingReplica = *it;
            if (existingReplica == replica ||
                IsJournal() && existingReplica.GetPtr() == replica.GetPtr())
            {
                std::swap(existingReplica, StoredReplicas_.back());
                StoredReplicas_.resize(StoredReplicas_.size() - 1);
                return;
            }
        }
        YUNREACHABLE();
    }
}

TNodePtrWithIndexList TChunk::GetReplicas() const
{
    TNodePtrWithIndexList result(StoredReplicas_.begin(), StoredReplicas_.end());
    if (CachedReplicas_) {
        result.insert(result.end(), CachedReplicas_->begin(), CachedReplicas_->end());
    }
    return result;
}

void TChunk::ApproveReplica(TNodePtrWithIndex replica)
{
    if (IsJournal()) {
        for (auto& existingReplica : StoredReplicas_) {
            if (existingReplica.GetPtr() == replica.GetPtr()) {
                existingReplica = replica;
                return;
            }
        }
        YUNREACHABLE();
    }
}

void TChunk::Confirm(
    TChunkInfo* chunkInfo,
    TChunkMeta* chunkMeta)
{
    ChunkInfo_.Swap(chunkInfo);
    ChunkMeta_.Swap(chunkMeta);
    MiscExt_ = GetProtoExtension<TMiscExt>(ChunkMeta_.extensions());

    YASSERT(IsConfirmed());
}

bool TChunk::IsConfirmed() const
{
    return EChunkType(ChunkMeta_.type()) != EChunkType::Unknown;
}

void TChunk::ValidateConfirmed()
{
    if (!IsConfirmed()) {
        THROW_ERROR_EXCEPTION("Chunk %v is not confirmed",
            Id_);
    }
}

bool TChunk::GetMovable() const
{
    return Flags_.Movable;
}

void TChunk::SetMovable(bool value)
{
    Flags_.Movable = value;
}

bool TChunk::GetVital() const
{
    return Flags_.Vital;
}

void TChunk::SetVital(bool value)
{
    Flags_.Vital = value;
}

bool TChunk::GetRefreshScheduled() const
{
    return Flags_.RefreshScheduled;
}

void TChunk::SetRefreshScheduled(bool value)
{
    Flags_.RefreshScheduled = value;
}

bool TChunk::GetPropertiesUpdateScheduled() const
{
    return Flags_.PropertiesUpdateScheduled;
}

void TChunk::SetPropertiesUpdateScheduled(bool value)
{
    Flags_.PropertiesUpdateScheduled = value;
}

bool TChunk::GetSealScheduled() const
{
    return Flags_.SealScheduled;
}

void TChunk::SetSealScheduled(bool value)
{
    Flags_.SealScheduled = value;
}

int TChunk::GetReplicationFactor() const
{
    return ReplicationFactor_;
}

void TChunk::SetReplicationFactor(int value)
{
    ReplicationFactor_ = value;
}

int TChunk::GetReadQuorum() const
{
    return ReadQuorum_;
}

void TChunk::SetReadQuorum(int value)
{
    ReadQuorum_ = value;
}

int TChunk::GetWriteQuorum() const
{
    return WriteQuorum_;
}

void TChunk::SetWriteQuorum(int value)
{
    WriteQuorum_ = value;
}

NErasure::ECodec TChunk::GetErasureCodec() const
{
    return ErasureCodec_;
}

void TChunk::SetErasureCodec(NErasure::ECodec value)
{
    ErasureCodec_ = value;
}

bool TChunk::IsErasure() const
{
<<<<<<< HEAD
    return TypeFromId(Id_) == EObjectType::ErasureChunk;
=======
    return GetType() == EObjectType::ErasureChunk;
>>>>>>> 251206e8
}

bool TChunk::IsJournal() const
{
<<<<<<< HEAD
    return TypeFromId(Id_) == EObjectType::JournalChunk;
=======
    return GetType() == EObjectType::JournalChunk;
>>>>>>> 251206e8
}

bool TChunk::IsRegular() const
{
<<<<<<< HEAD
    return TypeFromId(Id_) == EObjectType::Chunk;
=======
    return GetType() == EObjectType::Chunk;
>>>>>>> 251206e8
}

bool TChunk::IsAvailable() const
{
    if (IsRegular()) {
        return !StoredReplicas_.empty();
    } else if (IsErasure()) {
        auto* codec = NErasure::GetCodec(GetErasureCodec());
        int dataPartCount = codec->GetDataPartCount();
        NErasure::TPartIndexSet missingIndexSet((1 << dataPartCount) - 1);
        for (auto replica : StoredReplicas_) {
            missingIndexSet.reset(replica.GetIndex());
        }
        return !missingIndexSet.any();
    } else if (IsJournal()) {
        if (StoredReplicas_.size() >= GetReadQuorum()) {
            return true;
        }
        for (auto replica : StoredReplicas_) {
            if (replica.GetIndex() == SealedChunkReplicaIndex) {
                return true;
            }
        }
        return false;
    } else {
        YUNREACHABLE();
    }
}

bool TChunk::IsSealed() const
{
    if (!IsConfirmed()) {
        return false;
    }

    if (!IsJournal()) {
        return true;
    }

    return MiscExt_.sealed();
}

i64 TChunk::GetSealedRowCount() const
{
    YCHECK(MiscExt_.sealed());
    return MiscExt_.row_count();
}

void TChunk::Seal(const TMiscExt& info)
{
    YASSERT(IsConfirmed());

    // NB: Just a sanity check.
    YCHECK(!MiscExt_.sealed());
    YCHECK(MiscExt_.row_count() == 0);
    YCHECK(MiscExt_.uncompressed_data_size() == 0);
    YCHECK(MiscExt_.compressed_data_size() == 0);
    YCHECK(ChunkInfo_.disk_space() == 0);

    MiscExt_.set_sealed(true);
    MiscExt_.set_row_count(info.row_count());
    MiscExt_.set_uncompressed_data_size(info.uncompressed_data_size());
    MiscExt_.set_compressed_data_size(info.compressed_data_size());
    SetProtoExtension(ChunkMeta_.mutable_extensions(), MiscExt_);
    ChunkInfo_.set_disk_space(info.uncompressed_data_size());  // an approximation
}

TChunkProperties TChunk::GetChunkProperties() const
{
    TChunkProperties result;
    result.ReplicationFactor = GetReplicationFactor();
    result.Vital = GetVital();
    return result;
}

int TChunk::GetMaxReplicasPerRack() const
{
    switch (GetType()) {
        case EObjectType::Chunk:
            return std::max(GetReplicationFactor() - 1, 1);

        case EObjectType::ErasureChunk:
            return NErasure::GetCodec(GetErasureCodec())->GetGuaranteedRepairablePartCount();

        case EObjectType::JournalChunk:
            return 1;

        default:
            YUNREACHABLE();
    }
}

////////////////////////////////////////////////////////////////////////////////

} // namespace NChunkServer
} // namespace NYT<|MERGE_RESOLUTION|>--- conflicted
+++ resolved
@@ -316,29 +316,17 @@
 
 bool TChunk::IsErasure() const
 {
-<<<<<<< HEAD
-    return TypeFromId(Id_) == EObjectType::ErasureChunk;
-=======
     return GetType() == EObjectType::ErasureChunk;
->>>>>>> 251206e8
 }
 
 bool TChunk::IsJournal() const
 {
-<<<<<<< HEAD
-    return TypeFromId(Id_) == EObjectType::JournalChunk;
-=======
     return GetType() == EObjectType::JournalChunk;
->>>>>>> 251206e8
 }
 
 bool TChunk::IsRegular() const
 {
-<<<<<<< HEAD
-    return TypeFromId(Id_) == EObjectType::Chunk;
-=======
     return GetType() == EObjectType::Chunk;
->>>>>>> 251206e8
 }
 
 bool TChunk::IsAvailable() const
