#include "chunk_replicator.h"
#include "private.h"
#include "chunk.h"
#include "chunk_list.h"
#include "chunk_owner_base.h"
#include "chunk_placement.h"
#include "chunk_tree_traversing.h"
#include "job.h"
#include "chunk_scanner.h"

#include <yt/server/cell_master/bootstrap.h>
#include <yt/server/cell_master/config.h>
#include <yt/server/cell_master/hydra_facade.h>
#include <yt/server/cell_master/world_initializer.h>
#include <yt/server/cell_master/multicell_manager.h>
#include <yt/server/cell_master/multicell_manager.pb.h>

#include <yt/server/chunk_server/chunk_manager.h>

#include <yt/server/cypress_server/node.h>
#include <yt/server/cypress_server/cypress_manager.h>

#include <yt/server/node_tracker_server/node.h>
#include <yt/server/node_tracker_server/node_directory_builder.h>
#include <yt/server/node_tracker_server/node_tracker.h>

#include <yt/server/object_server/object.h>

#include <yt/ytlib/chunk_client/chunk_meta_extensions.h>

#include <yt/ytlib/node_tracker_client/helpers.h>
#include <yt/ytlib/node_tracker_client/node_directory.h>

#include <yt/ytlib/object_client/object_service_proxy.h>
#include <yt/ytlib/object_client/helpers.h>

#include <yt/core/erasure/codec.h>

#include <yt/core/misc/protobuf_helpers.h>
#include <yt/core/misc/serialize.h>
#include <yt/core/misc/small_vector.h>
#include <yt/core/misc/string.h>

#include <yt/core/profiling/profiler.h>
#include <yt/core/profiling/timing.h>

#include <yt/core/concurrency/periodic_executor.h>
#include <yt/core/concurrency/throughput_throttler.h>

#include <yt/core/ytree/ypath_proxy.h>

#include <array>
#include <yt/core/profiling/scoped_timer.h>

namespace NYT {
namespace NChunkServer {

using namespace NConcurrency;
using namespace NYTree;
using namespace NYson;
using namespace NHydra;
using namespace NObjectClient;
using namespace NProfiling;
using namespace NChunkClient;
using namespace NChunkClient::NProto;
using namespace NNodeTrackerClient;
using namespace NNodeTrackerClient::NProto;
using namespace NNodeTrackerServer;
using namespace NObjectServer;
using namespace NChunkServer::NProto;
using namespace NCellMaster;

using NChunkClient::TReadLimit;

////////////////////////////////////////////////////////////////////////////////

static const auto& Logger = ChunkServerLogger;
static const auto& Profiler = ChunkServerProfiler;

////////////////////////////////////////////////////////////////////////////////

TChunkReplicator::TPerMediumChunkStatistics::TPerMediumChunkStatistics()
    : Status(EChunkStatus::None)
    , ReplicaCount{}
    , DecommissionedReplicaCount{}
{ }

////////////////////////////////////////////////////////////////////////////////

TChunkReplicator::TChunkReplicator(
    TChunkManagerConfigPtr config,
    TBootstrap* bootstrap,
    TChunkPlacementPtr chunkPlacement)
    : Config_(config)
    , Bootstrap_(bootstrap)
    , ChunkPlacement_(chunkPlacement)
    , ChunkRefreshDelay_(DurationToCpuDuration(Config_->ChunkRefreshDelay))
    , RefreshExecutor_(New<TPeriodicExecutor>(
        Bootstrap_->GetHydraFacade()->GetEpochAutomatonInvoker(EAutomatonThreadQueue::ChunkMaintenance),
        BIND(&TChunkReplicator::OnRefresh, MakeWeak(this)),
        Config_->ChunkRefreshPeriod))
    , RefreshScanner_(std::make_unique<TChunkScanner>(
        Bootstrap_->GetObjectManager(),
        EChunkScanKind::Refresh))
    , PropertiesUpdateExecutor_(New<TPeriodicExecutor>(
        Bootstrap_->GetHydraFacade()->GetEpochAutomatonInvoker(EAutomatonThreadQueue::ChunkMaintenance),
        BIND(&TChunkReplicator::OnPropertiesUpdate, MakeWeak(this)),
        Config_->ChunkPropertiesUpdatePeriod))
    , PropertiesUpdateScanner_(std::make_unique<TChunkScanner>(
        Bootstrap_->GetObjectManager(),
        EChunkScanKind::PropertiesUpdate))
    , EnabledCheckExecutor_(New<TPeriodicExecutor>(
        Bootstrap_->GetHydraFacade()->GetEpochAutomatonInvoker(EAutomatonThreadQueue::Default),
        BIND(&TChunkReplicator::OnCheckEnabled, MakeWeak(this)),
        Config_->ReplicatorEnabledCheckPeriod))
    , JobThrottler_(CreateReconfigurableThroughputThrottler(
        Config_->JobThrottler,
        ChunkServerLogger,
        NProfiling::TProfiler(ChunkServerProfiler.GetPathPrefix() + "/job_throttler")))
{
    YCHECK(Config_);
    YCHECK(Bootstrap_);
    YCHECK(ChunkPlacement_);
}

void TChunkReplicator::Start(TChunk* frontChunk, int chunkCount)
{
    RefreshScanner_->Start(frontChunk, chunkCount);
    PropertiesUpdateScanner_->Start(frontChunk, chunkCount);
    RefreshExecutor_->Start();
    PropertiesUpdateExecutor_->Start();
    EnabledCheckExecutor_->Start();
}

void TChunkReplicator::Stop()
{
    const auto& nodeTracker = Bootstrap_->GetNodeTracker();
    for (const auto& pair : nodeTracker->Nodes()) {
        auto* node = pair.second;
        node->Jobs().clear();
    }
}

void TChunkReplicator::TouchChunk(TChunk* chunk)
{
    auto repairIt = chunk->GetRepairQueueIterator();
    if (repairIt) {
        auto mediumIndex = (*repairIt)->second;
        ChunkRepairQueue_.erase(*repairIt);
        auto newRepairIt = ChunkRepairQueue_.insert(ChunkRepairQueue_.begin(), {chunk, mediumIndex});
        chunk->SetRepairQueueIterator(newRepairIt);
    }
}

TJobPtr TChunkReplicator::FindJob(const TJobId& id)
{
    auto it = JobMap_.find(id);
    return it == JobMap_.end() ? nullptr : it->second;
}

TPerMediumArray<EChunkStatus> TChunkReplicator::ComputeChunkStatuses(TChunk* chunk)
{
    TPerMediumArray<EChunkStatus> result;
    result.fill(EChunkStatus::None);

    auto statistics = ComputeChunkStatistics(chunk);

    auto resultIt = result.begin();
    for (const auto& stats : statistics.PerMediumStatistics) {
        *resultIt++ = stats.Status;
    }

    return result;
}

TChunkReplicator::TChunkStatistics TChunkReplicator::ComputeChunkStatistics(TChunk* chunk)
{
    switch (TypeFromId(chunk->GetId())) {
        case EObjectType::Chunk:
            return ComputeRegularChunkStatistics(chunk);
        case EObjectType::ErasureChunk:
            return ComputeErasureChunkStatistics(chunk);
        case EObjectType::JournalChunk:
            return ComputeJournalChunkStatistics(chunk);
        default:
            Y_UNREACHABLE();
    }
}

TChunkReplicator::TChunkStatistics TChunkReplicator::ComputeRegularChunkStatistics(TChunk* chunk)
{
    TChunkStatistics result;

    auto replicationFactors = chunk->ComputeReplicationFactors();

    TPerMediumArray<bool> hasUnsafelyPlacedReplicas{};
    TPerMediumArray<std::array<ui8, MaxRackCount + 1>> perRackReplicaCounters{};

    TPerMediumIntArray replicaCount{};
    TPerMediumIntArray decommissionedReplicaCount{};
    TPerMediumArray<TNodePtrWithIndexesList> decommissionedReplicas;

    for (auto replica : chunk->StoredReplicas()) {
        auto mediumIndex = replica.GetMediumIndex();
        if (IsReplicaDecommissioned(replica)) {
            ++decommissionedReplicaCount[mediumIndex];
            decommissionedReplicas[mediumIndex].push_back(replica);
        } else {
            ++replicaCount[mediumIndex];
        }
        const auto* rack = replica.GetPtr()->GetRack();

        if (rack) {
            int rackIndex = rack->GetIndex();
            int maxReplicasPerRack = std::min(
                Config_->MaxReplicasPerRack,
                chunk->GetMaxReplicasPerRack(mediumIndex, Null));
            if (++perRackReplicaCounters[mediumIndex][rackIndex] > maxReplicasPerRack) {
                hasUnsafelyPlacedReplicas[mediumIndex] = true;
            }
        }
    }

    bool precarious = true;
    bool allMediaTransient = true;
    SmallVector<int, MaxMediumCount> mediaOnWhichLost;
    SmallVector<int, MaxMediumCount> mediaOnWhichPresent;
    for (const auto& mediumIdAndPtrPair : Bootstrap_->GetChunkManager()->Media()) {
        auto* medium = mediumIdAndPtrPair.second;
        if (medium->GetCache()) {
            continue;
        }

        auto mediumIndex = medium->GetIndex();
        auto& mediumStatistics = result.PerMediumStatistics[mediumIndex];
        auto mediumTransient = medium->GetTransient();

        auto mediumReplicationFactor = replicationFactors[mediumIndex];
        auto mediumReplicaCount = replicaCount[mediumIndex];
        auto mediumDecommissionedReplicaCount = decommissionedReplicaCount[mediumIndex];

        // NB: some very counter-intuitive scenarios are possible here.
        // E.g. mediumReplicationFactor == 0, but mediumReplicaCount != 0.
        // This happens when medium-related properties of a chunk change.
        // One should be careful about one's assumptions.

        if (mediumReplicationFactor == 0 &&
            mediumReplicaCount == 0 &&
            mediumDecommissionedReplicaCount == 0)
        {
            // This medium is irrelevant to this chunk.
            continue;
        }

        ComputeRegularChunkStatisticsForMedium(
            mediumStatistics,
            mediumReplicationFactor,
            mediumReplicaCount,
            mediumDecommissionedReplicaCount,
            decommissionedReplicas[mediumIndex],
            hasUnsafelyPlacedReplicas[mediumIndex]);

        allMediaTransient = allMediaTransient && mediumTransient;

        if (Any(mediumStatistics.Status & EChunkStatus::Lost)) {
            mediaOnWhichLost.push_back(mediumIndex);
        } else {
            mediaOnWhichPresent.push_back(mediumIndex);
            precarious = precarious && mediumTransient;
        }
    }

    // Intra-medium replication has been dealt above.
    // The only inter-medium thing left do is to kickstart replication of chunks
    // lost on one medium but not on another.
    ComputeRegularChunkStatisticsCrossMedia(
        result,
        precarious,
        allMediaTransient,
        mediaOnWhichLost,
        mediaOnWhichPresent.size());

    return result;
}

void TChunkReplicator::ComputeRegularChunkStatisticsForMedium(
    TPerMediumChunkStatistics& result,
    int replicationFactor,
    int replicaCount,
    int decommissionedReplicaCount,
    const TNodePtrWithIndexesList& decommissionedReplicas,
    bool hasUnsafelyPlacedReplicas)
{
    result.ReplicaCount[GenericChunkReplicaIndex] = replicaCount;
    result.DecommissionedReplicaCount[GenericChunkReplicaIndex] = decommissionedReplicaCount;

    if (replicaCount + decommissionedReplicaCount == 0) {
        result.Status |= EChunkStatus::Lost;
    }

    if (replicaCount < replicationFactor && replicaCount + decommissionedReplicaCount > 0) {
        result.Status |= EChunkStatus::Underreplicated;
    }

    if (replicaCount == replicationFactor && decommissionedReplicaCount > 0) {
        result.Status |= EChunkStatus::Overreplicated;
        result.DecommissionedRemovalReplicas.append(decommissionedReplicas.begin(), decommissionedReplicas.end());
    }

    if (replicaCount > replicationFactor) {
        result.Status |= EChunkStatus::Overreplicated;
        result.BalancingRemovalIndexes.push_back(GenericChunkReplicaIndex);
    }

    if (replicationFactor > 1 && hasUnsafelyPlacedReplicas && None(result.Status & EChunkStatus::Overreplicated)) {
        result.Status |= EChunkStatus::UnsafelyPlaced;
    }

    if (Any(result.Status & (EChunkStatus::Underreplicated | EChunkStatus::UnsafelyPlaced)) &&
        None(result.Status & EChunkStatus::Overreplicated) &&
        replicaCount + decommissionedReplicaCount > 0)
    {
        result.ReplicationIndexes.push_back(GenericChunkReplicaIndex);
    }
}

void TChunkReplicator::ComputeRegularChunkStatisticsCrossMedia(
    TChunkStatistics& result,
    bool precarious,
    bool allMediaTransient,
    const SmallVector<int, MaxMediumCount>& mediaOnWhichLost,
    int mediaOnWhichPresentCount)
{
    if (mediaOnWhichPresentCount == 0) {
        result.Status |= ECrossMediumChunkStatus::Lost;
    }
    if (precarious && !allMediaTransient) {
        result.Status |= ECrossMediumChunkStatus::Precarious;
    }

    if (!mediaOnWhichLost.empty() && mediaOnWhichPresentCount > 0) {
        for (auto mediumIndex : mediaOnWhichLost) {
            auto& mediumStatistics = result.PerMediumStatistics[mediumIndex];
            mediumStatistics.Status |= EChunkStatus::Underreplicated;
            mediumStatistics.ReplicationIndexes.push_back(GenericChunkReplicaIndex);
        }
        result.Status |= ECrossMediumChunkStatus::MediumWiseLost;
    }
}

TChunkReplicator::TChunkStatistics TChunkReplicator::ComputeErasureChunkStatistics(TChunk* chunk)
{
    TChunkStatistics result;

    auto* codec = NErasure::GetCodec(chunk->GetErasureCodec());

    TPerMediumArray<std::array<TNodePtrWithIndexesList, ChunkReplicaIndexBound>> decommissionedReplicas{};
    TPerMediumArray<std::array<ui8, MaxRackCount + 1>> perRackReplicaCounters{};
    // An arbitrary replica collocated with too may others within a single rack - per medium.
    TPerMediumIntArray unsafelyPlacedReplicaIndexes;
    unsafelyPlacedReplicaIndexes.fill(-1);

    TPerMediumIntArray totalReplicaCounts;
    totalReplicaCounts.fill(0);
    TPerMediumIntArray totalDecommissionedReplicaCounts;
    totalDecommissionedReplicaCounts.fill(0);

    auto mark = TNode::GenerateVisitMark();

    for (auto replica : chunk->StoredReplicas()) {
        auto* node = replica.GetPtr();
        int replicaIndex = replica.GetReplicaIndex();
        int mediumIndex = replica.GetMediumIndex();
        auto& mediumStatistics = result.PerMediumStatistics[mediumIndex];
        if (IsReplicaDecommissioned(replica) || node->GetVisitMark() == mark) {
            ++mediumStatistics.DecommissionedReplicaCount[replicaIndex];
            decommissionedReplicas[mediumIndex][replicaIndex].push_back(replica);
            ++totalDecommissionedReplicaCounts[mediumIndex];
        } else {
            ++mediumStatistics.ReplicaCount[replicaIndex];
            ++totalReplicaCounts[mediumIndex];
        }
        node->SetVisitMark(mark);
        const auto* rack = node->GetRack();
        if (rack) {
            int rackIndex = rack->GetIndex();
            int maxReplicasPerRack = std::min(
                Config_->MaxReplicasPerRack,
                chunk->GetMaxReplicasPerRack(mediumIndex, Null));
            if (++perRackReplicaCounters[mediumIndex][rackIndex] > maxReplicasPerRack) {
                // A erasure chunk is considered placed unsafely if some non-null rack
                // contains more replicas than returned by TChunk::GetMaxReplicasPerRack.
                unsafelyPlacedReplicaIndexes[mediumIndex] = replicaIndex;
            }
        }
    }

    bool allMediaTransient = true;
    bool allMediaDataPartsOnly = true;
    TPerMediumArray<NErasure::TPartIndexSet> mediumToErasedIndexes{};

    auto chunkProperties = chunk->ComputeProperties();

    for (const auto& mediumIdAndPtrPair : Bootstrap_->GetChunkManager()->Media()) {
        auto* medium = mediumIdAndPtrPair.second;
        if (medium->GetCache()) {
            continue;
        }

        auto mediumIndex = medium->GetIndex();
        auto mediumTransient = medium->GetTransient();

        auto dataPartsOnly = chunkProperties[mediumIndex].GetDataPartsOnly();
        auto mediumReplicationFactor = chunkProperties[mediumIndex].GetReplicationFactor();

        if (mediumReplicationFactor == 0 &&
            totalReplicaCounts[mediumIndex] == 0 &&
            totalDecommissionedReplicaCounts[mediumIndex] == 0)
        {
            // This medium is irrelevant to this chunk.
            continue;
        }

        allMediaTransient = allMediaTransient && mediumTransient;
        allMediaDataPartsOnly = allMediaDataPartsOnly && dataPartsOnly;

        ComputeErasureChunkStatisticsForMedium(
            result.PerMediumStatistics[mediumIndex],
            codec,
            mediumReplicationFactor,
            decommissionedReplicas[mediumIndex],
            unsafelyPlacedReplicaIndexes[mediumIndex],
            mediumToErasedIndexes[mediumIndex],
            dataPartsOnly);
    }

    ComputeErasureChunkStatisticsCrossMedia(
        result,
        codec,
        allMediaTransient,
        allMediaDataPartsOnly,
        mediumToErasedIndexes);

    return result;
}

void TChunkReplicator::ComputeErasureChunkStatisticsForMedium(
    TPerMediumChunkStatistics& result,
    NErasure::ICodec* codec,
    int replicationFactor,
    std::array<TNodePtrWithIndexesList, ChunkReplicaIndexBound>& decommissionedReplicas,
    int unsafelyPlacedReplicaIndex,
    NErasure::TPartIndexSet& erasedIndexes,
    bool dataPartsOnly)
{
    Y_ASSERT(0 <= replicationFactor && replicationFactor <= 1);

    int totalPartCount = codec->GetTotalPartCount();
    int dataPartCount = codec->GetDataPartCount();

    for (int index = 0; index < totalPartCount; ++index) {
        int replicaCount = result.ReplicaCount[index];
        int decommissionedReplicaCount = result.DecommissionedReplicaCount[index];
        auto isDataPart = index < dataPartCount;
        auto removalAdvised = replicationFactor == 0 || (!isDataPart && dataPartsOnly);
        auto targetReplicationFactor = removalAdvised ? 0 : 1;

        if (replicaCount >= targetReplicationFactor && decommissionedReplicaCount > 0) {
            result.Status |= EChunkStatus::Overreplicated;
            const auto& replicas = decommissionedReplicas[index];
            result.DecommissionedRemovalReplicas.append(replicas.begin(), replicas.end());
        }

        if (replicaCount > targetReplicationFactor && decommissionedReplicaCount == 0) {
            result.Status |= EChunkStatus::Overreplicated;
            result.BalancingRemovalIndexes.push_back(index);
        }

        if (replicaCount == 0 && decommissionedReplicaCount > 0 && !removalAdvised) {
            result.Status |= EChunkStatus::Underreplicated;
            result.ReplicationIndexes.push_back(index);
        }

        if (replicaCount == 0 && decommissionedReplicaCount == 0 && !removalAdvised) {
            erasedIndexes.set(index);
            if (isDataPart) {
                result.Status |= EChunkStatus::DataMissing;
            } else {
                result.Status |= EChunkStatus::ParityMissing;
            }
        }
    }

    if (!codec->CanRepair(erasedIndexes) &&
        erasedIndexes.any()) // This is to avoid flagging chunks with no parity
                             // parts as lost when dataPartsOnly == true.
    {
        result.Status |= EChunkStatus::Lost;
    }

    if (unsafelyPlacedReplicaIndex != -1 && None(result.Status & EChunkStatus::Overreplicated)) {
        result.Status |= EChunkStatus::UnsafelyPlaced;
        if (None(result.Status & EChunkStatus::Overreplicated) && result.ReplicationIndexes.empty()) {
            result.ReplicationIndexes.push_back(unsafelyPlacedReplicaIndex);
        }
    }
}

void TChunkReplicator::ComputeErasureChunkStatisticsCrossMedia(
    TChunkStatistics& result,
    NErasure::ICodec* codec,
    bool allMediaTransient,
    bool allMediaDataPartsOnly,
    const TPerMediumArray<NErasure::TPartIndexSet>& mediumToErasedIndexes)
{
    // In contrast to regular chunks, erasure chunk being "lost" on every medium
    // doesn't mean it's lost for good: across all media, there still may be
    // enough parts to make it repairable.

    std::bitset<MaxMediumCount> transientMedia;
    if (allMediaTransient) {
        transientMedia.flip();
    } else {
        for (const auto& mediumIdAndPtrPair : Bootstrap_->GetChunkManager()->Media()) {
            auto* medium = mediumIdAndPtrPair.second;
            if (medium->GetCache()) {
                continue;
            }

            transientMedia.set(medium->GetIndex(), medium->GetTransient());
        }
    }

    NErasure::TPartIndexSet crossMediumErasedIndexes;
    // Erased indexes as they would look if all transient media were to disappear.
    NErasure::TPartIndexSet crossMediumErasedIndexesNoTransient;
    crossMediumErasedIndexes.flip();
    crossMediumErasedIndexesNoTransient.flip();
    for (int mediumIndex = 0; mediumIndex < MaxMediumCount; ++mediumIndex) {
        const auto& erasedIndexes = mediumToErasedIndexes[mediumIndex];
        crossMediumErasedIndexes &= erasedIndexes;
        if (!transientMedia.test(mediumIndex)) {
            crossMediumErasedIndexesNoTransient &= erasedIndexes;
        }
    }

    int totalPartCount = codec->GetTotalPartCount();
    int dataPartCount = codec->GetDataPartCount();

    bool crossMediaDataMissing = false;
    bool crossMediaParityMissing = false;
    bool precarious = false;
    bool crossMediaLost = false;

    if (crossMediumErasedIndexes.any()) {
        for (int index = 0; index < dataPartCount; ++index) {
            if (crossMediumErasedIndexes.test(index)) {
                crossMediaDataMissing = true;
                break;
            }
        }
        for (int index = dataPartCount; index < totalPartCount; ++index) {
            if (crossMediumErasedIndexes.test(index)) {
                crossMediaParityMissing = true;
                break;
            }
        }

        crossMediaLost = !codec->CanRepair(crossMediumErasedIndexes);
    }

    if (!crossMediaLost && crossMediumErasedIndexesNoTransient.any()) {
        precarious = !codec->CanRepair(crossMediumErasedIndexesNoTransient);
    }

    if (crossMediaLost) {
        result.Status |= ECrossMediumChunkStatus::Lost;
    } else {
        for (const auto& mediumStatistics : result.PerMediumStatistics) {
            if (Any(mediumStatistics.Status & EChunkStatus::Lost)) {
                // The chunk is lost on at least one medium.
                result.Status |= ECrossMediumChunkStatus::MediumWiseLost;
                break;
            }
        }
    }
    if (crossMediaDataMissing) {
        result.Status |= ECrossMediumChunkStatus::DataMissing;
    }
    if (crossMediaParityMissing && !allMediaDataPartsOnly) {
        result.Status |= ECrossMediumChunkStatus::ParityMissing;
    }
    if (precarious && !allMediaTransient) {
        result.Status |= ECrossMediumChunkStatus::Precarious;
    }

    // Replicate parts cross-media. Do this even if the chunk is unrepairable:
    // having identical states on all media is just simpler to reason about.
    int mediumIndex = 0;
    for (const auto& mediumErasedIndexes : mediumToErasedIndexes) {
        const auto& erasedIndexes = mediumErasedIndexes;
        auto& mediumStatistics = result.PerMediumStatistics[mediumIndex];

        for (int index = 0; index < totalPartCount; ++index) {
            if (erasedIndexes.test(index) && // If dataPartsOnly is true, everything beyond dataPartCount will test negative.
                !crossMediumErasedIndexes.test(index))
            {
                mediumStatistics.Status |= EChunkStatus::Underreplicated;
                mediumStatistics.ReplicationIndexes.push_back(index);
            }
        }

        ++mediumIndex;
    }
}

TChunkReplicator::TChunkStatistics TChunkReplicator::ComputeJournalChunkStatistics(TChunk* chunk)
{
    TChunkStatistics results;
    // Journal chunks never use non-default media.
    auto& result = results.PerMediumStatistics[DefaultMediumIndex];

    auto replicationFactors = chunk->ComputeReplicationFactors();
    int replicationFactor = replicationFactors[DefaultMediumIndex];
    int readQuorum = chunk->GetReadQuorum();
    int maxReplicasPerRack = std::min(Config_->MaxReplicasPerRack, chunk->GetMaxReplicasPerRack(DefaultMediumIndex, Null));

    int replicaCount = 0;
    int decommissionedReplicaCount = 0;
    int sealedReplicaCount = 0;
    int unsealedReplicaCount = 0;
    TNodePtrWithIndexesList decommissionedReplicas;
    std::array<ui8, MaxRackCount + 1> perRackReplicaCounters{};
    bool hasUnsafelyPlacedReplicas = false;

    for (auto replica : chunk->StoredReplicas()) {
        Y_ASSERT(replica.GetMediumIndex() == DefaultMediumIndex);

        if (replica.GetReplicaIndex() == SealedChunkReplicaIndex) {
            ++sealedReplicaCount;
        } else {
            ++unsealedReplicaCount;
        }
        if (IsReplicaDecommissioned(replica)) {
            ++decommissionedReplicaCount;
            decommissionedReplicas.push_back(replica);
        } else {
            ++replicaCount;
        }
        const auto* rack = replica.GetPtr()->GetRack();
        if (rack) {
            int rackIndex = rack->GetIndex();
            if (++perRackReplicaCounters[rackIndex] > maxReplicasPerRack) {
                // A journal chunk is considered placed unsafely if some non-null rack
                // contains more replicas than returned by TChunk::GetMaxReplicasPerRack.
                hasUnsafelyPlacedReplicas = true;
            }
        }
    }

    result.ReplicaCount[GenericChunkReplicaIndex] = replicaCount;
    result.DecommissionedReplicaCount[GenericChunkReplicaIndex] = decommissionedReplicaCount;

    if (replicaCount + decommissionedReplicaCount == 0) {
        result.Status |= EChunkStatus::Lost;
    }

    if (chunk->IsSealed()) {
        result.Status |= EChunkStatus::Sealed;

        if (replicaCount < replicationFactor && sealedReplicaCount > 0) {
            result.Status |= EChunkStatus::Underreplicated;
            result.ReplicationIndexes.push_back(GenericChunkReplicaIndex);
        }

        if (replicaCount == replicationFactor && decommissionedReplicaCount > 0 && unsealedReplicaCount == 0) {
            result.Status |= EChunkStatus::Overreplicated;
            result.DecommissionedRemovalReplicas.append(decommissionedReplicas.begin(), decommissionedReplicas.end());
        }

        if (replicaCount > replicationFactor && unsealedReplicaCount == 0) {
            result.Status |= EChunkStatus::Overreplicated;
            result.BalancingRemovalIndexes.push_back(GenericChunkReplicaIndex);
        }
    }

    if (replicaCount + decommissionedReplicaCount < readQuorum && sealedReplicaCount == 0) {
        result.Status |= EChunkStatus::QuorumMissing;
    }

    if (hasUnsafelyPlacedReplicas) {
        result.Status |= EChunkStatus::UnsafelyPlaced;
    }

    if (Any(result.Status & (EChunkStatus::Underreplicated | EChunkStatus::UnsafelyPlaced)) &&
        None(result.Status & EChunkStatus::Overreplicated) &&
        sealedReplicaCount > 0)
    {
        result.ReplicationIndexes.push_back(GenericChunkReplicaIndex);
    }

    if (Any(result.Status & EChunkStatus::Lost)) {
        // Copy 'lost' flag from medium-specific status to cross-media status.
        results.Status |= ECrossMediumChunkStatus::Lost;
    }

    return results;
}

void TChunkReplicator::ScheduleJobs(
    TNode* node,
    const std::vector<TJobPtr>& runningJobs,
    std::vector<TJobPtr>* jobsToStart,
    std::vector<TJobPtr>* jobsToAbort,
    std::vector<TJobPtr>* jobsToRemove)
{
    ProcessExistingJobs(
        node,
        runningJobs,
        jobsToAbort,
        jobsToRemove);

    ScheduleNewJobs(
        node,
        jobsToStart,
        jobsToAbort);
}

void TChunkReplicator::OnNodeRegistered(TNode* /*node*/)
{ }

void TChunkReplicator::OnNodeUnregistered(TNode* node)
{
    for (const auto& job : node->Jobs()) {
        LOG_DEBUG("Job canceled (JobId: %v)", job->GetJobId());
        UnregisterJob(job, EJobUnregisterFlags::ScheduleChunkRefresh);
    }
    node->Reset();
}

void TChunkReplicator::OnNodeDisposed(TNode* node)
{
    YCHECK(node->Jobs().empty());
    YCHECK(node->ChunkSealQueue().empty());
    YCHECK(node->ChunkRemovalQueue().empty());
    for (const auto& queue : node->ChunkReplicationQueues()) {
        YCHECK(queue.empty());
    }
}

void TChunkReplicator::OnChunkDestroyed(TChunk* chunk)
{
    RefreshScanner_->OnChunkDestroyed(chunk);
    PropertiesUpdateScanner_->OnChunkDestroyed(chunk);

    ResetChunkStatus(chunk);

    // NB: Keep existing removal requests to workaround the following scenario:
    // 1) the last strong reference to a chunk is released while some weak references
    //    remain; the chunk becomes a zombie;
    // 2) a node sends a heartbeat reporting addition of the chunk;
    // 3) master receives the heartbeat and puts the chunk into the removal queue
    //    without (sic!) registering a replica;
    // 4) the last weak reference is dropped, the chunk is being removed;
    //    at this point we must preserve its removal request in the queue.
    RemoveChunkFromQueues(chunk, AllMediaIndex, false);

    CancelChunkJobs(chunk);
}

void TChunkReplicator::OnReplicaRemoved(
    TNode* node,
    TChunkPtrWithIndexes chunkWithIndexes,
    ERemoveReplicaReason reason)
{
    RemoveReplicaFromQueues(
        chunkWithIndexes.GetPtr(),
        TNodePtrWithIndexes(node, chunkWithIndexes.GetReplicaIndex(), chunkWithIndexes.GetMediumIndex()),
        reason != ERemoveReplicaReason::ChunkDestroyed);
}

void TChunkReplicator::ScheduleUnknownReplicaRemoval(
    TNode* node,
    const TChunkIdWithIndexes& chunkIdWithIndexes)
{
    node->AddToChunkRemovalQueue(chunkIdWithIndexes);
}

void TChunkReplicator::ScheduleReplicaRemoval(
    TNode* node,
    TChunkPtrWithIndexes chunkWithIndexes)
{
    TChunkIdWithIndexes chunkIdWithIndexes(
        chunkWithIndexes.GetPtr()->GetId(),
        chunkWithIndexes.GetReplicaIndex(),
        chunkWithIndexes.GetMediumIndex());
    node->AddToChunkRemovalQueue(chunkIdWithIndexes);
}

void TChunkReplicator::ProcessExistingJobs(
    TNode* node,
    const std::vector<TJobPtr>& currentJobs,
    std::vector<TJobPtr>* jobsToAbort,
    std::vector<TJobPtr>* jobsToRemove)
{
    const auto& address = node->GetDefaultAddress();

    for (const auto& job : currentJobs) {
        const auto& jobId = job->GetJobId();
        YCHECK(CellTagFromId(jobId) == Bootstrap_->GetCellTag());
        YCHECK(TypeFromId(jobId) == EObjectType::MasterJob);
        switch (job->GetState()) {
            case EJobState::Running:
            case EJobState::Waiting: {
                if (TInstant::Now() - job->GetStartTime() > Config_->JobTimeout) {
                    jobsToAbort->push_back(job);
                    LOG_WARNING("Job timed out (JobId: %v, Address: %v, Duration: %v)",
                        jobId,
                        address,
                        TInstant::Now() - job->GetStartTime());
                    break;
                }

                switch (job->GetState()) {
                    case EJobState::Running:
                        LOG_DEBUG("Job is running (JobId: %v, Address: %v)",
                            jobId,
                            address);
                        break;

                    case EJobState::Waiting:
                        LOG_DEBUG("Job is waiting (JobId: %v, Address: %v)",
                            jobId,
                            address);
                        break;

                    default:
                        Y_UNREACHABLE();
                }
                break;
            }

            case EJobState::Completed:
            case EJobState::Failed:
            case EJobState::Aborted: {
                jobsToRemove->push_back(job);
                switch (job->GetState()) {
                    case EJobState::Completed:
                        LOG_DEBUG("Job completed (JobId: %v, Address: %v)",
                            jobId,
                            address);
                        break;

                    case EJobState::Failed:
                        LOG_WARNING(job->Error(), "Job failed (JobId: %v, Address: %v)",
                            jobId,
                            address);
                        break;

                    case EJobState::Aborted:
                        LOG_WARNING(job->Error(), "Job aborted (JobId: %v, Address: %v)",
                            jobId,
                            address);
                        break;

                    default:
                        Y_UNREACHABLE();
                }
                UnregisterJob(job);
                break;
            }

            default:
                Y_UNREACHABLE();
        }
    }

    // Check for missing jobs
    yhash_set<TJobPtr> currentJobSet(currentJobs.begin(), currentJobs.end());
    std::vector<TJobPtr> missingJobs;
    for (const auto& job : node->Jobs()) {
        if (currentJobSet.find(job) == currentJobSet.end()) {
            missingJobs.push_back(job);
            LOG_WARNING("Job is missing (JobId: %v, Address: %v)",
                job->GetJobId(),
                address);
        }
    }

    for (const auto& job : missingJobs) {
        UnregisterJob(job);
    }
}

TJobId TChunkReplicator::GenerateJobId()
{
    return MakeRandomId(EObjectType::MasterJob, Bootstrap_->GetCellTag());
}

bool TChunkReplicator::CreateReplicationJob(
    TNode* sourceNode,
    TChunkPtrWithIndexes chunkWithIndexes,
    TJobPtr* job)
{
    auto* chunk = chunkWithIndexes.GetPtr();
    int replicaIndex = chunkWithIndexes.GetReplicaIndex();
    int mediumIndex = chunkWithIndexes.GetMediumIndex();

    if (!IsObjectAlive(chunk)) {
        return true;
    }

    const auto& objectManager = Bootstrap_->GetObjectManager();
    if (chunk->GetScanFlag(EChunkScanKind::Refresh, objectManager->GetCurrentEpoch())) {
        return true;
    }

    if (chunk->IsJobScheduled()) {
        return true;
    }

    auto replicationFactor = chunk->ComputeReplicationFactor(mediumIndex);
    auto statistics = ComputeChunkStatistics(chunk);
    const auto& mediumStatistics = statistics.PerMediumStatistics[mediumIndex];
    int replicaCount = mediumStatistics.ReplicaCount[replicaIndex];

    if (Any(statistics.Status & ECrossMediumChunkStatus::Lost)) {
        return true;
    }

    if (replicaCount > replicationFactor) {
        return true;
    }

    int replicasNeeded;
    if (Any(mediumStatistics.Status & EChunkStatus::Underreplicated)) {
        replicasNeeded = replicationFactor - replicaCount;
    } else if (Any(mediumStatistics.Status & EChunkStatus::UnsafelyPlaced)) {
        replicasNeeded = 1;
    } else {
        return true;
    }

    // TODO(babenko): journal replication currently does not support fan-out > 1
    if (chunk->IsJournal()) {
        replicasNeeded = 1;
    }

    auto targetNodes = ChunkPlacement_->AllocateWriteTargets(
        mediumIndex,
        chunk,
        replicasNeeded,
        1,
        Null,
        ESessionType::Replication);
    if (targetNodes.empty()) {
        return false;
    }

    *job = TJob::CreateReplicate(
        GenerateJobId(),
        chunkWithIndexes,
        sourceNode,
        targetNodes);

    LOG_DEBUG("Replication job scheduled (JobId: %v, Address: %v, ChunkId: %v, TargetAddresses: %v)",
        (*job)->GetJobId(),
        sourceNode->GetDefaultAddress(),
        chunkWithIndexes,
        MakeFormattableRange(targetNodes, TNodePtrAddressFormatter()));

    return targetNodes.size() == replicasNeeded;
}

bool TChunkReplicator::CreateBalancingJob(
    TNode* sourceNode,
    TChunkPtrWithIndexes chunkWithIndexes,
    double maxFillFactor,
    TJobPtr* job)
{
    auto* chunk = chunkWithIndexes.GetPtr();

    const auto& objectManager = Bootstrap_->GetObjectManager();
    if (chunk->GetScanFlag(EChunkScanKind::Refresh, objectManager->GetCurrentEpoch())) {
        return true;
    }

    if (chunk->IsJobScheduled()) {
        return true;
    }

    auto mediumIndex = chunkWithIndexes.GetMediumIndex();
    auto* targetNode = ChunkPlacement_->AllocateBalancingTarget(mediumIndex, chunk, maxFillFactor);
    if (!targetNode) {
        return false;
    }

    *job = TJob::CreateReplicate(
        GenerateJobId(),
        chunkWithIndexes,
        sourceNode,
        TNodeList(1, targetNode));

    LOG_DEBUG("Balancing job scheduled (JobId: %v, Address: %v, ChunkId: %v, TargetAddress: %v)",
        (*job)->GetJobId(),
        sourceNode->GetDefaultAddress(),
        chunkWithIndexes,
        targetNode->GetDefaultAddress());

    return true;
}

bool TChunkReplicator::CreateRemovalJob(
    TNode* node,
    const TChunkIdWithIndexes& chunkIdWithIndexes,
    TJobPtr* job)
{
    const auto& chunkManager = Bootstrap_->GetChunkManager();
    const auto& objectManager = Bootstrap_->GetObjectManager();

    auto* chunk = chunkManager->FindChunk(chunkIdWithIndexes.Id);
    // NB: Allow more than one job for dead chunks.
    if (IsObjectAlive(chunk)) {
        if (chunk->GetScanFlag(EChunkScanKind::Refresh, objectManager->GetCurrentEpoch())) {
            return true;
        }
        if (chunk->IsJobScheduled()) {
            return true;
        }
    }

    *job = TJob::CreateRemove(
        GenerateJobId(),
        chunkIdWithIndexes,
        node);

    LOG_DEBUG("Removal job scheduled (JobId: %v, Address: %v, ChunkId: %v)",
        (*job)->GetJobId(),
        node->GetDefaultAddress(),
        chunkIdWithIndexes);

    return true;
}

bool TChunkReplicator::CreateRepairJob(
    TNode* node,
    TChunk* chunk,
    int mediumIndex,
    TJobPtr* job)
{
    YCHECK(chunk->IsErasure());

    if (!IsObjectAlive(chunk)) {
        return true;
    }

    const auto& objectManager = Bootstrap_->GetObjectManager();
    if (chunk->GetScanFlag(EChunkScanKind::Refresh, objectManager->GetCurrentEpoch())) {
        return true;
    }

    if (chunk->IsJobScheduled()) {
        return true;
    }

    auto codecId = chunk->GetErasureCodec();
    auto* codec = NErasure::GetCodec(codecId);
    auto totalPartCount = codec->GetTotalPartCount();

    auto statistics = ComputeChunkStatistics(chunk);
    const auto& mediumStatistics = statistics.PerMediumStatistics[mediumIndex];

    NErasure::TPartIndexList erasedIndexes;
    for (int index = 0; index < totalPartCount; ++index) {
        if (mediumStatistics.ReplicaCount[index] == 0 &&
            mediumStatistics.DecommissionedReplicaCount[index] == 0)
        {
            erasedIndexes.push_back(index);
        }
    }

    int erasedIndexCount = static_cast<int>(erasedIndexes.size());
    if (erasedIndexCount == 0) {
        return true;
    }

    auto targetNodes = ChunkPlacement_->AllocateWriteTargets(
        mediumIndex,
        chunk,
        erasedIndexCount,
        erasedIndexCount,
        Null,
        ESessionType::Repair);
    if (targetNodes.empty()) {
        return false;
    }

    *job = TJob::CreateRepair(
        GenerateJobId(),
        chunk,
        mediumIndex,
        node,
        targetNodes,
        erasedIndexes,
        Config_->RepairJobMemoryUsage);

    LOG_DEBUG("Repair job scheduled (JobId: %v, Address: %v, ChunkId: %v, TargetAddresses: %v, ErasedIndexes: %v)",
        (*job)->GetJobId(),
        node->GetDefaultAddress(),
        chunk->GetId(),
        MakeFormattableRange(targetNodes, TNodePtrAddressFormatter()),
        erasedIndexes);

    return true;
}

bool TChunkReplicator::CreateSealJob(
    TNode* node,
    TChunk* chunk,
    TJobPtr* job)
{
    YCHECK(chunk->IsJournal());
    YCHECK(chunk->IsSealed());

    if (!IsObjectAlive(chunk)) {
        return true;
    }

    if (chunk->IsJobScheduled()) {
        return true;
    }

    // NB: Seal jobs can be started even if chunk refresh is scheduled.

    if (chunk->StoredReplicas().size() < chunk->GetReadQuorum()) {
        return true;
    }

    *job = TJob::CreateSeal(
        GenerateJobId(),
        chunk,
        node);

    LOG_DEBUG("Seal job scheduled (JobId: %v, Address: %v, ChunkId: %v)",
        (*job)->GetJobId(),
        node->GetDefaultAddress(),
        chunk->GetId());

    return true;
}

void TChunkReplicator::ScheduleNewJobs(
    TNode* node,
    std::vector<TJobPtr>* jobsToStart,
    std::vector<TJobPtr>* jobsToAbort)
{
    if (JobThrottler_->IsOverdraft()) {
        return;
    }

    const auto& resourceLimits = node->ResourceLimits();
    auto& resourceUsage = node->ResourceUsage();

    auto registerJob = [&] (const TJobPtr& job) {
        if (job) {
            resourceUsage += job->ResourceUsage();
            jobsToStart->push_back(job);
            RegisterJob(job);
            JobThrottler_->Acquire(1);
        }
    };

    // NB: Beware of chunks larger than the limit; we still need to be able to replicate them one by one.
    auto hasSpareReplicationResources = [&] () {
        return
            resourceUsage.replication_slots() < resourceLimits.replication_slots() &&
            (resourceUsage.replication_slots() == 0 || resourceUsage.replication_data_size() < resourceLimits.replication_data_size());
    };

    // NB: Beware of chunks larger than the limit; we still need to be able to repair them one by one.
    auto hasSpareRepairResources = [&] () {
        return
            resourceUsage.repair_slots() < resourceLimits.repair_slots() &&
            (resourceUsage.repair_slots() == 0 || resourceUsage.repair_data_size() < resourceLimits.repair_data_size());
    };

    auto hasSpareSealResources = [&] () {
        return resourceUsage.seal_slots() < resourceLimits.seal_slots();
    };

    if (IsEnabled()) {
        // Schedule replication jobs.
        for (auto& queue : node->ChunkReplicationQueues()) {
            auto it = queue.begin();
            while (it != queue.end() && hasSpareReplicationResources()) {
                auto jt = it++;
                const auto& chunkWithIndex = jt->first;
                auto& mediumIndexSet = jt->second;
                for (int mediumIndex = 0; mediumIndex < mediumIndexSet.size(); ++mediumIndex) {
                    if (mediumIndexSet.test(mediumIndex)) {
                        TChunkPtrWithIndexes chunkWithIndexes(
                            chunkWithIndex.GetPtr(),
                            chunkWithIndex.GetIndex(),
                            mediumIndex);

                        TJobPtr job;
                        if (CreateReplicationJob(node, chunkWithIndexes, &job)) {
                            mediumIndexSet.reset(mediumIndex);
                        }
                        registerJob(std::move(job));
                    }
                }

                if (mediumIndexSet.none()) {
                    queue.erase(jt);
                }
            }
        }

        // Schedule repair jobs.
        {
            auto it = ChunkRepairQueue_.begin();
            while (it != ChunkRepairQueue_.end() && hasSpareRepairResources()) {
                auto jt = it++;
                auto* chunk = (*jt).first;
                auto mediumIndex = (*jt).second;

                TJobPtr job;
                if (CreateRepairJob(node, chunk, mediumIndex, &job)) {
                    chunk->SetRepairQueueIterator(Null);
                    ChunkRepairQueue_.erase(jt);
                }
                registerJob(std::move(job));
            }
        }

        // Schedule removal jobs.
        {
            auto& queue = node->ChunkRemovalQueue();
            auto it = queue.begin();
            while (it != queue.end()) {
                if (resourceUsage.removal_slots() >= resourceLimits.removal_slots()) {
                    break;
                }

                auto jt = it++;
                const auto& chunkIdWithIndex = jt->first;
                auto& mediumIndexSet = jt->second;

                for (int mediumIndex = 0; mediumIndex < mediumIndexSet.size(); ++mediumIndex) {
                    if (mediumIndexSet.test(mediumIndex)) {
                        TChunkIdWithIndexes chunkIdWithIndexes(
                            chunkIdWithIndex.Id,
                            chunkIdWithIndex.ReplicaIndex,
                            mediumIndex);

                        TJobPtr job;
                        if (CreateRemovalJob(node, chunkIdWithIndexes, &job)) {
                            mediumIndexSet.reset(mediumIndex);
                        }
                        registerJob(std::move(job));
                    }
                }
                if (mediumIndexSet.none()) {
                    queue.erase(jt);
                }
            }
        }

        // Schedule balancing jobs.
        for (const auto& mediumIdAndPtrPair : Bootstrap_->GetChunkManager()->Media()) {
            auto* medium = mediumIdAndPtrPair.second;
            if (medium->GetCache()) {
                continue;
            }

            auto mediumIndex = medium->GetIndex();
            auto sourceFillFactor = node->GetFillFactor(mediumIndex);
            if (!sourceFillFactor) {
                continue; // No storage of this medium on this node.
            }
            double targetFillFactor = *sourceFillFactor - Config_->MinBalancingFillFactorDiff;
            if (hasSpareReplicationResources() &&
                *sourceFillFactor > Config_->MinBalancingFillFactor &&
                ChunkPlacement_->HasBalancingTargets(mediumIndex, targetFillFactor))
            {
                int maxJobs = std::max(0, resourceLimits.replication_slots() - resourceUsage.replication_slots());
                auto chunksToBalance =
                    ChunkPlacement_->GetBalancingChunks(mediumIndex, node, maxJobs);
                for (auto chunkWithIndexes : chunksToBalance) {
                    if (!hasSpareReplicationResources()) {
                        break;
                    }

                    TJobPtr job;
                    CreateBalancingJob(node, chunkWithIndexes, targetFillFactor, &job);
                    registerJob(std::move(job));
                }
            }
        }
    }

    // Schedule seal jobs.
    // NB: This feature is active regardless of replicator state.
    {
        auto& queue = node->ChunkSealQueue();
        auto it = queue.begin();
        while (it != queue.end() && hasSpareSealResources()) {
            auto jt = it++;
            auto* chunk = *jt;

            TJobPtr job;
            if (CreateSealJob(node, chunk, &job)) {
                queue.erase(jt);
            }
            registerJob(std::move(job));
        }
    }
}

void TChunkReplicator::RefreshChunk(TChunk* chunk)
{
    if (!chunk->IsConfirmed()) {
        return;
    }

    ResetChunkStatus(chunk);

    auto allMediaStatistics = ComputeChunkStatistics(chunk);

    auto durabilityRequired = false;

    for (const auto& mediumIdAndPtrPair : Bootstrap_->GetChunkManager()->Media()) {
        auto* medium = mediumIdAndPtrPair.second;
        // For now, chunk cache-as-medium support is rudimentary, and replicator
        // ignores chunk cache to preserve original behavior.
        if (medium->GetCache()) {
            continue;
        }

        auto mediumIndex = medium->GetIndex();
        auto& statistics = allMediaStatistics.PerMediumStatistics[mediumIndex];

        if (statistics.Status == EChunkStatus::None) {
            // This medium is irrelevant for this chunk. Continue.
            continue;
        }

        auto replicationFactor = chunk->ComputeReplicationFactor(mediumIndex);
        auto durabilityRequiredOnMedium =
            chunk->ComputeVital() && (chunk->IsErasure() || replicationFactor > 1);
        durabilityRequired = durabilityRequired || durabilityRequiredOnMedium;

        if (Any(statistics.Status & EChunkStatus::Overreplicated)) {
            OverreplicatedChunks_.insert(chunk);
        }

        if (Any(statistics.Status & EChunkStatus::Underreplicated)) {
            UnderreplicatedChunks_.insert(chunk);
        }

        if (Any(statistics.Status & EChunkStatus::QuorumMissing)) {
            QuorumMissingChunks_.insert(chunk);
        }

        if (Any(statistics.Status & EChunkStatus::UnsafelyPlaced)) {
            UnsafelyPlacedChunks_.insert(chunk);
        }

        if (!chunk->IsJobScheduled()) {
            RemoveChunkFromQueues(chunk, mediumIndex, true);

            if (Any(statistics.Status & EChunkStatus::Overreplicated) &&
                None(allMediaStatistics.Status & ECrossMediumChunkStatus::MediumWiseLost))
            {
                for (auto nodeWithIndexes : statistics.DecommissionedRemovalReplicas) {
                    Y_ASSERT(mediumIndex == nodeWithIndexes.GetMediumIndex());
                    int replicaIndex = nodeWithIndexes.GetReplicaIndex();
                    TChunkIdWithIndexes chunkIdWithIndexes(chunk->GetId(), replicaIndex, mediumIndex);
                    auto* node = nodeWithIndexes.GetPtr();
                    if (node->GetLocalState() == ENodeState::Online) {
                        node->AddToChunkRemovalQueue(chunkIdWithIndexes);
                    }
                }

                for (int replicaIndex : statistics.BalancingRemovalIndexes) {
                    TChunkPtrWithIndexes chunkWithIndexes(chunk, replicaIndex, mediumIndex);
                    TChunkIdWithIndexes chunkIdWithIndexes(chunk->GetId(), replicaIndex, mediumIndex);
                    auto* targetNode = ChunkPlacement_->GetRemovalTarget(chunkWithIndexes);
                    if (targetNode) {
                        targetNode->AddToChunkRemovalQueue(chunkIdWithIndexes);
                    }
                }
            }

            // This check may yield true even for lost chunks when inter-medium replication is in progress.
            if (Any(statistics.Status & (EChunkStatus::Underreplicated | EChunkStatus::UnsafelyPlaced))) {
                for (auto replicaIndex : statistics.ReplicationIndexes) {
                    TChunkPtrWithIndexes chunkWithIndexes(chunk, replicaIndex, mediumIndex);

                    // Cap replica count minus one against the range [0, ReplicationPriorityCount - 1].
                    int replicaCount = statistics.ReplicaCount[replicaIndex];
                    int priority = std::max(std::min(replicaCount - 1, ReplicationPriorityCount - 1), 0);

                    for (auto replica : chunk->StoredReplicas()) {
                        // If chunk is lost on some media, don't match dst medium with
                        // src medium: we want to be able to do inter-medium replication.
                        bool mediumMatches =
                            Any(allMediaStatistics.Status & ECrossMediumChunkStatus::MediumWiseLost) ||
                            mediumIndex == replica.GetMediumIndex();

                        if (mediumMatches &&
                            (chunk->IsRegular() ||
                             chunk->IsErasure() && replica.GetReplicaIndex() == replicaIndex ||
                             chunk->IsJournal() && replica.GetReplicaIndex() == SealedChunkReplicaIndex))
                        {
                            auto* node = replica.GetPtr();
                            if (node->GetLocalState() == ENodeState::Online) {
                                node->AddToChunkReplicationQueue(chunkWithIndexes, priority);
                            }
                        }
                    }
                }
            }

            if (Any(statistics.Status & EChunkStatus::Sealed)) {
                Y_ASSERT(chunk->IsJournal());
                for (auto replica : chunk->StoredReplicas()) {
                    if (replica.GetMediumIndex() == mediumIndex &&
                        replica.GetReplicaIndex() == UnsealedChunkReplicaIndex)
                    {
                        auto* node = replica.GetPtr();
                        if (node->GetLocalState() == ENodeState::Online) {
                            node->AddToChunkSealQueue(chunk);
                        }
                    }
                }
            }

            if (Any(statistics.Status & (EChunkStatus::DataMissing | EChunkStatus::ParityMissing)) &&
                None(statistics.Status & EChunkStatus::Lost))
            {
                AddToChunkRepairQueue(chunk, mediumIndex);
            }
        }
    }

    if (Any(allMediaStatistics.Status & ECrossMediumChunkStatus::Lost)) {
        YCHECK(LostChunks_.insert(chunk).second);
        if (durabilityRequired) {
            YCHECK(LostVitalChunks_.insert(chunk).second);
        }
    }

    if (Any(allMediaStatistics.Status & ECrossMediumChunkStatus::DataMissing)) {
        Y_ASSERT(chunk->IsErasure());
        YCHECK(DataMissingChunks_.insert(chunk).second);
    }

    if (Any(allMediaStatistics.Status & ECrossMediumChunkStatus::ParityMissing)) {
        Y_ASSERT(chunk->IsErasure());
        YCHECK(ParityMissingChunks_.insert(chunk).second);
    }

    if (Any(allMediaStatistics.Status & ECrossMediumChunkStatus::Precarious)) {
        YCHECK(PrecariousChunks_.insert(chunk).second);
        if (durabilityRequired) {
            YCHECK(PrecariousVitalChunks_.insert(chunk).second);
        }
    }

}

void TChunkReplicator::ResetChunkStatus(TChunk* chunk)
{
    LostChunks_.erase(chunk);
    LostVitalChunks_.erase(chunk);
    PrecariousChunks_.erase(chunk);
    PrecariousVitalChunks_.erase(chunk);

    UnderreplicatedChunks_.erase(chunk);
    OverreplicatedChunks_.erase(chunk);
    UnsafelyPlacedChunks_.erase(chunk);

    if (chunk->IsErasure()) {
        DataMissingChunks_.erase(chunk);
        ParityMissingChunks_.erase(chunk);
    }

    if (chunk->IsJournal()) {
        QuorumMissingChunks_.erase(chunk);
    }
}

void TChunkReplicator::RemoveChunkFromQueues(TChunk* chunk, int mediumIndex, bool dropRemovals)
{
    for (auto storedReplica : chunk->StoredReplicas()) {
        auto* node = storedReplica.GetPtr();
        // Replica's medium index is irrelevant: it signifies the medium on which
        // that replica currently is. What we need is purging the chunk from
        // queues where *destination* medium index is #mediumIndex.
        TNodePtrWithIndexes nodeWithIndexes(node, storedReplica.GetReplicaIndex(), mediumIndex);
        RemoveReplicaFromQueues(chunk, nodeWithIndexes, dropRemovals);
    }

    if (chunk->IsErasure()) {
        RemoveFromChunkRepairQueue(chunk);
    }
}

void TChunkReplicator::RemoveReplicaFromQueues(TChunk* chunk, TNodePtrWithIndexes nodeWithIndexes, bool dropRemovals)
{
    auto* node = nodeWithIndexes.GetPtr();
    TChunkPtrWithIndexes chunkWithIndexes(
        chunk,
        nodeWithIndexes.GetReplicaIndex(),
        nodeWithIndexes.GetMediumIndex());
    TChunkIdWithIndexes chunkIdWithIndexes(
        chunk->GetId(),
        nodeWithIndexes.GetReplicaIndex(),
        nodeWithIndexes.GetMediumIndex());
    if (dropRemovals) {
        node->RemoveFromChunkRemovalQueue(chunkIdWithIndexes);
    }
    node->RemoveFromChunkReplicationQueues(chunkWithIndexes);
    node->RemoveFromChunkSealQueue(chunk);
}

void TChunkReplicator::CancelChunkJobs(TChunk* chunk)
{
    auto job = chunk->GetJob();
    if (job) {
        LOG_DEBUG("Job canceled (JobId: %v)", job->GetJobId());
        UnregisterJob(job, EJobUnregisterFlags::UnregisterFromNode);
    }
}

bool TChunkReplicator::IsReplicaDecommissioned(TNodePtrWithIndexes replica)
{
    auto* node = replica.GetPtr();
    return node->GetDecommissioned();
}

void TChunkReplicator::ScheduleChunkRefresh(TChunk* chunk)
{
    if (!IsObjectAlive(chunk)) {
        return;
    }

    if (chunk->IsForeign()) {
        return;
    }

    RefreshScanner_->EnqueueChunk(chunk);
}

void TChunkReplicator::ScheduleNodeRefresh(TNode* node)
{
    const auto& replicas = node->StoredReplicas();
    for (const auto& mediumReplicas : replicas) {
        for (const auto& replica : mediumReplicas) {
            ScheduleChunkRefresh(replica.GetPtr());
        }
    }
}

void TChunkReplicator::OnRefresh()
{
    int totalCount = 0;
    int aliveCount = 0;
    NProfiling::TScopedTimer timer;

    LOG_DEBUG("Incremental chunk refresh iteration started");

    PROFILE_TIMING ("/refresh_time") {
        auto chunkManager = Bootstrap_->GetChunkManager();
        auto deadline = GetCpuInstant() - ChunkRefreshDelay_;
        while (totalCount < Config_->MaxChunksPerRefresh &&
               RefreshScanner_->HasUnscannedChunk(deadline))
        {
            if (timer.GetElapsed() > Config_->MaxTimePerRefresh) {
                break;
            }

            ++totalCount;
            auto* chunk = RefreshScanner_->DequeueChunk();
            if (!IsObjectAlive(chunk)) {
                continue;
            }

            RefreshChunk(chunk);
            ++aliveCount;
        }
    }

    LOG_DEBUG("Incremental chunk refresh iteration completed (TotalCount: %v, AliveCount: %v)",
        totalCount,
        aliveCount);
}

bool TChunkReplicator::IsEnabled()
{
    return Enabled_;
}

void TChunkReplicator::OnCheckEnabled()
{
    auto worldInitializer = Bootstrap_->GetWorldInitializer();
    if (!worldInitializer->IsInitialized()) {
        Enabled_ = false;
        return;
    }

    try {
        if (Bootstrap_->IsPrimaryMaster()) {
            OnCheckEnabledPrimary();
        } else {
            OnCheckEnabledSecondary();
        }
    } catch (const std::exception& ex) {
        LOG_ERROR(ex, "Error updating replicator state, disabling until the next attempt");
        Enabled_ = false;
    }
}

void TChunkReplicator::OnCheckEnabledPrimary()
{
    const auto& cypressManager = Bootstrap_->GetCypressManager();
    auto resolver = cypressManager->CreateResolver();
    auto sysNode = resolver->ResolvePath("//sys");
    if (sysNode->Attributes().Get<bool>("disable_chunk_replicator", false)) {
        if (Enabled_) {
            LOG_INFO("Chunk replicator is disabled by //sys/@disable_chunk_replicator setting");
        }
        Enabled_ = false;
        return;
    }

    const auto& nodeTracker = Bootstrap_->GetNodeTracker();
    int needOnline = Config_->SafeOnlineNodeCount;
    int gotOnline = nodeTracker->GetOnlineNodeCount();
    if (gotOnline < needOnline) {
        if (Enabled_) {
            LOG_INFO("Chunk replicator disabled: too few online nodes, needed >= %v but got %v",
                needOnline,
                gotOnline);
        }
        Enabled_ = false;
        return;
    }

    const auto& multicellManager = Bootstrap_->GetMulticellManager();
    auto statistics = multicellManager->ComputeClusterStatistics();
    int gotChunkCount = statistics.chunk_count();
    int gotLostChunkCount = statistics.lost_vital_chunk_count();
    int needLostChunkCount = Config_->SafeLostChunkCount;
    if (gotChunkCount > 0) {
        double needFraction = Config_->SafeLostChunkFraction;
        double gotFraction = (double) gotLostChunkCount / gotChunkCount;
        if (gotFraction > needFraction) {
            if (Enabled_) {
                LOG_INFO("Chunk replicator disabled: too many lost chunks, fraction needed <= %v but got %v",
                    needFraction,
                    gotFraction);
            }
            Enabled_ = false;
            return;
        }
    }

    if (gotLostChunkCount > needLostChunkCount) {
        if (Enabled_) {
            LOG_INFO("Chunk replicator disabled: too many lost chunks, needed <= %v but got %v",
                needLostChunkCount,
                gotLostChunkCount);
        }
        Enabled_ = false;
        return;
    }

    if (!Enabled_) {
        LOG_INFO("Chunk replicator enabled");
    }
    Enabled_ = true;
}

void TChunkReplicator::OnCheckEnabledSecondary()
{
    const auto& multicellManager = Bootstrap_->GetMulticellManager();
    auto channel = multicellManager->GetMasterChannelOrThrow(Bootstrap_->GetPrimaryCellTag(), EPeerKind::Leader);
    TObjectServiceProxy proxy(channel);

    auto req = TYPathProxy::Get("//sys/@chunk_replicator_enabled");
    auto rsp = WaitFor(proxy.Execute(req))
        .ValueOrThrow();

    auto value = ConvertTo<bool>(TYsonString(rsp->value()));
    if (value != Enabled_) {
        if (value) {
            LOG_INFO("Chunk replicator enabled at primary master");
        } else {
            LOG_INFO("Chunk replicator disabled at primary master");
        }
        Enabled_ = value;
    }
}

int TChunkReplicator::GetRefreshQueueSize() const
{
    return RefreshScanner_->GetQueueSize();
}

int TChunkReplicator::GetPropertiesUpdateQueueSize() const
{
    return PropertiesUpdateScanner_->GetQueueSize();
}

void TChunkReplicator::SchedulePropertiesUpdate(TChunkTree* chunkTree)
{
    switch (chunkTree->GetType()) {
        case EObjectType::Chunk:
        case EObjectType::ErasureChunk:
            // Erasure chunks have no RF but still can update Vital.
            SchedulePropertiesUpdate(chunkTree->AsChunk());
            break;

        case EObjectType::ChunkList:
            SchedulePropertiesUpdate(chunkTree->AsChunkList());
            break;

        default:
            Y_UNREACHABLE();
    }
}

void TChunkReplicator::SchedulePropertiesUpdate(TChunkList* chunkList)
{
    class TVisitor
        : public IChunkVisitor
    {
    public:
        TVisitor(
            NCellMaster::TBootstrap* bootstrap,
            TChunkReplicatorPtr owner,
            TChunkList* root)
            : Bootstrap_(bootstrap)
            , Owner_(std::move(owner))
            , Root_(root)
        { }

        void Run()
        {
            TraverseChunkTree(CreatePreemptableChunkTraverserCallbacks(Bootstrap_), this, Root_);
        }

    private:
        TBootstrap* const Bootstrap_;
        const TChunkReplicatorPtr Owner_;
        TChunkList* const Root_;

        virtual bool OnChunk(
            TChunk* chunk,
            i64 /*rowIndex*/,
            const TReadLimit& /*startLimit*/,
            const TReadLimit& /*endLimit*/) override
        {
            Owner_->SchedulePropertiesUpdate(chunk);
            return true;
        }

        virtual void OnError(const TError& /*error*/) override
        { }

        virtual void OnFinish() override
        { }
    };

    New<TVisitor>(Bootstrap_, this, chunkList)->Run();
}

void TChunkReplicator::SchedulePropertiesUpdate(TChunk* chunk)
{
    if (!IsObjectAlive(chunk)) {
        return;
    }

    PropertiesUpdateScanner_->EnqueueChunk(chunk);
}

void TChunkReplicator::OnPropertiesUpdate()
{
    if (!Bootstrap_->GetHydraFacade()->GetHydraManager()->IsActiveLeader()) {
        return;
    }

    TReqUpdateChunkProperties request;
    request.set_cell_tag(Bootstrap_->GetCellTag());

    int totalCount = 0;
    int aliveCount = 0;
    NProfiling::TScopedTimer timer;

    LOG_DEBUG("Chunk properties update iteration started");

    PROFILE_TIMING ("/properties_update_time") {
        while (totalCount < Config_->MaxChunksPerPropertiesUpdate &&
               PropertiesUpdateScanner_->HasUnscannedChunk())
        {
            if (timer.GetElapsed() > Config_->MaxTimePerPropertiesUpdate) {
                break;
            }

            ++totalCount;
            auto* chunk = PropertiesUpdateScanner_->DequeueChunk();
            if (!IsObjectAlive(chunk)) {
                continue;
            }

            UpdateChunkProperties(chunk, &request);
            ++aliveCount;
        }
    }

    LOG_DEBUG("Chunk chunk properties update iteration completed (TotalCount: %v, AliveCount: %v, UpdateCount: %v)",
        totalCount,
        aliveCount,
        request.updates_size());

    if (request.updates_size() > 0) {
        auto chunkManager = Bootstrap_->GetChunkManager();
        auto asyncResult = chunkManager
            ->CreateUpdateChunkPropertiesMutation(request)
            ->CommitAndLog(Logger);
        WaitFor(asyncResult);
    }
}

void TChunkReplicator::UpdateChunkProperties(TChunk* chunk, TReqUpdateChunkProperties* request)
{
    auto newProperties = ComputeChunkProperties(chunk);
    auto oldProperties = chunk->GetLocalProperties();
    if (newProperties != oldProperties) {
        auto* update = request->add_updates();
        ToProto(update->mutable_chunk_id(), chunk->GetId());
        update->set_vital(newProperties.GetVital());
        int mediumIndex = 0;
        for (const auto& mediumProperties : newProperties) {
            auto* mediumUpdate = update->add_medium_updates();
            mediumUpdate->set_medium_index(mediumIndex);
            mediumUpdate->set_replication_factor(mediumProperties.GetReplicationFactor());
            mediumUpdate->set_data_parts_only(mediumProperties.GetDataPartsOnly());
            ++mediumIndex;
        }
    }
}

TChunkProperties TChunkReplicator::ComputeChunkProperties(TChunk* chunk)
{
    bool found = false;
    TChunkProperties properties;
    // Below, properties of this chunk's owners are combined together. Since
    // 'data parts only' flags are combined by ANDing, we should start with
    // true to avoid affecting the result.
    for (auto& mediumProperties : properties) {
        mediumProperties.SetDataPartsOnly(true);
    }

    // Unique number used to distinguish already visited chunk lists.
    auto mark = TChunkList::GenerateVisitMark();

    // BFS queue. Try to avoid allocations.
    SmallVector<TChunkList*, 64> queue;
    size_t frontIndex = 0;

    auto enqueue = [&] (TChunkList* chunkList) {
        if (chunkList->GetVisitMark() != mark) {
            chunkList->SetVisitMark(mark);
            queue.push_back(chunkList);
        }
    };

    // Put seeds into the queue.
    for (auto* parent : chunk->Parents()) {
        auto* adjustedParent = FollowParentLinks(parent);
        if (adjustedParent) {
            enqueue(adjustedParent);
        }
    }

    // The main BFS loop.
    while (frontIndex < queue.size()) {
        auto* chunkList = queue[frontIndex++];

        // Examine owners, if any.
<<<<<<< HEAD
        for (const auto* owningNode : chunkList->OwningNodes()) {
            if (owningNode->IsTrunk()) {
                parentsVisited = true;

                // Overloaded; MAXes replication factors, ANDs "data-part-only"s,
                // ORs vitalities.
                properties |= owningNode->Properties();
=======
        for (const auto* owningNode : chunkList->TrunkOwningNodes()) {
            if (!chunk->IsErasure()) {
                properties.ReplicationFactor = std::max(
                    properties.ReplicationFactor,
                    owningNode->GetReplicationFactor());
>>>>>>> ce6f042c
            }
            properties.Vital |= owningNode->GetVital();
            found = true;
        }

        // Proceed to parents.
        for (auto* parent : chunkList->Parents()) {
            auto* adjustedParent = FollowParentLinks(parent);
            if (adjustedParent) {
                enqueue(adjustedParent);
            }
        }
    }

<<<<<<< HEAD
    if (chunk->IsErasure()) {
        static_assert(MinReplicationFactor <= 1 && 1 <= MaxReplicationFactor,
                     "Replication factor limits are incorrect.");
        for (auto& mediumProperties : properties) {
            // This never actually throws as 1 is always a valid replication count.
            if (mediumProperties) {
                mediumProperties.SetReplicationFactorOrThrow(1);
            }
        }
    }

    Y_ASSERT(!parentsVisited || properties.Validate());

    return parentsVisited
        ? properties
        : chunk->GetLocalProperties();
=======
    return found ? properties : chunk->GetLocalProperties();
>>>>>>> ce6f042c
}

TChunkList* TChunkReplicator::FollowParentLinks(TChunkList* chunkList)
{
    while (chunkList->TrunkOwningNodes().Empty()) {
        const auto& parents = chunkList->Parents();
        auto parentCount = parents.Size();
        if (parentCount == 0) {
            return nullptr;
        }
        if (parentCount > 1) {
            break;
        }
        chunkList = *parents.begin();
    }
    return chunkList;
}

void TChunkReplicator::RegisterJob(const TJobPtr& job)
{
    YCHECK(JobMap_.insert(std::make_pair(job->GetJobId(), job)).second);
    YCHECK(job->GetNode()->Jobs().insert(job).second);

    const auto& chunkManager = Bootstrap_->GetChunkManager();
    auto chunkId = job->GetChunkIdWithIndexes().Id;
    auto* chunk = chunkManager->FindChunk(chunkId);
    if (chunk) {
        chunk->SetJob(job);
    }
}

void TChunkReplicator::UnregisterJob(const TJobPtr& job, EJobUnregisterFlags flags)
{
    YCHECK(JobMap_.erase(job->GetJobId()) == 1);

    if (Any(flags & EJobUnregisterFlags::UnregisterFromNode)) {
        YCHECK(job->GetNode()->Jobs().erase(job) == 1);
    }

    const auto& chunkManager = Bootstrap_->GetChunkManager();
    auto chunkId = job->GetChunkIdWithIndexes().Id;
    auto* chunk = chunkManager->FindChunk(chunkId);
    if (chunk) {
        chunk->SetJob(nullptr);
        if (Any(flags & EJobUnregisterFlags::ScheduleChunkRefresh)) {
            ScheduleChunkRefresh(chunk);
        }
    }
}

void TChunkReplicator::AddToChunkRepairQueue(TChunk* chunk, int mediumIndex)
{
    Y_ASSERT(!chunk->GetRepairQueueIterator());
    auto it = ChunkRepairQueue_.insert(ChunkRepairQueue_.end(), {chunk, mediumIndex});
    chunk->SetRepairQueueIterator(it);
}

void TChunkReplicator::RemoveFromChunkRepairQueue(TChunk* chunk)
{
    auto it = chunk->GetRepairQueueIterator();
    if (it) {
        ChunkRepairQueue_.erase(*it);
        chunk->SetRepairQueueIterator(Null);
    }
}

////////////////////////////////////////////////////////////////////////////////

} // namespace NChunkServer
} // namespace NYT<|MERGE_RESOLUTION|>--- conflicted
+++ resolved
@@ -1892,23 +1892,10 @@
         auto* chunkList = queue[frontIndex++];
 
         // Examine owners, if any.
-<<<<<<< HEAD
-        for (const auto* owningNode : chunkList->OwningNodes()) {
-            if (owningNode->IsTrunk()) {
-                parentsVisited = true;
-
-                // Overloaded; MAXes replication factors, ANDs "data-part-only"s,
-                // ORs vitalities.
-                properties |= owningNode->Properties();
-=======
         for (const auto* owningNode : chunkList->TrunkOwningNodes()) {
-            if (!chunk->IsErasure()) {
-                properties.ReplicationFactor = std::max(
-                    properties.ReplicationFactor,
-                    owningNode->GetReplicationFactor());
->>>>>>> ce6f042c
-            }
-            properties.Vital |= owningNode->GetVital();
+            // Overloaded; MAXes replication factors, ANDs "data-part-only"s,
+            // ORs vitalities.
+            properties |= owningNode->Properties();
             found = true;
         }
 
@@ -1921,7 +1908,6 @@
         }
     }
 
-<<<<<<< HEAD
     if (chunk->IsErasure()) {
         static_assert(MinReplicationFactor <= 1 && 1 <= MaxReplicationFactor,
                      "Replication factor limits are incorrect.");
@@ -1933,14 +1919,11 @@
         }
     }
 
-    Y_ASSERT(!parentsVisited || properties.Validate());
-
-    return parentsVisited
+    Y_ASSERT(!found || properties.Validate());
+
+    return found
         ? properties
         : chunk->GetLocalProperties();
-=======
-    return found ? properties : chunk->GetLocalProperties();
->>>>>>> ce6f042c
 }
 
 TChunkList* TChunkReplicator::FollowParentLinks(TChunkList* chunkList)
