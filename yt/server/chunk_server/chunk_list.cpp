#include "chunk_list.h"
#include "chunk_owner_base.h"
#include "helpers.h"

#include <yt/server/cell_master/serialize.h>

namespace NYT {
namespace NChunkServer {

using namespace NObjectServer;
using namespace NCellMaster;

////////////////////////////////////////////////////////////////////////////////

void TChunkList::TCumulativeStatisticsEntry::Persist(NCellMaster::TPersistenceContext& context)
{
    using NYT::Persist;
    Persist(context, RowCount);
    Persist(context, ChunkCount);
    Persist(context, DataSize);
}

////////////////////////////////////////////////////////////////////////////////

TChunkList::TChunkList(const TChunkListId& id)
    : TChunkTree(id)
    , Ordered_(true)
{
    ResetChunkListStatistics(this);
}

TChunkListDynamicData* TChunkList::GetDynamicData() const
{
    return GetTypedDynamicData<TChunkListDynamicData>();
}

void TChunkList::IncrementVersion()
{
    ++Version_;
}

void TChunkList::ValidateSealed()
{
    if (!Statistics_.Sealed) {
        THROW_ERROR_EXCEPTION("Chunk list %v is not sealed",
            GetId());
    }
}

void TChunkList::Save(NCellMaster::TSaveContext& context) const
{
    TChunkTree::Save(context);

    using NYT::Save;
    Save(context, Children_);
    Save(context, Parents_);
    Save(context, TrunkOwningNodes_);
    Save(context, BranchedOwningNodes_);
    Save(context, Statistics_);
    Save(context, CumulativeStatistics_);
    Save(context, Ordered_);
    Save(context, TrimmedChildCount_);
}

void TChunkList::Load(NCellMaster::TLoadContext& context)
{
    TChunkTree::Load(context);

    using NYT::Load;
    Load(context, Children_);
    Load(context, Parents_);
    // COMPAT(babenko)
    if (context.GetVersion() < 355) {
        auto owningNodes = Load<std::vector<TChunkOwnerBase*>>(context);
        // NB: Node is not fully loaded yet, its IsTrunk method may not work properly.
        for (auto* node : owningNodes) {
            if (node->GetVersionedId().TransactionId) {
                BranchedOwningNodes_.PushBack(node);
            } else {
                TrunkOwningNodes_.PushBack(node);
            }
        }
    } else {
        Load(context, TrunkOwningNodes_);
        Load(context, BranchedOwningNodes_);
    }
    Load(context, Statistics_);
<<<<<<< HEAD
    // COMPAT(babenko)
    if (context.GetVersion() >= 403) {
        Load(context, CumulativeStatistics_);
    } else {
        std::vector<i64> rowCountSums, chunkCountSums, dataSizeSums;
        Load(context, rowCountSums);
        Load(context, chunkCountSums);
        Load(context, dataSizeSums);
        YCHECK(rowCountSums.size() == chunkCountSums.size() && rowCountSums.size() == dataSizeSums.size());
        for (int index = 0; index < rowCountSums.size(); ++index) {
            CumulativeStatistics_.push_back({
                rowCountSums[index],
                chunkCountSums[index],
                dataSizeSums[index]
            });
        }
    }
    // COMPAT(babenko)
    if (context.GetVersion() >= 401) {
        Load(context, Ordered_);
        Load(context, TrimmedChildCount_);
    }

    for (int index = 0; index < Parents_.size(); ++index) {
        YCHECK(ParentToIndex_.emplace(Parents_[index], index).second);
    }

    for (int index = 0; index < OwningNodes_.size(); ++index) {
        YCHECK(OwningNodeToIndex_.emplace(OwningNodes_[index], index).second);
    }

    if (!Ordered_) {
        for (int index = 0; index < Children_.size(); ++index) {
            YCHECK(ChildToIndex_.emplace(Children_[index], index).second);
        }
    }
=======
    Load(context, RowCountSums_);
    Load(context, ChunkCountSums_);
    Load(context, DataSizeSums_);
}

TRange<TChunkList*> TChunkList::Parents() const
{
    return MakeRange(Parents_.begin(), Parents_.end());
>>>>>>> 3c565b3d
}

void TChunkList::AddParent(TChunkList* parent)
{
    Parents_.PushBack(parent);
}

void TChunkList::RemoveParent(TChunkList* parent)
{
    Parents_.Remove(parent);
}

void TChunkList::AddOwningNode(TChunkOwnerBase* node)
{
    if (node->IsTrunk()) {
        TrunkOwningNodes_.PushBack(node);
    } else {
        BranchedOwningNodes_.PushBack(node);
    }
}

void TChunkList::RemoveOwningNode(TChunkOwnerBase* node)
{
    if (node->IsTrunk()) {
        TrunkOwningNodes_.Remove(node);
    } else {
        BranchedOwningNodes_.Remove(node);
    }
}

TRange<TChunkOwnerBase*> TChunkList::TrunkOwningNodes() const
{
    return MakeRange(TrunkOwningNodes_.begin(), TrunkOwningNodes_.end());
}

TRange<TChunkOwnerBase*> TChunkList::BranchedOwningNodes() const
{
    return MakeRange(BranchedOwningNodes_.begin(), BranchedOwningNodes_.end());
}

ui64 TChunkList::GenerateVisitMark()
{
    static std::atomic<ui64> counter(0);
    return ++counter;
}

int TChunkList::GetGCWeight() const
{
    return TObjectBase::GetGCWeight() + Children_.size();
}

void TChunkList::SetOrdered(bool value)
{
    if (Ordered_ == value) {
        return;
    }

    Ordered_ = value;
    RecomputeChunkListStatistics(this);
}

////////////////////////////////////////////////////////////////////////////////

} // namespace NChunkServer
} // namespace NYT<|MERGE_RESOLUTION|>--- conflicted
+++ resolved
@@ -85,7 +85,7 @@
         Load(context, BranchedOwningNodes_);
     }
     Load(context, Statistics_);
-<<<<<<< HEAD
+
     // COMPAT(babenko)
     if (context.GetVersion() >= 403) {
         Load(context, CumulativeStatistics_);
@@ -109,29 +109,16 @@
         Load(context, TrimmedChildCount_);
     }
 
-    for (int index = 0; index < Parents_.size(); ++index) {
-        YCHECK(ParentToIndex_.emplace(Parents_[index], index).second);
-    }
-
-    for (int index = 0; index < OwningNodes_.size(); ++index) {
-        YCHECK(OwningNodeToIndex_.emplace(OwningNodes_[index], index).second);
-    }
-
     if (!Ordered_) {
         for (int index = 0; index < Children_.size(); ++index) {
             YCHECK(ChildToIndex_.emplace(Children_[index], index).second);
         }
     }
-=======
-    Load(context, RowCountSums_);
-    Load(context, ChunkCountSums_);
-    Load(context, DataSizeSums_);
 }
 
 TRange<TChunkList*> TChunkList::Parents() const
 {
     return MakeRange(Parents_.begin(), Parents_.end());
->>>>>>> 3c565b3d
 }
 
 void TChunkList::AddParent(TChunkList* parent)
