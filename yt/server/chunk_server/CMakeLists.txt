--- conflicted
+++ resolved
@@ -24,10 +24,10 @@
 )
 
 set( HDRS
-<<<<<<< HEAD
   ${CMAKE_CURRENT_LIST_DIR}/chunk.h
   ${CMAKE_CURRENT_LIST_DIR}/chunk-inl.h
   ${CMAKE_CURRENT_LIST_DIR}/chunk_list.h
+  ${CMAKE_CURRENT_LIST_DIR}/chunk_list-inl.h
   ${CMAKE_CURRENT_LIST_DIR}/chunk_list_proxy.h
   ${CMAKE_CURRENT_LIST_DIR}/chunk_manager.h
   ${CMAKE_CURRENT_LIST_DIR}/chunk_owner_base.h
@@ -53,37 +53,6 @@
   ${CMAKE_CURRENT_LIST_DIR}/job_tracker_service.h
   ${CMAKE_CURRENT_LIST_DIR}/private.h
   ${CMAKE_CURRENT_LIST_DIR}/public.h
-=======
-  ${BASE}/chunk.h
-  ${BASE}/chunk-inl.h
-  ${BASE}/chunk_list.h
-  ${BASE}/chunk_list-inl.h
-  ${BASE}/chunk_list_proxy.h
-  ${BASE}/chunk_manager.h
-  ${BASE}/chunk_owner_base.h
-  ${BASE}/chunk_owner_node_proxy.h
-  ${BASE}/chunk_owner_type_handler-inl.h
-  ${BASE}/chunk_owner_type_handler.h
-  ${BASE}/chunk_placement.h
-  ${BASE}/chunk_proxy.h
-  ${BASE}/chunk_replica-inl.h
-  ${BASE}/chunk_replica.h
-  ${BASE}/chunk_replicator.h
-  ${BASE}/chunk_sealer.h
-  ${BASE}/chunk_service.h
-  ${BASE}/chunk_tree.h
-  ${BASE}/chunk_tree_balancer.h
-  ${BASE}/chunk_tree_statistics.h
-  ${BASE}/chunk_tree_traversing.h
-  ${BASE}/config.h
-  ${BASE}/cypress_integration.h
-  ${BASE}/helpers-inl.h
-  ${BASE}/helpers.h
-  ${BASE}/job.h
-  ${BASE}/job_tracker_service.h
-  ${BASE}/private.h
-  ${BASE}/public.h
->>>>>>> 6fe962ba
 )
 
 list(APPEND YT_SOURCE_FILES
