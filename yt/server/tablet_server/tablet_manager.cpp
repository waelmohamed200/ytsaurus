--- conflicted
+++ resolved
@@ -2586,14 +2586,12 @@
     {
         for (const auto& pair : TabletCellMap_) {
             auto* cell = pair.second;
-<<<<<<< HEAD
-            if (cell->GetCellBundle() == cellBundle && cell->GetHealth() == ETabletCellHealth::Good) {
-=======
             if (!IsObjectAlive(cell)) {
                 continue;
             }
-            if (cell->GetHealth() == ETabletCellHealth::Good) {
->>>>>>> 6bb4b306
+            if (cell->GetCellBundle() == cellBundle &&
+                cell->GetHealth() == ETabletCellHealth::Good)
+            {
                 return;
             }
         }
@@ -2652,16 +2650,12 @@
         std::set<TCellKey> cellKeys;
         for (const auto& pair : TabletCellMap_) {
             auto* cell = pair.second;
-<<<<<<< HEAD
+            if (!IsObjectAlive(cell)) {
+                continue;
+            }
             if (cell->GetCellBundle() == table->GetTabletCellBundle() &&
                 cell->GetHealth() == ETabletCellHealth::Good)
             {
-=======
-            if (!IsObjectAlive(cell)) {
-                continue;
-            }
-            if (cell->GetHealth() == ETabletCellHealth::Good) {
->>>>>>> 6bb4b306
                 YCHECK(cellKeys.insert(TCellKey{getCellSize(cell), cell}).second);
             }
         }
