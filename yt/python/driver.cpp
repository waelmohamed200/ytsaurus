#include "public.h"
#include "buffered_stream.h"
#include "descriptor.h"
#include "helpers.h"
#include "response.h"
#include "serialize.h"
#include "shutdown.h"
#include "stream.h"

#include <yt/ytlib/api/admin.h>
#include <yt/ytlib/api/connection.h>

#include <yt/ytlib/driver/config.h>
#include <yt/ytlib/driver/driver.h>

#include <yt/ytlib/formats/format.h>

#include <yt/ytlib/hydra/hydra_service_proxy.h>

#include <yt/ytlib/object_client/object_service_proxy.h>

#include <yt/ytlib/tablet_client/public.h>

#include <yt/core/concurrency/async_stream.h>

#include <yt/core/logging/log_manager.h>

#include <yt/core/misc/intrusive_ptr.h>

#include <yt/core/tracing/trace_manager.h>

#include <yt/core/ytree/convert.h>

#include <contrib/libs/pycxx/Extensions.hxx>
#include <contrib/libs/pycxx/Objects.hxx>

#include <iostream>

namespace NYT {
namespace NPython {

///////////////////////////////////////////////////////////////////////////////

using namespace NFormats;
using namespace NDriver;
using namespace NYson;
using namespace NYTree;
using namespace NConcurrency;
using namespace NTabletClient;

///////////////////////////////////////////////////////////////////////////////

Py::Exception CreateYtError(const NYT::TError& error)
{
<<<<<<< HEAD
    auto ysonErrorClass = Py::Callable(
=======
    auto ytErrorClass = Py::Callable(
>>>>>>> 63c3d2e8
        PyObject_GetAttr(
            PyImport_ImportModule("yt.common"),
            PyString_FromString("YtError")));

    Py::Dict options;
    options.setItem("message", ConvertTo<Py::Object>(error.GetMessage()));
    options.setItem("code", ConvertTo<Py::Object>(error.GetCode()));
    options.setItem("inner_errors", ConvertTo<Py::Object>(error.InnerErrors()));
<<<<<<< HEAD
    auto ysonError = ysonErrorClass.apply(options);
    return Py::Exception(*ysonError, ysonError);
=======
    auto ytError = ytErrorClass.apply(Py::Tuple(), options);
    return Py::Exception(*ytErrorClass, ytError);
>>>>>>> 63c3d2e8
}

Py::Exception CreateYtError(const std::string& message)
{
<<<<<<< HEAD
    auto ysonErrorClass = Py::Object(
        PyObject_GetAttr(
            PyImport_ImportModule("yt.common"),
            PyString_FromString("YtError")));
    return Py::Exception(*ysonErrorClass, message);
=======
    auto ytErrorClass = Py::Object(
        PyObject_GetAttr(
            PyImport_ImportModule("yt.common"),
            PyString_FromString("YtError")));
    return Py::Exception(*ytErrorClass, message);
>>>>>>> 63c3d2e8
}

#define CATCH \
    catch (const NYT::TErrorException& error) { \
        throw CreateYtError(error.Error()); \
    } catch (const std::exception& ex) { \
        if (PyErr_ExceptionMatches(PyExc_BaseException)) { \
            throw; \
        } else { \
            throw CreateYtError(ex.what()); \
        } \
    }

///////////////////////////////////////////////////////////////////////////////

class TDriver
    : public Py::PythonClass<TDriver>
{
public:
    TDriver(Py::PythonClassInstance *self, Py::Tuple& args, Py::Dict& kwargs)
        : Py::PythonClass<TDriver>::PythonClass(self, args, kwargs)
    {
        auto configDict = ExtractArgument(args, kwargs, "config");
        ValidateArgumentsEmpty(args, kwargs);

        auto config = New<TDriverConfig>();
        auto configNode = ConvertToNode(configDict);
        try {
            config->Load(configNode);
        } catch(const std::exception& ex) {
            throw Py::RuntimeError(Stroka("Error loading driver configuration\n") + ex.what());
        }

        DriverInstance_ = CreateDriver(config);
    }

    virtual ~TDriver()
    { }

    static void InitType()
    {
        behaviors().name("Driver");
        behaviors().doc("Represents a YT driver");
        behaviors().supportGetattro();
        behaviors().supportSetattro();

        PYCXX_ADD_KEYWORDS_METHOD(execute, Execute, "Executes the request");
        PYCXX_ADD_KEYWORDS_METHOD(get_command_descriptor, GetCommandDescriptor, "Describes the command");
        PYCXX_ADD_KEYWORDS_METHOD(get_command_descriptors, GetCommandDescriptors, "Describes all commands");
        PYCXX_ADD_KEYWORDS_METHOD(build_snapshot, BuildSnapshot, "Force to build a snapshot");
        PYCXX_ADD_KEYWORDS_METHOD(gc_collect, GCCollect, "Run garbage collection");
        PYCXX_ADD_KEYWORDS_METHOD(clear_metadata_caches, ClearMetadataCaches, "Clear metadata caches");

        behaviors().readyType();
    }

    Py::Object Execute(Py::Tuple& args, Py::Dict& kwargs)
    {
        auto pyRequest = ExtractArgument(args, kwargs, "request");
        ValidateArgumentsEmpty(args, kwargs);

        Py::Callable classType(TDriverResponse::type());
        Py::PythonClassObject<TDriverResponse> pythonResponse(classType.apply(Py::Tuple(), Py::Dict()));
        auto* response = pythonResponse.getCxxObject();

        TDriverRequest request;
        request.CommandName = ConvertToStroka(Py::String(GetAttr(pyRequest, "command_name")));
        request.Parameters = ConvertToNode(GetAttr(pyRequest, "parameters"))->AsMap();
        request.ResponseParametersConsumer = response->GetResponseParametersConsumer();

        auto user = GetAttr(pyRequest, "user");
        if (!user.isNone()) {
            request.AuthenticatedUser = ConvertToStroka(Py::String(user));
        }

        auto inputStreamObj = GetAttr(pyRequest, "input_stream");
        if (!inputStreamObj.isNone()) {
            std::unique_ptr<TInputStreamWrap> inputStream(new TInputStreamWrap(inputStreamObj));
            request.InputStream = CreateAsyncAdapter(inputStream.get());
            response->OwnInputStream(inputStream);
        }

        auto outputStreamObj = GetAttr(pyRequest, "output_stream");
        TBufferedStreamWrap* bufferedOutputStream = nullptr;
        if (!outputStreamObj.isNone()) {
            bool isBufferedStream = PyObject_IsInstance(outputStreamObj.ptr(), TBufferedStreamWrap::type().ptr());
            if (isBufferedStream) {
                bufferedOutputStream = dynamic_cast<TBufferedStreamWrap*>(Py::getPythonExtensionBase(outputStreamObj.ptr()));
                request.OutputStream = bufferedOutputStream->GetStream();
            } else {
                std::unique_ptr<TOutputStreamWrap> outputStream(new TOutputStreamWrap(outputStreamObj));
                request.OutputStream = CreateAsyncAdapter(outputStream.get());
                response->OwnOutputStream(outputStream);
            }
        }

        try {
            auto driverResponse = DriverInstance_->Execute(request);
            response->SetResponse(driverResponse);
            if (bufferedOutputStream) {
                auto outputStream = bufferedOutputStream->GetStream();
                driverResponse.Subscribe(BIND([=] (TError error) {
                    outputStream->Finish();
                }));
            }
        } CATCH;

        return pythonResponse;
    }
    PYCXX_KEYWORDS_METHOD_DECL(TDriver, Execute)

    Py::Object GetCommandDescriptor(Py::Tuple& args, Py::Dict& kwargs)
    {
        auto commandName = ConvertToStroka(ConvertToString(ExtractArgument(args, kwargs, "command_name")));
        ValidateArgumentsEmpty(args, kwargs);

        Py::Callable class_type(TCommandDescriptor::type());
        Py::PythonClassObject<TCommandDescriptor> descriptor(class_type.apply(Py::Tuple(), Py::Dict()));
        try {
            descriptor.getCxxObject()->SetDescriptor(DriverInstance_->GetCommandDescriptor(commandName));
        } CATCH;

        return descriptor;
    }
    PYCXX_KEYWORDS_METHOD_DECL(TDriver, GetCommandDescriptor)

    Py::Object GetCommandDescriptors(Py::Tuple& args, Py::Dict& kwargs)
    {
        ValidateArgumentsEmpty(args, kwargs);

        try {
            auto descriptors = Py::Dict();
            for (const auto& nativeDescriptor : DriverInstance_->GetCommandDescriptors()) {
                Py::Callable class_type(TCommandDescriptor::type());
                Py::PythonClassObject<TCommandDescriptor> descriptor(class_type.apply(Py::Tuple(), Py::Dict()));
                descriptor.getCxxObject()->SetDescriptor(nativeDescriptor);
                descriptors.setItem(~nativeDescriptor.CommandName, descriptor);
            }
            return descriptors;
        } CATCH;
    }
    PYCXX_KEYWORDS_METHOD_DECL(TDriver, GetCommandDescriptors)

    Py::Object GCCollect(Py::Tuple& args, Py::Dict& kwargs)
    {
        try {
            auto admin = DriverInstance_->GetConnection()->CreateAdmin();
            WaitFor(admin->GCCollect())
                .ThrowOnError();
            return Py::None();
        } CATCH;
    }
    PYCXX_KEYWORDS_METHOD_DECL(TDriver, GCCollect)

    Py::Object BuildSnapshot(Py::Tuple& args, Py::Dict& kwargs)
    {
        auto options = NApi::TBuildSnapshotOptions();

        if (HasArgument(args, kwargs, "set_read_only")) {
            options.SetReadOnly = static_cast<bool>(Py::Boolean(ExtractArgument(args, kwargs, "set_read_only")));
        }

        if (HasArgument(args, kwargs, "cell_id")) {
            auto cellIdStr = ConvertToStroka(ConvertToString(ExtractArgument(args, kwargs, "cell_id")));
            options.CellId = TTabletCellId::FromString(cellIdStr);
        }

        ValidateArgumentsEmpty(args, kwargs);

        try {
            auto admin = DriverInstance_->GetConnection()->CreateAdmin();
            int snapshotId = WaitFor(admin->BuildSnapshot(options))
                .ValueOrThrow();
            return Py::Long(snapshotId);
        } CATCH;
    }
    PYCXX_KEYWORDS_METHOD_DECL(TDriver, BuildSnapshot)

    Py::Object ClearMetadataCaches(Py::Tuple& args, Py::Dict& kwargs)
    {
        ValidateArgumentsEmpty(args, kwargs);

        try {
            DriverInstance_->GetConnection()->ClearMetadataCaches();
            return Py::None();
        } CATCH;
    }
    PYCXX_KEYWORDS_METHOD_DECL(TDriver, ClearMetadataCaches)

private:
    IDriverPtr DriverInstance_;
};

///////////////////////////////////////////////////////////////////////////////

class TDriverModule
    : public Py::ExtensionModule<TDriverModule>
{
public:
    TDriverModule()
        // This should be the same as .so file name.
        : Py::ExtensionModule<TDriverModule>("driver_lib")
    {
        PyEval_InitThreads();

        RegisterShutdown();

        TDriver::InitType();
        TBufferedStreamWrap::InitType();
        TDriverResponse::InitType();
        TCommandDescriptor::InitType();

        add_keyword_method("configure_logging", &TDriverModule::ConfigureLogging, "Configures YT driver logging");
        add_keyword_method("configure_tracing", &TDriverModule::ConfigureTracing, "Configures YT driver tracing");

        initialize("Python bindings for YT driver");

        Py::Dict moduleDict(moduleDictionary());
        moduleDict["Driver"] = TDriver::type();
        moduleDict["BufferedStream"] = TBufferedStreamWrap::type();
        moduleDict["Response"] = TDriverResponse::type();
    }

    Py::Object ConfigureLogging(const Py::Tuple& args_, const Py::Dict& kwargs_)
    {
        auto args = args_;
        auto kwargs = kwargs_;

        auto config = ConvertToNode(ExtractArgument(args, kwargs, "config"));
        ValidateArgumentsEmpty(args, kwargs);

        NLogging::TLogManager::Get()->Configure(config->AsMap());

        return Py::None();
    }

    Py::Object ConfigureTracing(const Py::Tuple& args_, const Py::Dict& kwargs_)
    {
        auto args = args_;
        auto kwargs = kwargs_;

        auto config = ConvertToNode(ExtractArgument(args, kwargs, "config"));
        ValidateArgumentsEmpty(args, kwargs);

        NTracing::TTraceManager::Get()->Configure(config->AsMap());

        return Py::None();
    }

    virtual ~TDriverModule()
    { }
};

///////////////////////////////////////////////////////////////////////////////

} // namespace NPython
} // namespace NYT

///////////////////////////////////////////////////////////////////////////////

#if defined( _WIN32 )
#define EXPORT_SYMBOL __declspec( dllexport )
#else
#define EXPORT_SYMBOL
#endif

extern "C" EXPORT_SYMBOL void initdriver_lib()
{
    static const auto* driver = new NYT::NPython::TDriverModule;
    UNUSED(driver);
}

// This symbol is required for debug version.
extern "C" EXPORT_SYMBOL void initdriver_lib_d()
{
    initdriver_lib();
}<|MERGE_RESOLUTION|>--- conflicted
+++ resolved
@@ -52,11 +52,7 @@
 
 Py::Exception CreateYtError(const NYT::TError& error)
 {
-<<<<<<< HEAD
-    auto ysonErrorClass = Py::Callable(
-=======
     auto ytErrorClass = Py::Callable(
->>>>>>> 63c3d2e8
         PyObject_GetAttr(
             PyImport_ImportModule("yt.common"),
             PyString_FromString("YtError")));
@@ -65,30 +61,17 @@
     options.setItem("message", ConvertTo<Py::Object>(error.GetMessage()));
     options.setItem("code", ConvertTo<Py::Object>(error.GetCode()));
     options.setItem("inner_errors", ConvertTo<Py::Object>(error.InnerErrors()));
-<<<<<<< HEAD
-    auto ysonError = ysonErrorClass.apply(options);
-    return Py::Exception(*ysonError, ysonError);
-=======
     auto ytError = ytErrorClass.apply(Py::Tuple(), options);
     return Py::Exception(*ytErrorClass, ytError);
->>>>>>> 63c3d2e8
 }
 
 Py::Exception CreateYtError(const std::string& message)
 {
-<<<<<<< HEAD
-    auto ysonErrorClass = Py::Object(
-        PyObject_GetAttr(
-            PyImport_ImportModule("yt.common"),
-            PyString_FromString("YtError")));
-    return Py::Exception(*ysonErrorClass, message);
-=======
     auto ytErrorClass = Py::Object(
         PyObject_GetAttr(
             PyImport_ImportModule("yt.common"),
             PyString_FromString("YtError")));
     return Py::Exception(*ytErrorClass, message);
->>>>>>> 63c3d2e8
 }
 
 #define CATCH \
