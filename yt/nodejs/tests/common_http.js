--- conflicted
+++ resolved
@@ -13,10 +13,6 @@
 
     var middleware = Array.prototype.slice.call(arguments);
     var done = middleware.pop();
-<<<<<<< HEAD
-    var doneRight = function() { setTimeout(done, HTTP_LAG); };
-=======
->>>>>>> 4ce359e8
 
     middleware.forEach(function(step) { app.use(step); });
     app.use(function(req, rsp) { rsp.end("Rabbit Hole"); });
@@ -25,7 +21,7 @@
 
     setTimeout(function() {
         server.listen(HTTP_PORT, HTTP_HOST, function() {
-            setTimeout(done, 1);
+            setTimeout(done, HTTP_LAG);
         });
     }, 1);
 
