--- conflicted
+++ resolved
@@ -27,7 +27,12 @@
         console.error(err.stack);
     }
     // Wipe process.
-    binding._Exit(1);
+    binding.WipeOutCurrentProcess(1);
+});
+
+process.on("exit", function() {
+    // Call _exit to avoid subtle shutdown issues.
+    binding.WipeOutCurrentProcess(0);
 });
 
 // Debugging stuff.
@@ -309,27 +314,6 @@
     }
 });
 
-<<<<<<< HEAD
-process.on("exit", function() {
-    // Call _exit to avoid subtle shutdown issues.
-    binding.WipeOutCurrentProcess(0);
-});
-
-process.on("uncaughtException", function(err) {
-    console.error("*** Uncaught Exception ***");
-    console.error(err);
-    if (err.trace) {
-        console.error(err.trace);
-    }
-    if (err.stack) {
-        console.error(err.stack);
-    }
-    // Call _exit to avoid subtle shutdown issues.
-    binding.WipeOutCurrentProcess(1);
-});
-
-=======
->>>>>>> 5cc14106
 // Fire up the head.
 logger.info("Starting HTTP proxy worker", { wid : cluster.worker.id, pid : process.pid });
 
