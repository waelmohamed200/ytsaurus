var events = require("events");
var fs = require("fs");
var os = require("os");
var util = require("util");

var Q = require("bluebird");

var YtAccrualFailureDetector = require("./accrual_failure_detector").that;
var YtError = require("./error").that;
var YtReservoir = require("./reservoir").that;
var YtNetworkMeter = require("./network_meter").that;
var utils = require("./utils");

////////////////////////////////////////////////////////////////////////////////

var __DBG = require("./debug").that("X", "Coordinator");

function parseBoolean(x)
{
    return typeof(x) === "string" ? x === "true" : !!x;
}

////////////////////////////////////////////////////////////////////////////////

function YtCoordinatedHost(config, name)
{
    var role = "data";
    var dead = true;
    var banned = false;
    var ban_message = "";
    var liveness = {
        updated_at: new Date(0),
        load_average: 0.0,
<<<<<<< HEAD
        network_coef: 0,
=======
        network_load: {},
        network_coef: 0.0,
        network_coef_pow: 0.0,
>>>>>>> 9758f60a
    };
    var randomness = Math.random();
    var dampening = 0.0;

    var afd = new YtAccrualFailureDetector(
        config.afd_window_size,
        config.afd_phi_threshold,
        config.heartbeat_drift,
        config.heartbeat_interval + config.heartbeat_drift,
        config.heartbeat_interval);

    var age = config.death_age;

    var self = this;

    Object.defineProperty(this, "name", {
        value: name,
        writable: false,
        enumerable: true
    });

    // COMPAT(sandello): Web-interface requires `host` for now.
    Object.defineProperty(this, "host", {
        value: name.split(":")[0],
        writable: false,
        enumerable: true
    });

    Object.defineProperty(this, "role", {
        get: function() { return role; },
        set: function(value) {
            if (typeof(value) !== "string") {
                throw new TypeError("Role must be string");
            }

            if (value === "") {
                throw new TypeError("Role must not be empty");
            }

            role = value;
        },
        enumerable: true
    });

    Object.defineProperty(this, "dead", {
        get: function() { return dead; },
        set: function(value) {
            var dead_before = dead;
            dead = parseBoolean(value);

            if (!dead_before && dead) {
                self.emit("dead");
            } else if (dead_before && !dead) {
                self.emit("alive");
            }
        },
        enumerable: true
    });

    Object.defineProperty(this, "banned", {
        get: function() { return banned; },
        set: function(value) {
            var banned_before = banned;
            banned = parseBoolean(value);

            if (!banned_before && banned) {
                self.emit("banned");
            } else if (banned_before && !banned) {
                self.emit("unbanned");
            }
        },
        enumerable: true
    });

    Object.defineProperty(this, "ban_message", {
        get: function() {
            return ban_message;
        },
        set: function(value) {
            if (typeof(value) === "undefined" || value === null) {
                ban_message = null;
            } else {
                ban_message = value + "";
            }
        },
        enumerable: true
    });

    Object.defineProperty(this, "liveness", {
        get: function() { return liveness; },
        set: function(value) {
            if (typeof(value) !== "object") {
                throw new TypeError("Liveness has to be an object");
            }

            liveness.updated_at = new Date(value.updated_at);
            liveness.load_average = parseFloat(value.load_average) || 0.0;
<<<<<<< HEAD
            liveness.network_coef = parseFloat(value.network_coef) || 0.0;
=======
            liveness.network_load = value.network_load;
            liveness.network_coef = parseFloat(value.network_coef) || 0.0;
            liveness.network_coef_pow = 1.0 - Math.pow(1.0 - liveness.network_coef, 1.5);
>>>>>>> 9758f60a

            randomness = Math.random();
            dampening = 0.0;

            afd.heartbeatTS(liveness.updated_at);

            this.dead = (new Date() - liveness.updated_at) > age;
        },
        enumerable: true
    });

    Object.defineProperty(this, "randomness", {
        get: function() {
            return randomness;
        },
        enumerable: true
    });

    Object.defineProperty(this, "dampening", {
        get: function() {
            return dampening;
        },
        set: function(value) {
            if (typeof(value) !== "number") {
                throw new TypeError("Dampening has to be a number");
            }
            dampening = value;
        },
        enumerable: true
    });

    Object.defineProperty(this, "afd_sample", {
        get: function() {
            return {
                length: afd.sample.length,
                mean: afd.sample.mean,
                stddev: afd.sample.stddev
            };
        },
        enumerable: true
    });

    Object.defineProperty(this, "afd_phi", {
        get: function() {
            return afd.phiTS();
        },
        enumerable: true
    });

    Object.defineProperty(this, "fitness", {
        get: function() {
            return 0.0 +
                config.fitness_la_coefficient  * liveness.load_average +
<<<<<<< HEAD
                config.fitness_net_coefficient * liveness.network_coef +
=======
                config.fitness_net_coefficient * liveness.network_coef_pow +
>>>>>>> 9758f60a
                config.fitness_phi_coefficient * afd.phiTS() +
                config.fitness_rnd_coefficient * randomness +
                config.fitness_dmp_coefficient * dampening;
        },
        enumerable: true
    });

    // Prevent 'undefined' property.
    this._events = {};
    events.EventEmitter.call(this);

    // Hide EventEmitter properties to clean up JSON.
    Object.defineProperty(this, "_events", { enumerable: false });
    Object.defineProperty(this, "_maxListeners", { enumerable: false });
    Object.defineProperty(this, "domain", { enumerable: false });
}

util.inherits(YtCoordinatedHost, events.EventEmitter);

function YtCoordinator(config, logger, driver, fqdn, port)
{
    this.__DBG = __DBG.Tagged();

    this.config = config;
    this.logger = logger;
    this.driver = driver;

    if (fqdn.indexOf(":") >= 0) {
        this.name = fqdn;
    } else {
        this.name = fqdn + ":" + port;
    }
    this.host = new YtCoordinatedHost(this.config, this.name);

    this.hosts = {};
    this.hosts[this.name] = this.host;

    this.announce = this.config.enable && this.config.announce;
    this.initialized = false;

    this.initDeferred = Q.defer();
    this.syncDeferred = Q.defer();

    if (this.config.enable) {
        this.sync_at = new Date(0);

        this.network_meter = new YtNetworkMeter(this.logger, this.config.net_window_size);

        this.timer = setInterval(this._refresh.bind(this), this.config.heartbeat_interval);
        if (this.timer && this.timer.unref) { this.timer.unref(); }

        this._refresh(); // Fire |_refresh| ASAP to avoid empty host list.
    } else {
        this.initDeferred.reject(new YtError("Coordination is disabled"));
        this.syncDeferred.reject(new YtError("Coordination is disabled"));
    }

    this.__DBG("New");
}

YtCoordinator.prototype.stop = function()
{
    if (this.timer) {
        clearInterval(this.timer);
        this.timer = null;
    }
};

YtCoordinator.prototype._initialize = function()
{
    var self = this;
    var name = self.name;
    var path = "//sys/proxies/" + utils.escapeYPath(name);

    return self.driver.executeSimple("create", {
        type: "map_node",
        path: path,
        attributes: {
            role: "data",
            banned: "false",
        },
    })
    .then(
    function() {
        self.logger.debug("Presence initialized at " + path);
    },
    function(error) {
        if (error.checkFor(501)) {
            self.logger.debug("Presence resumed from " + path);
            return;
        } else {
            return Q.reject(error);
        }
    })
    .then(function() {
        self.initialized = true;
        self.initDeferred.resolve();

        return self._refresh();
    })
    .catch(function(err) {
        var error = YtError.ensureWrapped(err);
        self.logger.error(
            "An error occured while initializing coordination",
            // TODO(sandello): Embed.
            { error: error.toJson() });

        self.initDeferred.reject(err);
    })
    .done();
};

YtCoordinator.prototype._refresh = function()
{
    var self = this;
    var name = self.name;
    var path = "//sys/proxies/" + utils.escapeYPath(name);

    var sync = Q.resolve();

    self.__DBG("Refreshing coordination information");

    if (self.announce) {
        if (!self.initialized) {
            return void self._initialize();
        }

        self.__DBG("Announcing coordination information");

        var now = new Date();

        sync = self.network_meter.refresh()
        .then(function() {
            return self.driver.executeSimple("set", { path: path + "/@liveness" }, {
                updated_at: now.toISOString(),
                load_average: os.loadavg()[0],
                network_load: self.network_meter.load,
                network_coef: self.network_meter.coef,
            });
        });
    }

    var deferred = self.syncDeferred;
    self.syncDeferred = Q.defer();

    return sync
    .then(function() {
        // We are resetting timed as we have successfully reported to masters.
        self.sync_at = new Date();

        return self.driver.executeSimple("list", {
            path: "//sys/proxies",
            attributes: ["role", "banned", "ban_message", "liveness"]
        });
    })
    .then(function(entries) {
        __DBG("Got coordination information");
        entries.forEach(function(entry) {
            var otherName = utils.getYsonValue(entry);

            var ref = self.hosts[otherName];
            if (typeof(ref) === "undefined") {
                self.logger.info("Discovered a new proxy", { name: otherName });
                ref = new YtCoordinatedHost(self.config, otherName);
                self.hosts[otherName] = ref;

                ref.on("dead", function() {
                    self.logger.info("Marking proxy as dead", { name: otherName });
                });
                ref.on("alive", function() {
                    self.logger.info("Marking proxy as alive", { name: otherName });
                });
                ref.on("banned", function() {
                    self.logger.info("Proxy was banned", { name: otherName });
                });
                ref.on("unbanned", function() {
                    self.logger.info("Proxy was unbanned", { name: otherName });
                });
            }

            self.__DBG("Proxy '%s' has been updated to %j", otherName, entry);

            try {
                ref.role = utils.getYsonAttribute(entry, "role");
                ref.banned = utils.getYsonAttribute(entry, "banned");
                ref.ban_message = utils.getYsonAttribute(entry, "ban_message");
                ref.liveness = utils.getYsonAttribute(entry, "liveness");
            } catch (err) {
                var error = YtError.ensureWrapped(err);
                self.logger.error(
                    "Failed to update coordination information for '" + otherName + "'",
                    { error: error.toJson() });
            }
        });
    })
    .then(function() {
        deferred.resolve();
    })
    .catch(function(err) {
        var error = YtError.ensureWrapped(err);
        self.logger.error(
            "An error occured while updating coordination",
            // TODO(sandello): Embed.
            { error: error.toJson() });

        deferred.reject(error);

        // Re-run initialization next time, just in case.
        self.initialized = false;
        self.initDeferred = Q.defer();
    })
    .done();
};

YtCoordinator.prototype.getProxies = function(role, dead, banned)
{
    var result = [];
    for (var p in this.hosts) {
        if (this.hosts.hasOwnProperty(p)) {
            var ref = this.hosts[p];
            if (typeof(role) !== "undefined" && role !== ref.role) {
                continue;
            }
            if (typeof(dead) !== "undefined" && dead !== ref.dead) {
                continue;
            }
            if (typeof(banned) !== "undefined" && banned !== ref.banned) {
                continue;
            }
            result.push(this.hosts[p]);
        }
    }
    return result;
};

YtCoordinator.prototype.isSelfAlive = function()
{
    if (!this.config.enable) {
        return true;
    }

    if (!this.initialized) {
        return false;
    }

    if ((new Date() - this.sync_at) > this.config.death_age) {
        return false;
    }

    if (this.host.banned) {
        return false;
    }

    return true;
};

YtCoordinator.prototype.getSelf = function()
{
    return this.host;
};

YtCoordinator.prototype.allocateProxy = function(role)
{
    var victims = this
        .getProxies(role, false, false)
        .sort(function(lhs, rhs) { return lhs.fitness - rhs.fitness; });

    if (victims.length > 0) {
        var victim = victims[0];
        if (typeof(victim) !== "undefined") {
            victim.dampening += 1;
        }
        return victim;
    }

    return null;
};

////////////////////////////////////////////////////////////////////////////////

exports.that = YtCoordinator;<|MERGE_RESOLUTION|>--- conflicted
+++ resolved
@@ -31,13 +31,9 @@
     var liveness = {
         updated_at: new Date(0),
         load_average: 0.0,
-<<<<<<< HEAD
-        network_coef: 0,
-=======
         network_load: {},
         network_coef: 0.0,
         network_coef_pow: 0.0,
->>>>>>> 9758f60a
     };
     var randomness = Math.random();
     var dampening = 0.0;
@@ -135,13 +131,9 @@
 
             liveness.updated_at = new Date(value.updated_at);
             liveness.load_average = parseFloat(value.load_average) || 0.0;
-<<<<<<< HEAD
-            liveness.network_coef = parseFloat(value.network_coef) || 0.0;
-=======
             liveness.network_load = value.network_load;
             liveness.network_coef = parseFloat(value.network_coef) || 0.0;
             liveness.network_coef_pow = 1.0 - Math.pow(1.0 - liveness.network_coef, 1.5);
->>>>>>> 9758f60a
 
             randomness = Math.random();
             dampening = 0.0;
@@ -195,11 +187,7 @@
         get: function() {
             return 0.0 +
                 config.fitness_la_coefficient  * liveness.load_average +
-<<<<<<< HEAD
-                config.fitness_net_coefficient * liveness.network_coef +
-=======
                 config.fitness_net_coefficient * liveness.network_coef_pow +
->>>>>>> 9758f60a
                 config.fitness_phi_coefficient * afd.phiTS() +
                 config.fitness_rnd_coefficient * randomness +
                 config.fitness_dmp_coefficient * dampening;
