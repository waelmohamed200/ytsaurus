--- conflicted
+++ resolved
@@ -120,12 +120,8 @@
 
 ////////////////////////////////////////////////////////////////////////////////
 
-<<<<<<< HEAD
-function YtCommand(logger, driver, coordinator, watcher, rate_check_cache, pause) {
-=======
 function YtCommand(logger, driver, coordinator, watcher, sticky_cache, pause) {
     "use strict";
->>>>>>> 123b807b
     this.__DBG = __DBG.Tagged();
 
     this.logger = logger;
@@ -243,16 +239,10 @@
 
     if (!result.isOK()) {
         if (result.isUserBanned() || result.isRequestRateLimitExceeded()) {
-<<<<<<< HEAD
-            this.logger.debug("User '" + this.user + "' was banned or has hit rate limit");
-            this.rate_check_cache.set(this.user, result.toJson());
-            this.rsp.statusCode = 429;
-=======
             this.sticky_cache.set(this.user, {
                 code: this.rsp.statusCode,
                 body: result.toJson()
             });
->>>>>>> 123b807b
         }
 
         if (!sent_headers) {
