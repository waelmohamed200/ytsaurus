--- conflicted
+++ resolved
@@ -138,10 +138,7 @@
     this.rsp = null;
 
     this.omit_trailers = undefined;
-<<<<<<< HEAD
     this.request_id = undefined;
-=======
->>>>>>> 99d8a6aa
 
     this.name = undefined;
     this.user = undefined;
@@ -184,11 +181,8 @@
     // headers that include colons. Remarkable.
     self.omit_trailers = is_ie;
 
-<<<<<<< HEAD
     self.request_id = self.req.uuid_ui64;
 
-=======
->>>>>>> 99d8a6aa
     self.req.parsedUrl = url.parse(self.req.url);
     self.rsp.statusCode = 202; // "Accepted". This may change during the pipeline.
 
