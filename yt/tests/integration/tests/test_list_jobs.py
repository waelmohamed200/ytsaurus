from yt_env_setup import wait, YTEnvSetup
from yt_commands import *
import yt.environment.init_operation_archive as init_operation_archive
from yt.wrapper.operation_commands import add_failed_operation_stderrs_to_error_message
from yt.common import date_string_to_datetime

from operations_archive import clean_operations

from time import sleep
from collections import defaultdict
from datetime import datetime

def validate_address_filter(op, include_archive, include_cypress, include_runtime):
    job_dict = defaultdict(list)
    res = list_jobs(op.id, include_archive=include_archive, include_cypress=include_cypress, include_runtime=include_runtime, data_source="manual")["jobs"]
    for job in res:
        address = job["address"]
        job_dict[address].append(job["id"])

    for address in job_dict.keys():
        res = list_jobs(op.id, include_archive=include_archive, include_cypress=include_cypress, include_runtime=include_runtime, data_source="manual", address=address)["jobs"]
        assert sorted([job["id"] for job in res]) == sorted(job_dict[address])

class TestListJobs(YTEnvSetup):
    DELTA_NODE_CONFIG = {
        "exec_agent": {
            "statistics_reporter": {
                "enabled": True,
                "reporting_period": 10,
                "min_repeat_delay": 10,
                "max_repeat_delay": 10,
            }
        },
        "scheduler_connector": {
            "heartbeat_period": 100  # 100 msec
        },
        "job_proxy_heartbeat_period": 100,  # 100 msec
    }

    DELTA_SCHEDULER_CONFIG = {
        "scheduler": {
            "enable_job_reporter": True,
            "enable_job_spec_reporter": True,
            "static_orchid_cache_update_period": 100,
        },
    }

    NUM_MASTERS = 1
    NUM_NODES = 3
    NUM_SCHEDULERS = 1
    USE_DYNAMIC_TABLES = True

    def setup(self):
        self.sync_create_cells(1)
        init_operation_archive.create_tables_latest_version(self.Env.create_native_client())

    def teardown(self):
        remove("//sys/operations_archive")

    @add_failed_operation_stderrs_to_error_message
    def test_list_jobs(self):
        create("table", "//tmp/t1")
        create("table", "//tmp/t2")

        write_table("//tmp/t1", [{"foo": "bar"}, {"foo": "baz"}, {"foo": "qux"}])

        # Fake operation to check filtration by operation.
        map(in_="//tmp/t1", out="//tmp/t2", command="cat")

        op = map_reduce(
            dont_track=True,
            label="list_jobs",
            in_="//tmp/t1",
            out="//tmp/t2",
            # Jobs write to stderr so they will be saved.
            mapper_command=with_breakpoint("""echo foo >&2 ; cat; test $YT_JOB_INDEX -eq "1" && exit 1 ; BREAKPOINT"""),
            reducer_command="echo foo >&2 ; cat",
            sort_by="foo",
            reduce_by="foo",
            spec={
                "mapper": {
                    "input_format": "json",
                    "output_format": "json"
                },
                "map_job_count" : 3
            })

        jobs_path = "//sys/scheduler/orchid/scheduler/operations/{0}/running_jobs".format(op.id)

        progress_path = "//sys/scheduler/orchid/scheduler/operations/{0}/progress/jobs".format(op.id)
        wait(lambda: exists(progress_path) and get(progress_path)["failed"] == 1)

        job_ids = wait_breakpoint()
        assert job_ids

        wait(lambda: op.get_job_count("failed") == 1)

        validate_address_filter(op, False, False, True)

        aborted_jobs = []

        job_aborted = False
        for job in job_ids:
            if job in get(jobs_path):
                abort_job(job)
                aborted_jobs.append(job)
                job_aborted = True
                break
        assert job_aborted

        wait(lambda: op.get_job_count("running") > 0)

        res = list_jobs(op.id, data_source="manual", include_cypress=True, include_scheduler=False, include_archive=False, job_state="completed")["jobs"]
        assert len(res) == 0

<<<<<<< HEAD
        release_breakpoint()
=======
        res = list_jobs(op.id, data_source="manual", include_cypress=False, include_scheduler=True, include_archive=False)["jobs"]
        assert len(res) == 3
        assert all(job["state"] == "running" for job in res)
        assert all(job["type"] == "partition_map" for job in res)

        op.resume_jobs()
>>>>>>> e2bea4de
        op.track()

        jobs = get("//sys/operations/{}/jobs".format(op.id), attributes=[
            "job_type",
            "state",
            "start_time",
            "finish_time",
            "address",
            "error",
            "statistics",
            "size",
            "uncompressed_data_size"
        ])

        completed_jobs = []
        map_jobs = []
        map_failed_jobs = []
        reduce_jobs = []
        jobs_with_stderr = []
        jobs_without_stderr = []

        for job_id, job in jobs.iteritems():
            if job.attributes["job_type"] == "partition_map":
                map_jobs.append(job_id)
                if job.attributes["state"] == "failed":
                    map_failed_jobs.append(job_id)
            if job.attributes["job_type"] == "partition_reduce":
                reduce_jobs.append(job_id)
            if job.attributes["state"] == "completed":
                completed_jobs.append(job_id)
            if "stderr" in job:
                jobs_with_stderr.append(job_id)
            else:
                jobs_without_stderr.append(job_id)

        manual_options = dict(data_source="manual", include_cypress=True, include_scheduler=True, include_archive=False)
        runtime_options = dict(data_source="runtime")
        auto_options = dict(data_source="auto")
        for options in (manual_options, runtime_options, auto_options):
            res = list_jobs(op.id, **options)
            for key in res["type_counts"]:
                correct = 0
                if key == "partition_reduce":
                    correct = 1
                if key == "partition_map":
                    correct = 5
                assert res["type_counts"][key] == correct
            for key in res["state_counts"]:
                correct = 0
                if key == "completed":
                    correct = 4
                if key == "failed" or key == "aborted":
                    correct = 1
                assert res["state_counts"][key] == correct
            assert res["cypress_job_count"] == 6
            assert res["scheduler_job_count"] == 0
            assert res["archive_job_count"] == yson.YsonEntity()

            res = list_jobs(op.id, type="partition_reduce", **options)
            for key in res["type_counts"]:
                correct = 0
                if key == "partition_reduce":
                    correct = 1
                if key == "partition_map":
                    correct = 5
                assert res["type_counts"][key] == correct
            for key in res["state_counts"]:
                correct = 0
                if key == "completed":
                    correct = 1
                assert res["state_counts"][key] == correct
            assert res["cypress_job_count"] == 6
            assert res["scheduler_job_count"] == 0
            assert res["archive_job_count"] == yson.YsonEntity()

            res = list_jobs(op.id, job_state="failed", **options)["jobs"]
            assert sorted(map_failed_jobs) == sorted([job["id"] for job in res])

            res = list_jobs(op.id, job_type="partition_map", **options)["jobs"]
            assert sorted(map_jobs) == sorted([job["id"] for job in res])

            res = list_jobs(op.id, job_type="partition_reduce", **options)["jobs"]
            assert sorted(reduce_jobs) == sorted([job["id"] for job in res])

            res = list_jobs(op.id, job_state="completed", **options)["jobs"]
            assert sorted(completed_jobs) == sorted([job["id"] for job in res])

            res = list_jobs(op.id,  with_stderr=True, **options)["jobs"]
            assert sorted(jobs_with_stderr) == sorted([job["id"] for job in res])

            res = list_jobs(op.id, with_stderr=False, **options)["jobs"]
            assert sorted(jobs_without_stderr) == sorted([job["id"] for job in res])

            validate_address_filter(op, False, True, False)

        clean_operations(self.Env.create_native_client())
        sleep(1)  # statistics_reporter

        manual_options = dict(data_source="manual", include_cypress=False, include_scheduler=False, include_archive=True)
        archive_options = dict(data_source="archive")
        auto_options = dict(data_source="auto")

        for options in (manual_options, archive_options, auto_options):
            res = list_jobs(op.id, **options)
            assert res["cypress_job_count"] == yson.YsonEntity()
            assert res["scheduler_job_count"] == yson.YsonEntity()
            assert res["archive_job_count"] == 6

            for key in res["type_counts"]:
                correct = 0
                if key == "partition_reduce":
                    correct = 1
                if key == "partition_map":
                    correct = 5
                assert res["type_counts"][key] == correct
            for key in res["state_counts"]:
                correct = 0
                if key == "completed":
                    correct = 4
                if key == "failed" or key == "aborted":
                    correct = 1
                assert res["state_counts"][key] == correct

            res = res["jobs"]
            assert sorted(jobs.keys()) == sorted([job["id"] for job in res])

            res = list_jobs(op.id, offset=4, limit=3, sort_field="start_time", **options)["jobs"]
            assert len(res) == 2
            assert res == sorted(res, key=lambda item: item["start_time"])

            res = list_jobs(op.id, offset=0, limit=2, sort_field="start_time", sort_order="descending", **options)["jobs"]
            assert len(res) == 2
            assert res == sorted(res, key=lambda item: item["start_time"], reverse=True)

            res = list_jobs(op.id, offset=0, limit=2, sort_field="id", **options)["jobs"]
            assert len(res) == 2
            assert res == sorted(res, key=lambda item: item["id"])

            res = list_jobs(op.id, job_state="completed", **options)["jobs"]
            assert sorted(completed_jobs) == sorted([job["id"] for job in res])

            res = list_jobs(op.id, job_state="aborted", **options)["jobs"]
            assert sorted(aborted_jobs) == sorted([job["id"] for job in res])

            res = list_jobs(op.id, job_type="partition_map", **options)["jobs"]
            assert sorted(map_jobs) == sorted([job["id"] for job in res])

            res = list_jobs(op.id, job_type="partition_reduce", **options)["jobs"]
            assert sorted(reduce_jobs) == sorted([job["id"] for job in res])

            res = list_jobs(op.id, job_state="failed", **options)["jobs"]
            assert sorted(map_failed_jobs) == sorted([job["id"] for job in res])

            res = list_jobs(op.id, with_stderr=True, **options)["jobs"]
            assert sorted(jobs_with_stderr) == sorted([job["id"] for job in res])

            res = list_jobs(op.id, with_stderr=False, **options)["jobs"]
            assert sorted(jobs_without_stderr) == sorted([job["id"] for job in res])

            validate_address_filter(op, True, False, False)

    def test_running_jobs_stderr_size(self):
        create("table", "//tmp/input")
        create("table", "//tmp/output")

        write_table("//tmp/input", [{"foo": "bar"}, {"foo": "baz"}, {"foo": "qux"}])

        op = map(
            dont_track=True,
            in_="//tmp/input",
            out="//tmp/output",
            command=with_breakpoint("echo MAPPER-STDERR-OUTPUT >&2 ; cat ; BREAKPOINT"))

        jobs = wait_breakpoint()
        def get_stderr_size():
            return get("//sys/scheduler/orchid/scheduler/operations/{0}/running_jobs/{1}/stderr_size".format(op.id, jobs[0]))
        wait(lambda: get_stderr_size() == len("MAPPER-STDERR-OUTPUT\n"))

<<<<<<< HEAD
        res = list_jobs(op.id, include_runtime=True, include_archive=False, include_cypress=False)
        assert sorted(job["id"] for job in res["jobs"]) == sorted(jobs)
=======
        options = dict(data_source="manual", include_cypress=False, include_scheduler=True, include_archive=False)

        res = list_jobs(op.id, **options)
        assert sorted(job["id"] for job in res["jobs"]) == sorted(op.jobs)
>>>>>>> e2bea4de
        for job in res["jobs"]:
            assert job["stderr_size"] == len("MAPPER-STDERR-OUTPUT\n")

        res = list_jobs(op.id, with_stderr=True, **options)
        for job in res["jobs"]:
            assert job["stderr_size"] == len("MAPPER-STDERR-OUTPUT\n")
        assert sorted(job["id"] for job in res["jobs"]) == sorted(jobs)

        res = list_jobs(op.id, with_stderr=False, **options)
        assert res["jobs"] == []

        release_breakpoint()
        op.track()

    def test_aborted_jobs(self):
        create("table", "//tmp/input")
        create("table", "//tmp/output")

        write_table("//tmp/input", [{"foo": "bar"}, {"foo": "baz"}, {"foo": "qux"}])

        now = datetime.utcnow()

        op = map(
            dont_track=True,
            in_="//tmp/input",
            out="//tmp/output",
            command=with_breakpoint("echo MAPPER-STDERR-OUTPUT >&2 ; cat ; BREAKPOINT"),
            spec={"job_count": 3})

        jobs = wait_breakpoint()

        assert jobs
        abort_job(jobs[0])

        release_breakpoint()
        op.track()

        options = dict(data_source="manual", include_cypress=True, include_scheduler=True, include_archive=True)

        res = list_jobs(op.id, **options)["jobs"]
        assert any(job["state"] == "aborted" for job in res)
        assert all((date_string_to_datetime(job["start_time"]) > now) for job in res)
        assert all((date_string_to_datetime(job["finish_time"]) >= date_string_to_datetime(job["start_time"])) for job in res)

    def test_running_aborted_jobs(self):
        create("table", "//tmp/input")
        create("table", "//tmp/output")

        write_table("//tmp/input", [{"foo": "bar"}])

        op = map(
            dont_track=True,
            in_="//tmp/input",
            out="//tmp/output",
            command='if [ "$YT_JOB_INDEX" = "0" ]; then sleep 1000; fi;')

        jobs_path = "//sys/scheduler/orchid/scheduler/operations/{0}/running_jobs".format(op.id)
        wait(lambda: get(jobs_path))
        wait(lambda: len(list_jobs(op.id, include_archive=True, include_cypress=False, include_scheduler=False, data_source="manual")["jobs"]) == 1)

        unmount_table("//sys/operations_archive/jobs")
        wait(lambda: get("//sys/operations_archive/jobs/@tablet_state") == "unmounted")

        self.Env.kill_nodes()
        self.Env.start_nodes()

        clear_metadata_caches()

        self.wait_for_cells(ls("//sys/tablet_cells"))

        mount_table("//sys/operations_archive/jobs")
        wait(lambda: get("//sys/operations_archive/jobs/@tablet_state") == "mounted")

        op.track()

        get("//sys/operations/" + op.id + "/jobs")

        time.sleep(1)

        options = dict(data_source="manual", include_cypress=False, include_scheduler=False, include_archive=True)
        select_rows("* from [//sys/operations_archive/jobs]")
        jobs = list_jobs(op.id, running_jobs_lookbehind_period=1000, **options)["jobs"]
        assert len(jobs) == 1
<|MERGE_RESOLUTION|>--- conflicted
+++ resolved
@@ -113,16 +113,15 @@
         res = list_jobs(op.id, data_source="manual", include_cypress=True, include_scheduler=False, include_archive=False, job_state="completed")["jobs"]
         assert len(res) == 0
 
-<<<<<<< HEAD
-        release_breakpoint()
-=======
+        wait(lambda: op.get_job_count("running") == 3)
+
         res = list_jobs(op.id, data_source="manual", include_cypress=False, include_scheduler=True, include_archive=False)["jobs"]
         assert len(res) == 3
         assert all(job["state"] == "running" for job in res)
         assert all(job["type"] == "partition_map" for job in res)
 
-        op.resume_jobs()
->>>>>>> e2bea4de
+        release_breakpoint()
+
         op.track()
 
         jobs = get("//sys/operations/{}/jobs".format(op.id), attributes=[
@@ -301,15 +300,10 @@
             return get("//sys/scheduler/orchid/scheduler/operations/{0}/running_jobs/{1}/stderr_size".format(op.id, jobs[0]))
         wait(lambda: get_stderr_size() == len("MAPPER-STDERR-OUTPUT\n"))
 
-<<<<<<< HEAD
-        res = list_jobs(op.id, include_runtime=True, include_archive=False, include_cypress=False)
+        options = dict(data_source="manual", include_cypress=False, include_scheduler=True, include_archive=False)
+
+        res = list_jobs(op.id, **options)
         assert sorted(job["id"] for job in res["jobs"]) == sorted(jobs)
-=======
-        options = dict(data_source="manual", include_cypress=False, include_scheduler=True, include_archive=False)
-
-        res = list_jobs(op.id, **options)
-        assert sorted(job["id"] for job in res["jobs"]) == sorted(op.jobs)
->>>>>>> e2bea4de
         for job in res["jobs"]:
             assert job["stderr_size"] == len("MAPPER-STDERR-OUTPUT\n")
 
