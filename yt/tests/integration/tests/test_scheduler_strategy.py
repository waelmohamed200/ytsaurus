--- conflicted
+++ resolved
@@ -2163,7 +2163,6 @@
 
         assert tentative_job_count == TestSchedulingOptionsPerTree.TENTATIVE_TREE_ELIGIBILITY_SAMPLE_JOB_COUNT
 
-<<<<<<< HEAD
     def test_missing_tentative_pool_trees(self):
         self._prepare_pool_trees()
         spec = self._create_spec()
@@ -2179,7 +2178,7 @@
 
         spec["tentative_tree_eligibility"]["ignore_missing_pool_trees"] = True
         map(command="cat", in_="//tmp/t_in", out="//tmp/t_out", spec=spec)
-=======
+
     def test_tentative_pool_tree_aborted_jobs(self):
         other_node_list = self._prepare_pool_trees()
         spec = self._create_spec()
@@ -2247,7 +2246,6 @@
                     tentative_job_count += 1
 
         release_breakpoint()
->>>>>>> 65a3cabb
 
 class TestSchedulingTagFilterOnPerPoolTreeConfiguration(YTEnvSetup):
     NUM_MASTERS = 1
