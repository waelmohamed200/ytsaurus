from __future__ import print_function

from yt.environment.yt_env import set_environment_driver_logging_config

import yt.yson as yson
from yt_driver_bindings import Driver, Request
from yt.common import YtError, YtResponseError, flatten, update_inplace

from yt.test_helpers import wait, WaitFailed
from yt.test_helpers.job_events import JobEvents, TimeoutError

import __builtin__
import contextlib
import copy as pycopy
import decorator
import os
import random
import stat
import string
import sys
import tempfile
import time
import traceback
from collections import defaultdict
from datetime import datetime, timedelta
from cStringIO import StringIO, OutputType

###########################################################################

clusters_drivers = {}
is_multicell = None
path_to_run_tests = None
_zombie_responses = []
_events_on_fs = None
default_api_version = 3

# TODO(levysotsky): Move error codes to separate file in python repo.
AuthorizationErrorCode = 901

# See transaction_client/public.h
SyncLastCommittedTimestamp   = 0x3fffffffffffff01
AsyncLastCommittedTimestamp  = 0x3fffffffffffff04
MinTimestamp                 = 0x0000000000000001

@contextlib.contextmanager
def raises_yt_error(code):
    try:
        yield
    except YtError as e:
        if not e.contains_code(code):
            raise AssertionError("Raised error {} doesn't contain error code {}".format(
                e,
                code,
            ))

def is_debug():
    try:
        from yson_lib import is_debug_build
    except ImportError:
        from yt_yson_bindings.yson_lib import is_debug_build

    return is_debug_build()

def get_driver(cell_index=0, cluster="primary", api_version=default_api_version):
    if cluster not in clusters_drivers:
        return None

    return clusters_drivers[cluster][cell_index][api_version]

def _get_driver(driver):
    if driver is None:
        return get_driver()
    else:
        return driver

def init_drivers(clusters):
    def create_drivers(config):
        drivers = {}
        for api_version in (3, 4):
            config = pycopy.deepcopy(config)
            config["api_version"] = api_version
            drivers[api_version] = Driver(config=config)
        return drivers

    for instance in clusters:
        if instance.master_count > 0:
            prefix = "" if instance.driver_backend == "native" else "rpc_"
            secondary_driver_configs = [instance.configs[prefix + "driver_secondary_" + str(i)]
                                        for i in xrange(instance.secondary_master_cell_count)]
            drivers = create_drivers(instance.configs[prefix + "driver"])

            # Setup driver logging for all instances in the environment as in the primary cluster.
            if instance._cluster_name == "primary":
                set_environment_driver_logging_config(instance.driver_logging_config)

<<<<<<< HEAD
=======
                global _native_driver
                if instance.driver_backend == "native":
                    _native_driver = drivers[3]
                else:
                    native_config = pycopy.deepcopy(instance.configs["driver"])
                    native_config["connection_type"] = "native"
                    native_config["api_version"] = default_api_version
                    _native_driver = Driver(config=native_config)

>>>>>>> d8f940fe
            secondary_drivers = []
            for secondary_driver_config in secondary_driver_configs:

                secondary_drivers.append(create_drivers(secondary_driver_config))

            clusters_drivers[instance._cluster_name] = [drivers] + secondary_drivers

def wait_assert(check_fn, *args, **kwargs):
    last_exception = []
    last_exc_info = []
    def wrapper():
        try:
            check_fn(*args, **kwargs)
        except AssertionError as e:
            last_exception[:] = [e]
            last_exc_info[:] = [sys.exc_info()]
            return False
        return True
    try:
        wait(wrapper)
    except WaitFailed:
        if not last_exception:
            raise
        tb = "\n".join(traceback.format_tb(last_exc_info[0][2]))
        raise AssertionError("waited assertion failed\n{}{}".format(tb, last_exception[0]))

def wait_drivers():
    for cluster in clusters_drivers.values():
        cell_tag = 0
        def driver_is_ready():
            return get("//@", driver=cluster[cell_tag][default_api_version])

        wait(driver_is_ready, ignore_exceptions=True)

def terminate_drivers():
    for cluster in clusters_drivers:
        for drivers_by_cell_tag in clusters_drivers[cluster]:
            for driver in drivers_by_cell_tag.itervalues():
                driver.terminate()
    clusters_drivers.clear()

def get_branch(dict, path):
    root = dict
    for field in path:
        assert isinstance(field, str), "non-string keys are not allowed in command parameters"
        if field not in root:
            return None
        root = root[field]
    return root

def set_branch(dict, path, value):
    root = dict
    for field in path[:-1]:
        assert isinstance(field, str), "non-string keys are not allowed in command parameters"
        if field not in root:
            root[field] = {}
        root = root[field]
    root[path[-1]] = value

def change(dict, old, new):
    if old in dict:
        set_branch(dict, flatten(new), dict[old])
        del dict[old]

def flat(dict, key):
    if key in dict:
        dict[key] = flatten(dict[key])

def prepare_path(path):
    attributes = {}
    if isinstance(path, yson.YsonString):
        attributes = path.attributes
    result = execute_command("parse_ypath", parameters={"path": path}, verbose=False, parse_yson=True)
    update_inplace(result.attributes, attributes)
    return result

def prepare_paths(paths):
    return [prepare_path(path) for path in flatten(paths)]

def prepare_parameters(parameters):
    change(parameters, "tx", "transaction_id")
    change(parameters, "ping_ancestor_txs", "ping_ancestor_transactions")
    return parameters

def retry(func, retry_timeout=timedelta(seconds=10), retry_interval=timedelta(milliseconds=100)):
    now = datetime.now()
    deadline = now + retry_timeout
    while now < deadline:
        try:
            return func()
        except:
            time.sleep(retry_interval.total_seconds())
            now = datetime.now()
    return func()

def execute_command(command_name, parameters, input_stream=None, output_stream=None,
                    verbose=None, verbose_error=None, ignore_result=False, return_response=False,
                    parse_yson=None, unwrap_v4_result=True):
    global _zombie_responses

    if "verbose" in parameters:
        verbose = parameters["verbose"]
        del parameters["verbose"]
    verbose = verbose is None or verbose

    if "verbose_error" in parameters:
        verbose_error = parameters["verbose_error"]
        del parameters["verbose_error"]
    verbose_error = verbose_error is None or verbose_error

    if "ignore_result" in parameters:
        ignore_result = parameters["ignore_result"]
        del parameters["ignore_result"]
    ignore_result = ignore_result is None or ignore_result

    if "return_response" in parameters:
        return_response = parameters["return_response"]
        del parameters["return_response"]
    return_response = return_response is None or return_response

    driver = _get_driver(parameters.pop("driver", None))

    command_rewrites = {
        "start_tx": "start_transaction"
    }
    if driver.get_config()["api_version"] == 4 and command_name in command_rewrites:
        command_name = command_rewrites[command_name]

    authenticated_user = None
    if "authenticated_user" in parameters:
        authenticated_user = parameters["authenticated_user"]
        del parameters["authenticated_user"]

    if "rewrite_operation_path" not in parameters:
        parameters["rewrite_operation_path"] = False

    if "path" in parameters and command_name != "parse_ypath":
        parameters["path"] = prepare_path(parameters["path"])

    if "paths" in parameters:
        parameters["paths"] = yson.loads(parameters["paths"])
        for index in range(len(parameters["paths"])):
            parameters["paths"][index] = prepare_path(parameters["paths"][index])

    response_parameters = parameters.pop("response_parameters", None)

    yson_format = yson.to_yson_type("yson", attributes={"format": "text"})
    description = driver.get_command_descriptor(command_name)
    if description.input_type() != "null" and parameters.get("input_format") is None:
        parameters["input_format"] = yson_format
    if description.output_type() != "null":
        if parameters.get("output_format") is None:
            parameters["output_format"] = yson_format
        if output_stream is None:
            output_stream = StringIO()

    parameters = prepare_parameters(parameters)

    if verbose:
        def is_text_yson(fmt):
            # XXX(sandello): This is a stupid check.
            return repr(fmt) == "{'attributes': {'format': 'text'}, 'value': 'yson'}"

        pretty_parameters = pycopy.deepcopy(parameters)
        for key in ["input_format", "output_format"]:
            if is_text_yson(pretty_parameters.get(key, None)):
                pretty_parameters.pop(key)

        print(file=sys.stderr)
        print(str(datetime.now()), command_name, pretty_parameters, file=sys.stderr)

    response = driver.execute(
        Request(command_name=command_name,
                parameters=parameters,
                input_stream=input_stream,
                output_stream=output_stream,
                user=authenticated_user))

    if ignore_result:
        _zombie_responses.append(response)
        return

    if return_response:
        return response

    response.wait()

    if response_parameters is not None:
        response_params = response.response_parameters()
        print(response_params, file=sys.stderr)
        response_parameters.update(response_params)

    if not response.is_ok():
        # TODO(ignat): it build empty error with response.error() as inner error. Fix it!
        error = YtResponseError(response.error())
        if verbose_error:
            print(str(error), file=sys.stderr)
            # NB: we want to see inner errors in teamcity.
        raise error
    if isinstance(output_stream, OutputType):
        result = output_stream.getvalue()
        if verbose:
            print(result, file=sys.stderr)
        if parse_yson:
            result = yson.loads(result)
            if unwrap_v4_result and driver.get_config()["api_version"] == 4 and isinstance(result, dict) and len(result.keys()) == 1:
                result = result.values()[0]
        return result

def execute_command_with_output_format(command_name, kwargs, input_stream=None):
    has_output_format = "output_format" in kwargs
    return_response = "return_response" in kwargs
    if not has_output_format:
        kwargs["output_format"] = yson.loads("<format=text>yson")
    output = kwargs.pop("output_stream", StringIO())
    response = execute_command(command_name, kwargs, input_stream=input_stream, output_stream=output)
    if return_response:
        return response
    if not has_output_format:
        return list(yson.loads(output.getvalue(), yson_type="list_fragment"))
    else:
        return output.getvalue()

###########################################################################

def multicell_sleep():
    if is_multicell:
        time.sleep(0.5)

def dump_job_context(job_id, path, **kwargs):
    kwargs["job_id"] = job_id
    kwargs["path"] = path
    return execute_command("dump_job_context", kwargs)

def get_job_input(job_id, **kwargs):
    kwargs["job_id"] = job_id
    return execute_command("get_job_input", kwargs)

def get_job_input_paths(job_id, **kwargs):
    kwargs["job_id"] = job_id
    return execute_command("get_job_input_paths", kwargs)

def get_table_columnar_statistics(paths, **kwargs):
    kwargs["paths"] = paths
    return execute_command("get_table_columnar_statistics", kwargs, parse_yson=True)

def get_job_stderr(operation_id, job_id, **kwargs):
    kwargs["operation_id"] = operation_id
    kwargs["job_id"] = job_id
    return execute_command("get_job_stderr", kwargs)

def get_job_fail_context(operation_id, job_id, **kwargs):
    kwargs["operation_id"] = operation_id
    kwargs["job_id"] = job_id
    return execute_command("get_job_fail_context", kwargs)

def list_operations(**kwargs):
    return execute_command("list_operations", kwargs, parse_yson=True)

def list_jobs(operation_id, **kwargs):
    kwargs["operation_id"] = operation_id
    return execute_command("list_jobs", kwargs, parse_yson=True)

def strace_job(job_id, **kwargs):
    kwargs["job_id"] = job_id
    return execute_command("strace_job", kwargs, parse_yson=True)

def signal_job(job_id, signal_name, **kwargs):
    kwargs["job_id"] = job_id
    kwargs["signal_name"] = signal_name
    execute_command("signal_job", kwargs)

def abandon_job(job_id, **kwargs):
    kwargs["job_id"] = job_id
    execute_command("abandon_job", kwargs)

def poll_job_shell(job_id, authenticated_user=None, **kwargs):
    kwargs = {"job_id": job_id, "parameters": kwargs}
    if authenticated_user:
        kwargs["authenticated_user"] = authenticated_user
    return execute_command("poll_job_shell", kwargs, parse_yson=True)

def abort_job(job_id, **kwargs):
    kwargs["job_id"] = job_id
    execute_command("abort_job", kwargs)

def interrupt_job(job_id, interrupt_timeout=10000, **kwargs):
    kwargs["job_id"] = job_id
    kwargs["interrupt_timeout"] = interrupt_timeout
    execute_command("abort_job", kwargs)

def lock(path, waitable=False, **kwargs):
    kwargs["path"] = path
    kwargs["waitable"] = waitable
    return execute_command("lock", kwargs, parse_yson=True)

def unlock(path, **kwargs):
    kwargs["path"] = path
    execute_command("unlock", kwargs)

def remove(path, **kwargs):
    kwargs["path"] = path
    execute_command("remove", kwargs)

def get(path, is_raw=False, **kwargs):
    kwargs["path"] = path
    if "default" in kwargs and "verbose_error" not in kwargs:
        kwargs["verbose_error"] = False
    if "return_only_value" not in kwargs:
        kwargs["return_only_value"] = True
    try:
        return execute_command("get", kwargs, parse_yson=not is_raw)
    except YtResponseError as err:
        if err.is_resolve_error() and "default" in kwargs:
            return kwargs["default"]
        raise

def get_job(operation_id, job_id, **kwargs):
    kwargs["operation_id"] = operation_id
    kwargs["job_id"] = job_id
    return execute_command("get_job", kwargs, parse_yson=True)

def set(path, value, is_raw=False, **kwargs):
    if not is_raw:
        value = yson.dumps(value)
    kwargs["path"] = path
    execute_command("set", kwargs, input_stream=StringIO(value))

def create(object_type, path, **kwargs):
    driver = kwargs.get("driver")
    kwargs["type"] = object_type
    kwargs["path"] = path
    return execute_command("create", kwargs, parse_yson=True)

def copy(source_path, destination_path, **kwargs):
    kwargs["source_path"] = source_path
    kwargs["destination_path"] = destination_path
    return execute_command("copy", kwargs, parse_yson=True)

def move(source_path, destination_path, **kwargs):
    kwargs["source_path"] = source_path
    kwargs["destination_path"] = destination_path
    return execute_command("move", kwargs, parse_yson=True)

def link(target_path, link_path, **kwargs):
    kwargs["target_path"] = target_path
    kwargs["link_path"] = link_path
    return execute_command("link", kwargs, parse_yson=True)

def exists(path, **kwargs):
    kwargs["path"] = path
    return execute_command("exists", kwargs, parse_yson=True)

def concatenate(source_paths, destination_path, **kwargs):
    kwargs["source_paths"] = source_paths
    kwargs["destination_path"] = destination_path
    execute_command("concatenate", kwargs)

def ls(path, **kwargs):
    kwargs["path"] = path
    return execute_command("list", kwargs, parse_yson=True)

def read_table(path, **kwargs):
    kwargs["path"] = path
    return execute_command_with_output_format("read_table", kwargs)

def read_blob_table(path, **kwargs):
    kwargs["path"] = path
    output = StringIO()
    execute_command("read_blob_table", kwargs, output_stream=output)
    return output.getvalue()

def write_table(path, value=None, is_raw=False, **kwargs):
    if "input_stream" in kwargs:
        input_stream = kwargs.pop("input_stream")
    else:
        assert value is not None
        if not is_raw:
            if not isinstance(value, list):
                value = [value]
            value = yson.dumps(value)
            # remove surrounding [ ]
            value = value[1:-1]
        input_stream = StringIO(value)

    attributes = {}
    if "sorted_by" in kwargs:
        attributes["sorted_by"] = flatten(kwargs["sorted_by"])
    kwargs["path"] = yson.to_yson_type(path, attributes=attributes)
    return execute_command("write_table", kwargs, input_stream=input_stream)

def locate_skynet_share(path, **kwargs):
    kwargs["path"] = path

    output = StringIO()
    execute_command("locate_skynet_share", kwargs, output_stream=output)
    return yson.loads(output.getvalue())

def select_rows(query, **kwargs):
    kwargs["query"] = query
    kwargs["verbose_logging"] = True
    return execute_command_with_output_format("select_rows", kwargs)

def _prepare_rows_stream(data, is_raw=False):
    # remove surrounding [ ]
    if not is_raw:
        data = yson.dumps(data, yson_type="list_fragment")
    return StringIO(data)

def insert_rows(path, data, is_raw=False, **kwargs):
    kwargs["path"] = path
    if not is_raw:
        return execute_command("insert_rows", kwargs, input_stream=_prepare_rows_stream(data))
    else:
        return execute_command("insert_rows", kwargs, input_stream=StringIO(data))

def lock_rows(path, data, **kwargs):
    kwargs["path"] = path
    return execute_command("lock_rows", kwargs, input_stream=_prepare_rows_stream(data))

def delete_rows(path, data, **kwargs):
    kwargs["path"] = path
    return execute_command("delete_rows", kwargs, input_stream=_prepare_rows_stream(data))

def trim_rows(path, tablet_index, trimmed_row_count, **kwargs):
    kwargs["path"] = path
    kwargs["tablet_index"] = tablet_index
    kwargs["trimmed_row_count"] = trimmed_row_count
    return execute_command_with_output_format("trim_rows", kwargs)

def lookup_rows(path, data, **kwargs):
    kwargs["path"] = path
    return execute_command_with_output_format("lookup_rows", kwargs, input_stream=_prepare_rows_stream(data))

def get_in_sync_replicas(path, data, **kwargs):
    kwargs["path"] = path
    return execute_command("get_in_sync_replicas", kwargs, input_stream=_prepare_rows_stream(data), parse_yson=True)

def start_transaction(**kwargs):
    return execute_command("start_tx", kwargs, parse_yson=True)

def commit_transaction(tx, **kwargs):
    kwargs["transaction_id"] = tx
    execute_command("commit_tx", kwargs)

def ping_transaction(tx, **kwargs):
    kwargs["transaction_id"] = tx
    execute_command("ping_tx", kwargs)

def abort_transaction(tx, **kwargs):
    kwargs["transaction_id"] = tx
    execute_command("abort_tx", kwargs)

def generate_timestamp(**kwargs):
    return execute_command("generate_timestamp", kwargs, parse_yson=True)

def mount_table(path, **kwargs):
    clear_metadata_caches(kwargs.get("driver"))
    kwargs["path"] = path
    return execute_command("mount_table", kwargs)

def unmount_table(path, **kwargs):
    clear_metadata_caches(kwargs.get("driver"))
    kwargs["path"] = path
    return execute_command("unmount_table", kwargs)

def remount_table(path, **kwargs):
    kwargs["path"] = path
    return execute_command("remount_table", kwargs)

def freeze_table(path, **kwargs):
    clear_metadata_caches(kwargs.get("driver"))
    kwargs["path"] = path
    return execute_command("freeze_table", kwargs)

def unfreeze_table(path, **kwargs):
    clear_metadata_caches(kwargs.get("driver"))
    kwargs["path"] = path
    return execute_command("unfreeze_table", kwargs)

def reshard_table(path, arg=None, **kwargs):
    clear_metadata_caches(kwargs.get("driver"))
    kwargs["path"] = path
    assert arg is not None
    if isinstance(arg, int):
        kwargs["tablet_count"] = arg
    else:
        kwargs["pivot_keys"] = arg
    return execute_command("reshard_table", kwargs)

def reshard_table_automatic(path, **kwargs):
    clear_metadata_caches(kwargs.get("driver"))
    kwargs["path"] = path
    return execute_command("reshard_table_automatic", kwargs, parse_yson=True)

def alter_table(path, **kwargs):
    kwargs["path"] = path
    return execute_command("alter_table", kwargs)

def balance_tablet_cells(bundle, tables=None, **kwargs):
    kwargs["bundle"] = bundle
    if tables is not None:
        kwargs["tables"] = tables
    return execute_command("balance_tablet_cells", kwargs, parse_yson=True)

def write_file(path, data, **kwargs):
    kwargs["path"] = path

    if "input_stream" in kwargs:
        assert data is None
        input_stream = kwargs["input_stream"]
        del kwargs["input_stream"]
    else:
        input_stream = StringIO(data)

    return execute_command("write_file", kwargs, input_stream=input_stream)

def write_local_file(path, file_name, **kwargs):
    with open(file_name, "rt") as f:
        return write_file(path, f.read(), **kwargs)

def read_file(path, **kwargs):
    kwargs["path"] = path
    output = StringIO()
    execute_command("read_file", kwargs, output_stream=output)
    return output.getvalue();

def read_journal(path, **kwargs):
    kwargs["path"] = path
    kwargs["output_format"] = yson.loads("yson")
    output = StringIO()
    execute_command("read_journal", kwargs, output_stream=output)
    return list(yson.loads(output.getvalue(), yson_type="list_fragment"))

def write_journal(path, value, is_raw=False, **kwargs):
    kwargs["path"] = path

    if "input_stream" in kwargs:
        assert value is None
        input_stream = kwargs["input_stream"]
        del kwargs["input_stream"]
    else:
        if not isinstance(value, list):
            value = [value]
        value = yson.dumps(value)
        # remove surrounding [ ]
        value = value[1:-1]
        input_stream = StringIO(value)

    return execute_command("write_journal", kwargs, input_stream=input_stream)

def make_batch_request(command_name, input=None, **kwargs):
    request = dict()
    request["command"] = command_name
    request["parameters"] = kwargs
    if input is not None:
        request["input"] = input
    return request

def execute_batch(requests, **kwargs):
    kwargs["requests"] = requests
    return execute_command("execute_batch", kwargs, parse_yson=True)

def get_batch_error(result):
    if "error" in result:
        return result["error"]
    else:
        return None

def get_batch_output(result):
    if "error" in result:
        raise YtResponseError(result["error"])
    if "output" in result:
        return result["output"]
    return None

def check_permission(user, permission, path, **kwargs):
    kwargs["user"] = user
    kwargs["permission"] = permission
    kwargs["path"] = path
    return execute_command("check_permission", kwargs, parse_yson=True)

def check_permission_by_acl(user, permission, acl, **kwargs):
    kwargs["user"] = user
    kwargs["permission"] = permission
    kwargs["acl"] = acl
    return execute_command("check_permission_by_acl", kwargs, parse_yson=True)

def get_file_from_cache(md5, cache_path, **kwargs):
    kwargs["md5"] = md5
    kwargs["cache_path"] = cache_path
    return execute_command("get_file_from_cache", kwargs, parse_yson=True)

def put_file_to_cache(path, md5, **kwargs):
    kwargs["path"] = path
    kwargs["md5"] = md5
    return execute_command("put_file_to_cache", kwargs, parse_yson=True)

def discover_proxies(type_, **kwargs):
    kwargs["type"] = type_
    return execute_command("discover_proxies", kwargs, parse_yson=True)

###########################################################################

def reset_events_on_fs():
    global _events_on_fs
    _events_on_fs = None

def events_on_fs():
    global _events_on_fs
    if _events_on_fs is None:
        _events_on_fs = JobEvents(create_tmpdir("eventdir"))
    return _events_on_fs

def with_breakpoint(cmd, breakpoint_name="default"):
    if "BREAKPOINT" not in cmd:
        raise ValueError("Command doesn't have BREAKPOINT: {0}".format(cmd))
    result = cmd.replace("BREAKPOINT", events_on_fs().breakpoint_cmd(breakpoint_name), 1)
    if "BREAKPOINT" in result:
        raise ValueError("Command has multiple BREAKPOINT: {0}".format(cmd))
    return result

def wait_breakpoint(*args, **kwargs):
    return events_on_fs().wait_breakpoint(*args, **kwargs)

def release_breakpoint(*args, **kwargs):
    return events_on_fs().release_breakpoint(*args, **kwargs)

###########################################################################

def get_operation_cypress_path(op_id):
    return "//sys/operations/{}/{}".format("%02x" % (long(op_id.split("-")[3], 16) % 256), op_id)

class Operation(object):
    def __init__(self):
        self._tmpdir = ""
        self._poll_frequency = 0.1

    def get_path(self):
        return get_operation_cypress_path(self.id)

    def get_job_phase(self, job_id):
        job_path = "//sys/scheduler/orchid/scheduler/jobs/{0}".format(job_id)
        node = get(job_path + "/address", verbose=False)
        job_phase_path = "//sys/cluster_nodes/{0}/orchid/job_controller/active_jobs/scheduler/{1}/job_phase".format(node, job_id)
        return get(job_phase_path, verbose=False)

    def ensure_running(self, timeout=2.0):
        print("Waiting for operation %s to become running" % self.id, file=sys.stderr)

        state = self.get_state(verbose=False)
        while state != "running" and timeout > 0:
            time.sleep(self._poll_frequency)
            timeout -= self._poll_frequency
            state = self.get_state(verbose=False)

        if state != "running":
            raise TimeoutError("Operation didn't become running within timeout")

    def get_job_count(self, state):
        try:
            path = self.get_path() + "/controller_orchid/progress/jobs/" + str(state)
            if state == "aborted" or state == "completed":
                path += "/total"
            return get(path, verbose=False)
        except YtError as err:
            if not err.is_resolve_error():
                raise
            return 0

    def get_running_jobs(self):
        jobs_path = self.get_path() + "/controller_orchid/running_jobs"
        return get(jobs_path, verbose=False, default=[])

    def get_state(self, **kwargs):
        try:
            return get(self.get_path() + "/@state", verbose_error=False, **kwargs)
        except YtResponseError as err:
            if not err.is_resolve_error():
                raise

        return get(self.get_path() + "/@state", **kwargs)

    def wait_for_state(self, state, **kwargs):
        wait(lambda: self.get_state(**kwargs) == state)

    def get_alerts(self):
        try:
            return get(self.get_path() + "/@alerts")
        except YtResponseError as err:
            if err.is_resolve_error():
                return {}
            raise

    def read_stderr(self, job_id):
        return read_file(self.get_path() + "/jobs/{}/stderr".format(job_id))

    def get_error(self):
        state = self.get_state(verbose=False)
        if state == "failed":
            error = get(self.get_path() + "/@result/error", verbose=False)
            jobs_path = self.get_path() + "/jobs"
            jobs = get(jobs_path, verbose=False)
            job_errors = []
            for job in jobs:
                job_error_path = jobs_path + "/{0}/@error".format(job)
                job_stderr_path = jobs_path + "/{0}/stderr".format(job)
                if exists(job_error_path, verbose=False):
                    job_error = get(job_error_path, verbose=False)
                    message = job_error["message"]
                    if "stderr" in jobs[job]:
                        message = message + "\n" + read_file(job_stderr_path, verbose=False)
                    job_errors.append(YtError(message=message,
                                              code=job_error.get("code", 1),
                                              attributes=job_error.get("attributes"),
                                              inner_errors=job_error.get("inner_errors")))
            inner_errors = error.get("inner_errors", [])
            if len(job_errors) > 0:
                inner_errors.append(YtError(message="Some of the jobs have failed", inner_errors=job_errors))

            return YtError(message=error["message"],
                           code=error.get("code"),
                           attributes=error["attributes"],
                           inner_errors=inner_errors)
        if state == "aborted":
            return YtError(message="Operation {0} aborted".format(self.id))

    def build_progress(self):
        try:
            progress = get(self.get_path() + "/@brief_progress/jobs", verbose=False, verbose_error=False)
        except YtError:
            return "(brief progress is not available yet)"

        result = {}
        for job_type in progress:
            if isinstance(progress[job_type], dict):
                result[job_type] = progress[job_type]["total"]
            else:
                result[job_type] = progress[job_type]
        return "({0})".format(", ".join("{0}={1}".format(key, result[key]) for key in result))

    def track(self, raise_on_failed=True, raise_on_aborted=True):
        counter = 0
        while True:
            state = self.get_state(verbose=False)
            message = "Operation {0} {1}".format(self.id, state)
            if counter % 30 == 0 or state in ["failed", "aborted", "completed"]:
                print(message, file=sys.stderr)
                if state == "running":
                    print(self.build_progress(), file=sys.stderr)
                    print(file=sys.stderr)
                else:
                    print(file=sys.stderr)
            if state == "failed" and raise_on_failed:
                raise self.get_error()
            if state == "aborted" and raise_on_aborted:
                raise self.get_error()
            if state in ["failed", "aborted", "completed"]:
                break
            counter += 1
            time.sleep(self._poll_frequency)

    def abort(self, **kwargs):
        abort_op(self.id, **kwargs)

    def complete(self, **kwargs):
        complete_op(self.id, **kwargs)

    def suspend(self, **kwargs):
        suspend_op(self.id, **kwargs)

    def resume(self, **kwargs):
        resume_op(self.id, **kwargs)

def create_tmpdir(prefix):
    basedir = os.path.join(path_to_run_tests, "tmp")
    try:
        if not os.path.exists(basedir):
            os.mkdir(basedir)
    except OSError:
        sys.excepthook(*sys.exc_info())

    tmpdir = tempfile.mkdtemp(
        prefix="{0}_{1}_".format(prefix, os.getpid()),
        dir=basedir)
    # Give full access to tmpdir, it must be accessible from user jobs
    # to implement waitable jobs.
    os.chmod(tmpdir, stat.S_IRWXU | stat.S_IRWXG | stat.S_IRWXO)
    return tmpdir


def start_op(op_type, **kwargs):
    op_name = None
    if op_type == "map":
        op_name = "mapper"
    if op_type == "reduce" or op_type == "join_reduce":
        op_name = "reducer"

    input_name = None
    if op_type != "erase" and op_type != "vanilla":
        kwargs["in_"] = prepare_paths(kwargs["in_"])
        input_name = "input_table_paths"

    output_name = None
    if op_type in ["map", "reduce", "join_reduce", "map_reduce"]:
        kwargs["out"] = prepare_paths(kwargs["out"])
        output_name = "output_table_paths"
    elif "out" in kwargs:
        kwargs["out"] = prepare_path(kwargs["out"])
        output_name = "output_table_path"

    if "file" in kwargs:
        kwargs["file"] = prepare_paths(kwargs["file"])

    for opt in ["sort_by", "reduce_by", "join_by"]:
        flat(kwargs, opt)

    operation = Operation()

    change(kwargs, "table_path", ["spec", "table_path"])
    change(kwargs, "in_", ["spec", input_name])
    change(kwargs, "out", ["spec", output_name])
    change(kwargs, "command", ["spec", op_name, "command"])
    change(kwargs, "file", ["spec", op_name, "file_paths"])
    change(kwargs, "sort_by", ["spec", "sort_by"])
    change(kwargs, "reduce_by", ["spec", "reduce_by"])
    change(kwargs, "join_by", ["spec", "join_by"])
    change(kwargs, "mapper_file", ["spec", "mapper", "file_paths"])
    change(kwargs, "reduce_combiner_file", ["spec", "reduce_combiner", "file_paths"])
    change(kwargs, "reducer_file", ["spec", "reducer", "file_paths"])
    change(kwargs, "mapper_command", ["spec", "mapper", "command"])
    change(kwargs, "reduce_combiner_command", ["spec", "reduce_combiner", "command"])
    change(kwargs, "reducer_command", ["spec", "reducer", "command"])

    track = not kwargs.get("dont_track", False)
    if "dont_track" in kwargs:
        del kwargs["dont_track"]

    kwargs["operation_type"] = op_type

    operation.id = execute_command("start_op", kwargs, parse_yson=True)

    if track:
        operation.track()

    return operation


def operation_nodes_exist():
    for entry in ls("//sys/operations"):
        if len(entry) != 2:
            return True
        if ls("//sys/operations/" + entry):
            return True
    return False


def clean_operations():
    try:
        cleaner_path = "//sys/scheduler/config/operations_cleaner"
        set(cleaner_path + "/enable", True, recursive=True)
        wait(lambda: not operation_nodes_exist())
    finally:
        set(cleaner_path + "/enable", False)


def resolve_operation_id_or_alias(command):
    def resolved_command(op_id_or_alias, **kwargs):
        if op_id_or_alias.startswith("*"):
            kwargs["operation_alias"] = op_id_or_alias
        else:
            kwargs["operation_id"] = op_id_or_alias
        return command(**kwargs)

    return resolved_command

@resolve_operation_id_or_alias
def abort_op(**kwargs):
    execute_command("abort_op", kwargs)

@resolve_operation_id_or_alias
def suspend_op(**kwargs):
    execute_command("suspend_op", kwargs)

@resolve_operation_id_or_alias
def complete_op(**kwargs):
    execute_command("complete_op", kwargs)

@resolve_operation_id_or_alias
def resume_op(**kwargs):
    execute_command("resume_op", kwargs)

@resolve_operation_id_or_alias
def get_operation(is_raw=False, **kwargs):
    result = execute_command("get_operation", kwargs)
    return result if is_raw else yson.loads(result)

@resolve_operation_id_or_alias
def update_op_parameters(**kwargs):
    execute_command("update_op_parameters", kwargs)

def map(**kwargs):
    change(kwargs, "ordered", ["spec", "ordered"])
    return start_op("map", **kwargs)

def merge(**kwargs):
    flat(kwargs, "merge_by")
    for opt in ["combine_chunks", "merge_by", "mode"]:
        change(kwargs, opt, ["spec", opt])
    return start_op("merge", **kwargs)

def reduce(**kwargs):
    return start_op("reduce", **kwargs)

def join_reduce(**kwargs):
    return start_op("join_reduce", **kwargs)

def map_reduce(**kwargs):
    return start_op("map_reduce", **kwargs)

def vanilla(**kwargs):
    return start_op("vanilla", **kwargs)

def erase(path, **kwargs):
    kwargs["table_path"] = path
    change(kwargs, "combine_chunks", ["spec", "combine_chunks"])
    return start_op("erase", **kwargs)

def sort(**kwargs):
    return start_op("sort", **kwargs)

def remote_copy(**kwargs):
    return start_op("remote_copy", **kwargs)

def build_snapshot(*args, **kwargs):
    get_driver().build_snapshot(*args, **kwargs)

def get_version():
    return execute_command("get_version", {}, parse_yson=True)

def gc_collect(driver=None):
    _get_driver(driver=driver).gc_collect()

def clear_metadata_caches(driver=None):
    _get_driver(driver=driver).clear_metadata_caches()

def create_account(name, **kwargs):
    atomic = kwargs.pop('atomic_creation', True)
    kwargs["type"] = "account"
    if "attributes" not in kwargs:
        kwargs["attributes"] = dict()
    kwargs["attributes"]["name"] = name
    execute_command("create", kwargs)
    if atomic:
        wait(lambda: get("//sys/accounts/{0}/@life_stage".format(name)) == 'creation_committed')

def remove_account(name, **kwargs):
    gc_collect(kwargs.get("driver"))
    remove("//sys/accounts/" + name, **kwargs)

def create_user(name, **kwargs):
    kwargs["type"] = "user"
    if "attributes" not in kwargs:
        kwargs["attributes"] = dict()
    kwargs["attributes"]["name"] = name
    execute_command("create", kwargs)

def make_random_string(length=10):
    return "".join(random.choice(string.letters) for _ in xrange(length))

def create_test_tables(row_count=1, **kwargs):
    create("table", "//tmp/t_in", **kwargs)
    write_table("//tmp/t_in", [{"x": str(i)} for i in xrange(row_count)])
    create("table", "//tmp/t_out", **kwargs)

def run_test_vanilla(command, spec=None, job_count=1):
    spec = spec or {}
    spec["tasks"] = {
        "task": {
            "job_count": job_count,
            "command": command
        },
    }
    return vanilla(spec=spec, dont_track=True)

def run_sleeping_vanilla(spec=None):
    return run_test_vanilla("sleep 1000", spec or {})

def remove_user(name, **kwargs):
    remove("//sys/users/" + name, **kwargs)

def create_group(name, **kwargs):
    kwargs["type"] = "group"
    if "attributes" not in kwargs:
        kwargs["attributes"] = dict()
    kwargs["attributes"]["name"] = name
    execute_command("create", kwargs)

def remove_group(name, **kwargs):
    remove("//sys/groups/" + name, **kwargs)

def add_member(member, group, **kwargs):
    kwargs["member"] = member
    kwargs["group"] = group
    execute_command("add_member", kwargs)

def remove_member(member, group, **kwargs):
    kwargs["member"] = member
    kwargs["group"] = group
    execute_command("remove_member", kwargs)

def create_tablet_cell(**kwargs):
    kwargs["type"] = "tablet_cell"
    if "attributes" not in kwargs:
        kwargs["attributes"] = dict()
    return execute_command("create", kwargs, parse_yson=True)

def create_tablet_cell_bundle(name, initialize_options=True, **kwargs):
    kwargs["type"] = "tablet_cell_bundle"
    if "attributes" not in kwargs:
        kwargs["attributes"] = dict()
    kwargs["attributes"]["name"] = name
    if initialize_options:
        if "options" not in kwargs["attributes"]:
            kwargs["attributes"]["options"] = dict()
        for option in ("changelog_account", "snapshot_account"):
            if option not in kwargs["attributes"]["options"]:
                kwargs["attributes"]["options"][option] = "sys"
    execute_command("create", kwargs)

def remove_tablet_cell_bundle(name, driver=None):
    remove("//sys/tablet_cell_bundles/" + name, driver=driver)

def remove_tablet_cell(id, driver=None):
    remove("//sys/tablet_cells/" + id, driver=driver, force=True)

def sync_remove_tablet_cells(cells, driver=None):
    cells = __builtin__.set(cells)
    for id in cells:
        remove_tablet_cell(id, driver=driver)
    wait(lambda: len(cells.intersection(__builtin__.set(get("//sys/tablet_cells", driver=driver)))) == 0)

def remove_tablet_action(id, driver=None):
    remove("#" + id, driver=driver)

def create_table_replica(table_path, cluster_name, replica_path, **kwargs):
    kwargs["type"] = "table_replica"
    if "attributes" not in kwargs:
        kwargs["attributes"] = dict()
    kwargs["attributes"]["table_path"] = table_path
    kwargs["attributes"]["cluster_name"] = cluster_name
    kwargs["attributes"]["replica_path"] = replica_path
    return execute_command("create", kwargs, parse_yson=True)

def remove_table_replica(replica_id):
    remove("#{0}".format(replica_id))

def alter_table_replica(replica_id, **kwargs):
    kwargs["replica_id"] = replica_id
    execute_command("alter_table_replica", kwargs)

def create_data_center(name, **kwargs):
    kwargs["type"] = "data_center"
    if "attributes" not in kwargs:
        kwargs["attributes"] = dict()
    kwargs["attributes"]["name"] = name
    execute_command("create", kwargs)

def remove_data_center(name, **kwargs):
    remove("//sys/data_centers/" + name, **kwargs)

def create_rack(name, **kwargs):
    kwargs["type"] = "rack"
    if "attributes" not in kwargs:
        kwargs["attributes"] = dict()
    kwargs["attributes"]["name"] = name
    execute_command("create", kwargs)

def remove_rack(name, **kwargs):
    remove("//sys/racks/" + name, **kwargs)

def create_medium(name, **kwargs):
    kwargs["type"] = "medium"
    if "attributes" not in kwargs:
        kwargs["attributes"] = dict()
    kwargs["attributes"]["name"] = name
    execute_command("create", kwargs)

#########################################
# Helpers:

def get_transactions(driver=None):
    gc_collect(driver=driver)
    return ls("//sys/transactions", driver=driver)

def get_topmost_transactions(driver=None):
    gc_collect(driver=driver)
    return ls("//sys/topmost_transactions", driver=driver)

def get_chunks(driver=None):
    gc_collect(driver=driver)
    return ls("//sys/chunks", driver=driver)

def get_accounts(driver=None):
    return ls("//sys/accounts", driver=driver)

def get_users(driver=None):
    return ls("//sys/users", driver=driver)

def get_groups(driver=None):
    return ls("//sys/groups", driver=driver)

def get_tablet_cells(driver=None):
    return ls("//sys/tablet_cells", driver=driver)

def get_tablet_actions(driver=None):
    return ls("//sys/tablet_actions", driver=driver)

def get_data_centers(driver=None):
    return ls("//sys/data_centers", driver=driver)

def get_racks(driver=None):
    return ls("//sys/racks", driver=driver)

def get_nodes(driver=None):
    return ls("//sys/cluster_nodes", driver=driver)

def get_media(driver=None):
    return ls("//sys/media", driver=driver)

def get_chunk_owner_disk_space(path, *args, **kwargs):
    disk_space = get("{0}/@resource_usage/disk_space_per_medium".format(path), *args, **kwargs)
    return disk_space.get("default", 0)

def get_recursive_disk_space(path):
    disk_space = get("{0}/@recursive_resource_usage/disk_space_per_medium".format(path))
    return disk_space.get("default", 0)

def get_account_disk_space(account):
    disk_space = get("//sys/accounts/{0}/@resource_usage/disk_space_per_medium".format(account))
    return disk_space.get("default", 0)

def get_account_committed_disk_space(account):
    disk_space = get("//sys/accounts/{0}/@committed_resource_usage/disk_space_per_medium".format(account))
    return disk_space.get("default", 0)

def get_account_disk_space_limit(account, medium="default"):
    disk_space = get("//sys/accounts/{0}/@resource_limits/disk_space_per_medium".format(account))
    return disk_space.get(medium, 0)

def set_account_disk_space_limit(account, limit, medium="default"):
    set("//sys/accounts/{0}/@resource_limits/disk_space_per_medium/{1}".format(account, medium), limit)

def get_chunk_replication_factor(chunk_id):
    return get("#{0}/@media/default/replication_factor".format(chunk_id))

def make_ace(action, subjects, permissions, inheritance_mode="object_and_descendants", columns=None):
    def _to_list(x):
        if isinstance(x, str):
            return [x]
        else:
            return x

    ace = {
        "action": action,
        "subjects": _to_list(subjects),
        "permissions": _to_list(permissions),
        "inheritance_mode": inheritance_mode
    }
    if columns is not None:
        ace["columns"] = _to_list(columns)
    return ace

#########################################

def make_schema(columns, **attributes):
    schema = yson.YsonList()
    for column_schema in columns:
        column_schema = column_schema.copy()
        schema.append(column_schema)
    for attr, value in attributes.items():
        schema.attributes[attr] = value
    return schema

def normalize_schema(schema):
    "Remove 'type_v2' field from schema, useful for schema comparison."""
    result = pycopy.deepcopy(schema)
    for column in result:
        if "type_v2" in column:
            del column["type_v2"]
    return result

##################################################################

def get_guid_from_parts(lo, hi):
    assert 0 <= lo < 2 ** 64
    assert 0 <= hi < 2 ** 64
    ints = [0, 0, 0, 0]
    ints[0] = hi & 0xFFFFFFFF
    ints[1] = hi >> 32
    ints[2] = lo & 0xFFFFFFFF
    ints[3] = lo >> 32
    return "{3:x}-{2:x}-{1:x}-{0:x}".format(*ints)

##################################################################

def get_statistics(statistics, complex_key):
    result = statistics
    for part in complex_key.split("."):
        if part:
            if part not in result:
                return None
            result = result[part]
    return result

##################################################################

def check_all_stderrs(op, expected_content, expected_count, substring=False):
    jobs_path = op.get_path() + "/jobs"
    assert get(jobs_path + "/@count") == expected_count
    for job_id in ls(jobs_path):
        stderr_path = "{0}/{1}/stderr".format(jobs_path, job_id)
        if is_multicell:
            assert get(stderr_path + "/@external")
        content = read_file(stderr_path)
        assert get(stderr_path + "/@uncompressed_data_size") == len(content)
        if substring:
            assert expected_content in content
        else:
            assert content == expected_content

##################################################################

def set_banned_flag(value, nodes=None):
    if value:
        flag = True
        expected_state = "offline"
    else:
        flag = False
        expected_state = "online"

    if not nodes:
        nodes = ls("//sys/cluster_nodes")

    for address in nodes:
        set("//sys/cluster_nodes/{0}/@banned".format(address), flag)

    def check():
        for address in nodes:
            if get("//sys/cluster_nodes/{0}/@state".format(address)) != expected_state:
                return False
        return True
    wait(check)

##################################################################

class PrepareTables(object):
    def _create_table(self, table):
        create("table", table)
        set(table + "/@replication_factor", 1)

    def _prepare_tables(self):
        self._create_table("//tmp/t_in")
        write_table("//tmp/t_in", {"foo": "bar"})

        self._create_table("//tmp/t_out")

##################################################################

def set_node_banned(address, flag, driver=None):
    set("//sys/cluster_nodes/%s/@banned" % address, flag, driver=driver)
    ban, state = ("banned", "offline") if flag else ("unbanned", "online")
    print("Waiting for node %s to become %s..." % (address, ban), file=sys.stderr)
    wait(lambda: get("//sys/cluster_nodes/%s/@state" % address, driver=driver) == state)

def set_node_decommissioned(address, flag, driver=None):
    set("//sys/cluster_nodes/%s/@decommissioned" % address, flag, driver=driver)
    print("Node %s is %s" % (address, "decommissioned" if flag else "not decommissioned"), file=sys.stderr)

def wait_for_nodes(driver=None):
    print("Waiting for nodes to become online...", file=sys.stderr)
    wait(lambda: all(n.attributes["state"] == "online"
                     for n in ls("//sys/cluster_nodes", attributes=["state"], driver=driver)))

def wait_for_chunk_replicator(driver=None):
    print("Waiting for chunk replicator to become enabled...", file=sys.stderr)
    wait(lambda: get("//sys/@chunk_replicator_enabled", driver=driver))

def get_cluster_drivers(primary_driver=None):
    if primary_driver is None:
        return [drivers_by_cell_tag[default_api_version] for drivers_by_cell_tag in clusters_drivers["primary"]]
    for drivers in clusters_drivers.values():
        if drivers[0][default_api_version] == primary_driver:
            return [drivers_by_cell_tag[default_api_version] for drivers_by_cell_tag in drivers]
    raise "Failed to get cluster drivers"

def wait_for_cells(cell_ids=None, driver=None):
    print("Waiting for tablet cells to become healthy...", file=sys.stderr)

    def get_cells(driver):
        cells = ls("//sys/tablet_cells", attributes=["health", "id", "peers"], driver=driver)
        if cell_ids is None:
            return cells
        return [cell for cell in cells if cell.attributes["id"] in cell_ids]

    def check_orchid():
        cells = get_cells(driver=driver)
        for cell in cells:
            peer = cell.attributes["peers"][0]
            if "address" not in peer:
                return False
            node = peer["address"]
            try:
                if not exists("//sys/cluster_nodes/{0}/orchid/tablet_cells/{1}".format(node, cell.attributes["id"]), driver=driver):
                    return False
            except YtResponseError:
                return False
        return True
    wait(check_orchid)

    def check_cells(driver):
        cells = get_cells(driver=driver)
        for cell in cells:
            if cell.attributes["health"] != "good":
                return False
        return True
    for driver in get_cluster_drivers(driver):
        wait(lambda: check_cells(driver=driver))

def sync_create_cells(cell_count, tablet_cell_bundle="default", driver=None):
    cell_ids = []
    for _ in xrange(cell_count):
        cell_id = create_tablet_cell(attributes={
            "tablet_cell_bundle": tablet_cell_bundle
        }, driver=driver)
        cell_ids.append(cell_id)
    wait_for_cells(cell_ids, driver=driver)
    return cell_ids

def wait_until_sealed(path, driver=None):
    wait(lambda: get(path + "/@sealed", driver=driver))

def wait_for_tablet_state(path, state, **kwargs):
    print("Waiting for tablets to become %s..." % (state), file=sys.stderr)
    driver = kwargs.pop("driver", None)
    if kwargs.get("first_tablet_index", None) == None and kwargs.get("last_tablet_index", None) == None:
        wait(lambda: get(path + "/@tablet_state", driver=driver) == state)
    else:
        tablet_count = get(path + "/@tablet_count", driver=driver)
        first_tablet_index = kwargs.get("first_tablet_index", 0)
        last_tablet_index = kwargs.get("last_tablet_index", tablet_count - 1)
        wait(lambda: all(x["state"] == state for x in
             get(path + "/@tablets", driver=driver)[first_tablet_index:last_tablet_index + 1]))
        wait(lambda: get(path + "/@tablet_state") != "transient")

def sync_mount_table(path, freeze=False, **kwargs):
    mount_table(path, freeze=freeze, **kwargs)
    wait_for_tablet_state(path, "frozen" if freeze else "mounted", **kwargs)

def sync_unmount_table(path, **kwargs):
    unmount_table(path, **kwargs)
    wait_for_tablet_state(path, "unmounted", **kwargs)

def sync_freeze_table(path, **kwargs):
    freeze_table(path, **kwargs)
    wait_for_tablet_state(path, "frozen", **kwargs)

def sync_unfreeze_table(path, **kwargs):
    unfreeze_table(path, **kwargs)
    wait_for_tablet_state(path, "mounted", **kwargs)

def sync_reshard_table(path, *args, **kwargs):
    reshard_table(path, *args, **kwargs)
    wait(lambda: get(path + "/@tablet_state") != "transient")

def _wait_for_tablet_actions(action_ids):
    wait(lambda: all(
        get("//sys/tablet_actions/{}/@state".format(action_id)) in ("completed", "failed")
        for action_id in action_ids))

def sync_reshard_table_automatic(path, **kwargs):
    kwargs["keep_actions"] = True
    rsp = reshard_table_automatic(path, **kwargs)
    _wait_for_tablet_actions(rsp)

def sync_balance_tablet_cells(bundle, tables=None, **kwargs):
    kwargs["keep_actions"] = True
    rsp = balance_tablet_cells(bundle, tables, **kwargs)
    _wait_for_tablet_actions(rsp)

def sync_flush_table(path, driver=None):
    sync_freeze_table(path, driver=driver)
    sync_unfreeze_table(path, driver=driver)

def sync_compact_table(path, driver=None):
    chunk_ids = __builtin__.set(get(path + "/@chunk_ids", driver=driver))
    sync_unmount_table(path, driver=driver)
    set(path + "/@forced_compaction_revision", 1, driver=driver)
    sync_mount_table(path, driver=driver)

    print("Waiting for tablets to become compacted...", file=sys.stderr)
    wait(lambda: len(chunk_ids.intersection(__builtin__.set(get(path + "/@chunk_ids", driver=driver)))) == 0)

    print("Waiting for tablets to become stable...", file=sys.stderr)
    def check_stable():
        chunk_ids1 = get(path + "/@chunk_ids", driver=driver)
        time.sleep(3.0)
        chunk_ids2 = get(path + "/@chunk_ids", driver=driver)
        return chunk_ids1 == chunk_ids2
    wait(lambda: check_stable())

def sync_enable_table_replica(replica_id, driver=None):
    alter_table_replica(replica_id, enabled=True, driver=driver)

    print("Waiting for replica to become enabled...", file=sys.stderr)
    wait(lambda: get("#{0}/@state".format(replica_id), driver=driver) == "enabled")

def sync_disable_table_replica(replica_id, driver=None):
    alter_table_replica(replica_id, enabled=False, driver=driver)

    print("Waiting for replica to become disabled...", file=sys.stderr)
    wait(lambda: get("#{0}/@state".format(replica_id), driver=driver) == "disabled")

def get_tablet_leader_address(tablet_id):
    cell_id = get("//sys/tablets/" + tablet_id + "/@cell_id")
    peers = get("//sys/tablet_cells/" + cell_id + "/@peers")
    leader_peer = list(x for x in peers if x["state"] == "leading")[0]
    return leader_peer["address"]

def sync_alter_table_replica_mode(replica_id, mode, driver=None):
    alter_table_replica(replica_id, mode=mode, driver = driver)

    print("Waiting for replica mode to become {}...".format(mode), file=sys.stderr)
    tablets = get("#{}/@tablets".format(replica_id), driver=driver)
    tablet_ids = [x["tablet_id"] for x in tablets]
    cell_ids = [get("#{}/@cell_id".format(tablet_id), driver=driver) for tablet_id in tablet_ids]
    addresses = [get_tablet_leader_address(tablet_id) for tablet_id in tablet_ids]
    def check():
        for tablet_id, cell_id, address in zip(tablet_ids, cell_ids, addresses):
            actual_mode = get("//sys/cluster_nodes/{}/orchid/tablet_cells/{}/tablets/{}/replicas/{}/mode".format(address, cell_id, tablet_id, replica_id), driver=driver)
            if actual_mode != mode:
                return False
        return True
    wait(check)

def create_table_with_attributes(path, **attributes):
    create("table", path, attributes=attributes)

def create_dynamic_table(path, **attributes):
    if "dynamic" not in attributes:
        attributes.update({"dynamic": True})
    create_table_with_attributes(path, **attributes)

def sync_control_chunk_replicator(enabled):
    print("Setting chunk replicator state to", enabled, file=sys.stderr)
    set("//sys/@config/chunk_manager/enable_chunk_replicator", enabled, recursive=True)
    wait(lambda: all(get("//sys/@chunk_replicator_enabled", driver=drivers_by_cell_tag[default_api_version]) == enabled
                     for drivers_by_cell_tag in clusters_drivers["primary"]))

def get_singular_chunk_id(path, **kwargs):
    chunk_ids = get(path + "/@chunk_ids", **kwargs)
    assert len(chunk_ids) == 1
    return chunk_ids[0]

def get_first_chunk_id(path, **kwargs):
    return get(path + "/@chunk_ids/0", **kwargs)

def get_job_count_profiling():
    start_time = datetime.now()

    job_count = {"state": defaultdict(int), "abort_reason": defaultdict(int)}

    try:
        profiling_response = get("//sys/scheduler/orchid/profiling/scheduler/job_count", verbose=False)
    except YtError:
        return job_count

    profiling_info = {}
    for value in reversed(profiling_response):
        key = tuple(sorted(value["tags"].items()))
        if key not in profiling_info:
            profiling_info[key] = value["value"]

    # Enable it for debugging.
    # print "profiling_info:", profiling_info
    for key, value in profiling_info.iteritems():
        state = dict(key)["state"]
        job_count["state"][state] += value

    for key, value in profiling_info.iteritems():
        state = dict(key)["state"]
        if state != "aborted":
            continue
        abort_reason = dict(key)["abort_reason"]
        job_count["abort_reason"][abort_reason] += value

    duration = (datetime.now() - start_time).total_seconds()

    # Enable it for debugging.
    print("job_counters (take {} seconds to calculate): {}".format(duration, job_count), file=sys.stderr)

    return job_count<|MERGE_RESOLUTION|>--- conflicted
+++ resolved
@@ -93,18 +93,6 @@
             if instance._cluster_name == "primary":
                 set_environment_driver_logging_config(instance.driver_logging_config)
 
-<<<<<<< HEAD
-=======
-                global _native_driver
-                if instance.driver_backend == "native":
-                    _native_driver = drivers[3]
-                else:
-                    native_config = pycopy.deepcopy(instance.configs["driver"])
-                    native_config["connection_type"] = "native"
-                    native_config["api_version"] = default_api_version
-                    _native_driver = Driver(config=native_config)
-
->>>>>>> d8f940fe
             secondary_drivers = []
             for secondary_driver_config in secondary_driver_configs:
 
