--- conflicted
+++ resolved
@@ -74,12 +74,8 @@
             0 /*maxPrimaryDataWeightPerJob*/,
             InputSliceDataSize_,
             InputSliceRowCount_,
-<<<<<<< HEAD
-            0 /* batchRowCount */,
-            0 /* foreignSliceDataWeight */,
-=======
+            0 /*batchRowCount*/,
             0 /*foreignSliceDataWeight*/,
->>>>>>> fc9f40b1
             SamplingRate_);
     }
 
