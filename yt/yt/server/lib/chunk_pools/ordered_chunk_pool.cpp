#include "ordered_chunk_pool.h"

#include "helpers.h"
#include "new_job_manager.h"

#include <yt/yt/server/lib/controller_agent/job_size_constraints.h>
#include <yt/yt/server/lib/controller_agent/structs.h>

#include <yt/yt/ytlib/chunk_client/legacy_data_slice.h>
#include <yt/yt/ytlib/chunk_client/input_chunk.h>

#include <yt/yt/ytlib/chunk_pools/output_order.h>

#include <yt/yt/library/random/bernoulli_sampler.h>

#include <yt/yt/core/concurrency/periodic_yielder.h>

#include <yt/yt/core/misc/numeric_helpers.h>

#include <yt/yt/core/logging/logger_owner.h>

#include <library/cpp/yt/memory/ref_tracked.h>

namespace NYT::NChunkPools {

using namespace NChunkClient;
using namespace NConcurrency;
using namespace NControllerAgent;
using namespace NNodeTrackerClient;
using namespace NTableClient;
using namespace NLogging;
using namespace NScheduler;

////////////////////////////////////////////////////////////////////////////////

void TOrderedChunkPoolOptions::Persist(const TPersistenceContext& context)
{
    using NYT::Persist;

    Persist(context, MaxTotalSliceCount);
    Persist(context, MinTeleportChunkSize);
    Persist(context, JobSizeConstraints);
    Persist(context, SupportLocality);
    // COMPAT(galtsev)
    if (context.GetVersion() < ESnapshotVersion::DropUnusedOperationId) {
        YT_VERIFY(context.IsLoad());
        TOperationId dummy;
        Persist(context, dummy);
    }
    Persist(context, EnablePeriodicYielder);
    Persist(context, ShouldSliceByRowIndices);
    Persist(context, Logger);
}

////////////////////////////////////////////////////////////////////////////////

class TOrderedChunkPool
    : public TChunkPoolInputBase
    , public TChunkPoolOutputWithNewJobManagerBase
    , public IPersistentChunkPool
    , public TJobSplittingBase
    , public virtual NLogging::TLoggerOwner
    , public NPhoenix::TFactoryTag<NPhoenix::TSimpleFactory>
{
public:
    //! Used only for persistence.
    TOrderedChunkPool() = default;

    TOrderedChunkPool(
        const TOrderedChunkPoolOptions& options,
        TInputStreamDirectory inputStreamDirectory)
        : TChunkPoolOutputWithNewJobManagerBase(options.Logger)
        , InputStreamDirectory_(std::move(inputStreamDirectory))
        , MinTeleportChunkSize_(options.MinTeleportChunkSize)
        , JobSizeConstraints_(options.JobSizeConstraints)
        , Sampler_(JobSizeConstraints_->GetSamplingRate())
        , SupportLocality_(options.SupportLocality)
        , MaxTotalSliceCount_(options.MaxTotalSliceCount)
        , ShouldSliceByRowIndices_(options.ShouldSliceByRowIndices)
        , EnablePeriodicYielder_(options.EnablePeriodicYielder)
        , OutputOrder_(options.KeepOutputOrder ? New<TOutputOrder>() : nullptr)
    {
        Logger = options.Logger;

        ValidateLogger(Logger);

        if (JobSizeConstraints_->IsExplicitJobCount() && JobSizeConstraints_->GetJobCount() == 1) {
            SingleJob_ = true;
        }

        YT_LOG_DEBUG("Ordered chunk pool created (DataWeightPerJob: %v, MaxDataSlicesPerJob: %v, "
            "InputSliceDataWeight: %v, InputSliceRowCount: %v, BatchRowCount: %v, SingleJob: %v)",
            JobSizeConstraints_->GetDataWeightPerJob(),
            JobSizeConstraints_->GetMaxDataSlicesPerJob(),
            JobSizeConstraints_->GetInputSliceDataWeight(),
            JobSizeConstraints_->GetInputSliceRowCount(),
            JobSizeConstraints_->GetBatchRowCount(),
            SingleJob_);
    }

    // IPersistentChunkPoolInput implementation.

    IChunkPoolInput::TCookie Add(TChunkStripePtr stripe) override
    {
        YT_VERIFY(!Finished);

        if (stripe->DataSlices.empty()) {
            return IChunkPoolInput::NullCookie;
        }

        for (const auto& dataSlice : stripe->DataSlices) {
            YT_VERIFY(!dataSlice->IsLegacy);
        }

        auto cookie = static_cast<int>(Stripes_.size());
        Stripes_.emplace_back(stripe);

        CheckCompleted();

        return cookie;
    }

    void Finish() override
    {
        YT_VERIFY(!Finished);
        TChunkPoolInputBase::Finish();

        // NB: this method accounts all the stripes that were suspended before
        // the chunk pool was finished. It should be called only once.
        SetupSuspendedStripes();

        BuildJobsAndFindTeleportChunks();
        CheckCompleted();
    }

    void Suspend(IChunkPoolInput::TCookie cookie) override
    {
        auto& suspendableStripe = Stripes_[cookie];
        suspendableStripe.Suspend();
        if (Finished) {
            JobManager_->Suspend(cookie);
        }
    }

    void Resume(IChunkPoolInput::TCookie cookie) override
    {
        Stripes_[cookie].Resume();
        if (Finished) {
            JobManager_->Resume(cookie);
        }
    }

    bool IsCompleted() const override
    {
        return IsCompleted_;
    }

    void Completed(IChunkPoolOutput::TCookie cookie, const TCompletedJobSummary& jobSummary) override
    {
        TJobSplittingBase::Completed(cookie, jobSummary);

        if (jobSummary.InterruptReason != EInterruptReason::None) {
            YT_LOG_DEBUG("Splitting job (OutputCookie: %v, InterruptReason: %v, SplitJobCount: %v)",
                cookie,
                jobSummary.InterruptReason,
                jobSummary.SplitJobCount);
            auto childCookies = SplitJob(jobSummary.UnreadInputDataSlices, jobSummary.SplitJobCount, cookie);
            RegisterChildCookies(cookie, std::move(childCookies));
        }
        JobManager_->Completed(cookie, jobSummary.InterruptReason);
        CheckCompleted();
    }

    void Lost(IChunkPoolOutput::TCookie cookie) override
    {
        TChunkPoolOutputWithJobManagerBase::Lost(cookie);

        CheckCompleted();
    }

    TOutputOrderPtr GetOutputOrder() const override
    {
        return OutputOrder_;
    }

    void Persist(const TPersistenceContext& context) final
    {
        TChunkPoolInputBase::Persist(context);
        TChunkPoolOutputWithJobManagerBase::Persist(context);
        TJobSplittingBase::Persist(context);
        // TLoggerOwner is persisted by TJobSplittingBase.

        using NYT::Persist;

        Persist(context, InputStreamDirectory_);
        Persist(context, MinTeleportChunkSize_);
        Persist(context, Stripes_);
        Persist(context, JobSizeConstraints_);
        Persist(context, Sampler_);
        Persist(context, SupportLocality_);
        Persist(context, MaxTotalSliceCount_);
        Persist(context, ShouldSliceByRowIndices_);
        Persist(context, EnablePeriodicYielder_);
        Persist(context, OutputOrder_);
        Persist(context, JobIndex_);
        Persist(context, BuiltJobCount_);
        Persist(context, SingleJob_);
        Persist(context, IsCompleted_);

        if (context.IsLoad()) {
            ValidateLogger(Logger);
        }
    }

private:
    DECLARE_DYNAMIC_PHOENIX_TYPE(TOrderedChunkPool, 0xffe92abc);

    //! Information about input sources (e.g. input tables for sorted reduce operation).
    TInputStreamDirectory InputStreamDirectory_;

    //! An option to control chunk teleportation logic. Only large complete
    //! chunks of at least that size will be teleported.
    i64 MinTeleportChunkSize_;

    //! All stripes that were added to this pool.
    std::vector<TSuspendableStripe> Stripes_;

    IJobSizeConstraintsPtr JobSizeConstraints_;
    //! Used both for job sampling and teleport chunk sampling.
    TBernoulliSampler Sampler_;

    bool SupportLocality_ = false;

    i64 MaxTotalSliceCount_ = 0;

    bool ShouldSliceByRowIndices_ = false;

    bool EnablePeriodicYielder_;

    TOutputOrderPtr OutputOrder_ = nullptr;

    i64 RowCountUntilJobSplit_ = 0;
    i64 CarryOverDataWeight_ = 0;
    std::unique_ptr<TNewJobStub> CurrentJob_;

    int JobIndex_ = 0;
    int BuiltJobCount_ = 0;

    bool SingleJob_ = false;

    bool IsCompleted_ = false;

    void SetupSuspendedStripes()
    {
        for (int inputCookie = 0; inputCookie < std::ssize(Stripes_); ++inputCookie) {
            const auto& stripe = Stripes_[inputCookie];
            if (stripe.IsSuspended()) {
                JobManager_->Suspend(inputCookie);
            }
        }
    }

    TPeriodicYielder CreatePeriodicYielder()
    {
        if (EnablePeriodicYielder_) {
            return TPeriodicYielder(PrepareYieldPeriod);
        } else {
            return TPeriodicYielder();
        }
    }

    void BuildJobsAndFindTeleportChunks()
    {
        if (auto samplingRate = JobSizeConstraints_->GetSamplingRate()) {
            YT_LOG_DEBUG(
                "Building jobs with sampling "
                "(SamplingRate: %v, SamplingDataWeightPerJob: %v, SamplingPrimaryDataWeightPerJob: %v)",
                *JobSizeConstraints_->GetSamplingRate(),
                JobSizeConstraints_->GetSamplingDataWeightPerJob(),
                JobSizeConstraints_->GetSamplingPrimaryDataWeightPerJob());
        }

        if (JobSizeConstraints_->IsExplicitJobCount() && !SingleJob_ && !JobSizeConstraints_->GetSamplingRate()) {
            i64 totalDataWeight = 0;
            for (int inputCookie = 0; inputCookie < std::ssize(Stripes_); ++inputCookie) {
                const auto& stripe = Stripes_[inputCookie].GetStripe();
                for (const auto& dataSlice : stripe->DataSlices) {
                    totalDataWeight += dataSlice->GetDataWeight();
                }
            }
            JobSizeConstraints_->UpdateInputDataWeight(totalDataWeight);
        }

        int droppedTeleportChunkCount = 0;
        int chunksTeleported = 0;

        auto yielder = CreatePeriodicYielder();
        for (int inputCookie = 0; inputCookie < std::ssize(Stripes_); ++inputCookie) {
            const auto& stripe = Stripes_[inputCookie].GetStripe();
            for (const auto& dataSlice : stripe->DataSlices) {
                yielder.TryYield();
                if (dataSlice->Type == EDataSourceType::UnversionedTable) {
                    auto inputChunk = dataSlice->GetSingleUnversionedChunk();
                    if (InputStreamDirectory_.GetDescriptor(stripe->GetInputStreamIndex()).IsTeleportable() &&
                        inputChunk->IsLargeCompleteChunk(MinTeleportChunkSize_) &&
                        !SingleJob_ &&
                        !JobSizeConstraints_->GetBatchRowCount())
                    {
                        if (Sampler_.Sample()) {
                            EndJob();

                            // Add barrier.
                            CurrentJob()->SetIsBarrier(true);
                            JobManager_->AddJob(std::move(CurrentJob()));

                            ChunkTeleported_.Fire(inputChunk, /*tag=*/std::any{});
                            ++chunksTeleported;

                            if (OutputOrder_) {
                                OutputOrder_->Push(TOutputOrder::TEntry(inputChunk));
                            }
                        } else {
                            // This teleport chunk goes to /dev/null.
                            ++droppedTeleportChunkCount;
                        }
                        continue;
                    }
                }

                YT_VERIFY(!dataSlice->IsLegacy);
                AddPrimaryDataSlice(dataSlice, inputCookie, JobSizeConstraints_->GetDataWeightPerJob());
            }
        }
        EndJob();

        YT_LOG_INFO("Jobs created (Count: %v, TeleportChunkCount: %v, DroppedTeleportChunkCount: %v)",
            BuiltJobCount_,
            chunksTeleported,
            droppedTeleportChunkCount);

        if (JobSizeConstraints_->GetSamplingRate()) {
            JobManager_->Enlarge(
                JobSizeConstraints_->GetDataWeightPerJob(),
                JobSizeConstraints_->GetPrimaryDataWeightPerJob());
        }

        JobSizeConstraints_->UpdateInputDataWeight(JobManager_->DataWeightCounter()->GetTotal());
    }

    std::vector<IChunkPoolOutput::TCookie> SplitJob(
        std::vector<TLegacyDataSlicePtr> unreadInputDataSlices,
        int splitJobCount,
        IChunkPoolOutput::TCookie cookie)
    {
        i64 dataSize = 0;
        for (const auto& dataSlice : unreadInputDataSlices) {
            dataSize += dataSlice->GetDataWeight();
        }
        i64 dataSizePerJob;
        if (splitJobCount == 1) {
            dataSizePerJob = std::numeric_limits<i64>::max() / 4;
        } else {
            dataSizePerJob = DivCeil(dataSize, static_cast<i64>(splitJobCount));
        }

        // Teleport chunks do not affect the job split process since each original
        // job is already located between the teleport chunks.
        std::vector<TInputChunkPtr> teleportChunks;
        if (OutputOrder_) {
            OutputOrder_->SeekCookie(cookie);
        }
        std::vector<IChunkPoolOutput::TCookie> childCookies;
        for (const auto& dataSlice : unreadInputDataSlices) {
            int inputCookie = *dataSlice->Tag;
            auto outputCookie = AddUnsplittablePrimaryDataSlice(dataSlice, inputCookie, dataSizePerJob);
            if (outputCookie != IChunkPoolOutput::NullCookie) {
                childCookies.push_back(outputCookie);
            }
        }

        {
            auto outputCookie = EndJob();
            if (outputCookie != IChunkPoolOutput::NullCookie) {
                childCookies.push_back(outputCookie);
            }
        }

        return childCookies;
    }

    i64 GetDataWeightPerJob() const
    {
        return
            JobSizeConstraints_->GetSamplingRate()
            ? JobSizeConstraints_->GetSamplingDataWeightPerJob()
            : JobSizeConstraints_->GetDataWeightPerJob();
    }

    i64 GetCorrectedCurrentJobDataWeight()
    {
        return CarryOverDataWeight_ + CurrentJob()->GetDataWeight();
    }

    IChunkPoolOutput::TCookie AddUnsplittablePrimaryDataSlice(
        const TLegacyDataSlicePtr& dataSlice,
        IChunkPoolInput::TCookie cookie,
        i64 dataSizePerJob)
    {
        YT_VERIFY(!dataSlice->IsLegacy);

        RowCountUntilJobSplit_ = 0;
        CarryOverDataWeight_ = 0;

        IChunkPoolOutput::TCookie result = IChunkPoolOutput::NullCookie;

        bool jobIsLargeEnough =
            CurrentJob()->GetPreliminarySliceCount() >= JobSizeConstraints_->GetMaxDataSlicesPerJob() ||
            GetCorrectedCurrentJobDataWeight() >= dataSizePerJob;
        if (jobIsLargeEnough && !SingleJob_) {
            result = EndJob();
        }

        auto dataSliceCopy = CreateInputDataSlice(dataSlice);
        dataSliceCopy->Tag = cookie;
<<<<<<< HEAD
        CurrentJob()->AddDataSlice(dataSliceCopy, cookie, /*isPrimary*/ true);

=======
        dataSlice->CopyPayloadFrom(*dataSlice);
        CurrentJob()->AddDataSlice(dataSliceCopy, cookie, true /*isPrimary*/);
>>>>>>> fc9f40b1
        return result;
    }

    void AddPrimaryDataSlice(
        const TLegacyDataSlicePtr& dataSlice,
        IChunkPoolInput::TCookie cookie,
        i64 dataSizePerJob)
    {
        if (dataSlice->Type == EDataSourceType::UnversionedTable &&
            ShouldSliceByRowIndices_ &&
            (!dataSlice->GetSingleUnversionedChunkSlice()->GetInputChunk()->IsOrderedDynamicStore() || dataSlice->GetSingleUnversionedChunkSlice()->UpperLimit().RowIndex)) {
            AddSplittablePrimaryDataSlice(dataSlice, cookie, dataSizePerJob);
        } else {
            AddUnsplittablePrimaryDataSlice(dataSlice, cookie, dataSizePerJob);
        }
    }

    // Adding slices via this method essentially circles between multiple stages.
    // First, we add slices while none of the limits (data weight / slice count) are violated.
    // The job slice limit is considered hard: whenever it is hit, we just end the current job.
    // Once we reach a slice adding which would violate the data weight limit, we break into multiple cases:
    //   - First, we compute the ideal split index by data weight.
    //   - Then, if batch row count is not set, we try to split the job by the index above.
    //   - Otherwise, we compute the next split that would make the number of rows in the job divisible by batch row count and store it for the next iteration.
    // Next iterations operate on a data weight "discount", decrementing the stored row count until next split.
    void AddSplittablePrimaryDataSlice(
        const TLegacyDataSlicePtr& dataSlice,
        IChunkPoolInput::TCookie cookie,
        i64 dataSizePerJob)
    {
        YT_VERIFY(dataSlice->Type == EDataSourceType::UnversionedTable);
        YT_VERIFY(ShouldSliceByRowIndices_);
        YT_VERIFY(!dataSlice->GetSingleUnversionedChunkSlice()->GetInputChunk()->IsOrderedDynamicStore() || dataSlice->GetSingleUnversionedChunkSlice()->UpperLimit().RowIndex);

        // TODO(achulkov2): Why do we need this copy?
        auto chunkSliceCopy = CreateInputChunkSlice(*dataSlice->GetSingleUnversionedChunkSlice());
        auto chunkSlices = chunkSliceCopy
            ->SliceEvenly(JobSizeConstraints_->GetInputSliceDataWeight(), JobSizeConstraints_->GetInputSliceRowCount());


        auto batchRowCount = JobSizeConstraints_->GetBatchRowCount();

        TInputChunkSlicePtr pocket;
        int chunkSliceIndex = 0;
        while (chunkSliceIndex < std::ssize(chunkSlices) || pocket) {
            auto chunkSlice = (pocket ? pocket : chunkSlices[chunkSliceIndex]);
            pocket = nullptr;

            if (!chunkSlice->GetRowCount()) {
                ++chunkSliceIndex;
                continue;
            }

            // NB: Hitting this limit means we cannot take more than one slice.
            // In this case the final row count of this job might not be divisible by batch row count.
            // NB: We need >= instaead of == to handle the case of an explicit single job.
            if (CurrentJob()->GetPreliminarySliceCount() + 1 >= JobSizeConstraints_->GetMaxDataSlicesPerJob()) {
                RowCountUntilJobSplit_ = chunkSlice->GetRowCount();
                // This will lead to the carry-over value being zero.
                CarryOverDataWeight_ = -chunkSlice->GetDataWeight();
            }

            if (RowCountUntilJobSplit_ == 0 && GetCorrectedCurrentJobDataWeight() + chunkSlice->GetDataWeight() >= dataSizePerJob) {
                // Taking this maximum is needed if jobs of batch row count rows are signigifantly larger than data size per job.
                // In these cases we simply try to end the jobs as soon as we can hit an acceptable split.
                auto dataWeightUntilSplit = std::max<i64>(dataSizePerJob - GetCorrectedCurrentJobDataWeight(), 0);

                RowCountUntilJobSplit_ = DivCeil(dataWeightUntilSplit * chunkSlice->GetRowCount(), chunkSlice->GetDataWeight());
                YT_VERIFY(RowCountUntilJobSplit_ <= chunkSlice->GetRowCount());

                // We only carry-over from one previous job.
                // NB: We use splitting here in order to get the exact same data weight we would get later on in the process.
                CarryOverDataWeight_ = (RowCountUntilJobSplit_ ? -chunkSlice->SplitByRowIndex(RowCountUntilJobSplit_).first->GetDataWeight() : 0);

                // If batch row count is zero, there should never be any carry-over data weight,q
                // so the second value cannot be zero for non-empty slices.
                YT_VERIFY(batchRowCount || RowCountUntilJobSplit_ > 0);

                if (batchRowCount) {
                    // Zero rows until split force us to look for the next acceptable split (even when r = 0) since it usually means that a job just ended.
                    if (auto batchRowCountRemainder = (CurrentJob()->GetRowCount() + RowCountUntilJobSplit_) % batchRowCount; !RowCountUntilJobSplit_ || batchRowCountRemainder) {
                        RowCountUntilJobSplit_ += batchRowCount - batchRowCountRemainder;
                    }
                }
            }

            auto chunkSliceToAdd = chunkSlice;

            bool endJob = RowCountUntilJobSplit_ > 0 && RowCountUntilJobSplit_ <= chunkSlice->GetRowCount();
            if (endJob && RowCountUntilJobSplit_ < chunkSlice->GetRowCount()) {
                std::tie(chunkSliceToAdd, pocket) = chunkSlice->SplitByRowIndex(RowCountUntilJobSplit_);
            }

            if (RowCountUntilJobSplit_ > 0) {
                RowCountUntilJobSplit_ -= chunkSliceToAdd->GetRowCount();
                CarryOverDataWeight_ += chunkSliceToAdd->GetDataWeight();
            }

            auto dataSliceToAdd = CreateUnversionedInputDataSlice(chunkSliceToAdd);
            dataSliceToAdd->CopyPayloadFrom(*dataSlice);
            dataSliceToAdd->Tag = cookie;

            CurrentJob()->AddDataSlice(dataSliceToAdd, cookie, /*isPrimary*/ true);
            if (endJob && !SingleJob_) {
                YT_VERIFY(RowCountUntilJobSplit_ == 0);
                EndJob();
            }

            if (!pocket) {
                ++chunkSliceIndex;
            }
        }
    }

    IChunkPoolOutput::TCookie EndJob()
    {
        if (CurrentJob()->GetSliceCount() > 0) {
            if (Sampler_.Sample()) {
                YT_LOG_DEBUG("Ordered job created (JobIndex: %v, BuiltJobCount: %v, PrimaryDataWeight: %v, RowCount: %v, SliceCount: %v)",
                    JobIndex_,
                    BuiltJobCount_,
                    CurrentJob()->GetPrimaryDataWeight(),
                    CurrentJob()->GetPrimaryRowCount(),
                    CurrentJob()->GetPrimarySliceCount());

                GetDataSliceCounter()->AddUncategorized(CurrentJob()->GetSliceCount());

                ++BuiltJobCount_;

                if (GetDataSliceCounter()->GetTotal() > MaxTotalSliceCount_) {
                    THROW_ERROR_EXCEPTION(EErrorCode::DataSliceLimitExceeded, "Total number of data slices in ordered pool is too large")
                        << TErrorAttribute("actual_total_slice_count", GetDataSliceCounter()->GetTotal())
                        << TErrorAttribute("max_total_slice_count", MaxTotalSliceCount_)
                        << TErrorAttribute("current_job_count", JobIndex_);
                }

                CurrentJob()->Finalize();

                auto cookie = JobManager_->AddJob(std::move(CurrentJob()));
                if (OutputOrder_) {
                    OutputOrder_->Push(cookie);
                }

                YT_ASSERT(!CurrentJob_);

                return cookie;
            } else {
                YT_LOG_DEBUG("Ordered job skipped (JobIndex: %v, BuiltJobCount: %v, DataWeight: %v, RowCount: %v, SliceCount: %v)",
                    JobIndex_,
                    BuiltJobCount_,
                    CurrentJob()->GetPrimaryDataWeight(),
                    CurrentJob()->GetPrimaryRowCount(),
                    CurrentJob()->GetPrimarySliceCount());
                CurrentJob().reset();
            }
            ++JobIndex_;
        }
        return IChunkPoolOutput::NullCookie;
    }

    std::unique_ptr<TNewJobStub>& CurrentJob()
    {
        if (!CurrentJob_) {
            CurrentJob_ = std::make_unique<TNewJobStub>();
        }
        return CurrentJob_;
    }

    void CheckCompleted()
    {
        bool completed =
            Finished &&
            JobManager_->JobCounter()->GetPending() == 0 &&
            JobManager_->JobCounter()->GetRunning() == 0 &&
            JobManager_->JobCounter()->GetSuspended() == 0;

        if (!IsCompleted_ && completed) {
            Completed_.Fire();
        } else if (IsCompleted_ && !completed) {
            Uncompleted_.Fire();
        }

        IsCompleted_ = completed;
    }
};

DEFINE_DYNAMIC_PHOENIX_TYPE(TOrderedChunkPool);

////////////////////////////////////////////////////////////////////////////////

IPersistentChunkPoolPtr CreateOrderedChunkPool(
    const TOrderedChunkPoolOptions& options,
    TInputStreamDirectory inputStreamDirectory)
{
    return New<TOrderedChunkPool>(options, std::move(inputStreamDirectory));
}

////////////////////////////////////////////////////////////////////////////////

} // namespace NYT::NChunkPools<|MERGE_RESOLUTION|>--- conflicted
+++ resolved
@@ -422,13 +422,7 @@
 
         auto dataSliceCopy = CreateInputDataSlice(dataSlice);
         dataSliceCopy->Tag = cookie;
-<<<<<<< HEAD
         CurrentJob()->AddDataSlice(dataSliceCopy, cookie, /*isPrimary*/ true);
-
-=======
-        dataSlice->CopyPayloadFrom(*dataSlice);
-        CurrentJob()->AddDataSlice(dataSliceCopy, cookie, true /*isPrimary*/);
->>>>>>> fc9f40b1
         return result;
     }
 
