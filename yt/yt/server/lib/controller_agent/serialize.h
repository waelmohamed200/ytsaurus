#pragma once

#include "public.h"

namespace NYT::NControllerAgent {

////////////////////////////////////////////////////////////////////////////////

DEFINE_ENUM(ESnapshotVersion,
    // 22.3 start here
    ((DropUnusedOperationId)                (301001))
    ((ChangeUnorderedMergeInheritance)      (301002))
    ((DoNotPersistStatistics)               (301003))
    ((SeparateMultipliers)                  (301004))
    ((SwitchIntermediateMedium)             (301005))
    // 22.4 starts here
    ((BumpTo_22_4)                          (301100))
    ((ReworkJobProfilerSpec)                (301101))
    ((PersistDataStatistics)                (301102))
    ((ChunkFormat)                          (301103))
    ((ProbingBaseLayer)                     (301105))
    ((ProbingBaseLayerPersistLostJobs)      (301106))
    ((ProbingBaseLayerPersistAlertCounts)   (301107))
    // 23.1 starts here
    ((InputStreamDescriptors)               (301200))
    ((DoNotPersistJobReleaseFlags)          (301201))
    ((JobStateInJoblet)                     (301202))
    ((InitialMinNeededResources)            (301203))
    ((JobExperiment)                        (301204))
    ((PersistInputChunkMappingLogger)       (301205))
    // 23.2 starts here
    ((AddChunkSchemas)                      (301300))
    ((AddFilesystemAttribute)               (301301))
    ((AddAccessMethodAttribute)             (301302))
    ((VirtualTableSchema)                   (301303))
    ((UnwrapTimestamp)                      (301304))
    ((AttributeBasedAccessControl)          (301305))
    ((NewLivePreview)                       (301306))
    ((LivePreviewAnnotation)                (301307))
    ((JobErrorInJobSummary)                 (301308))
    ((BatchRowCount_23_2)                   (301309))
    // 24.1 starts here
    ((NodeJobStartTimeInJoblet)             (301408))
<<<<<<< HEAD
    ((BatchRowCount_24_1)                   (301409))
=======
    ((JobAbortsUntilOperationFailure)       (301409))
>>>>>>> 8e68a252
);

////////////////////////////////////////////////////////////////////////////////

ESnapshotVersion GetCurrentSnapshotVersion();
bool ValidateSnapshotVersion(int version);

////////////////////////////////////////////////////////////////////////////////

} // namespace NYT::NControllerAgent<|MERGE_RESOLUTION|>--- conflicted
+++ resolved
@@ -41,11 +41,8 @@
     ((BatchRowCount_23_2)                   (301309))
     // 24.1 starts here
     ((NodeJobStartTimeInJoblet)             (301408))
-<<<<<<< HEAD
-    ((BatchRowCount_24_1)                   (301409))
-=======
     ((JobAbortsUntilOperationFailure)       (301409))
->>>>>>> 8e68a252
+    ((BatchRowCount_24_1)                   (301410))            
 );
 
 ////////////////////////////////////////////////////////////////////////////////
