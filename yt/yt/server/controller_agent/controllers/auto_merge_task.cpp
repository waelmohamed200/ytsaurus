--- conflicted
+++ resolved
@@ -154,21 +154,6 @@
     CurrentChunkCounts_.resize(OutputStreamDescriptors_.size(), 0);
     for (int poolIndex = 0; poolIndex < std::ssize(OutputStreamDescriptors_); ++poolIndex) {
         auto autoMergeJobSizeConstraints = CreateExplicitJobSizeConstraints(
-<<<<<<< HEAD
-            false /* canAdjustDataSizePerJob */,
-            false /* isExplicitJobCount */,
-            1 /* jobCount */,
-            dataWeightPerJob /* dataWeightPerJob */,
-            std::numeric_limits<i64>::max() / 4 /* primaryDataWeightPerJob */,
-            maxChunksPerJob /* maxDataSlicesPerJob */,
-            std::numeric_limits<i64>::max() / 4 /* maxDataWeightPerJob */,
-            std::numeric_limits<i64>::max() / 4 /* primaryMaxDataWeightPerJob */,
-            std::numeric_limits<i64>::max() / 4 /* inputSliceDataSize */,
-            std::numeric_limits<i64>::max() / 4 /* inputSliceRowCount */,
-            0 /* batchRowCount */,
-            0 /* foreignSliceDataWeight */,
-            std::nullopt /* samplingRate */);
-=======
             false /*canAdjustDataSizePerJob*/,
             false /*isExplicitJobCount*/,
             1 /*jobCount*/,
@@ -179,9 +164,9 @@
             std::numeric_limits<i64>::max() / 4 /*primaryMaxDataWeightPerJob*/,
             std::numeric_limits<i64>::max() / 4 /*inputSliceDataSize*/,
             std::numeric_limits<i64>::max() / 4 /*inputSliceRowCount*/,
+            0 /*batchRowCount*/,
             0 /*foreignSliceDataWeight*/,
             std::nullopt /*samplingRate*/);
->>>>>>> fc9f40b1
 
         TUnorderedChunkPoolOptions options;
         options.RowBuffer = TaskHost_->GetRowBuffer();
