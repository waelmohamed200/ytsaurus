--- conflicted
+++ resolved
@@ -1101,19 +1101,17 @@
 
     bool AdjustDynamicTableDataSlices;
 
-<<<<<<< HEAD
     //! If set, the operation tries to run jobs with row counts divisible by this number.
     //! Generic, but only supported by operations implemented via an ordered pool: ordered map and ordered merge.
     //! NB: Prohibits job interrupts, chunk teleportation and sampling.
     i64 BatchRowCount;
-=======
+
     //! If explicitly true, allow remote copy of tables with hunk columns.
     std::optional<bool> BypassHunkRemoteCopyProhibition;
 
     //! Options for cuda profiler.
     std::optional<TString> CudaProfilerLayerPath;
     TCudaProfilerEnvironmentPtr CudaProfilerEnvironment;
->>>>>>> fc9f40b1
 
     REGISTER_YSON_STRUCT(TOperationSpecBase);
 
