#include "config.h"

namespace NYT {
namespace NApi {
namespace NRpcProxy {

////////////////////////////////////////////////////////////////////////////////

TConnectionConfig::TConnectionConfig()
{
    RegisterParameter("cluster_url", ClusterUrl)
        .Default();
    RegisterParameter("proxy_role", ProxyRole)
        .Optional();
    RegisterParameter("addresses", Addresses)
        .Default();
    RegisterParameter("ping_period", PingPeriod)
        .Default(TDuration::Seconds(3));

    RegisterParameter("proxy_list_update_period", ProxyListUpdatePeriod)
        .Default(TDuration::Minutes(5));
    RegisterParameter("proxy_list_retry_period", ProxyListRetryPeriod)
        .Default(TDuration::Seconds(1));
    RegisterParameter("max_proxy_list_retry_period", MaxProxyListRetryPeriod)
        .Default(TDuration::Seconds(30));
    RegisterParameter("max_proxy_list_update_attempts", MaxProxyListUpdateAttempts)
        .Default(3);

    RegisterParameter("rpc_timeout", RpcTimeout)
        .Default(TDuration::Seconds(30));
    RegisterParameter("timestamp_provider_update_period", TimestampProviderUpdatePeriod)
        .Default(TDuration::Seconds(3));
    RegisterParameter("default_transaction_timeout", DefaultTransactionTimeout)
        .Default(TDuration::Seconds(15));
    RegisterParameter("default_select_rows_timeout", DefaultSelectRowsTimeout)
        .Default(TDuration::Seconds(30));
    RegisterParameter("default_ping_period", DefaultPingPeriod)
        .Default(TDuration::Seconds(5));
    RegisterParameter("bus_client", BusClient)
        .DefaultNew();
    RegisterParameter("http_client", HttpClient)
        .DefaultNew();

<<<<<<< HEAD
    RegisterParameter("enable_sticky_transaction_pool", EnableStickyTransactionPool)
        .Default(false);

    RegisterParameter("enable_proxy_discovery", EnableProxyDiscovery)
        .Default(true);

=======
>>>>>>> ba6f353b
    RegisterPostprocessor([this] {
        if (!ClusterUrl && Addresses.empty()) {
            THROW_ERROR_EXCEPTION("Either \"cluster_url\" or \"addresses\" must be specified");
        }

        if (!EnableProxyDiscovery) {
            if (Addresses.empty()) {
                THROW_ERROR_EXCEPTION("\"addresses\" must be specified");
            }

            ClusterUrl.Reset();
        }
    });
}

////////////////////////////////////////////////////////////////////////////////

} // namespace NRpcProxy
} // namespace NApi
} // namespace NYT<|MERGE_RESOLUTION|>--- conflicted
+++ resolved
@@ -41,15 +41,9 @@
     RegisterParameter("http_client", HttpClient)
         .DefaultNew();
 
-<<<<<<< HEAD
-    RegisterParameter("enable_sticky_transaction_pool", EnableStickyTransactionPool)
-        .Default(false);
-
     RegisterParameter("enable_proxy_discovery", EnableProxyDiscovery)
         .Default(true);
 
-=======
->>>>>>> ba6f353b
     RegisterPostprocessor([this] {
         if (!ClusterUrl && Addresses.empty()) {
             THROW_ERROR_EXCEPTION("Either \"cluster_url\" or \"addresses\" must be specified");
