--- conflicted
+++ resolved
@@ -649,14 +649,11 @@
         return Impl_->RemoteAddress();
     }
 
-<<<<<<< HEAD
     virtual int GetHandle() const override
     {
         return Impl_->GetHandle();
     }
-    
-=======
->>>>>>> e996455c
+
     virtual TFuture<size_t> Read(const TSharedMutableRef& data) override
     {
         return Impl_->Read(data);
@@ -692,7 +689,6 @@
         return Impl_->CloseWrite();
     }
 
-<<<<<<< HEAD
     virtual i64 GetReadByteCount() const override
     {
         return Impl_->GetReadByteCount();
@@ -712,9 +708,7 @@
     {
         return Impl_->GetWriteStatistics();
     }
-    
-=======
->>>>>>> e996455c
+
 private:
     const TFDConnectionImplPtr Impl_;
     TIntrusivePtr<TRefCounted> PipeHolder_;
