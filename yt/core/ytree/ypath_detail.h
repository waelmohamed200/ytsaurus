--- conflicted
+++ resolved
@@ -80,14 +80,8 @@
 public:
     virtual void Invoke(NRpc::IServiceContextPtr context) override;
     virtual TResolveResult Resolve(const TYPath& path, NRpc::IServiceContextPtr context) override;
-<<<<<<< HEAD
-    virtual NLogging::TLogger GetLogger() const override;
     virtual void WriteAttributesFragment(
         NYson::IAsyncYsonConsumer* consumer,
-=======
-    virtual void SerializeAttributes(
-        NYson::IYsonConsumer* consumer,
->>>>>>> 0d85b427
         const TAttributeFilter& filter,
         bool sortKeys) override;
 
