--- conflicted
+++ resolved
@@ -57,14 +57,9 @@
     template <class TNode>
     void DoSetSelf(TNode* node, const TYsonString& value)
     {
-<<<<<<< HEAD
-        ValidatePermission(EPermissionCheckScope::This, EPermission::Write);
-        ValidatePermission(EPermissionCheckScope::Descendants, EPermission::Remove);
-=======
         ValidatePermission(
             EPermissionCheckScope::This | EPermissionCheckScope::Descendants,
             EPermission::Write);
->>>>>>> dba7de9f
 
         auto factory = CreateFactory();
         auto builder = CreateBuilderFromFactory(factory);
