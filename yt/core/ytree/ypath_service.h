#pragma once

#include "public.h"

#include <core/yson/consumer.h>

#include <core/rpc/public.h>

#include <core/misc/property.h>

#include <core/actions/public.h>

#include <core/logging/log.h>

namespace NYT {
namespace NYTree {

////////////////////////////////////////////////////////////////////////////////

//! Describes an attribute filtering mode.
DEFINE_ENUM(EAttributeFilterMode,
    // Accept all attributes.
    (All)
    // Don't accept any attribute.
    (None)
    // Accept only matching attributes.
    (MatchingOnly)
);

//! Describes a filtering criteria for attributes.
/*!
 *  If #Mode is |All| or |None| then act accordingly.
 *  If #Mode is |MatchingOnly| then only accept keys listed in #Keys.
 */
struct TAttributeFilter
{
    TAttributeFilter();
    TAttributeFilter(EAttributeFilterMode mode, const std::vector<Stroka>& keys);
    explicit TAttributeFilter(EAttributeFilterMode mode);

    EAttributeFilterMode Mode;
    std::vector<Stroka> Keys;

    static TAttributeFilter All;
    static TAttributeFilter None;
};

void ToProto(NProto::TAttributeFilter* protoFilter, const TAttributeFilter& filter);
void FromProto(TAttributeFilter* filter, const NProto::TAttributeFilter& protoFilter);

////////////////////////////////////////////////////////////////////////////////

//! Represents an abstract way of handling YPath requests.
/*!
 *  To handle a given YPath request one must first resolve the target.
 *
 *  We start with some root service and call #Resolve. The latter either replies "here", in which case
 *  the resolution is finished, or "there", in which case a new candidate target is provided.
 *  At each resolution step the current path may be altered by specifying a new one
 *  as a part of the result.
 *
 *  Once the request is resolved, #Invoke is called for the target service.
 *
 *  This interface also provides means for inspecting attributes associated with the service.
 *
 */
struct IYPathService
    : public virtual TRefCounted
{
    class TResolveResult
    {
    public:
        DEFINE_BYVAL_RO_PROPERTY(IYPathServicePtr, Service);
        DEFINE_BYVAL_RO_PROPERTY(TYPath, Path);

    public:
        //! Creates a result indicating that resolution is finished.
        static TResolveResult Here(const TYPath& path)
        {
            TResolveResult result;
            result.Path_ = path;
            return result;
        }

        //! Creates a result indicating that resolution must proceed.
        static TResolveResult There(IYPathServicePtr service, const TYPath& path)
        {
            YASSERT(service);

            TResolveResult result;
            result.Service_ = service;
            result.Path_ = path;
            return result;
        }

        //! Returns true iff the resolution is finished.
        bool IsHere() const
        {
            return !Service_;
        }
    };

    //! Resolves the given path by either returning "here" or "there" result.
    virtual TResolveResult Resolve(const TYPath& path, NRpc::IServiceContextPtr context) = 0;

    //! Executes a given request.
    virtual void Invoke(NRpc::IServiceContextPtr context) = 0;

<<<<<<< HEAD
    //! Called for the target service and returns the logger that will be used by RPC infrastructure
    //! to log various details about verb invocation (e.g. request and response infos).
    virtual NLogging::TLogger GetLogger() const = 0;

    //! Writes a map fragment consisting of attributes conforming to #filter into #consumer.
    /*!
     *  If #sortKeys is |true| then the implementation must ensure a stable ordering of keys.
     */
    virtual void WriteAttributesFragment(
        NYson::IAsyncYsonConsumer* consumer,
        const TAttributeFilter& filter,
        bool sortKeys) = 0;

=======
>>>>>>> 0d85b427
    // Extension methods

    //! Creates a YPath service from a YSON producer.
    /*!
     *  Each time a request is issued, producer is called, its output is turned in
     *  an ephemeral tree, and the request is forwarded to that tree.
     */
    static IYPathServicePtr FromProducer(NYson::TYsonProducer producer);

    //! Creates a wrapper that handles all requests via the given invoker.
    IYPathServicePtr Via(IInvokerPtr invoker);

    //! Creates a wrapper that makes ephemeral snapshots to cache
    //! the underlying service.
    IYPathServicePtr Cached(TDuration expirationTime);

    //! Wraps WriteAttributesFragment by enclosing attributes with angle brackets.
    //! If WriteAttributesFragment writes nothing then this method also does nothing.
    void WriteAttributes(
        NYson::IAsyncYsonConsumer* consumer,
        const TAttributeFilter& filter,
        bool sortKeys);

};

DEFINE_REFCOUNTED_TYPE(IYPathService)

////////////////////////////////////////////////////////////////////////////////

} // namespace NYTree
} // namespace NYT<|MERGE_RESOLUTION|>--- conflicted
+++ resolved
@@ -106,11 +106,6 @@
     //! Executes a given request.
     virtual void Invoke(NRpc::IServiceContextPtr context) = 0;
 
-<<<<<<< HEAD
-    //! Called for the target service and returns the logger that will be used by RPC infrastructure
-    //! to log various details about verb invocation (e.g. request and response infos).
-    virtual NLogging::TLogger GetLogger() const = 0;
-
     //! Writes a map fragment consisting of attributes conforming to #filter into #consumer.
     /*!
      *  If #sortKeys is |true| then the implementation must ensure a stable ordering of keys.
@@ -120,8 +115,6 @@
         const TAttributeFilter& filter,
         bool sortKeys) = 0;
 
-=======
->>>>>>> 0d85b427
     // Extension methods
 
     //! Creates a YPath service from a YSON producer.
