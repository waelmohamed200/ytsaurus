#include "stdafx.h"
#include "node_detail.h"

#include "convert.h"
#include "ypath_detail.h"
#include "ypath_service.h"
#include "tree_visitor.h"
#include "tree_builder.h"
#include "ypath_client.h"

#include <core/misc/protobuf_helpers.h>

#include <core/yson/writer.h>
#include <core/yson/async_writer.h>
#include <core/yson/tokenizer.h>

#include <core/ypath/token.h>
#include <core/ypath/tokenizer.h>

#include <core/misc/protobuf_helpers.h>

namespace NYT {
namespace NYTree {

using namespace NRpc;
using namespace NYPath;
using namespace NYson;

////////////////////////////////////////////////////////////////////////////////

bool TNodeBase::DoInvoke(IServiceContextPtr context)
{
    DISPATCH_YPATH_SERVICE_METHOD(GetKey);
    DISPATCH_YPATH_SERVICE_METHOD(Get);
    DISPATCH_YPATH_SERVICE_METHOD(Set);
    DISPATCH_YPATH_SERVICE_METHOD(Remove);
    DISPATCH_YPATH_SERVICE_METHOD(List);
    DISPATCH_YPATH_SERVICE_METHOD(Exists);
    return TYPathServiceBase::DoInvoke(context);
}

void TNodeBase::GetSelf(TReqGet* request, TRspGet* response, TCtxGetPtr context)
{
    auto attributeFilter = request->has_attribute_filter()
        ? NYT::FromProto<TAttributeFilter>(request->attribute_filter())
        : TAttributeFilter::None;

    bool ignoreOpaque = request->ignore_opaque();

    context->SetRequestInfo("AttributeFilterMode: %v, IgnoreOpaque: %v",
        attributeFilter.Mode,
        ignoreOpaque);

    ValidatePermission(EPermissionCheckScope::This, EPermission::Read);

    TAsyncYsonWriter writer;

    VisitTree(
        this,
        &writer,
        attributeFilter,
        false,
        ignoreOpaque);

    writer.Finish().Subscribe(BIND([=] (const TErrorOr<TYsonString>& resultOrError) {
        if (resultOrError.IsOK()) {
            response->set_value(resultOrError.Value().Data());
            context->Reply();
        } else {
            context->Reply(resultOrError);
        }
    }));
}

void TNodeBase::GetKeySelf(TReqGetKey* /*request*/, TRspGetKey* response, TCtxGetKeyPtr context)
{
    context->SetRequestInfo();

    ValidatePermission(EPermissionCheckScope::This, EPermission::Read);

    auto parent = GetParent();
    if (!parent) {
        THROW_ERROR_EXCEPTION("Node has no parent");
    }

    Stroka key;
    switch (parent->GetType()) {
        case ENodeType::Map:
            key = parent->AsMap()->GetChildKey(this);
            break;

        case ENodeType::List:
            key = ToString(parent->AsList()->GetChildIndex(this));
            break;

        default:
            YUNREACHABLE();
    }

    context->SetResponseInfo("Key: %v", key);
    response->set_value(key);

    context->Reply();
}

void TNodeBase::RemoveSelf(TReqRemove* request, TRspRemove* /*response*/, TCtxRemovePtr context)
{
    context->SetRequestInfo();

    auto parent = GetParent();
    if (!parent) {
        ThrowCannotRemoveRoot();
    }

    ValidatePermission(
        EPermissionCheckScope::This | EPermissionCheckScope::Descendants,
        EPermission::Remove);
    ValidatePermission(
        EPermissionCheckScope::Parent,
        EPermission::Write);

    bool isComposite = (GetType() == ENodeType::Map || GetType() == ENodeType::List);
    if (!request->recursive() && isComposite && AsComposite()->GetChildCount() > 0) {
        THROW_ERROR_EXCEPTION("Cannot remove non-empty composite node");
    }

    parent->AsComposite()->RemoveChild(this);

    context->Reply();
}

IYPathService::TResolveResult TNodeBase::ResolveRecursive(
    const NYPath::TYPath& path,
    IServiceContextPtr context)
{
    if (context->GetMethod() == "Exists") {
        return TResolveResult::Here(path);
    }

    ThrowCannotHaveChildren(this);
    YUNREACHABLE();
}

////////////////////////////////////////////////////////////////////////////////

void TCompositeNodeMixin::SetRecursive(
    const TYPath& path,
    TReqSet* request,
    TRspSet* /*response*/,
    TCtxSetPtr context)
{
    context->SetRequestInfo();

    ValidatePermission(EPermissionCheckScope::This, EPermission::Write);

    auto factory = CreateFactory();
    auto child = ConvertToNode(TYsonString(request->value()), factory.Get());
    SetChild(factory, "/" + path, child, false);
    factory->Commit();

    context->Reply();
}

void TCompositeNodeMixin::RemoveRecursive(
    const TYPath& path,
    TSupportsRemove::TReqRemove* request,
    TSupportsRemove::TRspRemove* /*response*/,
    TSupportsRemove::TCtxRemovePtr context)
{
    context->SetRequestInfo();

    NYPath::TTokenizer tokenizer(path);
    if (tokenizer.Advance() == NYPath::ETokenType::Asterisk) {
        tokenizer.Advance();
        tokenizer.Expect(NYPath::ETokenType::EndOfStream);

        ValidatePermission(EPermissionCheckScope::This, EPermission::Write);
        ValidatePermission(EPermissionCheckScope::Descendants, EPermission::Remove);
        Clear();

        context->Reply();
    } else if (request->force()) {
        // There is no child node under the given path, so there is nothing to remove.
        context->Reply();
    } else {
        ThrowNoSuchChildKey(this, tokenizer.GetLiteralValue());
    }
}

int TCompositeNodeMixin::GetMaxChildCount() const
{
    return std::numeric_limits<int>::max();
}

////////////////////////////////////////////////////////////////////////////////

IYPathService::TResolveResult TMapNodeMixin::ResolveRecursive(
    const TYPath& path,
    IServiceContextPtr context)
{
    const auto& method = context->GetMethod();

    NYPath::TTokenizer tokenizer(path);
    switch (tokenizer.Advance()) {
        case NYPath::ETokenType::Asterisk: {
            if (method != "Remove") {
                THROW_ERROR_EXCEPTION("\"*\" is only allowed for Remove method");
            }

            tokenizer.Advance();
            tokenizer.Expect(NYPath::ETokenType::EndOfStream);

            return IYPathService::TResolveResult::Here("/" + path);
        }

        case NYPath::ETokenType::Literal: {
            auto key = tokenizer.GetLiteralValue();
            if (key.Empty()) {
                THROW_ERROR_EXCEPTION("Child key cannot be empty");
            }

            auto suffix = tokenizer.GetSuffix();
            bool lastToken =  tokenizer.Advance() == NYPath::ETokenType::EndOfStream;

            auto child = FindChild(key);
            if (!child) {
                if (method == "Exists" ||
                    method == "Create" ||
                    method == "Copy" ||
                    method == "Remove" ||
                    method == "Set" && lastToken)
                {
                    return IYPathService::TResolveResult::Here("/" + path);
                } else {
                    ThrowNoSuchChildKey(this, key);
                }
            }

            return IYPathService::TResolveResult::There(child, suffix);
        }

        default:
            tokenizer.ThrowUnexpected();
            YUNREACHABLE();
    }
}

void TMapNodeMixin::ListSelf(TReqList* request, TRspList* response, TCtxListPtr context)
{
    context->SetRequestInfo();

    ValidatePermission(EPermissionCheckScope::This, EPermission::Read);

    auto attributeFilter = request->has_attribute_filter()
        ? NYT::FromProto<TAttributeFilter>(request->attribute_filter())
        : TAttributeFilter::None;

    i64 limit = request->limit();

    TAsyncYsonWriter writer;

    auto children = GetChildren();
    if (children.size() > limit) {
        writer.OnBeginAttributes();
        writer.OnKeyedItem("incomplete");
        writer.OnBooleanScalar(true);
        writer.OnEndAttributes();
    }

    i64 counter = 0;

    writer.OnBeginList();
    for (const auto& pair : children) {
        const auto& key = pair.first;
        const auto& node = pair.second;
        writer.OnListItem();
        node->WriteAttributes(&writer, attributeFilter, false);
        writer.OnStringScalar(key);

        counter += 1;
        if (counter == limit) {
            break;
        }
    }
    writer.OnEndList();

    writer.Finish().Subscribe(BIND([=] (const TErrorOr<TYsonString>& resultOrError) {
        if (resultOrError.IsOK()) {
            response->set_value(resultOrError.Value().Data());
            context->Reply();
        } else {
            context->Reply(resultOrError);
        }
    }));
}

void TMapNodeMixin::SetChild(
    INodeFactoryPtr factory,
    const TYPath& path,
    INodePtr child,
    bool recursive)
{
    NYPath::TTokenizer tokenizer(path);
    if (tokenizer.Advance() == NYPath::ETokenType::EndOfStream) {
        tokenizer.ThrowUnexpected();
    }

    auto currentNode = AsMap();
    while (tokenizer.GetType() != NYPath::ETokenType::EndOfStream) {
        tokenizer.Expect(NYPath::ETokenType::Slash);

        tokenizer.Advance();
        tokenizer.Expect(NYPath::ETokenType::Literal);
        auto key = tokenizer.GetLiteralValue();

        tokenizer.Advance();

        bool lastStep = (tokenizer.GetType() == NYPath::ETokenType::EndOfStream);
        if (!recursive && !lastStep) {
            THROW_ERROR_EXCEPTION("Cannot create intermediate nodes");
        }

        int maxChildCount = GetMaxChildCount();
        if (currentNode->GetChildCount() >= maxChildCount) {
            THROW_ERROR_EXCEPTION("Too many children in map node")
<<<<<<< HEAD
                << TErrorAttribute("limit", *maxChildCount);
=======
                << TErrorAttribute("limit", maxChildCount);
>>>>>>> cd0a9ce7
        }

        auto newChild = lastStep ? child : factory->CreateMap();
        YCHECK(currentNode->AddChild(newChild, key));

        if (!lastStep) {
            currentNode = newChild->AsMap();
        }
    }
}

////////////////////////////////////////////////////////////////////////////////

IYPathService::TResolveResult TListNodeMixin::ResolveRecursive(
    const TYPath& path,
    IServiceContextPtr context)
{
    NYPath::TTokenizer tokenizer(path);
    switch (tokenizer.Advance()) {
        case NYPath::ETokenType::Asterisk: {
            tokenizer.Advance();
            tokenizer.Expect(NYPath::ETokenType::EndOfStream);

            return IYPathService::TResolveResult::Here("/" + path);
        }

        case NYPath::ETokenType::Literal: {
            const auto& token = tokenizer.GetToken();
            if (token == ListBeginToken ||
                token == ListEndToken)
            {
                tokenizer.Advance();
                tokenizer.Expect(NYPath::ETokenType::EndOfStream);

                return IYPathService::TResolveResult::Here("/" + path);
            } else if (token.has_prefix(ListBeforeToken) ||
                       token.has_prefix(ListAfterToken))
            {
                auto indexToken = ExtractListIndex(token);
                int index = ParseListIndex(indexToken);
                AdjustChildIndex(index);

                tokenizer.Advance();
                tokenizer.Expect(NYPath::ETokenType::EndOfStream);

                return IYPathService::TResolveResult::Here("/" + path);
            } else {
                int index = ParseListIndex(token);
                int adjustedIndex = AdjustChildIndex(index);
                auto child = FindChild(adjustedIndex);
                const auto& method = context->GetMethod();
                if (!child && method == "Exists") {
                    return IYPathService::TResolveResult::Here("/" + path);
                }

                return IYPathService::TResolveResult::There(child, tokenizer.GetSuffix());
            }
        }

        default:
            tokenizer.ThrowUnexpected();
            YUNREACHABLE();
    }
}

void TListNodeMixin::SetChild(
    INodeFactoryPtr /*factory*/,
    const TYPath& path,
    INodePtr child,
    bool recursive)
{
    if (recursive) {
        THROW_ERROR_EXCEPTION("Cannot create intermediate nodes in a list");
    }

    int beforeIndex = -1;

    NYPath::TTokenizer tokenizer(path);

    tokenizer.Advance();
    tokenizer.Expect(NYPath::ETokenType::Slash);

    tokenizer.Advance();
    tokenizer.Expect(NYPath::ETokenType::Literal);

    const auto& token = tokenizer.GetToken();
    if (token.has_prefix(ListBeginToken)) {
        beforeIndex = 0;
    } else if (token.has_prefix(ListEndToken)) {
        beforeIndex = GetChildCount();
    } else if (token.has_prefix(ListBeforeToken) || token.has_prefix(ListAfterToken)) {
        auto indexToken = ExtractListIndex(token);
        int index = ParseListIndex(indexToken);
        beforeIndex = AdjustChildIndex(index);
        if (token.has_prefix(ListAfterToken)) {
            ++beforeIndex;
        }
    } else {
        tokenizer.ThrowUnexpected();
    }

    tokenizer.Advance();
    tokenizer.Expect(NYPath::ETokenType::EndOfStream);

    int maxChildCount = GetMaxChildCount();
    if (GetChildCount() >= maxChildCount) {
        THROW_ERROR_EXCEPTION("Too many children in list node")
            << TErrorAttribute("limit", maxChildCount);
    }

    AddChild(child, beforeIndex);
}

////////////////////////////////////////////////////////////////////////////////

} // namespace NYTree
} // namespace NYT
<|MERGE_RESOLUTION|>--- conflicted
+++ resolved
@@ -323,11 +323,7 @@
         int maxChildCount = GetMaxChildCount();
         if (currentNode->GetChildCount() >= maxChildCount) {
             THROW_ERROR_EXCEPTION("Too many children in map node")
-<<<<<<< HEAD
-                << TErrorAttribute("limit", *maxChildCount);
-=======
                 << TErrorAttribute("limit", maxChildCount);
->>>>>>> cd0a9ce7
         }
 
         auto newChild = lastStep ? child : factory->CreateMap();
