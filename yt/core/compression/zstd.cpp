--- conflicted
+++ resolved
@@ -13,12 +13,8 @@
 
 static const auto& Logger = CompressionLogger;
 
-<<<<<<< HEAD
-static const size_t MaxBlockSize = 1 * 1000 * 1000;
-=======
 // NB: This size should be less than 128 Kb, which is a size of internal Zstd buffer.
-const static size_t MaxBlockSize = 1 * 100 * 1000; // 100 Kb
->>>>>>> e3b18a6e
+static const size_t MaxBlockSize = 1 * 100 * 1000; // 100 Kb
 
 ////////////////////////////////////////////////////////////////////////////////
 
