// This file contains the core parts of YTAlloc but no malloc/free-bridge.
// The latter bridge is placed into alloc.cpp, which includes (sic!) core.cpp.
// This ensures that YTAlloc/YTFree calls are properly inlined into malloc/free.
// Also core.cpp can be directly included in, e.g., benchmarks.

#include "alloc.h"

#include <util/system/tls.h>
#include <util/system/align.h>
#include <util/system/event.h>

#include <util/generic/singleton.h>

#include <util/string/vector.h>

#include <yt/core/misc/size_literals.h>
#include <yt/core/misc/intrusive_linked_list.h>
#include <yt/core/misc/memory_tag.h>
#include <yt/core/misc/align.h>
#include <yt/core/misc/finally.h>
#include <yt/core/misc/proc.h>

#include <yt/core/concurrency/fork_aware_spinlock.h>

#include <yt/core/logging/log.h>
#include <yt/core/logging/log_manager.h>

#include <yt/core/profiling/profiler.h>
#include <yt/core/profiling/profile_manager.h>
#include <yt/core/profiling/timing.h>

#include <atomic>
#include <array>
#include <vector>
#include <mutex>

#include <sys/mman.h>

#include <errno.h>
#include <pthread.h>

#ifndef MAP_POPULATE
#define MAP_POPULATE 0x08000
#endif

#ifndef MADV_POPULATE
#define MADV_POPULATE 0x59410003
#endif

#ifndef MADV_STOCKPILE
#define MADV_STOCKPILE 0x59410004
#endif

#ifndef MADV_FREE
#define MADV_FREE 8
#endif

#ifndef NDEBUG
#define PARANOID
#endif

#ifdef PARANOID
#define PARANOID_CHECK(condition) YCHECK(condition)
#else
#define PARANOID_CHECK(condition) (void)(0)
#endif

namespace NYT {
namespace NYTAlloc {

////////////////////////////////////////////////////////////////////////////////

// Allocations are classified into three types:
//
// a) Small chunks (less than LargeSizeThreshold)
// These are the fastest and are extensively cached (both per-thread and globally).
// Memory claimed for these allocations is never reclaimed back.
// Code dealing with such allocations is heavy optimized with all hot paths
// as streamlined as possible. The implementation is mostly inspired by LFAlloc.
//
// b) Large blobs (from LargeSizeThreshold to HugeSizeThreshold)
// These are cached as well. We expect such allocations to be less frequent
// than small ones but still do our best to provide good scalability.
// In particular, thread-sharded concurrent data structures as used to provide access to
// cached blobs. Memory is claimed via madvise(MADV_POPULATE) and relcaimed back
// via madvise(MADV_FREE).
//
// c) Huge blobs (from HugeSizeThreshold).
// These should be rare; we delegate directly to mmap and munmap for each allocation.
//
// We also provide a separate allocator for all system allocations (that are needed by YTAlloc itself).
// These are rare and also delegate to mmap/unmap.

using ::AlignUp;

// Periods between background activities.
constexpr auto BackgroundInterval = TDuration::Seconds(1);
constexpr auto StockpileInterval = TDuration::MilliSeconds(10);

constexpr size_t StockpileSize = 1_GB;

constexpr size_t PageSize = 4_KB;
constexpr size_t ZoneSize = 1_TB;

constexpr size_t MinLargeRank = 15;
constexpr size_t LargeSizeThreshold = 32_KB;
constexpr size_t MaxCachedChunksPerRank = 256;

constexpr uintptr_t UntaggedSmallZonesStart = 0;
constexpr uintptr_t UntaggedSmallZonesEnd = UntaggedSmallZonesStart + 32 * ZoneSize;
constexpr uintptr_t MinUntaggedSmallPtr = UntaggedSmallZonesStart + ZoneSize * 1;
constexpr uintptr_t MaxUntaggedSmallPtr = UntaggedSmallZonesStart + ZoneSize * SmallRankCount;

constexpr uintptr_t TaggedSmallZonesStart = UntaggedSmallZonesEnd;
constexpr uintptr_t TaggedSmallZonesEnd = TaggedSmallZonesStart + 32 * ZoneSize;
constexpr uintptr_t MinTaggedSmallPtr = TaggedSmallZonesStart + ZoneSize * 1;
constexpr uintptr_t MaxTaggedSmallPtr = TaggedSmallZonesStart + ZoneSize * SmallRankCount;

constexpr uintptr_t LargeZoneStart = TaggedSmallZonesEnd;
constexpr uintptr_t LargeZoneEnd = LargeZoneStart + ZoneSize;

constexpr uintptr_t HugeZoneStart = LargeZoneEnd;
constexpr uintptr_t HugeZoneEnd = HugeZoneStart + ZoneSize;

constexpr uintptr_t SystemZoneStart = HugeZoneStart + ZoneSize;
constexpr uintptr_t SystemZoneEnd = SystemZoneStart + ZoneSize;

constexpr size_t SmallExtentSize = 256_MB;
constexpr size_t SmallSegmentSize = 1_MB;

constexpr size_t LargeExtentSize = 1_GB;
constexpr size_t HugeSizeThreshold = 1ULL << (LargeRankCount - 1);

constexpr const char* BackgroundThreadName = "YTAllocBack";
constexpr const char* StockpileThreadName = "YTAllocStock";
constexpr const char* LoggerCategory = "YTAlloc";
constexpr const char* ProfilerPath = "/yt_alloc";

DEFINE_ENUM(EAllocationKind,
    (Untagged)
    (Tagged)
);

// Forward declarations.
struct TThreadState;
struct TLargeArena;
struct TLargeBlobExtent;

////////////////////////////////////////////////////////////////////////////////

// Wraps an instance of T enabling its explicit construction.
template <class T>
class TBox
{
public:
    template <class... Ts>
    void Construct(Ts&&... args)
    {
        new (reinterpret_cast<T*>(&Storage_)) T(std::forward<Ts>(args)...);
#ifndef NDEBUG
        Constructed_ = true;
#endif
    }

    Y_FORCE_INLINE T* Get()
    {
#ifndef NDEBUG
        PARANOID_CHECK(Constructed_);
#endif
        return reinterpret_cast<T*>(&Storage_);
    }

    Y_FORCE_INLINE const T* Get() const
    {
#ifndef NDEBUG
        PARANOID_CHECK(Constructed_);
#endif
        return reinterpret_cast<T*>(&Storage_);
    }

    Y_FORCE_INLINE T* operator->()
    {
        return Get();
    }

    Y_FORCE_INLINE const T* operator->() const
    {
        return Get();
    }

    Y_FORCE_INLINE T& operator*()
    {
        return *Get();
    }

    Y_FORCE_INLINE const T& operator*() const
    {
        return *Get();
    }

private:
    typename std::aligned_storage<sizeof(T), alignof(T)>::type Storage_;
#ifndef NDEBUG
    bool Constructed_;
#endif
};

// Initializes all singletons.
// Safe to call multiple times.
void InitializeGlobals();

////////////////////////////////////////////////////////////////////////////////

// Maps small chunk ranks to size in bytes.
static const ui16 SmallRankToSize[SmallRankCount] = {
    0,
    16, 16,
    32, 32, 48, 64, 96, 128,
    192, 256, 384, 512, 768, 1024, 1536, 2048,
    3072, 4096, 6144, 8192, 12288, 16384, 24576, 32768,
};

// Helper array for mapping size to small chunk rank.
static const ui8 SmallSizeToRank1[65] = {
    1,
    2, 2, 4, 4,  // 16, 16, 32, 32
    5, 5, 6, 6,  // 48, 64
    7, 7, 7, 7, 8, 8, 8, 8, // 96, 128
    9, 9, 9, 9, 9, 9, 9, 9,  10, 10, 10, 10, 10, 10, 10, 10,  // 192, 256
    11, 11, 11, 11, 11, 11, 11, 11,  11, 11, 11, 11, 11, 11, 11, 11,  // 384
    12, 12, 12, 12, 12, 12, 12, 12,  12, 12, 12, 12, 12, 12, 12, 12   // 512
};

// Helper array for mapping size to small chunk rank.
static const unsigned char SmallSizeToRank2[128] = {
    12, 12, 13, 14, // 512, 512, 768, 1024
    15, 15, 16, 16, // 1536, 2048
    17, 17, 17, 17, 18, 18, 18, 18, // 3072, 4096
    19, 19, 19, 19, 19, 19, 19, 19,  20, 20, 20, 20, 20, 20, 20, 20, // 6144, 8192
    21, 21, 21, 21, 21, 21, 21, 21,  21, 21, 21, 21, 21, 21, 21, 21, // 12288
    22, 22, 22, 22, 22, 22, 22, 22,  22, 22, 22, 22, 22, 22, 22, 22, // 16384
    23, 23, 23, 23, 23, 23, 23, 23,  23, 23, 23, 23, 23, 23, 23, 23,
    23, 23, 23, 23, 23, 23, 23, 23,  23, 23, 23, 23, 23, 23, 23, 23, // 24576
    24, 24, 24, 24, 24, 24, 24, 24,  24, 24, 24, 24, 24, 24, 24, 24,
    24, 24, 24, 24, 24, 24, 24, 24,  24, 24, 24, 24, 24, 24, 24, 24, // 32768
};

////////////////////////////////////////////////////////////////////////////////

Y_FORCE_INLINE size_t GetUsed(ssize_t allocated, ssize_t freed)
{
    return allocated >= freed ? static_cast<size_t>(allocated - freed) : 0;
}

template <class T>
Y_FORCE_INLINE void* HeaderToPtr(T* header)
{
    return header + 1;
}

template <class T>
Y_FORCE_INLINE T* PtrToHeader(void* ptr)
{
    return static_cast<T*>(ptr) - 1;
}

Y_FORCE_INLINE size_t PtrToSmallRank(void* ptr)
{
    return (reinterpret_cast<uintptr_t>(ptr) >> 40) & 0x1f;
}

Y_FORCE_INLINE uintptr_t PtrToSegmentIndex(void* ptr)
{
    return reinterpret_cast<uintptr_t>(ptr) / SmallSegmentSize;
}

template <class T>
static Y_FORCE_INLINE void UnalignPtr(void*& ptr)
{
    if (reinterpret_cast<uintptr_t>(ptr) % PageSize == 0) {
        reinterpret_cast<char*&>(ptr) -= PageSize - sizeof (T);
    }
    PARANOID_CHECK(reinterpret_cast<uintptr_t>(ptr) % PageSize == sizeof (T));
}

template <class T>
Y_FORCE_INLINE size_t GetRawBlobSize(size_t size)
{
    return AlignUp(size + sizeof (T), PageSize);
}

Y_FORCE_INLINE size_t GetLargeRank(size_t size)
{
    size_t rank = 64 - __builtin_clzl(size);
    if (size == (1ULL << (rank - 1))) {
        --rank;
    }
    return rank;
}

Y_FORCE_INLINE void PoisonRange(void* ptr, size_t size, ui32 magic)
{
#ifdef PARANOID
    size = ::AlignUp<size_t>(size, 4);
    std::fill(static_cast<ui32*>(ptr), static_cast<ui32*>(ptr) + size / 4, magic);
#endif
}

Y_FORCE_INLINE void PoisonFreedRange(void* ptr, size_t size)
{
    PoisonRange(ptr, size, 0xdeadbeef);
}

Y_FORCE_INLINE void PoisonUninitializedRange(void* ptr, size_t size)
{
    PoisonRange(ptr, size, 0xcafebabe);
}

// Checks that the header size is divisible by 16 (as needed due to alignment restrictions).
#define CHECK_HEADER_SIZE(T) static_assert(sizeof(T) % 16 == 0, "sizeof(" #T ") % 16 != 0");

////////////////////////////////////////////////////////////////////////////////

// Background activities involve logging and pushing some profiling events;
// obviously we need a logger and a profiler for that.
// These, however, cannot be declared singletons (e.g. TBox-ed) since constructing them
// involves allocations. Rather we provide TBackgroundContext to serve as a container for
// storing such objects and pass TBackgroundContext to each method that needs them.
struct TBackgroundContext
{
    NLogging::TLogger Logger;
    NProfiling::TProfiler Profiler;
};

////////////////////////////////////////////////////////////////////////////////

template <class T>
struct TFreeListItem
{
    T* Next = nullptr;
};

// A lock-free stack of items (derived from TFreeListItem).
// Supports multiple producers and multiple consumers.
// Internally uses DCAS with tagged pointers to defeat ABA.
template <class T>
class TFreeList
{
public:
    void Put(T* item)
    {
        auto newEpoch = Epoch_++;
        for (;;) {
            auto currentHead = __atomic_load_n(&Head_, __ATOMIC_RELAXED);
            auto currentPair = Unpack(currentHead);
            item->Next = currentPair.first;
            auto newHead = Pack(item, newEpoch);
            if (__sync_bool_compare_and_swap(&Head_, currentHead, newHead)) {
                break;
            }
        }
    }

    T* Extract()
    {
        auto newEpoch = Epoch_++;
        for (;;) {
            auto currentHead = __atomic_load_n(&Head_, __ATOMIC_RELAXED);
            auto currentPair = Unpack(currentHead);
            auto* item = currentPair.first;
            if (!item) {
                return nullptr;
            }
            auto newHead = Pack(item->Next, newEpoch);
            if (__sync_bool_compare_and_swap(&Head_, currentHead, newHead)) {
                return item;
            }
        }
    }

    T* ExtractAll()
    {
        auto newEpoch = Epoch_++;
        for (;;) {
            auto currentHead = __atomic_load_n(&Head_, __ATOMIC_RELAXED);
            auto currentPair = Unpack(currentHead);
            auto* item = currentPair.first;
            auto newHead = Pack(nullptr, newEpoch);
            if (__sync_bool_compare_and_swap(&Head_, currentHead, newHead)) {
                return item;
            }
        }
    }

private:
    using TEpoch = ui64;
    using TDoubleWordAtomic = volatile unsigned __int128;

    TDoubleWordAtomic Head_ = {0};
    std::atomic<TEpoch> Epoch_ = {0};

    // Avoid false sharing.
    char Padding[40];

private:
    static std::pair<T*, TEpoch> Unpack(TDoubleWordAtomic value)
    {
        return std::make_pair(
            reinterpret_cast<T*>(value & 0xffffffffffffffff),
            static_cast<TEpoch>(value >> 64));
    }

    static TDoubleWordAtomic Pack(T* item, TEpoch epoch)
    {
        return
            reinterpret_cast<unsigned __int128>(item) |
            static_cast<unsigned __int128>(epoch) << 64;
    }
};

// 64 is the expected cache line size.
static_assert(sizeof(TFreeList<void>) == 64, "sizeof(TFreeList) != 64");

////////////////////////////////////////////////////////////////////////////////

constexpr size_t ShardCount = 16;

// Provides a context for working with sharded data structures.
// Captures an initial random shard index upon construction (indicating the shard
// where all insertions go). Maintains the current shard index (round-robin,
// indicating the shard currently used for extraction).
// Can be or be not thread-safe depending on TCounter.
template <class TCounter>
class TShardedState
{
public:
    TShardedState()
        : InitialShardIndex_(rand() % ShardCount)
        , CurrentShardIndex_(InitialShardIndex_)
    { }

    Y_FORCE_INLINE size_t GetInitialShardIndex() const
    {
        return InitialShardIndex_;
    }

    Y_FORCE_INLINE size_t GetNextShardIndex()
    {
        return ++CurrentShardIndex_ % ShardCount;
    }

private:
    const size_t InitialShardIndex_;
    TCounter CurrentShardIndex_;
};

using TLocalShardedState = TShardedState<size_t>;
using TGlobalShardedState = TShardedState<std::atomic<size_t>>;

// Implemented as a collection of free lists (each called a shard).
// One needs TShardedState to access the sharded data structure.
template <class T>
class TShardedFreeList
{
public:
    // First tries to extract an item from the initial shard;
    // if failed then proceeds to all shards in round-robin fashion.
    template <class TState>
    T* Extract(TState* state)
    {
        if (auto* item = Shards_[state->GetInitialShardIndex()].Extract()) {
            return item;
        }
        return ExtractRoundRobin(state);
    }

    // Attempts to extract an item from all shards in round-robin fashion.
    template <class TState>
    T* ExtractRoundRobin(TState* state)
    {
       for (size_t index = 0; index < ShardCount; ++index) {
            if (auto* item = Shards_[state->GetNextShardIndex()].Extract()) {
                return item;
            }
        }
        return nullptr;
    }

    // Extracts items from all shards linking them together.
    T* ExtractAll()
    {
        T* head = nullptr;
        T* tail = nullptr;
        for (auto& shard : Shards_) {
            auto* item = shard.ExtractAll();
            if (!head) {
                head = item;
            }
            if (tail) {
                PARANOID_CHECK(!tail->Next);
                tail->Next = item;
            } else {
                tail = item;
            }
            while (tail && tail->Next) {
                tail = tail->Next;
            }
        }
        return head;
    }

    template <class TState>
    void Put(TState* state, T* item)
    {
        Shards_[state->GetInitialShardIndex()].Put(item);
    }

private:
    std::array<TFreeList<T>, ShardCount> Shards_;
};

////////////////////////////////////////////////////////////////////////////////

// Holds TYAlloc control knobs.
// Thread safe.
class TConfigurationManager
{
public:
    void EnableLogging()
    {
        LoggingEnabled_.store(true);
    }

    bool IsLoggingEnabled() const
    {
        return LoggingEnabled_.load(std::memory_order_relaxed);
    }


    void EnableProfiling()
    {
        ProfilingEnabled_.store(true);
    }

    bool IsProfilingEnabled()
    {
        return ProfilingEnabled_.load(std::memory_order_relaxed);
    }


    void SetLargeUnreclaimableCoeff(double value)
    {
        LargeUnreclaimableCoeff_.store(value);
    }

    double GetLargeUnreclaimableCoeff() const
    {
        return LargeUnreclaimableCoeff_.load(std::memory_order_relaxed);
    }


    void SetLargeUnreclaimableBytes(size_t value)
    {
        LargeUnreclaimableBytes_.store(value);
    }

    size_t GetLargeUnreclaimableBytes() const
    {
        return LargeUnreclaimableBytes_.load(std::memory_order_relaxed);
    }


    void SetSlowCallWarningThreshold(TDuration value)
    {
        SlowCallWarningThreshold_.store(value.MicroSeconds());
    }

    TDuration GetSlowCallWarningThreshold() const
    {
        return TDuration::MicroSeconds(SlowCallWarningThreshold_.load());
    }

private:
    std::atomic<bool> LoggingEnabled_ = {false};
    std::atomic<bool> ProfilingEnabled_ = {false};
    std::atomic<double> LargeUnreclaimableCoeff_ = {0.05};
    std::atomic<size_t> LargeUnreclaimableBytes_ = {128_MB};
    std::atomic<ui64> SlowCallWarningThreshold_ = {10000}; // in microseconds, 10 ms by default
};

TBox<TConfigurationManager> ConfigurationManager;

////////////////////////////////////////////////////////////////////////////////

DEFINE_ENUM(ETimingEventType,
    (Mmap)
    (Munmap)
    (MadvisePopulate)
    (MadviseFree)
    (MadviseDontNeed)
    (Locking)
    (Prefault)
);

struct TTimingEvent
{
    ETimingEventType Type;
    TDuration Duration;
    size_t Size;
    TInstant Timestamp;
    NConcurrency::TFiberId FiberId;
};

class TTimingManager
{
public:
    void DisableForCurrentThread()
    {
        DisabledForCurrentThread_ = true;
    }

    void EnqueueEvent(ETimingEventType type, TDuration duration, size_t size = 0)
    {
        if (DisabledForCurrentThread_) {
            return;
        }
        auto timestamp = NProfiling::GetInstant();
        auto fiberId = NConcurrency::GetCurrentFiberId();
        auto guard = Guard(EventLock_);

        auto& counters = EventCounters_[type];
        counters.Count += 1;
        counters.Size += size;

        if (EventCount_ >= EventBufferSize) {
            return;
        }
<<<<<<< HEAD
        
        Events_[EventCount_++] = {
            type,
            duration,
            size,
            timestamp,
            fiberId
        };
    }
=======

        auto logIfNeeded = [&] (const auto& timeVariable, TStringBuf what) {
            // Y_POD_STATIC_THREAD declares instances of NTls::TValue for MacOS.
            // This typecast provides a portable way for accessing the underlying value.
            ui64 elapsedTime = timeVariable;
>>>>>>> 3f816590

    void RunBackgroundTasks(const TBackgroundContext& context)
    {
        const auto& Logger = context.Logger;
        if (Logger) {
            for (const auto& event : PullEvents()) {
                LOG_WARNING("Timing event logged (Type: %v, Duration: %v, Size: %v, Timestamp: %v, FiberId: %llx)",
                    event.Type,
                    event.Duration,
                    event.Size,
                    event.Timestamp,
                    event.FiberId);
            }
<<<<<<< HEAD
        }
=======
        };

        logIfNeeded(ElapsedSyscallTime_, AsStringBuf("Syscalls"));
        logIfNeeded(ElapsedLockingTime_, AsStringBuf("Locking"));
>>>>>>> 3f816590

        if (context.Profiler.GetEnabled()) {
            for (auto type : TEnumTraits<ETimingEventType>::GetDomainValues()) {
                NProfiling::TProfiler profiler(
                    context.Profiler.GetPathPrefix() + "/timing_events",
                    {
                        NProfiling::TProfileManager::Get()->RegisterTag("type", type)
                    });
                auto& counters = EventCounters_[type];
                profiler.Enqueue("/count", counters.Count, NProfiling::EMetricType::Gauge);
                profiler.Enqueue("/size", counters.Size, NProfiling::EMetricType::Gauge);
            }
        }
    }

private:
    static constexpr size_t EventBufferSize = 1000;
    NConcurrency::TForkAwareSpinLock EventLock_;
    size_t EventCount_ = 0;
    std::array<TTimingEvent, EventBufferSize> Events_;

    Y_POD_STATIC_THREAD(bool) DisabledForCurrentThread_;

    struct TPerEventTimeCounters
    {
        size_t Count = 0;
        size_t Size = 0;
    };
    TEnumIndexedVector<TPerEventTimeCounters, ETimingEventType> EventCounters_;

private:
    std::vector<TTimingEvent> PullEvents()
    {
        std::vector<TTimingEvent> events;
        events.reserve(EventBufferSize);

        auto guard = Guard(EventLock_);
        for (size_t index = 0; index < EventCount_; ++index) {
            events.push_back(Events_[index]);
        }
        EventCount_ = 0;
        return events;
    }
};

Y_POD_THREAD(bool) TTimingManager::DisabledForCurrentThread_;

TBox<TTimingManager> TimingManager;

// Used to log statistics about long-running syscalls and lock acquisitions.
// Maintains recursion depth and execution stats in TLS.
// Recursion depth counter ensures that logging only happens
// when the topmost guard is being destroyed and thus YTAlloc does not invoke itself in
// an unexpected way.
class TTimingGuard
    : public TNonCopyable
{
public:
    explicit TTimingGuard(ETimingEventType eventType, size_t size = 0)
        : EventType_(eventType)
        , Size_(size)
        // Sadly, TWallTimer cannot be used prior to all statics being initialized.
        , StartTime_(ConfigurationManager->IsLoggingEnabled() ? NProfiling::GetCpuInstant() : 0)
    { }

    ~TTimingGuard()
    {
        if (StartTime_ == 0) {
            return;
        }

        auto endTime = NProfiling::GetCpuInstant();
        auto duration = NProfiling::CpuDurationToDuration(endTime - StartTime_);
        if (duration > ConfigurationManager->GetSlowCallWarningThreshold()) {
            TimingManager->EnqueueEvent(EventType_, duration, Size_);
        };
    }

private:
    const ETimingEventType EventType_;
    const size_t Size_;
    const NProfiling::TCpuInstant StartTime_;
};

template <class T>
Y_FORCE_INLINE TGuard<T> GuardWithTiming(const T& lock)
{
    TTimingGuard timingGuard(ETimingEventType::Locking);
    TGuard<T> lockingGuard(lock);
    return lockingGuard;
}

////////////////////////////////////////////////////////////////////////////////

// A wrapper for mmap, mumap, and madvise calls.
// The latter are invoked with MADV_POPULATE and MADV_FREE flags
// and may fail if the OS support is missing. These failures are logged (once) and
// handled as follows:
// * if MADV_POPULATE fails then we fallback to manual per-page prefault
// for all subsequent attempts;
// * if MADV_FREE fails then it (and all subsequent attempts) is replaced with MADV_DONTNEED
// (which is non-lazy and is less efficient but will somehow do).
// Also this class mlocks all VMAs on startup to prevent pagefaults in our heavy binaries
// from disturbing latency tails.
class TMappedMemoryManager
{
public:
    TMappedMemoryManager()
    {
        if (::mlockall(MCL_CURRENT) != 0) {
            MlockallFailedLogged_ = true;
        }
    }

    void* Map(uintptr_t hint, size_t size, int flags)
    {
        TTimingGuard timingGuard(ETimingEventType::Mmap, size);
        auto* result = ::mmap(
            reinterpret_cast<void*>(hint),
            size,
            PROT_READ | PROT_WRITE,
            MAP_PRIVATE | MAP_ANONYMOUS | flags,
            -1,
            0);
        if (result == MAP_FAILED) {
            auto error = errno;
            if (error == ENOMEM) {
                OnOOM();
            }
            Y_UNREACHABLE();
        }
        return result;
    }

    void Unmap(void* ptr, size_t size)
    {
        TTimingGuard timingGuard(ETimingEventType::Munmap, size);
        auto result = ::munmap(ptr, size);
        YCHECK(result == 0);
    }

    void Populate(void* ptr, size_t size)
    {
        if (PopulateUnavailable_.load(std::memory_order_relaxed)) {
            DoPrefault(ptr, size);
        } else if (!TryMadvisePopulate(ptr, size)) {
            PopulateUnavailable_.store(true);
            DoPrefault(ptr, size);
        }
    }

    void Release(void* ptr, size_t size)
    {
        if (FreeUnavailable_.load(std::memory_order_relaxed)) {
            DoMadviseDontNeed(ptr, size);
        } else if (!TryMadviseFree(ptr, size)) {
            FreeUnavailable_.store(true);
            DoMadviseDontNeed(ptr, size);
        }
    }

    bool Stockpile(size_t size)
    {
        if (StockpileUnavailable_.load(std::memory_order_relaxed)) {
            return false;
        }
        if (!TryMadviseStockpile(size)) {
            StockpileUnavailable_.store(true);
            return false;
        }
        return true;
    }

    void RunBackgroundTasks(const TBackgroundContext& context)
    {
        const auto& Logger = context.Logger;
        if (!Logger) {
            return;
        }
        if (MlockallFailed_ && !MlockallFailedLogged_) {
            LOG_WARNING("Failed lock process memory");
            MlockallFailedLogged_ = true;
        }
        if (PopulateUnavailable_.load() && !PopulateUnavailableLogged_) {
            LOG_WARNING("MADV_POPULATE is not supported");
            PopulateUnavailableLogged_ = true;
        }
        if (FreeUnavailable_.load() && !FreeUnavailableLogged_) {
            LOG_WARNING("MADV_FREE is not supported");
            FreeUnavailableLogged_ = true;
        }
<<<<<<< HEAD
        if (StockpileUnavailable_.load() && !StockpileUnavailableLogged_) {
            LOG_WARNING("MADV_STOCKPILE is not supported");
            StockpileUnavailableLogged_ = true;
=======
    }

private:
    template <class F>
    auto RunSyscall(F func) -> decltype(func())
    {
        // Sadly, TWallTimer cannot be used prior to all statics being initialized.
        if (!ConfigurationManager->IsLoggingEnabled()) {
            return func();
>>>>>>> 3f816590
        }
    }

private:
    bool MlockallFailed_ = false;
    bool MlockallFailedLogged_ = false;

    std::atomic<bool> PopulateUnavailable_ = {false};
    bool PopulateUnavailableLogged_ = false;

    std::atomic<bool> FreeUnavailable_ = {false};
    bool FreeUnavailableLogged_ = false;

    std::atomic<bool> StockpileUnavailable_ = {false};
    bool StockpileUnavailableLogged_ = false;

private:
    bool TryMadvisePopulate(void* ptr, size_t size)
    {
        TTimingGuard timingGuard(ETimingEventType::MadvisePopulate, size);
        auto result = ::madvise(ptr, size, MADV_POPULATE);
        if (result != 0) {
            auto error = errno;
            if (error == ENOMEM) {
                OnOOM();
            }
            YCHECK(error == EINVAL);
            return false;
        }
        return true;
    }

    void DoPrefault(void* ptr, size_t size)
    {
        TTimingGuard timingGuard(ETimingEventType::Prefault, size);
        auto* begin = static_cast<char*>(ptr);
        for (auto* current = begin; current < begin + size; current += PageSize) {
            *current = 0;
        }
    }

    bool TryMadviseFree(void* ptr, size_t size)
    {
        TTimingGuard timingGuard(ETimingEventType::MadviseFree, size);
        auto result = ::madvise(ptr, size, MADV_FREE);
        if (result != 0) {
            auto error = errno;
            YCHECK(error == EINVAL);
            return false;
        }
        return true;
    }

    void DoMadviseDontNeed(void* ptr, size_t size)
    {
        TTimingGuard timingGuard(ETimingEventType::MadviseDontNeed, size);
        auto result = ::madvise(ptr, size, MADV_DONTNEED);
        // Must not fail.
        YCHECK(result == 0);
    }
    
    bool TryMadviseStockpile(size_t size)
    {
        auto result = ::madvise(nullptr, size, MADV_STOCKPILE);
        if (result != 0) {
            auto error = errno;
            if (error == ENOMEM || error == EAGAIN || error == EINTR) {
                // The call is advisory, ignore ENOMEM, EAGAIN, and EINTR.
                return true;
            }
            YCHECK(error == EINVAL);
            return false;
        }
        return true;
    }

    void OnOOM()
    {
        fprintf(stderr, "YTAlloc has detected an out-of-memory condition; terminating\n");
        _exit(9);
    }
};

TBox<TMappedMemoryManager> MappedMemoryManager;

////////////////////////////////////////////////////////////////////////////////
// System allocator

// Each system allocation is prepended with such a header.
struct TSystemBlobHeader
{
    explicit TSystemBlobHeader(size_t size)
        : Size(size)
    { }

    size_t Size;
    char Padding[8];
};

CHECK_HEADER_SIZE(TSystemBlobHeader)

// Used for some internal allocations.
// Delgates directly to TMappedMemoryManager.
class TSystemAllocator
{
public:
    void* Allocate(size_t size);
    void Free(void* ptr);

private:
    std::atomic<uintptr_t> CurrentPtr_ = {SystemZoneStart};
};

TBox<TSystemAllocator> SystemAllocator;

////////////////////////////////////////////////////////////////////////////////

// Deriving from this class makes instances bound to TSystemAllocator.
struct TSystemAllocatable
{
    void* operator new(size_t size) noexcept
    {
        return SystemAllocator->Allocate(size);
    }

    void* operator new[](size_t size) noexcept
    {
        return SystemAllocator->Allocate(size);
    }

    void operator delete(void* ptr) noexcept
    {
        SystemAllocator->Free(ptr);
    }

    void operator delete[](void* ptr) noexcept
    {
        SystemAllocator->Free(ptr);
    }
};

////////////////////////////////////////////////////////////////////////////////

// Maintains a pool of objects.
// Objects are allocated in groups each containing BatchSize instances.
// The actual allocation is carried out by TSystemAllocator.
// Memory is never actually reclaimed; freed instances are put into TFreeList.
template <class T, size_t BatchSize>
class TSystemPool
{
public:
    T* Allocate()
    {
        while (true) {
            auto* obj = FreeList_.Extract();
            if (Y_LIKELY(obj)) {
                new (obj) T();
                return obj;
            }
            AllocateMore();
        }
    }

    void Free(T* obj)
    {
        obj->T::~T();
        PoisonFreedRange(obj, sizeof(T));
        FreeList_.Put(obj);
    }

private:
    TFreeList<T> FreeList_;

private:
    void AllocateMore()
    {
        auto* objs = static_cast<T*>(SystemAllocator->Allocate(sizeof(T) * BatchSize));
        for (size_t index = 0; index < BatchSize; ++index) {
            auto* obj = objs + index;
            FreeList_.Put(obj);
        }
    }
};

// A sharded analogue TSystemPool.
template <class T, size_t BatchSize>
class TShardedSystemPool
{
public:
    template <class TState>
    T* Allocate(TState* state)
    {
        if (auto* obj = FreeLists_[state->GetInitialShardIndex()].Extract()) {
            new (obj) T();
            return obj;
        }

        while (true) {
            for (size_t index = 0; index < ShardCount; ++index) {
                if (auto* obj = FreeLists_[state->GetNextShardIndex()].Extract()) {
                    new (obj) T();
                    return obj;
                }
            }
            AllocateMore();
        }
    }

    template <class TState>
    void Free(TState* state, T* obj)
    {
        obj->T::~T();
        PoisonFreedRange(obj, sizeof(T));
        FreeLists_[state->GetInitialShardIndex()].Put(obj);
    }

private:
    std::array<TFreeList<T>, ShardCount> FreeLists_;

private:
    void AllocateMore()
    {
        auto* objs = static_cast<T*>(SystemAllocator->Allocate(sizeof(T) * BatchSize));
        for (size_t index = 0; index < BatchSize; ++index) {
            auto* obj = objs + index;
            FreeLists_[index % ShardCount].Put(obj);
        }
    }
};

////////////////////////////////////////////////////////////////////////////////

// Handles allocations inside a zone of memory given by its start and end pointers.
// Each allocation is a separate mapped region of memory.
// A special care is taken to guarantee that all allocated regions fall inside the zone.
class TZoneAllocator
{
public:
    TZoneAllocator(uintptr_t zoneStart, uintptr_t zoneEnd)
        : ZoneStart_(zoneStart)
        , ZoneEnd_(zoneEnd)
        , Current_(zoneStart)
    {
        YCHECK(ZoneStart_ % PageSize == 0);
    }

    void* Allocate(size_t size, int flags)
    {
        YCHECK(size % PageSize == 0);
        bool restarted = false;
        while (true) {
            auto hint = (Current_ += size) - size;
            if (reinterpret_cast<uintptr_t>(hint) + size > ZoneEnd_) {
                YCHECK(!restarted);
                restarted = true;
                Current_ = ZoneStart_;
            } else {
                char* ptr = static_cast<char*>(MappedMemoryManager->Map(hint, size, flags));
                if (reinterpret_cast<uintptr_t>(ptr) == hint) {
                    return ptr;
                }
                MappedMemoryManager->Unmap(ptr, size);
            }
        }
    }

    void Free(void* ptr, size_t size)
    {
        MappedMemoryManager->Unmap(ptr, size);
    }

private:
    const uintptr_t ZoneStart_;
    const uintptr_t ZoneEnd_;

    std::atomic<uintptr_t> Current_;
};

////////////////////////////////////////////////////////////////////////////////

// YTAlloc supports tagged allocations (see core/misc/memory_tag.h).
// Since the total number of tags can be huge, a two-level scheme is employed.
// Possible tags are arranged into sets each containing TaggedCounterSetSize tags.
// There are up to MaxTaggedCounterSets in total.

constexpr size_t TaggedCounterSetSize = 16384;
constexpr size_t MaxTaggedCounterSets = 256;

static_assert(
    MaxMemoryTag == TaggedCounterSetSize * MaxTaggedCounterSets - 1,
    "MaxMemoryTag != TaggedCounterSetSize * MaxTaggedCounterSets - 1");

template <class TCounter>
using TUntaggedTotalCounters = TEnumIndexedVector<TCounter, EBasicCounter>;

template <class TCounter>
struct TTaggedTotalCounterSet
    : public TSystemAllocatable
{
    std::array<TEnumIndexedVector<TCounter, EBasicCounter>, TaggedCounterSetSize> Counters;
};

using TLocalTaggedBasicCounterSet = TTaggedTotalCounterSet<ssize_t>;
using TGlobalTaggedBasicCounterSet = TTaggedTotalCounterSet<std::atomic<ssize_t>>;

template <class TCounter>
struct TTotalCounters
{
    // The sum of counters across all tags.
    TUntaggedTotalCounters<TCounter> CumulativeTaggedCounters;

    // Counters for untagged allocations.
    TUntaggedTotalCounters<TCounter> UntaggedCounters;

    // Access to tagged counters may involve creation of a new tag set.
    // For simplicity, we separate the read-side (TaggedCounterSets) and the write-side (TaggedCounterSetHolders).
    // These arrays contain virtually identical data (up to std::unique_ptr and std::atomic semantic differences).
    std::array<std::atomic<TTaggedTotalCounterSet<TCounter>*>, MaxTaggedCounterSets> TaggedCounterSets{};
    std::array<std::unique_ptr<TTaggedTotalCounterSet<TCounter>>, MaxTaggedCounterSets> TaggedCounterSetHolders;

    // Protects TaggedCounterSetHolders from concurrent updates.
    NConcurrency::TForkAwareSpinLock TaggedCounterSetsLock;

    // Returns null if the set is not yet constructed.
    Y_FORCE_INLINE TTaggedTotalCounterSet<TCounter>* FindTaggedCounterSet(size_t index) const
    {
        return TaggedCounterSets[index].load();
    }

    // Constructs the set on first access.
    TTaggedTotalCounterSet<TCounter>* GetOrCreateTaggedCounterSet(size_t index)
    {
        auto* set = TaggedCounterSets[index].load();
        if (Y_LIKELY(set)) {
            return set;
        }

        auto guard = GuardWithTiming(TaggedCounterSetsLock);
        auto& setHolder = TaggedCounterSetHolders[index];
        if (!setHolder) {
            setHolder = std::make_unique<TTaggedTotalCounterSet<TCounter>>();
            TaggedCounterSets[index] = setHolder.get();
        }
        return setHolder.get();
    }
};

using TLocalSystemCounters = TEnumIndexedVector<ssize_t, ESystemCounter>;
using TGlobalSystemCounters = TEnumIndexedVector<std::atomic<ssize_t>, ESystemCounter>;

using TLocalSmallCounters = TEnumIndexedVector<ssize_t, ESmallArenaCounter>;
using TGlobalSmallCounters = TEnumIndexedVector<std::atomic<ssize_t>, ESmallArenaCounter>;

using TLocalLargeCounters = TEnumIndexedVector<ssize_t, ELargeArenaCounter>;
using TGlobalLargeCounters = TEnumIndexedVector<std::atomic<ssize_t>, ELargeArenaCounter>;

using TLocalHugeCounters = TEnumIndexedVector<ssize_t, EHugeCounter>;
using TGlobalHugeCounters = TEnumIndexedVector<std::atomic<ssize_t>, EHugeCounter>;

Y_FORCE_INLINE ssize_t LoadCounter(ssize_t counter)
{
    return counter;
}

Y_FORCE_INLINE ssize_t LoadCounter(const std::atomic<ssize_t>& counter)
{
    return counter.load();
}

////////////////////////////////////////////////////////////////////////////////

// A per-thread structure containing counters, chunk caches etc.
struct TThreadState
    : public TFreeListItem<TThreadState>
    , public TLocalShardedState
{
    // TThreadState instances of all alive threads are put into a double-linked intrusive list.
    // This is a pair of next/prev pointers connecting an instance of TThreadState to its neighbors.
    TIntrusiveLinkedListNode<TThreadState> RegistryNode;

    // TThreadStates are ref-counted.
    // TThreadManager::EnumerateThreadStates enumerates the registered states and acquires
    // a temporary reference preventing these states from being destructed. This provides
    // for shorter periods of time the global lock needs to be held.
    int RefCounter = 1;

    // Per-thread counters.
    TTotalCounters<ssize_t> TotalCounters;
    std::array<TLocalLargeCounters, LargeRankCount> LargeArenaCounters;

    // Each thread maintains caches of small chunks.
    // One cache is for tagged chunks; the other is for untagged ones.
    // Each cache contains up to MaxCachedChunksPerRank chunks per any rank.
    // Special sentinels are placed to distinguish the boundaries of region containing
    // pointers of a specific rank. This enables a tiny-bit faster inplace boundary checks.

    static constexpr uintptr_t LeftSentinel = 1;
    static constexpr uintptr_t RightSentinel = 2;

    struct TSmallBlobCache
    {
        TSmallBlobCache()
        {
            void** chunkPtrs = CachedChunks.data();
            for (size_t rank = 0; rank < SmallRankCount; ++rank) {
                RankToCachedChunkPtr[rank] = chunkPtrs;
                chunkPtrs[0] = reinterpret_cast<void*>(LeftSentinel);
                chunkPtrs[MaxCachedChunksPerRank + 1] = reinterpret_cast<void*>(RightSentinel);
                chunkPtrs += MaxCachedChunksPerRank + 2;
            }
        }

        // For each rank we have a segment of pointers in CachedChunks with the following layout:
        //   LPP[P]........R
        // Legend:
        //   .  = null pointer
        //   L  = left sentinel
        //   R  = right sentinel
        //   P  = cached pointer
        //  [P] = current cached pointer
        //
        //  +2 is for two sentinels
        std::array<void*, SmallRankCount * (MaxCachedChunksPerRank + 2)> CachedChunks{};

        // Pointer to [P] for each rank.
        std::array<void**, SmallRankCount> RankToCachedChunkPtr{};
    };
    TEnumIndexedVector<TSmallBlobCache, EAllocationKind> SmallBlobCache;
};

struct TThreadStateToRegistryNode
{
    auto operator() (TThreadState* state) const
    {
        return &state->RegistryNode;
    }
};

// Manages all registered threads and controls access to TThreadState.
class TThreadManager
{
public:
    TThreadManager()
    {
        pthread_key_create(&ThreadDtorKey_, DestroyThread);
    }

    // Returns TThreadState for the current thread; may return null.
    static TThreadState* FindThreadState();

    // Returns TThreadState for the current thread; may not return null
    // (but may crash if TThreadState is already destroyed).
    static TThreadState* GetThreadState()
    {
        auto* state = FindThreadState();
        YCHECK(state);
        return state;
    }

    // Enumerates all threads and invokes #func passing TThreadState instances.
    // #func must not throw but can take arbitrary time; no locks are being held while it executes.
    template <class F>
    void EnumerateThreadStates(F func) noexcept
    {
        TMemoryTagGuard guard(NullMemoryTag);

        SmallVector<TThreadState*, 1024> states;

        {
            // Only hold this guard for a small period of time to reference all the states.
            auto guard = GuardWithTiming(ThreadRegistryLock_);
            auto* current = ThreadRegistry_.GetFront();
            while (current) {
                RefThreadState(current);
                states.push_back(current);
                current = current->RegistryNode.Next;
            }
        }

        for (auto* state : states) {
            func(state);
        }

        {
            // Releasing references also requires global lock to be held to avoid getting zombies above.
            auto guard = GuardWithTiming(ThreadRegistryLock_);
            for (auto* state : states) {
                UnrefThreadState(state);
            }
        }
    }

    Y_FORCE_INLINE static TMemoryTag GetCurrentMemoryTag()
    {
        return CurrentMemoryTag_;
    }

    Y_FORCE_INLINE static void SetCurrentMemoryTag(TMemoryTag tag)
    {
        YCHECK(tag <= MaxMemoryTag);
        CurrentMemoryTag_ = tag;
    }

private:
    static void DestroyThread(void*);

    TThreadState* AllocateThreadState()
    {
        auto* state = ThreadStatePool_.Allocate();

        {
            auto guard = GuardWithTiming(ThreadRegistryLock_);
            ThreadRegistry_.PushBack(state);
        }

        // Need to pass some non-null value for DestroyThread to be called.
        pthread_setspecific(ThreadDtorKey_, (void*)-1);

        return state;
    }

    void RefThreadState(TThreadState* state)
    {
        auto result = ++state->RefCounter;
        YCHECK(result > 1);
    }

    void UnrefThreadState(TThreadState* state)
    {
        auto result = --state->RefCounter;
        YCHECK(result >= 0);
        if (result == 0) {
            DestroyThreadState(state);
        }
    }

    void DestroyThreadState(TThreadState* state);

private:
    // TThreadState instance for the current thread.
    // Initially null, then initialized when first needed.
    // TThreadState is destroyed upon thread termination (which is detected with
    // the help of pthread_key_create machinery), so this pointer can become null again.
    Y_POD_STATIC_THREAD(TThreadState*) ThreadState_;

    // Initially false, then set to true then TThreadState is destroyed.
    // If the thread requests for its state afterwards, null is returned and no new state is (re-)created.
    // The caller must be able to deal with it.
    Y_POD_STATIC_THREAD(bool) ThreadStateDestroyed_;

    // See tagged allocations API.
    Y_POD_STATIC_THREAD(TMemoryTag) CurrentMemoryTag_;

    pthread_key_t ThreadDtorKey_;

    static constexpr size_t ThreadStatesBatchSize = 16;
    TSystemPool<TThreadState, ThreadStatesBatchSize> ThreadStatePool_;

    NConcurrency::TForkAwareSpinLock ThreadRegistryLock_;
    TIntrusiveLinkedList<TThreadState, TThreadStateToRegistryNode> ThreadRegistry_;
};

Y_POD_THREAD(TThreadState*) TThreadManager::ThreadState_;
Y_POD_THREAD(bool) TThreadManager::ThreadStateDestroyed_;
Y_POD_THREAD(TMemoryTag) TThreadManager::CurrentMemoryTag_;

TBox<TThreadManager> ThreadManager;

////////////////////////////////////////////////////////////////////////////////

// Mimics the counters of TThreadState but uses std::atomic to survive concurrent access.
struct TGlobalState
    : public TGlobalShardedState
{
    TTotalCounters<std::atomic<ssize_t>> TotalCounters;
    std::array<TGlobalLargeCounters, LargeRankCount> LargeArenaCounters;
};

TBox<TGlobalState> GlobalState;

////////////////////////////////////////////////////////////////////////////////

// Accumulates various allocation statistics.
class TStatisticsManager
{
public:
    template <EAllocationKind Kind = EAllocationKind::Tagged, class TState>
    static Y_FORCE_INLINE void IncrementTotalCounter(TState* state, TMemoryTag tag, EBasicCounter counter, ssize_t delta)
    {
        // This branch is typically resolved at compile time.
        if (Kind == EAllocationKind::Tagged && tag != NullMemoryTag) {
            IncrementTaggedTotalCounter(&state->TotalCounters, tag, counter, delta);
        } else {
            IncrementUntaggedTotalCounter(&state->TotalCounters, counter, delta);
        }
    }

    static Y_FORCE_INLINE void IncrementTotalCounter(TMemoryTag tag, EBasicCounter counter, ssize_t delta)
    {
        IncrementTotalCounter(GlobalState.Get(), tag, counter, delta);
    }

    void IncrementSmallArenaCounter(ESmallArenaCounter counter, size_t rank, ssize_t delta)
    {
        SmallArenaCounters_[rank][counter] += delta;
    }

    template <class TState>
    static Y_FORCE_INLINE void IncrementLargeArenaCounter(TState* state, size_t rank, ELargeArenaCounter counter, ssize_t delta)
    {
        state->LargeArenaCounters[rank][counter] += delta;
    }

    void IncrementHugeCounter(EHugeCounter counter, ssize_t delta)
    {
        HugeCounters_[counter] += delta;
    }

    void IncrementSystemCounter(ESystemCounter counter, ssize_t delta)
    {
        SystemCounters_[counter] += delta;
    }

    // Computes memory usage for a list of tags by aggregating counters across threads.
    void GetTaggedMemoryUsage(TRange<TMemoryTag> tags, size_t* usage)
    {
        TMemoryTagGuard guard(NullMemoryTag);

        SmallVector<size_t, 64> bytesAllocated(tags.Size());
        SmallVector<size_t, 64> bytesFreed(tags.Size());

        for (size_t index = 0; index < tags.Size(); ++index) {
            auto tag = tags[index];
            bytesAllocated[index] += LoadTaggedTotalCounter(GlobalState->TotalCounters, tag, EBasicCounter::BytesAllocated);
            bytesFreed[index] += LoadTaggedTotalCounter(GlobalState->TotalCounters, tag, EBasicCounter::BytesFreed);
        }

        ThreadManager->EnumerateThreadStates(
            [&] (const auto* state) {
                for (size_t index = 0; index < tags.Size(); ++index) {
                    auto tag = tags[index];
                    bytesAllocated[index] += LoadTaggedTotalCounter(state->TotalCounters, tag, EBasicCounter::BytesAllocated);
                    bytesFreed[index] += LoadTaggedTotalCounter(state->TotalCounters, tag, EBasicCounter::BytesFreed);
                }
            });

        for (size_t index = 0; index < tags.Size(); ++index) {
            usage[index] = GetUsed(bytesAllocated[index], bytesFreed[index]);
        }
    }

    TEnumIndexedVector<ssize_t, ETotalCounter> GetTotalCounters()
    {
        TEnumIndexedVector<ssize_t, ETotalCounter> result;

        auto accumulate = [&] (const auto& counters) {
            result[ETotalCounter::BytesAllocated] += LoadCounter(counters[EBasicCounter::BytesAllocated]);
            result[ETotalCounter::BytesFreed] += LoadCounter(counters[EBasicCounter::BytesFreed]);
        };

        accumulate(GlobalState->TotalCounters.UntaggedCounters);
        accumulate(GlobalState->TotalCounters.CumulativeTaggedCounters);

        ThreadManager->EnumerateThreadStates(
            [&] (const auto* state) {
                accumulate(state->TotalCounters.UntaggedCounters);
                accumulate(state->TotalCounters.CumulativeTaggedCounters);
            });

        result[ETotalCounter::BytesUsed] = GetUsed(
            result[ETotalCounter::BytesAllocated],
            result[ETotalCounter::BytesFreed]);

        auto systemCounters = GetSystemCounters();
        result[ETotalCounter::BytesCommitted] += systemCounters[EBasicCounter::BytesUsed];

        auto hugeCounters = GetHugeCounters();
        result[ETotalCounter::BytesCommitted] += hugeCounters[EHugeCounter::BytesUsed];

        auto smallArenaCounters = GetSmallArenaCounters();
        for (size_t rank = 0; rank < SmallRankCount; ++rank) {
            result[ETotalCounter::BytesCommitted] += smallArenaCounters[rank][ESmallArenaCounter::BytesCommitted];
        }

        auto largeArenaCounters = GetLargeArenaCounters();
        for (size_t rank = 0; rank < LargeRankCount; ++rank) {
            result[ETotalCounter::BytesCommitted] += largeArenaCounters[rank][ELargeArenaCounter::BytesCommitted];
        }

<<<<<<< HEAD
        auto rss = GetProcessMemoryUsage().Rss;
        result[ETotalCounter::BytesUnaccounted] = std::max<ssize_t>(static_cast<ssize_t>(rss) - result[ETotalCounter::BytesCommitted], 0);
=======
        result[ETotalCounter::BytesLazyFree] = LazyFreeBytes_.load();
>>>>>>> 3f816590

        return result;
    }

    TEnumIndexedVector<ssize_t, ESmallCounter> GetSmallCounters()
    {
        TEnumIndexedVector<ssize_t, ESmallCounter> result;

        auto totalCounters = GetTotalCounters();
        result[ESmallCounter::BytesAllocated] = totalCounters[ETotalCounter::BytesAllocated];
        result[ESmallCounter::BytesFreed] = totalCounters[ETotalCounter::BytesFreed];
        result[ESmallCounter::BytesUsed] = totalCounters[ETotalCounter::BytesUsed];

        auto largeArenaCounters = GetLargeArenaCounters();
        for (size_t rank = 0; rank < LargeRankCount; ++rank) {
            result[ESmallCounter::BytesAllocated] -= largeArenaCounters[rank][ELargeArenaCounter::BytesAllocated];
            result[ESmallCounter::BytesFreed] -= largeArenaCounters[rank][ELargeArenaCounter::BytesFreed];
            result[ESmallCounter::BytesUsed] -= largeArenaCounters[rank][ELargeArenaCounter::BytesUsed];
        }

        auto hugeCounters = GetHugeCounters();
        result[ESmallCounter::BytesAllocated] -= hugeCounters[EHugeCounter::BytesAllocated];
        result[ESmallCounter::BytesFreed] -= hugeCounters[EHugeCounter::BytesFreed];
        result[ESmallCounter::BytesUsed] -= hugeCounters[EHugeCounter::BytesUsed];

        return result;
    }

    std::array<TLocalSmallCounters, SmallRankCount> GetSmallArenaCounters()
    {
        std::array<TLocalSmallCounters, SmallRankCount> result;
        for (size_t rank = 0; rank < SmallRankCount; ++rank) {
            for (auto counter : TEnumTraits<ESmallArenaCounter>::GetDomainValues()) {
                result[rank][counter] = SmallArenaCounters_[rank][counter].load();
            }
        }
        return result;
    }

    TEnumIndexedVector<ssize_t, ELargeCounter> GetLargeCounters()
    {
        TEnumIndexedVector<ssize_t, ELargeCounter> result;
        auto largeArenaCounters = GetLargeArenaCounters();
        for (size_t rank = 0; rank < LargeRankCount; ++rank) {
            result[ESmallCounter::BytesAllocated] += largeArenaCounters[rank][ELargeArenaCounter::BytesAllocated];
            result[ESmallCounter::BytesFreed] += largeArenaCounters[rank][ELargeArenaCounter::BytesFreed];
            result[ESmallCounter::BytesUsed] += largeArenaCounters[rank][ELargeArenaCounter::BytesUsed];
        }
        return result;
    }

    std::array<TLocalLargeCounters, LargeRankCount> GetLargeArenaCounters()
    {
        std::array<TLocalLargeCounters, LargeRankCount> result{};

        for (size_t rank = 0; rank < LargeRankCount; ++rank) {
            for (auto counter : TEnumTraits<ELargeArenaCounter>::GetDomainValues()) {
                result[rank][counter] = GlobalState->LargeArenaCounters[rank][counter].load();
            }
        }

        ThreadManager->EnumerateThreadStates(
            [&] (const auto* state) {
                for (size_t rank = 0; rank < LargeRankCount; ++rank) {
                    for (auto counter : TEnumTraits<ELargeArenaCounter>::GetDomainValues()) {
                        result[rank][counter] += state->LargeArenaCounters[rank][counter];
                    }
                }
            });

        for (size_t rank = 0; rank < LargeRankCount; ++rank) {
            result[rank][ELargeArenaCounter::BytesUsed] = GetUsed(result[rank][ELargeArenaCounter::BytesAllocated], result[rank][ELargeArenaCounter::BytesFreed]);
            result[rank][ELargeArenaCounter::BlobsUsed] = GetUsed(result[rank][ELargeArenaCounter::BlobsAllocated], result[rank][ELargeArenaCounter::BlobsFreed]);
        }

        return result;
    }

    // Returns system counters.
    TLocalSystemCounters GetSystemCounters()
    {
        TLocalSystemCounters result;
        for (auto counter : TEnumTraits<ESystemCounter>::GetDomainValues()) {
            result[counter] = SystemCounters_[counter].load();
        }
        result[ESystemCounter::BytesUsed] = GetUsed(result[ESystemCounter::BytesAllocated], result[ESystemCounter::BytesFreed]);
        return result;
    }

    // Returns huge counters.
    TLocalHugeCounters GetHugeCounters()
    {
        TLocalHugeCounters result;
        for (auto counter : TEnumTraits<EHugeCounter>::GetDomainValues()) {
            result[counter] = HugeCounters_[counter].load();
        }
        result[EHugeCounter::BytesUsed] = GetUsed(result[EHugeCounter::BytesAllocated], result[EHugeCounter::BytesFreed]);
        result[EHugeCounter::BlobsUsed] = GetUsed(result[EHugeCounter::BlobsAllocated], result[EHugeCounter::BlobsFreed]);
        return result;
    }

    // Called before TThreadState is destroyed.
    // Adds the counter values from TThreadState to the global counters.
    void AccumulateLocalCounters(TThreadState* state)
    {
        for (auto counter : TEnumTraits<EBasicCounter>::GetDomainValues()) {
            GlobalState->TotalCounters.CumulativeTaggedCounters[counter] += state->TotalCounters.CumulativeTaggedCounters[counter];
            GlobalState->TotalCounters.UntaggedCounters[counter] += state->TotalCounters.UntaggedCounters[counter];
        }
        for (size_t index = 0; index < MaxTaggedCounterSets; ++index) {
            const auto* localSet = state->TotalCounters.FindTaggedCounterSet(index);
            if (!localSet) {
                continue;
            }
            auto* globalSet = GlobalState->TotalCounters.GetOrCreateTaggedCounterSet(index);
            for (size_t jndex = 0; jndex < TaggedCounterSetSize; ++jndex) {
                for (auto counter : TEnumTraits<EBasicCounter>::GetDomainValues()) {
                    globalSet->Counters[jndex][counter] += localSet->Counters[jndex][counter];
                }
            }
        }
        for (size_t rank = 0; rank < LargeRankCount; ++rank) {
            for (auto counter : TEnumTraits<ELargeArenaCounter>::GetDomainValues()) {
                GlobalState->LargeArenaCounters[rank][counter] += state->LargeArenaCounters[rank][counter];
            }
        }
    }

    // Called on each background tick to push statistics to the profiler.
    void RunBackgroundTasks(const TBackgroundContext& context)
    {
        if (!context.Profiler.GetEnabled()) {
            return;
        }
        PushSystemStatistics(context);
        PushTotalStatistics(context);
        PushSmallStatistics(context);
        PushLargeStatistics(context);
        PushHugeStatistics(context);
    }

private:
    template <class TCounter>
    static ssize_t LoadTaggedTotalCounter(const TTotalCounters<TCounter>& counters, TMemoryTag tag, EBasicCounter counter)
    {
        const auto* set = counters.FindTaggedCounterSet(tag / TaggedCounterSetSize);
        if (Y_UNLIKELY(!set)) {
            return 0;
        }
        return LoadCounter(set->Counters[tag % TaggedCounterSetSize][counter]);
    }

    template <class TCounter>
    static Y_FORCE_INLINE void IncrementUntaggedTotalCounter(TTotalCounters<TCounter>* counters, EBasicCounter counter, ssize_t delta)
    {
        counters->UntaggedCounters[counter] += delta;
    }

    template <class TCounter>
    static Y_FORCE_INLINE void IncrementTaggedTotalCounter(TTotalCounters<TCounter>* counters, TMemoryTag tag, EBasicCounter counter, ssize_t delta)
    {
        counters->CumulativeTaggedCounters[counter] += delta;
        auto* set = counters->GetOrCreateTaggedCounterSet(tag / TaggedCounterSetSize);
        set->Counters[tag % TaggedCounterSetSize][counter] += delta;
    }

    template <class TCounters>
    static void PushCounterStatistics(const NProfiling::TProfiler& profiler, const TCounters& counters)
    {
        using T = typename TCounters::TIndex;
        for (auto counter : TEnumTraits<T>::GetDomainValues()) {
            profiler.Enqueue("/" + FormatEnum(counter), counters[counter], NProfiling::EMetricType::Gauge);
        }
    }

    void PushSystemStatistics(const TBackgroundContext& context)
    {
        auto counters = GetSystemCounters();
        NProfiling::TProfiler profiler(context.Profiler.GetPathPrefix() + "/system");
        PushCounterStatistics(profiler, counters);
    }

    void PushTotalStatistics(const TBackgroundContext& context)
    {
        auto counters = GetTotalCounters();
        NProfiling::TProfiler profiler(context.Profiler.GetPathPrefix() + "/total");
        PushCounterStatistics(profiler, counters);
    }

    void PushHugeStatistics(const TBackgroundContext& context)
    {
        auto counters = GetHugeCounters();
        NProfiling::TProfiler profiler(context.Profiler.GetPathPrefix() + "/huge");
        PushCounterStatistics(profiler, counters);
    }

    void PushSmallArenaStatistics(
        const TBackgroundContext& context,
        size_t rank,
        const TLocalSmallCounters& counters)
    {
        NProfiling::TProfiler profiler(
            context.Profiler.GetPathPrefix() + "/small_arena",
            {
                NProfiling::TProfileManager::Get()->RegisterTag("rank", rank)
            });
        PushCounterStatistics(profiler, counters);
    }

    void PushSmallStatistics(const TBackgroundContext& context)
    {
        auto counters = GetSmallCounters();
        NProfiling::TProfiler profiler(context.Profiler.GetPathPrefix() + "/small");
        PushCounterStatistics(profiler, counters);

        auto arenaCounters = GetSmallArenaCounters();
        for (size_t rank = 1; rank < SmallRankCount; ++rank) {
            PushSmallArenaStatistics(context, rank, arenaCounters[rank]);
        }
    }

    void PushLargeArenaStatistics(
        const TBackgroundContext& context,
        size_t rank,
        const TLocalLargeCounters& counters)
    {
        NProfiling::TProfiler profiler(
            context.Profiler.GetPathPrefix() + "/large_arena",
            {
                NProfiling::TProfileManager::Get()->RegisterTag("rank", rank)
            });
        PushCounterStatistics(profiler, counters);

        auto bytesFreed = counters[ELargeArenaCounter::BytesFreed];
        auto bytesReleased = counters[ELargeArenaCounter::PagesReleased] * PageSize;
        int poolHitRatio;
        if (bytesFreed == 0) {
            poolHitRatio = 100;
        } else if (bytesReleased > bytesFreed) {
            poolHitRatio = 0;
        } else {
            poolHitRatio = 100 - bytesReleased * 100 / bytesFreed;
        }
        profiler.Enqueue("/pool_hit_ratio", poolHitRatio, NProfiling::EMetricType::Gauge);
    }

    void PushLargeStatistics(const TBackgroundContext& context)
    {
        auto counters = GetLargeCounters();
        NProfiling::TProfiler profiler(context.Profiler.GetPathPrefix() + "/large");
        PushCounterStatistics(profiler, counters);

        auto arenaCounters = GetLargeArenaCounters();
        for (size_t rank = MinLargeRank; rank < LargeRankCount; ++rank) {
            PushLargeArenaStatistics(context, rank, arenaCounters[rank]);
        }
    }

private:
    TGlobalSystemCounters SystemCounters_;
    std::array<TGlobalSmallCounters, SmallRankCount> SmallArenaCounters_;
    TGlobalHugeCounters HugeCounters_;
};

TBox<TStatisticsManager> StatisticsManager;

////////////////////////////////////////////////////////////////////////////////

Y_FORCE_INLINE TThreadState* TThreadManager::FindThreadState()
{
    if (Y_LIKELY(ThreadState_)) {
        return ThreadState_;
    }

    if (ThreadStateDestroyed_) {
        return nullptr;
    }

    InitializeGlobals();

    // InitializeGlobals must not allocate.
    YCHECK(!ThreadState_);
    ThreadState_ = ThreadManager->AllocateThreadState();

    return ThreadState_;
}

void TThreadManager::DestroyThread(void*)
{
    {
        auto guard = GuardWithTiming(ThreadManager->ThreadRegistryLock_);
        ThreadManager->UnrefThreadState(ThreadState_);
    }
    ThreadState_ = nullptr;
    ThreadStateDestroyed_ = true;
}

void TThreadManager::DestroyThreadState(TThreadState* state)
{
    StatisticsManager->AccumulateLocalCounters(state);
    ThreadRegistry_.Remove(state);
    ThreadStatePool_.Free(state);
}

////////////////////////////////////////////////////////////////////////////////

void* TSystemAllocator::Allocate(size_t size)
{
    auto rawSize = GetRawBlobSize<TSystemBlobHeader>(size);
    void* mmappedPtr;
    while (true) {
        auto currentPtr = CurrentPtr_.fetch_add(rawSize);
        YCHECK(currentPtr + rawSize <= SystemZoneEnd);
        mmappedPtr = MappedMemoryManager->Map(currentPtr, rawSize, MAP_POPULATE);
        if (mmappedPtr == reinterpret_cast<void*>(currentPtr)) {
            break;
        }
        MappedMemoryManager->Unmap(mmappedPtr, rawSize);
    }
    auto* blob = static_cast<TSystemBlobHeader*>(mmappedPtr);
    new (blob) TSystemBlobHeader(size);
    auto* result = HeaderToPtr(blob);
    PoisonUninitializedRange(result, size);
    StatisticsManager->IncrementSystemCounter(ESystemCounter::BytesAllocated, rawSize);
    return result;
}

void TSystemAllocator::Free(void* ptr)
{
    auto* blob = PtrToHeader<TSystemBlobHeader>(ptr);
    auto rawSize = GetRawBlobSize<TSystemBlobHeader>(blob->Size);
    MappedMemoryManager->Unmap(blob, rawSize);
    StatisticsManager->IncrementSystemCounter(ESystemCounter::BytesFreed, rawSize);
}

////////////////////////////////////////////////////////////////////////////////
// Small allocator
//
// Allocations (called small chunks) are grouped by their sizes. Two most-significant binary digits are
// used to determine the rank of a chunk, which guarantees 25% overhead in the worst case.
// A pair of helper arrays (SmallSizeToRank1 and SmallSizeToRank2) are used to compute ranks; we expect
// them to be permanently cached.
//
// Chunks of the same rank are served by a (small) arena allocator.
// In fact, there are two arenas for each rank: one is for tagged allocations and another is for untagged ones.
//
// We encode chunk's rank and whether it is tagged or not in the resulting pointer as follows:
//   0- 3:  must be zero due to alignment
//   4-39:  varies
//  40-44:  rank
//     45:  0 for untagged allocations, 1 for tagged ones
//  45-63:  zeroes
// This enables computing chunk's rank and also determining if it is tagged in constant time
// without any additional lookups. Also, one pays no space overhead for untagged allocations
// and pays 16 bytes for each tagged one.
//
// Each arena allocates extents of memory by calling mmap for each extent of SmallExtentSize bytes.
// (Recall that this memory is never reclaimed.)
// Each extent is then sliced into segments of SmallSegmentSize bytes.
// Whenever a new segment is acquired, its memory is pre-faulted by madvise(MADV_POPULATE).
// New segments are acquired under per-arena fork-aware spin lock.
//
// Each thread maintains a separate cache of chunks of each rank (two caches to be precise: one
// for tagged allocations and the other for untagged). These caches are fully thread-local and
// involve no atomic operations.
//
// There are also global caches (per rank, for tagged and untagged allocations).
// Instead of keeping individual chunks these work with chunk groups (collections of up to ChunksPerGroup
// arbitrary chunks).
//
// When the local cache becomes exhausted, a group of chunks is fetched from the global cache
// (if the latter is empty then the arena allocator is consulted).
// Vice versa, if the local cache overflows, a group of chunks is moved from it to the global cache.
//
// Global caches and arena allocators also take care of (rare) cases when YTAlloc/YTFree is called
// without a valid thread state (which happens during thread shutdown when TThreadState is already destroyed).

// Each tagged small chunk is prepended with this header (and there is no header at all
// for untagged small chunks). Wish we could make it smaller but 16-byte alignment
// poses a problem.
struct TTaggedSmallChunkHeader
{
    explicit TTaggedSmallChunkHeader(TMemoryTag tag)
        : Tag(tag)
    { }

    TMemoryTag Tag;
    char Padding[12];
};

CHECK_HEADER_SIZE(TTaggedSmallChunkHeader)

class TSmallArenaAllocator
{
public:
    explicit TSmallArenaAllocator(size_t rank, uintptr_t zoneStart)
        : Rank_(rank)
        , ChunkSize_(SmallRankToSize[Rank_])
        , ZoneAllocator_(zoneStart, zoneStart + ZoneSize)
    { }

    void* Allocate(size_t size)
    {
        void* ptr;
        while (true) {
            ptr = TryAllocateFromCurrentSegment();
            if (Y_LIKELY(ptr)) {
                break;
            }
            PopulateAnotherSegment();
        }
        PARANOID_CHECK(PtrToSmallRank(ptr) == Rank_);
        PoisonUninitializedRange(ptr, size);
        return ptr;
    }

private:
    void* TryAllocateFromCurrentSegment()
    {
        while (true) {
            auto* oldPtr = CurrentPtr_.load();
            if (Y_UNLIKELY(!oldPtr)) {
                return nullptr;
            }

            auto* newPtr = oldPtr + ChunkSize_;
            if (Y_UNLIKELY(PtrToSegmentIndex(newPtr) != PtrToSegmentIndex(oldPtr))) {
                return nullptr;
            }

            if (Y_LIKELY(CurrentPtr_.compare_exchange_weak(oldPtr, newPtr))) {
                return oldPtr;
            }
        }
    }

    void PopulateAnotherSegment()
    {
        auto lockGuard = GuardWithTiming(SegmentLock_);

        auto* oldPtr = CurrentPtr_.load();
        if (oldPtr && PtrToSegmentIndex(oldPtr + ChunkSize_) == PtrToSegmentIndex(oldPtr)) {
            // No need for a new segment.
            return;
        }

        if (CurrentSegment_ && CurrentSegment_ + 2 * SmallSegmentSize <= CurrentExtent_ + SmallExtentSize) {
            CurrentSegment_ += SmallSegmentSize;
        } else {
            CurrentExtent_ = static_cast<char*>(ZoneAllocator_.Allocate(SmallExtentSize, 0));
            CurrentSegment_ = CurrentExtent_;
            StatisticsManager->IncrementSmallArenaCounter(ESmallArenaCounter::BytesMapped, Rank_, SmallExtentSize);
            StatisticsManager->IncrementSmallArenaCounter(ESmallArenaCounter::PagesMapped, Rank_, SmallExtentSize / PageSize);
        }

        MappedMemoryManager->Populate(CurrentSegment_, SmallSegmentSize);
        StatisticsManager->IncrementSmallArenaCounter(ESmallArenaCounter::BytesCommitted, Rank_, SmallSegmentSize);
        StatisticsManager->IncrementSmallArenaCounter(ESmallArenaCounter::PagesCommitted, Rank_, SmallSegmentSize / PageSize);
        CurrentPtr_.store(CurrentSegment_);
    }

private:
    const size_t Rank_;
    const size_t ChunkSize_;

    TZoneAllocator ZoneAllocator_;

    char* CurrentExtent_ = nullptr;
    char* CurrentSegment_ = nullptr;
    std::atomic<char*> CurrentPtr_ = {nullptr};

    NConcurrency::TForkAwareSpinLock SegmentLock_;
};

TBox<TEnumIndexedVector<std::array<TBox<TSmallArenaAllocator>, SmallRankCount>, EAllocationKind>> SmallArenaAllocators;

////////////////////////////////////////////////////////////////////////////////

constexpr size_t ChunksPerGroup = 128;
constexpr size_t GroupsBatchSize = 1024;

static_assert(ChunksPerGroup <= MaxCachedChunksPerRank, "ChunksPerGroup > MaxCachedChunksPerRank");

class TChunkGroup
    : public TFreeListItem<TChunkGroup>
{
public:
    bool IsEmpty() const
    {
        return Size_ == 0;
    }

    size_t ExtractAll(void** ptrs)
    {
        auto count = Size_;
        ::memcpy(ptrs, Ptrs_.data(), count * sizeof(void*));
        Size_ = 0;
        return count;
    }

    void PutOne(void* ptr)
    {
        PARANOID_CHECK(Size_ == 0);
        Ptrs_[Size_] = ptr;
        Size_ = 1;
    }

    void PutAll(void** ptrs)
    {
        PARANOID_CHECK(Size_ == 0);
        ::memcpy(Ptrs_.data(), ptrs, ChunksPerGroup * sizeof(void*));
        Size_ = ChunksPerGroup;
    }

private:
    size_t Size_ = 0; // <= ChunksPerGroup
    std::array<void*, ChunksPerGroup> Ptrs_;
};

class TGlobalSmallChunkCache
{
public:
    explicit TGlobalSmallChunkCache(EAllocationKind kind)
        : Kind_(kind)
    { }

    bool TryMoveGroupToLocal(TThreadState* state, size_t rank)
    {
        auto& groups = RankToChunkGroups_[rank];
        auto* group = groups.Extract(state);
        if (!Y_LIKELY(group)) {
            return false;
        }

        PARANOID_CHECK(!group->IsEmpty());

        auto& chunkPtrPtr = state->SmallBlobCache[Kind_].RankToCachedChunkPtr[rank];
        auto chunkCount = group->ExtractAll(chunkPtrPtr + 1);
        chunkPtrPtr += chunkCount;

        GroupPool_.Free(state, group);
        return true;
    }

    void MoveGroupToGlobal(TThreadState* state, size_t rank)
    {
        auto* group = GroupPool_.Allocate(state);

        auto& chunkPtrPtr = state->SmallBlobCache[Kind_].RankToCachedChunkPtr[rank];
        group->PutAll(chunkPtrPtr - ChunksPerGroup + 1);
        chunkPtrPtr -= ChunksPerGroup;
        ::memset(chunkPtrPtr + 1, 0, sizeof(void*) * ChunksPerGroup);

        auto& groups = RankToChunkGroups_[rank];
        PARANOID_CHECK(!group->IsEmpty());
        groups.Put(state, group);
    }

    void MoveOneToGlobal(void* ptr, size_t rank)
    {
        auto* group = GroupPool_.Allocate(&GlobalShardedState_);
        group->PutOne(ptr);

        auto& groups = RankToChunkGroups_[rank];
        PARANOID_CHECK(!group->IsEmpty());
        groups.Put(&GlobalShardedState_, group);
    }

private:
    const EAllocationKind Kind_;

    TGlobalShardedState GlobalShardedState_;
    TShardedSystemPool<TChunkGroup, GroupsBatchSize> GroupPool_;
    std::array<TShardedFreeList<TChunkGroup>, SmallRankCount> RankToChunkGroups_;
};

TBox<TEnumIndexedVector<TBox<TGlobalSmallChunkCache>, EAllocationKind>> GlobalSmallChunkCaches;

////////////////////////////////////////////////////////////////////////////////

class TSmallAllocator
{
public:
    template <EAllocationKind Kind>
    static Y_FORCE_INLINE void* Allocate(TMemoryTag tag, size_t rank)
    {
        size_t size = SmallRankToSize[rank];

        auto* state = TThreadManager::FindThreadState();
        if (Y_UNLIKELY(!state)) {
            return AllocateGlobal<Kind>(tag, size, rank);
        }

        StatisticsManager->IncrementTotalCounter<Kind>(state, tag, EBasicCounter::BytesAllocated, size);

        while (true) {
            auto& chunkPtr = state->SmallBlobCache[Kind].RankToCachedChunkPtr[rank];
            auto& cachedPtr = *chunkPtr;
            auto* ptr = cachedPtr;
            PARANOID_CHECK(ptr);
            if (Y_LIKELY(ptr != reinterpret_cast<void*>(TThreadState::LeftSentinel))) {
                cachedPtr = nullptr;
                --chunkPtr;
                PoisonUninitializedRange(ptr, size);
                return ptr;
            }

            if (!(*GlobalSmallChunkCaches)[Kind]->TryMoveGroupToLocal(state, rank)) {
                return (*SmallArenaAllocators)[Kind][rank]->Allocate(size);
            }
        }
    }

    template <EAllocationKind Kind>
    static Y_FORCE_INLINE void Free(TMemoryTag tag, void* ptr)
    {
        auto rank = PtrToSmallRank(ptr);
        auto size = SmallRankToSize[rank];
        PoisonFreedRange(ptr, size);

        auto* state = TThreadManager::FindThreadState();
        if (Y_UNLIKELY(!state)) {
            FreeGlobal<Kind>(tag, ptr, rank, size);
            return;
        }

        StatisticsManager->IncrementTotalCounter<Kind>(state, tag, EBasicCounter::BytesFreed, size);

        while (true) {
            auto& chunkPtrPtr = state->SmallBlobCache[Kind].RankToCachedChunkPtr[rank];
            auto& chunkPtr = *(chunkPtrPtr + 1);
            if (Y_LIKELY(!chunkPtr)) {
                chunkPtr = ptr;
                ++chunkPtrPtr;
                return;
            }

            (*GlobalSmallChunkCaches)[Kind]->MoveGroupToGlobal(state, rank);
        }
    }

    static size_t GetSize(void* ptr)
    {
        auto rank = PtrToSmallRank(ptr);
        auto size = SmallRankToSize[rank];
        if (reinterpret_cast<uintptr_t>(ptr) >= TaggedSmallZonesStart) {
            size -= sizeof (TTaggedSmallChunkHeader);
        }
        return size;
    }

private:
    template <EAllocationKind Kind>
    static void* AllocateGlobal(TMemoryTag tag, size_t size, size_t rank)
    {
        StatisticsManager->IncrementTotalCounter(tag, EBasicCounter::BytesAllocated, size);
        return (*SmallArenaAllocators)[Kind][rank]->Allocate(size);
    }

    template <EAllocationKind Kind>
    static void FreeGlobal(TMemoryTag tag, void* ptr, size_t rank, size_t size)
    {
        StatisticsManager->IncrementTotalCounter(tag, EBasicCounter::BytesFreed, size);
        (*GlobalSmallChunkCaches)[Kind]->MoveOneToGlobal(ptr, rank);
    }
};

////////////////////////////////////////////////////////////////////////////////
// Large blob allocator
//
// Like for small chunks, large blobs are grouped into arenas, where arena K handles
// blobs of size (2^{K-1},2^K]. Memory is mapped in extents of LargeExtentSize bytes.
// Each extent is split into segments of size 2^K (here segment is just a memory region, which may fully consist of
// unmapped pages). When a segment is actually allocated, it becomes a blob and a TLargeBlobHeader
// structure is placed at its start.
//
// When an extent is allocated, it is sliced into segments (not blobs, since no headers are placed and
// no memory is touched). These segments are put into disposed segments list.
//
// For each blob two separate sizes are maintained: BytesAcquired indicates the number of bytes
// acquired via madvise(MADV_POPULATE) from the system; BytesAllocated (<= BytesAcquired) corresponds
// to the number of bytes claimed by the user (including the header and page size alignment).
// If BytesAllocated == 0 then this blob is spare, i.e.
// was freed and remains cached for further possible reuse.
//
// When a new blob is being allocated, the allocator first tries to extract a spare blob. On success,
// its acquired size is extended (if needed); the acquired size never shrinks on allocation.
// If no spare blobs exist, a disposed segment is extracted and is turned into a blob (i.e.
// its header is initialized) and the needed number of bytes is acquired. If no disposed segments
// exist, then a new extent is allocated and slices into segments.
//
// The above algorithm only claims memory from the system (by means of madvise(MADV_POPULATE));
// the reclaim is handled by a separate background mechanism. Two types of reclaimable memory
// regions are possible:
// * spare: these correspond to spare blobs; upon reclaiming this region becomes a disposed segment
// * overhead: these correspond to trailing parts of allocated blobs in [BytesAllocated, BytesAcquired) byte range
//
// Reclaiming spare blobs is easy as these are explicitly tracked by spare blob lists. To reclaim,
// we atomically extract a blob from a spare list, call madvise(MADV_FREE), and put the pointer to
// the disposed segment list.
//
// Reclaiming overheads is more complicated since (a) allocated blobs are never tracked directly and
// (b) reclaiming them may interfere with YTAlloc and YTFree.
//
// To overcome (a), for each extent we maintain a bitmap marking segments that are actually blobs
// (i.e. contain a header). (For simplicity and efficiency this bitmap is just a vector of bytes.)
// These flags are updated in YTAlloc/YTFree with appropriate memory ordering. Note that since
// blobs are only disposed (and are turned into segments) by the background thread; if this
// thread discovers a segment that is marked as a blob, then it is safe to assume that this segment
// remains a blob unless the thread disposes it.
//
// To overcome (b), each large blob header maintains a spin lock. When blob B is extracted
// from a spare list in YTAlloc, an acquisition is tried. If successful, B is returned to the
// user. Otherwise it is assumed that B is currently being examined by the background
// reclaimer thread. YTAlloc then skips this blob and retries extraction; the problem is that
// since the spare list is basically a stack one cannot just push B back into the spare list.
// Instead, B is pushed into a special locked spare list. This list is purged by the background
// thread on each tick and its items are pushed back into the usual spare list.
//
// A similar trick is used by YTFree: when invoked for blob B its spin lock acquisition is first
// tried. Upon success, B is moved to the spare list. On failure, YTFree has to postpone this deallocation
// by moving B into the freed locked list. This list, similarly, is being purged by the background thread.
//
// It remains to explain how the background thread computes the number of bytes to be reclaimed from
// each arena. To this aim, we first compute the total number of reclaimable bytes.
// This is the sum of spare and overhead bytes in all arenas minus the number of unreclaimable bytes
// The latter grows linearly in the number of used bytes and is capped from below by a MinUnreclaimableLargeBytes;
// SetLargeUnreclaimableCoeff and SetLargeUnreclaimableBytes enable tuning these control knobs.
// The reclaimable bytes are distributed among arenas starting from those with the largest
// spare and overhead volumes.
//
// The above implies that each large blob contains a fixed-size header preceeding it.
// Hence ptr % PageSize == sizeof (TLargeBlobHeader) for each ptr returned by YTAlloc
// (since large blob sizes are larger than PageSize and are divisible by PageSize).
// For YTAllocPageAligned, however, ptr must be divisible by PageSize. To handle such an allocation, we
// artificially increase its size and align the result of YTAlloc up to the next page boundary.
// When handling a deallocation, ptr is moved back by UnalignPtr (which is capable of dealing
// with both the results of YTAlloc and YTAllocPageAligned).
// This technique is applied to both large and huge blobs.

// Every large blob (either tagged or not) is prepended with this header.
struct TLargeBlobHeader
    : public TFreeListItem<TLargeBlobHeader>
{
    TLargeBlobHeader(
        TLargeBlobExtent* extent,
        size_t bytesAcquired,
        size_t bytesAllocated,
        TMemoryTag tag)
        : Extent(extent)
        , BytesAcquired(bytesAcquired)
        , Tag(tag)
        , BytesAllocated(bytesAllocated)
    { }

    TLargeBlobExtent* Extent;
    // Number of bytes in all acquired pages.
    size_t BytesAcquired;
    std::atomic<bool> Locked = {false};
    TMemoryTag Tag = NullMemoryTag;
    char Padding[4];
    // For spare blobs this is zero.
    // For allocated blobs this is the number of bytes requested by user (not including header of any alignment).
    size_t BytesAllocated;
};

CHECK_HEADER_SIZE(TLargeBlobHeader)

struct TLargeBlobExtent
{
    TLargeBlobExtent(size_t segmentCount, char* ptr)
        : SegmentCount(segmentCount)
        , Ptr(ptr)
    { }

    size_t SegmentCount;
    char* Ptr;
    TLargeBlobExtent* NextExtent = nullptr;

    static constexpr ui8 DisposedTrue = 1;
    static constexpr ui8 DisposedFalse = 0;
    volatile ui8 DisposedFlags[0];
};

// A helper node that enables storing a number of extent's segments
// in a free list. Recall that segments themselves do not posses any headers.
struct TDisposedSegment
    : public TFreeListItem<TDisposedSegment>
{
    size_t Index;
    TLargeBlobExtent* Extent;
};

struct TLargeArena
{
    size_t Rank = 0;
    size_t SegmentSize = 0;

    TShardedFreeList<TLargeBlobHeader> SpareBlobs;
    TFreeList<TLargeBlobHeader> LockedSpareBlobs;
    TFreeList<TLargeBlobHeader> LockedFreedBlobs;
    TFreeList<TDisposedSegment> DisposedSegments;
    std::atomic<TLargeBlobExtent*> FirstExtent = {nullptr};

    TLargeBlobExtent* CurrentOverheadScanExtent = nullptr;
    size_t CurrentOverheadScanSegment = 0;
};

class TLargeBlobAllocator
{
public:
    TLargeBlobAllocator()
        : ZoneAllocator_(LargeZoneStart, LargeZoneEnd)
    {
        for (size_t rank = 0; rank < Arenas_.size(); ++rank) {
            auto& arena = Arenas_[rank];
            arena.Rank = rank;
            arena.SegmentSize = (1ULL << rank);
        }
    }

    void* Allocate(size_t size)
    {
        auto* state = TThreadManager::FindThreadState();
        return Y_LIKELY(state)
            ? DoAllocate(state, size)
            : DoAllocate(GlobalState.Get(), size);
    }

    void Free(void* ptr)
    {
        auto* state = TThreadManager::FindThreadState();
        if (Y_LIKELY(state)) {
            DoFree(state, ptr);
        } else {
            DoFree(GlobalState.Get(), ptr);
        }
    }

    static size_t GetSize(void* ptr)
    {
        UnalignPtr<TLargeBlobHeader>(ptr);
        const auto* blob = PtrToHeader<TLargeBlobHeader>(ptr);
        return blob->BytesAllocated;
    }

    void RunBackgroundTasks(const TBackgroundContext& context)
    {
        ReinstallLockedBlobs(context);
        ReclaimMemory(context);
    }

private:
    template <class TState>
    void PopulateArenaPages(TState* state, TLargeArena* arena, void* ptr, size_t size)
    {
        MappedMemoryManager->Populate(ptr, size);
        StatisticsManager->IncrementLargeArenaCounter(state, arena->Rank, ELargeArenaCounter::BytesPopulated, size);
        StatisticsManager->IncrementLargeArenaCounter(state, arena->Rank, ELargeArenaCounter::PagesPopulated, size / PageSize);
        StatisticsManager->IncrementLargeArenaCounter(state, arena->Rank, ELargeArenaCounter::BytesCommitted, size);
        StatisticsManager->IncrementLargeArenaCounter(state, arena->Rank, ELargeArenaCounter::PagesCommitted, size / PageSize);
    }

    template <class TState>
    void ReleaseArenaPages(TState* state, TLargeArena* arena, void* ptr, size_t size)
    {
        MappedMemoryManager->Release(ptr, size);
        StatisticsManager->IncrementLargeArenaCounter(state, arena->Rank, ELargeArenaCounter::BytesReleased, size);
        StatisticsManager->IncrementLargeArenaCounter(state, arena->Rank, ELargeArenaCounter::PagesReleased, size / PageSize);
        StatisticsManager->IncrementLargeArenaCounter(state, arena->Rank, ELargeArenaCounter::BytesCommitted, -size);
        StatisticsManager->IncrementLargeArenaCounter(state, arena->Rank, ELargeArenaCounter::PagesCommitted, -size / PageSize);
    }

    bool TryLockBlob(TLargeBlobHeader* blob)
    {
        bool expected = false;
        return blob->Locked.compare_exchange_strong(expected, true);
    }

    void UnlockBlob(TLargeBlobHeader* blob)
    {
        blob->Locked.store(false);
    }

    template <class TState>
    void MoveBlobToSpare(TState* state, TLargeArena* arena, TLargeBlobHeader* blob, bool unlock)
    {
        auto rank = arena->Rank;
        auto size = blob->BytesAllocated;
        auto rawSize = GetRawBlobSize<TLargeBlobHeader>(size);
        StatisticsManager->IncrementLargeArenaCounter(state, rank, ELargeArenaCounter::BytesSpare, blob->BytesAcquired);
        StatisticsManager->IncrementLargeArenaCounter(state, rank, ELargeArenaCounter::BytesOverhead, -(blob->BytesAcquired - rawSize));
        blob->BytesAllocated = 0;
        if (unlock) {
            UnlockBlob(blob);
        } else {
            PARANOID_CHECK(!blob->Locked.load());
        }
        arena->SpareBlobs.Put(state, blob);
    }

    size_t GetBytesToReclaim(const std::array<TLocalLargeCounters, LargeRankCount>& arenaCounters)
    {
        size_t totalBytesAllocated = 0;
        size_t totalBytesFreed = 0;
        size_t totalBytesSpare = 0;
        size_t totalBytesOverhead = 0;
        for (size_t rank = 0; rank < Arenas_.size(); ++rank) {
            const auto& counters = arenaCounters[rank];
            totalBytesAllocated += counters[ELargeArenaCounter::BytesAllocated];
            totalBytesFreed += counters[ELargeArenaCounter::BytesFreed];
            totalBytesSpare += counters[ELargeArenaCounter::BytesSpare];
            totalBytesOverhead += counters[ELargeArenaCounter::BytesOverhead];
        }

        auto totalBytesUsed = totalBytesAllocated - totalBytesFreed;
        auto totalBytesReclaimable = totalBytesSpare + totalBytesOverhead;

        auto threshold = std::max(
            static_cast<size_t>(ConfigurationManager->GetLargeUnreclaimableCoeff() * totalBytesUsed),
            ConfigurationManager->GetLargeUnreclaimableBytes());
        if (totalBytesReclaimable < threshold) {
            return 0;
        }

        auto bytesToReclaim = totalBytesReclaimable - threshold;
        return AlignUp(bytesToReclaim, PageSize);
    }

    void ReinstallLockedSpareBlobs(const TBackgroundContext& context, TLargeArena* arena)
    {
        auto* blob = arena->LockedSpareBlobs.ExtractAll();
        auto* state = TThreadManager::GetThreadState();

        size_t count = 0;
        while (blob) {
            auto* nextBlob = blob->Next;
            PARANOID_CHECK(!blob->Locked.load());
            arena->SpareBlobs.Put(state, blob);
            blob = nextBlob;
            ++count;
        }

        const auto& Logger = context.Logger;
        LOG_DEBUG_IF(count > 0, "Locked spare blobs reinstalled (Rank: %v, Blobs: %v)",
            arena->Rank,
            count);
    }

    void ReinstallLockedFreedBlobs(const TBackgroundContext& context, TLargeArena* arena)
    {
        auto* state = TThreadManager::GetThreadState();
        auto* blob = arena->LockedFreedBlobs.ExtractAll();

        size_t count = 0;
        while (blob) {
            auto* nextBlob = blob->Next;
            MoveBlobToSpare(state, arena, blob, false);
            ++count;
            blob = nextBlob;
        }

        const auto& Logger = context.Logger;
        LOG_DEBUG_IF(count > 0, "Locked freed blobs reinstalled (Rank: %v, Blobs: %v)",
            arena->Rank,
            count);
    }

    void ReclaimSpareMemory(const TBackgroundContext& context, TLargeArena* arena, ssize_t bytesToReclaim)
    {
        if (bytesToReclaim <= 0) {
            return;
        }

        auto rank = arena->Rank;
        auto* state = TThreadManager::GetThreadState();

        const auto& Logger = context.Logger;
        LOG_DEBUG("Started processing spare memory in arena (BytesToReclaim: %vM, Rank: %v)",
            bytesToReclaim / 1_MB,
            rank);

        size_t bytesReclaimed = 0;
        size_t blobsReclaimed = 0;
        while (bytesToReclaim > 0) {
            auto* blob = arena->SpareBlobs.ExtractRoundRobin(state);
            if (!blob) {
                break;
            }
            
            PARANOID_CHECK(blob->BytesAllocated == 0);
            auto bytesAcquired = blob->BytesAcquired;

            StatisticsManager->IncrementLargeArenaCounter(state, rank, ELargeArenaCounter::BytesSpare, -bytesAcquired);
            bytesToReclaim -= bytesAcquired;
            bytesReclaimed += bytesAcquired;
            blobsReclaimed += 1;
            
            auto* extent = blob->Extent;
            auto* ptr = reinterpret_cast<char*>(blob);
            ReleaseArenaPages(
                state,
                arena,
                ptr,
                bytesAcquired);

            size_t segmentIndex = (ptr - extent->Ptr) / arena->SegmentSize;
            __atomic_store_n(&extent->DisposedFlags[segmentIndex], TLargeBlobExtent::DisposedTrue, __ATOMIC_RELEASE);

            auto* disposedSegment = DisposedSegmentPool_.Allocate();
            disposedSegment->Index = segmentIndex;
            disposedSegment->Extent = extent;
            arena->DisposedSegments.Put(disposedSegment);
        }

        StatisticsManager->IncrementLargeArenaCounter(state, rank, ELargeArenaCounter::SpareBytesReclaimed, bytesReclaimed);

        LOG_DEBUG("Finished processing spare memory in arena (Rank: %v, BytesReclaimed: %vM, BlobsReclaimed: %v)",
            arena->Rank,
            bytesReclaimed / 1_MB,
            blobsReclaimed);
    }

    void ReclaimOverheadMemory(const TBackgroundContext& context, TLargeArena* arena, ssize_t bytesToReclaim)
    {
        if (bytesToReclaim == 0) {
            return;
        }

        auto* state = TThreadManager::GetThreadState();
        auto rank = arena->Rank;

        const auto& Logger = context.Logger;
        LOG_DEBUG("Started processing overhead memory in arena (BytesToReclaim: %vM, Rank: %v)",
            bytesToReclaim / 1_MB,
            rank);

        size_t extentsTraversed = 0;
        size_t segmentsTraversed = 0;
        size_t bytesReclaimed = 0;

        bool restartedFromFirstExtent = false;
        auto& currentExtent = arena->CurrentOverheadScanExtent;
        auto& currentSegment = arena->CurrentOverheadScanSegment;
        while (bytesToReclaim > 0) {
            if (!currentExtent) {
                if (restartedFromFirstExtent) {
                    break;
                }
                currentExtent = arena->FirstExtent.load();
                restartedFromFirstExtent = true;
            }

            while (currentSegment  < currentExtent->SegmentCount && bytesToReclaim > 0) {
                ++segmentsTraversed;
                if (__atomic_load_n(&currentExtent->DisposedFlags[currentSegment], __ATOMIC_ACQUIRE) == TLargeBlobExtent::DisposedFalse) {
                    auto* ptr = currentExtent->Ptr + currentSegment * arena->SegmentSize;
                    auto* blob = reinterpret_cast<TLargeBlobHeader*>(ptr);
                    PARANOID_CHECK(blob->Extent == currentExtent);
                    if (TryLockBlob(blob)) {
                        if (blob->BytesAllocated > 0) {
                            size_t rawSize = GetRawBlobSize<TLargeBlobHeader>(blob->BytesAllocated);
                            size_t bytesToRelease = blob->BytesAcquired - rawSize;
                            if (bytesToRelease > 0) {
                                ReleaseArenaPages(
                                    state,
                                    arena,
                                    ptr + blob->BytesAcquired - bytesToRelease,
                                    bytesToRelease);
                                StatisticsManager->IncrementLargeArenaCounter(state, rank, ELargeArenaCounter::BytesOverhead, -bytesToRelease);
                                blob->BytesAcquired = rawSize;
                                bytesToReclaim -= bytesToRelease;
                                bytesReclaimed += bytesToRelease;
                            }
                        }
                        UnlockBlob(blob);
                    }
                }
                ++currentSegment;
            }

            ++extentsTraversed;
            currentSegment = 0;
            currentExtent = currentExtent->NextExtent;
        }

        StatisticsManager->IncrementLargeArenaCounter(state, rank, ELargeArenaCounter::OverheadBytesReclaimed, bytesReclaimed);

        LOG_DEBUG("Finished processing overhead memory in arena (Rank: %v, Extents: %v, Segments: %v, BytesReclaimed: %vM)",
            arena->Rank,
            extentsTraversed,
            segmentsTraversed,
            bytesReclaimed / 1_MB);
    }

    void ReinstallLockedBlobs(const TBackgroundContext& context)
    {
        for (auto& arena : Arenas_) {
            ReinstallLockedSpareBlobs(context, &arena);
            ReinstallLockedFreedBlobs(context, &arena);
        }
    }

    void ReclaimMemory(const TBackgroundContext& context)
    {
        auto arenaCounters = StatisticsManager->GetLargeArenaCounters();
        ssize_t bytesToReclaim = GetBytesToReclaim(arenaCounters);
        if (bytesToReclaim == 0) {
            return;
        }

        const auto& Logger = context.Logger;
        LOG_DEBUG("Memory reclaim started (BytesToReclaim: %vM)",
            bytesToReclaim / 1_MB);

        std::array<ssize_t, LargeRankCount * 2> bytesReclaimablePerArena;
        for (size_t rank = 0; rank < LargeRankCount; ++rank) {
            bytesReclaimablePerArena[rank * 2] = arenaCounters[rank][ELargeArenaCounter::BytesOverhead];
            bytesReclaimablePerArena[rank * 2 + 1] = arenaCounters[rank][ELargeArenaCounter::BytesSpare];
        }

        std::array<ssize_t, LargeRankCount * 2> bytesToReclaimPerArena{};
        while (bytesToReclaim > 0) {
            ssize_t maxBytes = std::numeric_limits<ssize_t>::min();
            int maxIndex = -1;
            for (int index = 0; index < LargeRankCount * 2; ++index) {
                if (bytesReclaimablePerArena[index] > maxBytes) {
                    maxBytes = bytesReclaimablePerArena[index];
                    maxIndex = index;
                }
            }

            if (maxIndex < 0) {
                break;
            }

            auto bytesToReclaimPerStep = std::min({bytesToReclaim, maxBytes, 4_MB});
            if (bytesToReclaimPerStep < 0) {
                break;
            }

            bytesToReclaimPerArena[maxIndex] += bytesToReclaimPerStep;
            bytesReclaimablePerArena[maxIndex] -= bytesToReclaimPerStep;
            bytesToReclaim -= bytesToReclaimPerStep;
        }

        for (auto& arena : Arenas_) {
            auto rank = arena.Rank;
            ReclaimOverheadMemory(context, &arena, bytesToReclaimPerArena[rank * 2]);
            ReclaimSpareMemory(context, &arena, bytesToReclaimPerArena[rank * 2 + 1]);
        }

        LOG_DEBUG("Memory reclaim finished");
    }

    template <class TState>
    void AllocateArenaExtent(TState* state, TLargeArena* arena)
    {
        auto rank = arena->Rank;
        StatisticsManager->IncrementLargeArenaCounter(state, rank, ELargeArenaCounter::ExtentsAllocated, 1);

        size_t segmentCount = LargeExtentSize / arena->SegmentSize;
        size_t extentHeaderSize = AlignUp(sizeof (TLargeBlobExtent) + sizeof (TLargeBlobExtent::DisposedFlags[0]) * segmentCount, PageSize);
        size_t allocationSize = extentHeaderSize + LargeExtentSize;

        auto* ptr = ZoneAllocator_.Allocate(allocationSize, MAP_NORESERVE);
        StatisticsManager->IncrementLargeArenaCounter(state, rank, ELargeArenaCounter::BytesMapped, allocationSize);
        StatisticsManager->IncrementLargeArenaCounter(state, rank, ELargeArenaCounter::PagesMapped, allocationSize / PageSize);

        auto* extent = static_cast<TLargeBlobExtent*>(ptr);
        MappedMemoryManager->Populate(ptr, extentHeaderSize);
        StatisticsManager->IncrementLargeArenaCounter(state, rank, ELargeArenaCounter::BytesPopulated, extentHeaderSize);
        StatisticsManager->IncrementLargeArenaCounter(state, rank, ELargeArenaCounter::PagesPopulated, extentHeaderSize / PageSize);
        StatisticsManager->IncrementSystemCounter(ESystemCounter::BytesAllocated, extentHeaderSize);

        new (extent) TLargeBlobExtent(segmentCount, static_cast<char*>(ptr) + extentHeaderSize);

        for (size_t index = 0; index < segmentCount; ++index) {
            auto* disposedSegment = DisposedSegmentPool_.Allocate();
            disposedSegment->Index = index;
            disposedSegment->Extent = extent;
            arena->DisposedSegments.Put(disposedSegment);
            extent->DisposedFlags[index] = TLargeBlobExtent::DisposedTrue;
        }

        while (true) {
            auto* expectedFirstExtent = arena->FirstExtent.load();
            extent->NextExtent = expectedFirstExtent;
            if (arena->FirstExtent.compare_exchange_strong(expectedFirstExtent, extent)) {
                break;
            }
        }
    }

    template <class TState>
    void* DoAllocate(TState* state, size_t size)
    {
        auto tag = TThreadManager::GetCurrentMemoryTag();
        auto rawSize = GetRawBlobSize<TLargeBlobHeader>(size);
        auto rank = GetLargeRank(rawSize);
        auto& arena = Arenas_[rank];
        PARANOID_CHECK(rawSize <= arena.SegmentSize);

        TLargeBlobHeader* blob;
        while (true) {
            blob = arena.SpareBlobs.Extract(state);
            if (blob) {
                if (TryLockBlob(blob)) {
                    StatisticsManager->IncrementLargeArenaCounter(state, rank, ELargeArenaCounter::BytesSpare, -blob->BytesAcquired);
                    if (blob->BytesAcquired < rawSize) {
                        PopulateArenaPages(
                            state,
                            &arena,
                            reinterpret_cast<char*>(blob) + blob->BytesAcquired,
                            rawSize - blob->BytesAcquired);
                        blob->BytesAcquired = rawSize;
                    } else {
                        StatisticsManager->IncrementLargeArenaCounter(state, rank, ELargeArenaCounter::BytesOverhead, blob->BytesAcquired - rawSize);
                    }
                    PARANOID_CHECK(blob->BytesAllocated == 0);
                    blob->BytesAllocated = size;
                    blob->Tag = tag;
                    UnlockBlob(blob);
                    break;
                } else {
                    arena.LockedSpareBlobs.Put(blob);
                }
            }

            auto* disposedSegment = arena.DisposedSegments.Extract();
            if (disposedSegment) {
                auto index = disposedSegment->Index;
                auto* extent = disposedSegment->Extent;
                DisposedSegmentPool_.Free(disposedSegment);

                auto* ptr = extent->Ptr + index * arena.SegmentSize;
                PopulateArenaPages(
                    state,
                    &arena,
                    ptr,
                    rawSize);

                blob = reinterpret_cast<TLargeBlobHeader*>(ptr);
                new (blob) TLargeBlobHeader(extent, rawSize, size, tag);

                __atomic_store_n(&extent->DisposedFlags[index], TLargeBlobExtent::DisposedFalse, __ATOMIC_RELEASE);

                break;
            }

            AllocateArenaExtent(state, &arena);
        }

        StatisticsManager->IncrementLargeArenaCounter(state, rank, ELargeArenaCounter::BlobsAllocated, 1);
        StatisticsManager->IncrementLargeArenaCounter(state, rank, ELargeArenaCounter::BytesAllocated, size);
        StatisticsManager->IncrementTotalCounter(state, tag, EBasicCounter::BytesAllocated, size);

        auto* result = HeaderToPtr(blob);
        PARANOID_CHECK(reinterpret_cast<uintptr_t>(result) >= LargeZoneStart && reinterpret_cast<uintptr_t>(result) < LargeZoneEnd);
        PoisonUninitializedRange(result, size);
        return result;
    }

    template <class TState>
    void DoFree(TState* state, void* ptr)
    {
        PARANOID_CHECK(reinterpret_cast<uintptr_t>(ptr) >= LargeZoneStart && reinterpret_cast<uintptr_t>(ptr) < LargeZoneEnd);

        auto* blob = PtrToHeader<TLargeBlobHeader>(ptr);
        auto size = blob->BytesAllocated;
        PoisonFreedRange(ptr, size);

        auto rawSize = GetRawBlobSize<TLargeBlobHeader>(size);
        auto rank = GetLargeRank(rawSize);
        auto& arena = Arenas_[rank];
        PARANOID_CHECK(blob->BytesAcquired <= arena.SegmentSize);

        auto tag = blob->Tag;

        StatisticsManager->IncrementLargeArenaCounter(state, rank, ELargeArenaCounter::BlobsFreed, 1);
        StatisticsManager->IncrementLargeArenaCounter(state, rank, ELargeArenaCounter::BytesFreed, size);
        StatisticsManager->IncrementTotalCounter(state, tag, EBasicCounter::BytesFreed, size);

        if (TryLockBlob(blob)) {
            MoveBlobToSpare(state, &arena, blob, true);
        } else {
            arena.LockedFreedBlobs.Put(blob);
        }
    }

private:
    TZoneAllocator ZoneAllocator_;
    std::array<TLargeArena, LargeRankCount> Arenas_;

    static constexpr size_t DisposedSegmentsBatchSize = 1024;
    TSystemPool<TDisposedSegment, DisposedSegmentsBatchSize> DisposedSegmentPool_;
};

TBox<TLargeBlobAllocator> LargeBlobAllocator;

////////////////////////////////////////////////////////////////////////////////
// Huge blob allocator
//
// Basically a wrapper for TZoneAllocator.

// Every huge blob (both tagged or not) is prepended with this header.
struct THugeBlobHeader
{
    THugeBlobHeader(TMemoryTag tag, size_t size)
        : Tag(tag)
        , Size(size)
    { }

    TMemoryTag Tag;
    size_t Size;
};

CHECK_HEADER_SIZE(THugeBlobHeader)

class THugeBlobAllocator
{
public:
    THugeBlobAllocator()
        : ZoneAllocator_(HugeZoneStart, HugeZoneEnd)
    { }

    void* Allocate(size_t size)
    {
        auto tag = TThreadManager::GetCurrentMemoryTag();
        auto rawSize = GetRawBlobSize<THugeBlobHeader>(size);
        auto* blob = static_cast<THugeBlobHeader*>(ZoneAllocator_.Allocate(rawSize, MAP_POPULATE));
        new (blob) THugeBlobHeader(tag, size);

        StatisticsManager->IncrementTotalCounter(tag, EBasicCounter::BytesAllocated, size);
        StatisticsManager->IncrementHugeCounter(EHugeCounter::BlobsAllocated, 1);
        StatisticsManager->IncrementHugeCounter(EHugeCounter::BytesAllocated, size);

        auto* result = HeaderToPtr(blob);
        PoisonUninitializedRange(result, size);
        return result;
    }

    void Free(void* ptr)
    {
        auto* blob = PtrToHeader<THugeBlobHeader>(ptr);
        auto tag = blob->Tag;
        auto size = blob->Size;
        PoisonFreedRange(ptr, size);

        auto rawSize = GetRawBlobSize<THugeBlobHeader>(size);
        ZoneAllocator_.Free(blob, rawSize);

        StatisticsManager->IncrementTotalCounter(tag, EBasicCounter::BytesFreed, size);
        StatisticsManager->IncrementHugeCounter(EHugeCounter::BlobsFreed, 1);
        StatisticsManager->IncrementHugeCounter(EHugeCounter::BytesFreed, size);
    }

    static size_t GetSize(void* ptr)
    {
        UnalignPtr<THugeBlobHeader>(ptr);
        const auto* blob = PtrToHeader<THugeBlobHeader>(ptr);
        return blob->Size;
    }

private:
    TZoneAllocator ZoneAllocator_;
};

TBox<THugeBlobAllocator> HugeBlobAllocator;

////////////////////////////////////////////////////////////////////////////////
// A thunk to large and huge blob allocators

class TBlobAllocator
{
public:
    static void* Allocate(size_t size)
    {
        InitializeGlobals();
        // NB: Account for the header. Also note that we may safely ignore the alignment since
        // HugeSizeThreshold is already page-aligned.
        if (size < HugeSizeThreshold - sizeof(TLargeBlobHeader)) {
            auto* result = LargeBlobAllocator->Allocate(size);
            PARANOID_CHECK(reinterpret_cast<uintptr_t>(result) >= LargeZoneStart && reinterpret_cast<uintptr_t>(result) < LargeZoneEnd);
            return result;
        } else {
            auto* result = HugeBlobAllocator->Allocate(size);
            PARANOID_CHECK(reinterpret_cast<uintptr_t>(result) >= HugeZoneStart && reinterpret_cast<uintptr_t>(result) < HugeZoneEnd);
            return result;
        }
    }

    static void Free(void* ptr)
    {
        InitializeGlobals();
        if (reinterpret_cast<uintptr_t>(ptr) < LargeZoneEnd) {
            PARANOID_CHECK(reinterpret_cast<uintptr_t>(ptr) >= LargeZoneStart && reinterpret_cast<uintptr_t>(ptr) < LargeZoneEnd);
            UnalignPtr<TLargeBlobHeader>(ptr);
            LargeBlobAllocator->Free(ptr);
        } else if (reinterpret_cast<uintptr_t>(ptr) < HugeZoneEnd) {
            PARANOID_CHECK(reinterpret_cast<uintptr_t>(ptr) >= HugeZoneStart && reinterpret_cast<uintptr_t>(ptr) < HugeZoneEnd);
            UnalignPtr<THugeBlobHeader>(ptr);
            HugeBlobAllocator->Free(ptr);
        } else {
            Y_UNREACHABLE();
        }
    }
};

////////////////////////////////////////////////////////////////////////////////

// Base class for all background threads.
template <class T>
class TBackgroundThreadBase
{
public:
    TBackgroundThreadBase()
        : Thread_(ThreadMainStatic, this)
    {
        pthread_atfork(nullptr, nullptr, &OnFork);
    }

    virtual ~TBackgroundThreadBase()
    {
        if (Forked_) {
            Thread_.Detach();
        } else {
            StopEvent_.Signal();
            Thread_.Join();
        }
    }

    static T* Get()
    {
        // NB: Pass max priority to make sure these guys die first.
        // Indeed, no one depends on them but they depend on others
        // (e.g. TBackgroundThread implicitly depends on TPosixFadvise through TFileHandle).
        return SingletonWithPriority<T, std::numeric_limits<size_t>::max()>();
    }

private:
    TThread Thread_;
    TManualEvent StopEvent_;


    bool Forked_ = false;

private:
    static void OnFork()
    {
         auto* this_ = T::Get();
         this_->Forked_ = true;
    }

    static void* ThreadMainStatic(void* opaque)
    {
        auto* this_ = static_cast<TBackgroundThreadBase*>(opaque);
        this_->ThreadMain();
        return nullptr;
    }

    virtual void ThreadMain() = 0;

protected:
    void Start()
    {
        Thread_.Start();
    }
    
    bool IsDone(TDuration interval)
    {
        return StopEvent_.WaitT(interval);
    }
};

// Runs basic background activities: reclaim, logging, profiling etc.
class TBackgroundThread
    : public TBackgroundThreadBase<TBackgroundThread>
{
public:
    TBackgroundThread()
    {
        Start();
    }

private:
    virtual void ThreadMain() override
    {
        InitializeGlobals();
        TThread::CurrentThreadSetName(BackgroundThreadName);
        TimingManager->DisableForCurrentThread();

        while (!IsDone(BackgroundInterval)) {
            TBackgroundContext context;
            if (ConfigurationManager->IsLoggingEnabled()) {
                context.Logger = NLogging::TLogger(LoggerCategory);
            }
            if (ConfigurationManager->IsProfilingEnabled()) {
                context.Profiler = NProfiling::TProfiler(ProfilerPath);
            }

            StatisticsManager->RunBackgroundTasks(context);
            LargeBlobAllocator->RunBackgroundTasks(context);
            MappedMemoryManager->RunBackgroundTasks(context);
            TimingManager->RunBackgroundTasks(context);
        }
    }
};

class TBackgroundThreadInitializer
{
public:
    TBackgroundThreadInitializer()
    {
#if !defined(_darwin_) and !defined(_asan_enabled_) and !defined(_msan_enabled_) and !defined(_tsan_enabled_)
        // Like some others, this singleton depends on TLogManager and TProfileManager.
        // Luckily, these guys are configured to die after all other (default configured) singletons.
        TBackgroundThread::Get();
#endif
    }
} BackgroundThreadInitializer;

// Invokes madvise(MADV_STOCKPILE) periodically. 
class TStockpileThread
    : public TBackgroundThreadBase<TStockpileThread>
{
public:
    TStockpileThread()
    {
        Start();
    }

private:
    virtual void ThreadMain() override
    {
        InitializeGlobals();
        TThread::CurrentThreadSetName(StockpileThreadName);

        while (!IsDone(StockpileInterval)) {
            if (!MappedMemoryManager->Stockpile(StockpileSize)) {
                // No use to proceed.
                break;
            }
        }
    }
};

////////////////////////////////////////////////////////////////////////////////

void InitializeGlobals()
{
    static std::once_flag Initialized;
    std::call_once(Initialized, [] () {
        StatisticsManager.Construct();
        MappedMemoryManager.Construct();
        ThreadManager.Construct();
        GlobalState.Construct();
        LargeBlobAllocator.Construct();
        HugeBlobAllocator.Construct();
        ConfigurationManager.Construct();
        SystemAllocator.Construct();
        TimingManager.Construct();

        SmallArenaAllocators.Construct();
        auto constructSmallArenaAllocators = [&] (EAllocationKind kind, uintptr_t zonesStart) {
            for (size_t rank = 1; rank < SmallRankCount; ++rank) {
                (*SmallArenaAllocators)[kind][rank].Construct(rank, zonesStart + rank * ZoneSize);
            }
        };
        constructSmallArenaAllocators(EAllocationKind::Untagged, UntaggedSmallZonesStart);
        constructSmallArenaAllocators(EAllocationKind::Tagged, TaggedSmallZonesStart);

        GlobalSmallChunkCaches.Construct();
        (*GlobalSmallChunkCaches)[EAllocationKind::Tagged].Construct(EAllocationKind::Tagged);
        (*GlobalSmallChunkCaches)[EAllocationKind::Untagged].Construct(EAllocationKind::Untagged);
    });
}

////////////////////////////////////////////////////////////////////////////////
// YTAlloc public API

void* YTAlloc(size_t size)
{
#define XX() \
    size_t rank; \
    if (Y_LIKELY(size <= 512)) { \
        rank = SmallSizeToRank1[1 + ((static_cast<int>(size) - 1) >> 3)]; \
    } else { \
        if (Y_LIKELY(size < LargeSizeThreshold)) { \
            rank = SmallSizeToRank2[(size - 1) >> 8]; \
        } else { \
            return TBlobAllocator::Allocate(size); \
        } \
    }

    auto tag = TThreadManager::GetCurrentMemoryTag();
    void* result;
    if (Y_LIKELY(tag == NullMemoryTag)) {
        XX()
        result = TSmallAllocator::Allocate<EAllocationKind::Untagged>(NullMemoryTag, rank);
        PARANOID_CHECK(reinterpret_cast<uintptr_t>(result) >= MinUntaggedSmallPtr && reinterpret_cast<uintptr_t>(result) < MaxUntaggedSmallPtr);
    } else {
        size += sizeof (TTaggedSmallChunkHeader);
        XX()
        auto* ptr = TSmallAllocator::Allocate<EAllocationKind::Tagged>(tag, rank);
        auto* chunk = static_cast<TTaggedSmallChunkHeader*>(ptr);
        new (chunk) TTaggedSmallChunkHeader(tag);
        result = HeaderToPtr(chunk);
        PARANOID_CHECK(reinterpret_cast<uintptr_t>(result) >= MinTaggedSmallPtr && reinterpret_cast<uintptr_t>(result) < MaxTaggedSmallPtr);
    }
    return result;
#undef XX
}

void* YTAllocPageAligned(size_t size)
{
    auto* ptr = TBlobAllocator::Allocate(size + PageSize);
    return AlignUp(ptr, PageSize);
}

void YTFree(void* ptr)
{
    if (Y_UNLIKELY(!ptr)) {
        return;
    }

    if (Y_LIKELY(reinterpret_cast<uintptr_t>(ptr) < UntaggedSmallZonesEnd)) {
        PARANOID_CHECK(reinterpret_cast<uintptr_t>(ptr) >= MinUntaggedSmallPtr && reinterpret_cast<uintptr_t>(ptr) < MaxUntaggedSmallPtr);
        TSmallAllocator::Free<EAllocationKind::Untagged>(NullMemoryTag, ptr);
    } else if (Y_LIKELY(reinterpret_cast<uintptr_t>(ptr) < TaggedSmallZonesEnd)) {
        PARANOID_CHECK(reinterpret_cast<uintptr_t>(ptr) >= MinTaggedSmallPtr && reinterpret_cast<uintptr_t>(ptr) < MaxTaggedSmallPtr);
        auto* chunk = PtrToHeader<TTaggedSmallChunkHeader>(ptr);
        auto tag = chunk->Tag;
        TSmallAllocator::Free<EAllocationKind::Tagged>(tag, chunk);
    } else {
        TBlobAllocator::Free(ptr);
    }
}

#if !defined(_darwin_) and !defined(_asan_enabled_) and !defined(_msan_enabled_) and !defined(_tsan_enabled_)

size_t YTGetSize(void* ptr)
{
    if (Y_UNLIKELY(!ptr)) {
        return 0;
    }

    if (reinterpret_cast<uintptr_t>(ptr) < UntaggedSmallZonesEnd) {
        PARANOID_CHECK(reinterpret_cast<uintptr_t>(ptr) >= MinUntaggedSmallPtr && reinterpret_cast<uintptr_t>(ptr) < MaxUntaggedSmallPtr);
        return TSmallAllocator::GetSize(ptr);
    } else if (reinterpret_cast<uintptr_t>(ptr) < TaggedSmallZonesEnd) {
        PARANOID_CHECK(reinterpret_cast<uintptr_t>(ptr) >= MinTaggedSmallPtr && reinterpret_cast<uintptr_t>(ptr) < MaxTaggedSmallPtr);
        return TSmallAllocator::GetSize(ptr);
    } else if (reinterpret_cast<uintptr_t>(ptr) < LargeZoneEnd) {
        PARANOID_CHECK(reinterpret_cast<uintptr_t>(ptr) >= LargeZoneStart && reinterpret_cast<uintptr_t>(ptr) < LargeZoneEnd);
        return TLargeBlobAllocator::GetSize(ptr);
    } else if (reinterpret_cast<uintptr_t>(ptr) < HugeZoneEnd) {
        PARANOID_CHECK(reinterpret_cast<uintptr_t>(ptr) >= HugeZoneStart && reinterpret_cast<uintptr_t>(ptr) < HugeZoneEnd);
        return THugeBlobAllocator::GetSize(ptr);
    } else {
        Y_UNREACHABLE();
    }
}

#endif

void EnableLogging()
{
    InitializeGlobals();
    ConfigurationManager->EnableLogging();
}

void EnableProfiling()
{
    InitializeGlobals();
    ConfigurationManager->EnableProfiling();
}

void EnableStockpile()
{
    InitializeGlobals();
    TStockpileThread::Get();
}

void SetLargeUnreclaimableCoeff(double value)
{
    InitializeGlobals();
    ConfigurationManager->SetLargeUnreclaimableCoeff(value);
}

void SetSlowCallWarningThreshold(TDuration value)
{
    InitializeGlobals();
    ConfigurationManager->SetSlowCallWarningThreshold(value);
}

TDuration GetSlowCallWarningThreshold()
{
    InitializeGlobals();
    return ConfigurationManager->GetSlowCallWarningThreshold();
}

void SetLargeUnreclaimableBytes(size_t value)
{
    InitializeGlobals();
    ConfigurationManager->SetLargeUnreclaimableBytes(value);
}

TEnumIndexedVector<ssize_t, ETotalCounter> GetTotalCounters()
{
    return StatisticsManager->GetTotalCounters();
}

TEnumIndexedVector<ssize_t, ESystemCounter> GetSystemCounters()
{
    return StatisticsManager->GetSystemCounters();
}

TEnumIndexedVector<ssize_t, ESmallCounter> GetSmallCounters()
{
    return StatisticsManager->GetSmallCounters();
}

TEnumIndexedVector<ssize_t, ESmallCounter> GetLargeCounters()
{
    return StatisticsManager->GetLargeCounters();
}

std::array<TEnumIndexedVector<ssize_t, ESmallArenaCounter>, SmallRankCount> GetSmallArenaCounters()
{
    return StatisticsManager->GetSmallArenaCounters();
}

std::array<TEnumIndexedVector<ssize_t, ELargeArenaCounter>, LargeRankCount> GetLargeArenaCounters()
{
    return StatisticsManager->GetLargeArenaCounters();
}

TEnumIndexedVector<ssize_t, EHugeCounter> GetHugeCounters()
{
    return StatisticsManager->GetHugeCounters();
}

TString FormatCounters()
{
    TStringBuilder builder;

    auto formatCounters = [&] (const auto& counters) {
        using T = typename std::decay_t<decltype(counters)>::TIndex;
        builder.AppendString("{");
        TDelimitedStringBuilderWrapper delimitedBuilder(&builder);
        for (auto counter : TEnumTraits<T>::GetDomainValues()) {
            delimitedBuilder->AppendFormat("%v: %v", counter, counters[counter]);
        }
        builder.AppendString("}");
    };

    builder.AppendString("Total = {");
    formatCounters(GetTotalCounters());

    builder.AppendString("}, System = {");
    formatCounters(GetSystemCounters());

    builder.AppendString("}, Small = {");
    formatCounters(GetSmallCounters());

    builder.AppendString("}, Large = {");
    formatCounters(GetLargeCounters());

    builder.AppendString("}, Huge = {");
    formatCounters(GetHugeCounters());

    builder.AppendString("}");
    return builder.Flush();
}

////////////////////////////////////////////////////////////////////////////////

} // namespace NYTAlloc
} // namespace NYT
<|MERGE_RESOLUTION|>--- conflicted
+++ resolved
@@ -635,8 +635,7 @@
         if (EventCount_ >= EventBufferSize) {
             return;
         }
-<<<<<<< HEAD
-        
+
         Events_[EventCount_++] = {
             type,
             duration,
@@ -645,13 +644,6 @@
             fiberId
         };
     }
-=======
-
-        auto logIfNeeded = [&] (const auto& timeVariable, TStringBuf what) {
-            // Y_POD_STATIC_THREAD declares instances of NTls::TValue for MacOS.
-            // This typecast provides a portable way for accessing the underlying value.
-            ui64 elapsedTime = timeVariable;
->>>>>>> 3f816590
 
     void RunBackgroundTasks(const TBackgroundContext& context)
     {
@@ -665,14 +657,7 @@
                     event.Timestamp,
                     event.FiberId);
             }
-<<<<<<< HEAD
-        }
-=======
-        };
-
-        logIfNeeded(ElapsedSyscallTime_, AsStringBuf("Syscalls"));
-        logIfNeeded(ElapsedLockingTime_, AsStringBuf("Locking"));
->>>>>>> 3f816590
+        }
 
         if (context.Profiler.GetEnabled()) {
             for (auto type : TEnumTraits<ETimingEventType>::GetDomainValues()) {
@@ -864,21 +849,9 @@
             LOG_WARNING("MADV_FREE is not supported");
             FreeUnavailableLogged_ = true;
         }
-<<<<<<< HEAD
         if (StockpileUnavailable_.load() && !StockpileUnavailableLogged_) {
             LOG_WARNING("MADV_STOCKPILE is not supported");
             StockpileUnavailableLogged_ = true;
-=======
-    }
-
-private:
-    template <class F>
-    auto RunSyscall(F func) -> decltype(func())
-    {
-        // Sadly, TWallTimer cannot be used prior to all statics being initialized.
-        if (!ConfigurationManager->IsLoggingEnabled()) {
-            return func();
->>>>>>> 3f816590
         }
     }
 
@@ -1568,12 +1541,8 @@
             result[ETotalCounter::BytesCommitted] += largeArenaCounters[rank][ELargeArenaCounter::BytesCommitted];
         }
 
-<<<<<<< HEAD
         auto rss = GetProcessMemoryUsage().Rss;
         result[ETotalCounter::BytesUnaccounted] = std::max<ssize_t>(static_cast<ssize_t>(rss) - result[ETotalCounter::BytesCommitted], 0);
-=======
-        result[ETotalCounter::BytesLazyFree] = LazyFreeBytes_.load();
->>>>>>> 3f816590
 
         return result;
     }
