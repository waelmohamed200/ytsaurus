--- conflicted
+++ resolved
@@ -44,11 +44,7 @@
     { }
 };
 
-<<<<<<< HEAD
-REGISTER_TOOL(TStrokaToVoid)
-=======
-REGISTER_TOOL(TStringToVoid);
->>>>>>> 9d274efe
+REGISTER_TOOL(TStringToVoid)
 
 TEST(TTools, ToVoid)
 {
