--- conflicted
+++ resolved
@@ -60,11 +60,7 @@
     : public IPoller
 {
 public:
-<<<<<<< HEAD
-    TDispatcherPoller(int threadCount, const TString& threadNamePrefix)
-=======
-    TThreadPoolPoller(int threadCount, const Stroka& threadNamePrefix)
->>>>>>> 5534e0dd
+    TThreadPoolPoller(int threadCount, const TString& threadNamePrefix)
         : ThreadCount_(threadCount)
         , ThreadNamePrefix_(threadNamePrefix)
         , Threads_(ThreadCount_)
@@ -334,7 +330,7 @@
 
 IPollerPtr CreateThreadPoolPoller(
     int threadCount,
-    const Stroka& threadNamePrefix)
+    const TString& threadNamePrefix)
 {
     auto poller = New<TThreadPoolPoller>(
         threadCount,
