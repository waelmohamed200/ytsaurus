#include "stdafx.h"
#include "async_stream.h"
#include "scheduler.h"

#include <queue>

namespace NYT {
namespace NConcurrency {

////////////////////////////////////////////////////////////////////////////////

namespace {

template <class T>
TErrorOr<T> WaitForWithStrategy(TFuture<T> future, ESyncStreamAdapterStrategy strategy)
{
    switch (strategy) {

        case ESyncStreamAdapterStrategy::WaitFor:
            return WaitFor(future);
        case ESyncStreamAdapterStrategy::Get:
            return future.Get();
        default:
            YUNREACHABLE();
    }
}

} // namespace

////////////////////////////////////////////////////////////////////////////////

class TSyncInputStreamAdapter
    : public TInputStream
{
public:
    TSyncInputStreamAdapter(
        IAsyncInputStreamPtr underlyingStream,
        ESyncStreamAdapterStrategy strategy)
        : UnderlyingStream_(underlyingStream)
        , Strategy_(strategy)
    {
        YCHECK(UnderlyingStream_);
    }

    virtual ~TSyncInputStreamAdapter() throw()
    { }

private:
    const IAsyncInputStreamPtr UnderlyingStream_;
    const ESyncStreamAdapterStrategy Strategy_;


    virtual size_t DoRead(void* buf, size_t len) override
    {
<<<<<<< HEAD
        return WaitFor(UnderlyingStream_->Read(buf, len))
=======
        auto buffer = TSharedMutableRef(buf, len, nullptr);
        return WaitForWithStrategy(UnderlyingStream_->Read(buffer), Strategy_)
>>>>>>> 72d24c96
            .ValueOrThrow();
    }

};

std::unique_ptr<TInputStream> CreateSyncAdapter(
    IAsyncInputStreamPtr underlyingStream,
    ESyncStreamAdapterStrategy strategy)
{
    return std::unique_ptr<TInputStream>(new TSyncInputStreamAdapter(
        underlyingStream,
        strategy));
}

////////////////////////////////////////////////////////////////////////////////

class TAsyncInputStreamAdapter
    : public IAsyncInputStream
{
public:
    explicit TAsyncInputStreamAdapter(TInputStream* underlyingStream)
        : UnderlyingStream_(underlyingStream)
    {
        YCHECK(UnderlyingStream_);
    }
    
    virtual TFuture<size_t> Read(const TSharedMutableRef& buffer) override
    {
        if (Failed_) {
            return Result_;
        }

        try {
            return MakeFuture<size_t>(UnderlyingStream_->Read(buffer.Begin(), buffer.Size()));
        } catch (const std::exception& ex) {
            Result_ = MakeFuture<size_t>(TError(ex));
            Failed_ = true;
            return Result_;
        }
    }
    
private:
    TInputStream* const UnderlyingStream_;

    TFuture<size_t> Result_;
    bool Failed_ = false;

};

IAsyncInputStreamPtr CreateAsyncAdapter(TInputStream* asyncStream)
{
    return New<TAsyncInputStreamAdapter>(asyncStream);
}

////////////////////////////////////////////////////////////////////////////////

class TSyncOutputStreamAdapter
    : public TOutputStream
{
public:
    TSyncOutputStreamAdapter(
        IAsyncOutputStreamPtr underlyingStream,
        ESyncStreamAdapterStrategy strategy)
        : UnderlyingStream_(underlyingStream)
        , Strategy_(strategy)
    {
        YCHECK(UnderlyingStream_);
    }

    virtual ~TSyncOutputStreamAdapter() throw()
    { }

private:
    const IAsyncOutputStreamPtr UnderlyingStream_;
    const ESyncStreamAdapterStrategy Strategy_;

    virtual void DoWrite(const void* buf, size_t len) override
    {
<<<<<<< HEAD
        WaitFor(UnderlyingStream_->Write(buf, len))
=======
        auto buffer = TSharedRef(buf, len, nullptr);
        WaitForWithStrategy(UnderlyingStream_->Write(buffer), Strategy_)
>>>>>>> 72d24c96
            .ThrowOnError();
    }
};

std::unique_ptr<TOutputStream> CreateSyncAdapter(
    IAsyncOutputStreamPtr underlyingStream,
    ESyncStreamAdapterStrategy strategy)
{
    return std::unique_ptr<TOutputStream>(new TSyncOutputStreamAdapter(
        underlyingStream,
        strategy));
}

////////////////////////////////////////////////////////////////////////////////

class TAsyncOutputStreamAdapter
    : public IAsyncOutputStream
{
public:
    explicit TAsyncOutputStreamAdapter(TOutputStream* underlyingStream)
        : UnderlyingStream_(underlyingStream)
    {
        YCHECK(UnderlyingStream_);
    }
    
    virtual TFuture<void> Write(const TSharedRef& buffer) override
    {
        if (Failed_) {
            return Result_;
        }

        try {
            UnderlyingStream_->Write(buffer.Begin(), buffer.Size());
        } catch (const std::exception& ex) {
            Result_ = MakeFuture<void>(TError(ex));
            Failed_ = true;
            return Result_;
        }
        return VoidFuture;
    }

private:
    TOutputStream* const UnderlyingStream_;

    TFuture<void> Result_;
    bool Failed_ = false;

};

IAsyncOutputStreamPtr CreateAsyncAdapter(TOutputStream* underlyingStream)
{
    return New<TAsyncOutputStreamAdapter>(underlyingStream);
}

////////////////////////////////////////////////////////////////////////////////

class TZeroCopyInputStreamAdapter
    : public IAsyncZeroCopyInputStream
{
public:
    TZeroCopyInputStreamAdapter(
        IAsyncInputStreamPtr underlyingStream,
        size_t blockSize)
        : UnderlyingStream_(underlyingStream)
        , BlockSize_(blockSize)
    {
        YCHECK(UnderlyingStream_);
        YCHECK(BlockSize_ > 0);
    }

    virtual TFuture<TSharedRef> Read() override
    {
        struct TZeroCopyInputStreamAdapterBlockTag { };
        auto block = TSharedMutableRef::Allocate<TZeroCopyInputStreamAdapterBlockTag>(BlockSize_, false);
        auto promise = NewPromise<TSharedRef>();
        DoRead(promise, block, 0);
        return promise;
    }

private:
    const IAsyncInputStreamPtr UnderlyingStream_;
    const size_t BlockSize_;


    void DoRead(
        TPromise<TSharedRef> promise,
        const TSharedMutableRef& block,
        size_t offset)
    {
        if (block.Size() == offset) {
            promise.Set(block);
            return;
        }

        auto slice = block.Slice(offset, block.Size());
        UnderlyingStream_->Read(slice).Subscribe(
            BIND(&TZeroCopyInputStreamAdapter::OnRead, MakeStrong(this), promise, block, offset));
    }

    void OnRead(
        TPromise<TSharedRef> promise,
        const TSharedMutableRef& block,
        size_t offset,
        const TErrorOr<size_t>& result)
    {
        if (!result.IsOK()) {
            promise.Set(TError(result));
            return;
        }

        auto bytes = result.Value();
        if (bytes == 0) {
            promise.Set(offset == 0 ? TSharedRef() : block.Slice(0, offset));
            return;
        }

        DoRead(promise, block, offset + bytes);
    }

};

IAsyncZeroCopyInputStreamPtr CreateZeroCopyAdapter(
    IAsyncInputStreamPtr underlyingStream,
    size_t blockSize)
{
    return New<TZeroCopyInputStreamAdapter>(underlyingStream, blockSize);
}

////////////////////////////////////////////////////////////////////////////////

class TCopyingInputStreamAdapter
    : public IAsyncInputStream
{
public:
    explicit TCopyingInputStreamAdapter(IAsyncZeroCopyInputStreamPtr underlyingStream)
        : UnderlyingStream_(underlyingStream)
    {
        YCHECK(UnderlyingStream_);
    }

    virtual TFuture<size_t> Read(const TSharedMutableRef& buffer) override
    {
        if (CurrentBlock_) {
            // NB(psushin): no swapping here, it's a _copying_ adapter!
            // Also, #buffer may be constructed via FromNonOwningRef.
            return MakeFuture<size_t>(DoCopy(buffer));
        } else {
            return UnderlyingStream_->Read().Apply(
                BIND(&TCopyingInputStreamAdapter::OnRead, MakeStrong(this), buffer));
        }
    }

private:
    const IAsyncZeroCopyInputStreamPtr UnderlyingStream_;

    TSharedRef CurrentBlock_;
    i64 CurrentOffset_ = 0;


    size_t DoCopy(const TMutableRef& buffer)
    {
        size_t remaining = CurrentBlock_.Size() - CurrentOffset_;
        size_t bytes = std::min(buffer.Size(), remaining);
        ::memcpy(buffer.Begin(), CurrentBlock_.Begin() + CurrentOffset_, bytes);
        CurrentOffset_ += bytes;
        if (CurrentOffset_ == CurrentBlock_.Size()) {
            CurrentBlock_.Reset();
            CurrentOffset_ = 0;
        }
        return bytes;
    }

    size_t OnRead(const TSharedMutableRef& buffer, const TSharedRef& block)
    {
        CurrentBlock_ = block;
        return DoCopy(buffer);
    }

};

IAsyncInputStreamPtr CreateCopyingAdapter(IAsyncZeroCopyInputStreamPtr underlyingStream)
{
    return New<TCopyingInputStreamAdapter>(underlyingStream);
}

////////////////////////////////////////////////////////////////////////////////

class TZeroCopyOutputStreamAdapter
    : public IAsyncZeroCopyOutputStream
{
public:
    explicit TZeroCopyOutputStreamAdapter(IAsyncOutputStreamPtr underlyingStream)
        : UnderlyingStream_(underlyingStream)
    {
        YCHECK(UnderlyingStream_);
    }

    virtual TFuture<void> Write(const TSharedRef& data) override
    {
        YASSERT(data);
        TPromise<void> promise;
        bool invokeWrite;
        {
            TGuard<TSpinLock> guard(SpinLock_);
            if (!Error_.IsOK()) {
                return MakeFuture(Error_);
            }
            promise = NewPromise<void>();
            Queue_.push(TEntry{data, promise});
            invokeWrite = (Queue_.size() == 1);
        }
        if (invokeWrite) {
            UnderlyingStream_->Write(data).Subscribe(
                BIND(&TZeroCopyOutputStreamAdapter::OnWritten, MakeStrong(this)));
        }
        return promise;
    }

private:
    const IAsyncOutputStreamPtr UnderlyingStream_;

    struct TEntry
    {
        TSharedRef Block;
        TPromise<void> Promise;
    };

    TSpinLock SpinLock_;
    std::queue<TEntry> Queue_;
    TError Error_;


    void OnWritten(const TError& error)
    {
        auto pendingBlock = NotifyAndFetchNext(error);
        while (pendingBlock) {
            auto asyncWriteResult = UnderlyingStream_->Write(pendingBlock);
            auto mayWriteResult = asyncWriteResult.TryGet();
            if (!mayWriteResult || !mayWriteResult->IsOK()) {
                asyncWriteResult.Subscribe(
                    BIND(&TZeroCopyOutputStreamAdapter::OnWritten, MakeStrong(this)));
                break;
            }

            pendingBlock = NotifyAndFetchNext(TError());
        }
    }

    TSharedRef NotifyAndFetchNext(const TError& error)
    {
        TPromise<void> promise;
        TSharedRef pendingBlock;
        {
            TGuard<TSpinLock> guard(SpinLock_);
            auto& entry = Queue_.front();
            promise = std::move(entry.Promise);
            if (!error.IsOK() && Error_.IsOK()) {
                Error_ = error;
            }
            Queue_.pop();
            if (!Queue_.empty()) {
                pendingBlock = Queue_.front().Block;
            }
        }
        promise.Set(error);
        return pendingBlock;
    }

};

IAsyncZeroCopyOutputStreamPtr CreateZeroCopyAdapter(IAsyncOutputStreamPtr underlyingStream)
{
    return New<TZeroCopyOutputStreamAdapter>(underlyingStream);
}

////////////////////////////////////////////////////////////////////////////////

class TCopyingOutputStreamAdapter
    : public IAsyncOutputStream
{
public:
    explicit TCopyingOutputStreamAdapter(IAsyncZeroCopyOutputStreamPtr underlyingStream)
        : UnderlyingStream_(underlyingStream)
    {
        YCHECK(UnderlyingStream_);
    }

    virtual TFuture<void> Write(const TSharedRef& buffer) override
    {
        struct TCopyingOutputStreamAdapterBlockTag { };
        auto block = TSharedMutableRef::Allocate<TCopyingOutputStreamAdapterBlockTag>(buffer.Size(), false);
        ::memcpy(block.Begin(), buffer.Begin(), buffer.Size());
        return UnderlyingStream_->Write(block);
    }

private:
    const IAsyncZeroCopyOutputStreamPtr UnderlyingStream_;

};

IAsyncOutputStreamPtr CreateCopyingAdapter(IAsyncZeroCopyOutputStreamPtr underlyingStream)
{
    return New<TCopyingOutputStreamAdapter>(underlyingStream);
}

////////////////////////////////////////////////////////////////////////////////

class TPrefetchingInputStreamAdapter
    : public IAsyncZeroCopyInputStream
{
public:
    explicit TPrefetchingInputStreamAdapter(
        IAsyncZeroCopyInputStreamPtr underlyingStream,
        size_t windowSize)
        : UnderlyingStream_(underlyingStream)
        , WindowSize_(windowSize)
    {
        YCHECK(UnderlyingStream_);
        YCHECK(WindowSize_ > 0);
    }

    virtual TFuture<TSharedRef> Read() override
    {
        TGuard<TSpinLock> guard(SpinLock_);
        if (!Error_.IsOK()) {
            return MakeFuture<TSharedRef>(Error_);
        }
        if (PrefetchedBlocks_.empty()) {
            return Prefetch(&guard).Apply(
                BIND(&TPrefetchingInputStreamAdapter::OnPrefetched, MakeStrong(this)));
        }
        return MakeFuture<TSharedRef>(PopBlock(&guard));
    }

private:
    const IAsyncZeroCopyInputStreamPtr UnderlyingStream_;
    const size_t WindowSize_;

    TSpinLock SpinLock_;
    TError Error_;
    std::queue<TSharedRef> PrefetchedBlocks_;
    size_t PrefetchedSize_ = 0;
    TFuture<void> OutstandingResult_;


    TFuture<void> Prefetch(TGuard<TSpinLock>* guard)
    {
        if (OutstandingResult_) {
            return OutstandingResult_;
        }
        auto promise = NewPromise<void>();
        OutstandingResult_ = promise;
        guard->Release();
        UnderlyingStream_->Read().Subscribe(BIND(
            &TPrefetchingInputStreamAdapter::OnRead,
            MakeStrong(this),
            promise));
        return promise;
    }

    void OnRead(TPromise<void> promise, const TErrorOr<TSharedRef>& result)
    {
        {
            TGuard<TSpinLock> guard(SpinLock_);
            PushBlock(&guard, result);
        }
        promise.Set(result);
    }

    TSharedRef OnPrefetched()
    {
        TGuard<TSpinLock> guard(SpinLock_);
        return PopBlock(&guard);
    }

    void PushBlock(TGuard<TSpinLock>* guard, const TErrorOr<TSharedRef>& result)
    {
        YASSERT(OutstandingResult_);
        OutstandingResult_.Reset();
        if (!result.IsOK()) {
            Error_ = TError(result);
            return;
        }
        const auto& block = result.Value();
        PrefetchedBlocks_.push(block);
        PrefetchedSize_ += block.Size();
        if (block && PrefetchedSize_ < WindowSize_) {
            Prefetch(guard);
        }
    }

    TSharedRef PopBlock(TGuard<TSpinLock>* guard)
    {
        YASSERT(!PrefetchedBlocks_.empty());
        auto block = PrefetchedBlocks_.front();
        PrefetchedBlocks_.pop();
        PrefetchedSize_ -= block.Size();
        if (!OutstandingResult_ && PrefetchedSize_ < WindowSize_) {
            Prefetch(guard);
        }
        return block;
    }

};

IAsyncZeroCopyInputStreamPtr CreatePrefetchingAdapter(
    IAsyncZeroCopyInputStreamPtr underlyingStream,
    size_t windowSize)
{
    return New<TPrefetchingInputStreamAdapter>(underlyingStream, windowSize);
}

////////////////////////////////////////////////////////////////////////////////

} // namespace NConcurrency
} // namespace NYT<|MERGE_RESOLUTION|>--- conflicted
+++ resolved
@@ -52,12 +52,8 @@
 
     virtual size_t DoRead(void* buf, size_t len) override
     {
-<<<<<<< HEAD
-        return WaitFor(UnderlyingStream_->Read(buf, len))
-=======
         auto buffer = TSharedMutableRef(buf, len, nullptr);
         return WaitForWithStrategy(UnderlyingStream_->Read(buffer), Strategy_)
->>>>>>> 72d24c96
             .ValueOrThrow();
     }
 
@@ -136,12 +132,8 @@
 
     virtual void DoWrite(const void* buf, size_t len) override
     {
-<<<<<<< HEAD
-        WaitFor(UnderlyingStream_->Write(buf, len))
-=======
         auto buffer = TSharedRef(buf, len, nullptr);
         WaitForWithStrategy(UnderlyingStream_->Write(buffer), Strategy_)
->>>>>>> 72d24c96
             .ThrowOnError();
     }
 };
