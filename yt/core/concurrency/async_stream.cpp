--- conflicted
+++ resolved
@@ -52,17 +52,9 @@
 
     virtual size_t DoRead(void* buf, size_t len) override
     {
-<<<<<<< HEAD
         auto buffer = TSharedMutableRef(buf, len, nullptr);
         return WaitForWithStrategy(UnderlyingStream_->Read(buffer), Strategy_)
             .ValueOrThrow();
-=======
-        TRef ref(buf, len);
-        auto sharedRef = TSharedRef::FromRefNonOwning(ref);
-        auto result = WaitFor(UnderlyingStream_->Read(sharedRef));
-        THROW_ERROR_EXCEPTION_IF_FAILED(result);
-        return result.Value();
->>>>>>> 418106cb
     }
 
 };
@@ -87,23 +79,15 @@
     {
         YCHECK(UnderlyingStream_);
     }
-    
-<<<<<<< HEAD
+
     virtual TFuture<size_t> Read(const TSharedMutableRef& buffer) override
-=======
-    virtual TFuture<size_t> Read(TSharedRef buffer) override
->>>>>>> 418106cb
     {
         if (Failed_) {
             return Result_;
         }
 
         try {
-<<<<<<< HEAD
             return MakeFuture<size_t>(UnderlyingStream_->Read(buffer.Begin(), buffer.Size()));
-=======
-            return MakeFuture<size_t>(UnderlyingStream_->Read(const_cast<char*>(buffer.Begin()), buffer.Size()));
->>>>>>> 418106cb
         } catch (const std::exception& ex) {
             Result_ = MakeFuture<size_t>(TError(ex));
             Failed_ = true;
@@ -144,7 +128,6 @@
 
 private:
     const IAsyncOutputStreamPtr UnderlyingStream_;
-<<<<<<< HEAD
     const ESyncStreamAdapterStrategy Strategy_;
 
     virtual void DoWrite(const void* buf, size_t len) override
@@ -152,15 +135,6 @@
         auto buffer = TSharedRef(buf, len, nullptr);
         WaitForWithStrategy(UnderlyingStream_->Write(buffer), Strategy_)
             .ThrowOnError();
-=======
-
-    virtual void DoWrite(const void* buf, size_t len) override
-    {
-        TRef ref(const_cast<void *>(buf), len);
-        auto buffer = TSharedRef::FromRefNonOwning(ref);
-        auto result = WaitFor(UnderlyingStream_->Write(buffer));
-        THROW_ERROR_EXCEPTION_IF_FAILED(result);
->>>>>>> 418106cb
     }
 };
 
@@ -254,12 +228,7 @@
             return;
         }
 
-<<<<<<< HEAD
         auto slice = block.Slice(offset, block.Size());
-=======
-        TRef sliceRef(block.Begin() + offset, block.Size() - offset);
-        auto slice = block.Slice(sliceRef);
->>>>>>> 418106cb
         UnderlyingStream_->Read(slice).Subscribe(
             BIND(&TZeroCopyInputStreamAdapter::OnRead, MakeStrong(this), promise, block, offset));
     }
@@ -305,20 +274,12 @@
         YCHECK(UnderlyingStream_);
     }
 
-<<<<<<< HEAD
     virtual TFuture<size_t> Read(const TSharedMutableRef& buffer) override
-=======
-    virtual TFuture<size_t> Read(TSharedRef buffer) override
->>>>>>> 418106cb
     {
         if (CurrentBlock_) {
             // NB(psushin): no swapping here, it's a _copying_ adapter!
             // Also, #buffer may be constructed via FromNonOwningRef.
-<<<<<<< HEAD
             return MakeFuture<size_t>(DoCopy(buffer));
-=======
-            return MakeFuture<size_t>(DoCopy(buffer.Begin(), buffer.Size()));
->>>>>>> 418106cb
         } else {
             return UnderlyingStream_->Read().Apply(
                 BIND(&TCopyingInputStreamAdapter::OnRead, MakeStrong(this), buffer));
@@ -345,17 +306,10 @@
         return bytes;
     }
 
-<<<<<<< HEAD
     size_t OnRead(const TSharedMutableRef& buffer, const TSharedRef& block)
     {
         CurrentBlock_ = block;
         return DoCopy(buffer);
-=======
-    size_t OnRead(TSharedRef buffer, const TSharedRef& block)
-    {
-        CurrentBlock_ = block;
-        return DoCopy(buffer.Begin(), buffer.Size());
->>>>>>> 418106cb
     }
 
 };
@@ -414,7 +368,6 @@
 
     void OnWritten(const TError& error)
     {
-<<<<<<< HEAD
         auto pendingBlock = NotifyAndFetchNext(error);
         while (pendingBlock) {
             auto asyncWriteResult = UnderlyingStream_->Write(pendingBlock);
@@ -424,13 +377,8 @@
                     BIND(&TZeroCopyOutputStreamAdapter::OnWritten, MakeStrong(this)));
                 break;
             }
-
             pendingBlock = NotifyAndFetchNext(TError());
         }
-=======
-        UnderlyingStream_->Write(data).Subscribe(
-            BIND(&TZeroCopyOutputStreamAdapter::OnWritten, MakeStrong(this)));
->>>>>>> 418106cb
     }
 
     TSharedRef NotifyAndFetchNext(const TError& error)
@@ -475,11 +423,7 @@
     virtual TFuture<void> Write(const TSharedRef& buffer) override
     {
         struct TCopyingOutputStreamAdapterBlockTag { };
-<<<<<<< HEAD
         auto block = TSharedMutableRef::Allocate<TCopyingOutputStreamAdapterBlockTag>(buffer.Size(), false);
-=======
-        auto block = TSharedRef::Allocate<TCopyingOutputStreamAdapterBlockTag>(buffer.Size(), false);
->>>>>>> 418106cb
         ::memcpy(block.Begin(), buffer.Begin(), buffer.Size());
         return UnderlyingStream_->Write(block);
     }
