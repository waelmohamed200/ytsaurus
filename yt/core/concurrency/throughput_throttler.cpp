--- conflicted
+++ resolved
@@ -65,11 +65,7 @@
         VERIFY_THREAD_AFFINITY_ANY();
         YCHECK(count >= 0);
 
-<<<<<<< HEAD
-        if (Config_->Limit) {
-=======
         if (Limit_) {
->>>>>>> 1544da63
             TGuard<TSpinLock> guard(SpinLock_);
             if (Available_ < count) {
                 return false;
@@ -86,11 +82,7 @@
         VERIFY_THREAD_AFFINITY_ANY();
         YCHECK(count >= 0);
 
-<<<<<<< HEAD
-        if (Config_->Limit) {
-=======
         if (Limit_) {
->>>>>>> 1544da63
             TGuard<TSpinLock> guard(SpinLock_);
             Available_ -= count;
         }
