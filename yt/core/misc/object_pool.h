--- conflicted
+++ resolved
@@ -44,10 +44,6 @@
 
     TLockFreeQueue<T*> PooledObjects_;
     std::atomic<int> PoolSize_;
-<<<<<<< HEAD
-
-=======
->>>>>>> 602263fc
 
     TObjectPool();
 
