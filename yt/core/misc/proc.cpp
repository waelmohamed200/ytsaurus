#include "stdafx.h"
#include "proc.h"
#include "string.h"
#include "process.h"

#include <core/logging/log.h>

#include <core/misc/string.h>

#include <core/ytree/convert.h>

#include <util/stream/file.h>

#include <util/string/vector.h>

#include <util/system/yield.h>
#include <util/system/info.h>

#ifdef _unix_
    #include <stdio.h>
    #include <dirent.h>
    #include <sys/types.h>
    #include <sys/stat.h>
    #include <unistd.h>
#endif

namespace NYT {

////////////////////////////////////////////////////////////////////////////////

static const NLogging::TLogger Logger("Proc");

////////////////////////////////////////////////////////////////////////////////

std::vector<int> GetPidsByUid(int uid)
{
#ifdef _linux_
    std::vector<int> result;

    DIR *dirStream = ::opendir("/proc");
    YCHECK(dirStream != nullptr);

    struct dirent *ep;
    while ((ep = ::readdir(dirStream)) != nullptr) {
        const char* begin = ep->d_name;
        char* end = nullptr;
        int pid = static_cast<int>(strtol(begin, &end, 10));
        if (begin == end) {
            // Not a pid.
            continue;
        }

        auto path = Sprintf("/proc/%d", pid);
        struct stat buf;
        int res = ::stat(~path, &buf);

        if (res == 0) {
            if (buf.st_uid == uid) {
                result.push_back(pid);
            }
        } else {
            // Assume that the process has already completed.
            auto errno_ = errno;
            LOG_DEBUG(TError::FromSystem(), "Failed to get UID for PID %d: stat failed",
                pid);
            YCHECK(errno_ == ENOENT || errno_ == ENOTDIR);
        }
    }

    YCHECK(::closedir(dirStream) == 0);
    return result;

#else
    return std::vector<int>();
#endif
}

i64 GetProcessRss(int pid)
{
#ifdef _linux_
    Stroka path = "/proc/self/statm";
    if (pid != -1) {
        path = Format("/proc/%v/statm", pid);
    }

    TIFStream memoryStatFile(path);
    auto memoryStatFields = splitStroku(memoryStatFile.ReadLine(), " ");
    return FromString<i64>(memoryStatFields[1]) * NSystemInfo::GetPageSize();
#else
    return 0;
#endif
}

#ifdef _unix_
<<<<<<< HEAD
    auto procPath = Format("/proc/self/fd/%v", fd);
    auto res = chmod(~procPath, permissions);

    if (res == -1) {
        THROW_ERROR_EXCEPTION("Failed to chmod job descriptor")
            << TErrorAttribute("fd", fd)
            << TErrorAttribute("permissions", permissions)
            << TError::FromSystem();
    }
#endif
}

#ifdef _unix_

void RunCleaner(const Stroka& path)
{
    LOG_INFO("Clean %Qs", path);

    TProcess process(GetExecPath());
    process.AddArguments({
        "--cleaner",
        "--dir-to-remove",
        path
    });

    process.Spawn();
    process.Wait().ThrowOnError();
}
=======
>>>>>>> 251206e8

void RemoveDirAsRoot(const Stroka& path)
{
    // Child process
    YCHECK(setuid(0) == 0);
    execl("/bin/rm", "/bin/rm", "-rf", path.c_str(), (void*)nullptr);

    THROW_ERROR_EXCEPTION("Failed to remove directory %Qv: execl failed",
        path) << TError::FromSystem();
}

TError StatusToError(int status)
{
    int signalBase = static_cast<int>(EExitStatus::SignalBase);
    if (WIFEXITED(status) && (WEXITSTATUS(status) == 0)) {
        return TError();
    } else if (WIFSIGNALED(status)) {
        int signalNumber = WTERMSIG(status);
        return TError(
            signalBase + signalNumber,
            "Process terminated by signal %v",
            signalNumber);
    } else if (WIFSTOPPED(status)) {
        int signalNumber = WSTOPSIG(status);
        return TError(
            signalBase + signalNumber,
            "Process stopped by signal %v",
            signalNumber);
    } else if (WIFEXITED(status)) {
        int exitCode = WEXITSTATUS(status);
        return TError(
            signalBase + exitCode,
            "Process exited with code %v",
            exitCode);
    } else {
        return TError("Unknown status %v", status);
    }
}

bool TryExecve(const char *path, char* const argv[], char* const env[])
{
    ::execve(path, argv, env);
    // If we are still here, it's an error.
    return false;
}

bool TryDup2(int oldFd, int newFd)
{
    while (true) {
        auto res = ::dup2(oldFd, newFd);

        if (res != -1) {
            return true;
        }

        if (errno == EINTR || errno == EBUSY) {
            continue;
        }

        return false;
    }
}

bool TryClose(int fd)
{
    while (true) {
        auto res = ::close(fd);
        if (res != -1) {
            return true;
        }

        switch (errno) {
            // Please read
            // http://lkml.indiana.edu/hypermail/linux/kernel/0509.1/0877.html and
            // http://rb.yandex-team.ru/arc/r/44030/
            // before editing.
            case EINTR:
            // If the descriptor is no longer valid, just ignore it.
            case EBADF:
                return true;
            default:
                return false;
        }
    }
}

void SafeClose(int fd)
{
    if (!TryClose(fd)) {
        THROW_ERROR TError::FromSystem();
    }
}

void SafeDup2(int oldFd, int newFd)
{
    if (!TryDup2(oldFd, newFd)) {
        THROW_ERROR_EXCEPTION("dup2 failed")
            << TErrorAttribute("old_fd", oldFd)
            << TErrorAttribute("new_fd", newFd)
            << TError::FromSystem();
    }
}

void SetPermissions(int fd, int permissions)
{
    auto procPath = Format("/proc/self/fd/%v", fd);
    auto res = chmod(~procPath, permissions);

    if (res == -1) {
        THROW_ERROR_EXCEPTION("Failed to set permissions for descriptor")
            << TErrorAttribute("fd", fd)
            << TErrorAttribute("permissions", permissions)
            << TError::FromSystem();
    }
}

void SafePipe(int fd[2])
{
#if defined(_linux_)
    auto result = ::pipe2(fd, O_CLOEXEC);
    if (result == -1) {
        THROW_ERROR_EXCEPTION("Error creating pipe")
            << TError::FromSystem();
    }
#elif defined(_darwin_)
    {
        int result = ::pipe(fd);
        if (result == -1) {
            THROW_ERROR_EXCEPTION("Error creating pipe: pipe creation failed")
                << TError::FromSystem();
        }
    }
    for (int index = 0; index < 2; ++index) {
        int getResult = ::fcntl(fd[index], F_GETFL);
        if (getResult == -1) {
            THROW_ERROR_EXCEPTION("Error creating pipe: fcntl failed to get descriptor flags")
                << TError::FromSystem();
        }

        int setResult = ::fcntl(fd[index], F_SETFL, getResult | FD_CLOEXEC);
        if (setResult == -1) {
            THROW_ERROR_EXCEPTION("Error creating pipe: fcntl failed to set descriptor flags")
                << TError::FromSystem();
        }
    }
#else
    THROW_ERROR_EXCEPTION("Windows is not supported");
#endif
}

void SafeMakeNonblocking(int fd)
{
    auto res = fcntl(fd, F_GETFL);

    if (res == -1) {
        THROW_ERROR_EXCEPTION("fcntl failed to get descriptor flags")
            << TError::FromSystem();
    }

    res = fcntl(fd, F_SETFL, res | O_NONBLOCK);

    if (res == -1) {
        THROW_ERROR_EXCEPTION("fcntl failed to set descriptor flags")
            << TError::FromSystem();
    }
}

#else

bool TryClose(int /* fd */)
{
    YUNIMPLEMENTED();
}

void SafeClose(int /* fd */)
{
    YUNIMPLEMENTED();
}

bool TryDup2(int /* oldFd */, int /* newFd */)
{
    YUNIMPLEMENTED();
}

void SafeDup2(int /* oldFd */, int /* newFd */)
{
    YUNIMPLEMENTED();
}

bool TryExecve(const char /* *path */, const char* /* argv[] */, const char* /* env[] */)
{
    YUNIMPLEMENTED();
}

TError StatusToError(int /* status */)
{
    YUNIMPLEMENTED();
}

void RemoveDirAsRoot(const Stroka& /* path */)
{
    YUNIMPLEMENTED();
}

void CloseAllDescriptors()
{
    YUNIMPLEMENTED();
}

void SetPermissions(int /* fd */, int /* permissions */)
{
    YUNIMPLEMENTED();
}

void SafePipe(int /* fd */ [2])
{
    YUNIMPLEMENTED();
}

void SafeMakeNonblocking(int /* fd */)
{
    YUNIMPLEMENTED();
}

#endif

void CloseAllDescriptors(const std::vector<int>& exceptFor)
{
#ifdef _linux_
    auto* dirStream = ::opendir("/proc/self/fd");
    YCHECK(dirStream != NULL);

    int dirFd = ::dirfd(dirStream);
    YCHECK(dirFd >= 0);

    dirent* ep;
    while ((ep = ::readdir(dirStream)) != nullptr) {
        char* begin = ep->d_name;
        char* end = nullptr;
        int fd = static_cast<int>(strtol(begin, &end, 10));
        if (begin == end)
            continue;
        if (fd == dirFd)
            continue;
        if (std::find(exceptFor.begin(), exceptFor.end(), fd) != exceptFor.end())
            continue;
        YCHECK(::close(fd) == 0);
    }

    YCHECK(::closedir(dirStream) == 0);
#endif
}

////////////////////////////////////////////////////////////////////////////////

} // namespace NYT<|MERGE_RESOLUTION|>--- conflicted
+++ resolved
@@ -92,37 +92,6 @@
 }
 
 #ifdef _unix_
-<<<<<<< HEAD
-    auto procPath = Format("/proc/self/fd/%v", fd);
-    auto res = chmod(~procPath, permissions);
-
-    if (res == -1) {
-        THROW_ERROR_EXCEPTION("Failed to chmod job descriptor")
-            << TErrorAttribute("fd", fd)
-            << TErrorAttribute("permissions", permissions)
-            << TError::FromSystem();
-    }
-#endif
-}
-
-#ifdef _unix_
-
-void RunCleaner(const Stroka& path)
-{
-    LOG_INFO("Clean %Qs", path);
-
-    TProcess process(GetExecPath());
-    process.AddArguments({
-        "--cleaner",
-        "--dir-to-remove",
-        path
-    });
-
-    process.Spawn();
-    process.Wait().ThrowOnError();
-}
-=======
->>>>>>> 251206e8
 
 void RemoveDirAsRoot(const Stroka& path)
 {
