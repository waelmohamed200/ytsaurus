#include "process.h"
#include "proc.h"

#include <yt/core/logging/log.h>

#include <yt/core/misc/error.h>
#include <yt/core/misc/fs.h>

#include <util/system/execpath.h>

#ifdef _unix_
  #include <unistd.h>
  #include <errno.h>
  #include <sys/wait.h>
#endif

#ifdef _darwin_
  #include <crt_externs.h>
  #define environ (*_NSGetEnviron())
#endif

namespace NYT {

using namespace NPipes;
using namespace NConcurrency;

////////////////////////////////////////////////////////////////////////////////

static NLogging::TLogger Logger("Process");

static const pid_t InvalidProcessId = -1;

////////////////////////////////////////////////////////////////////////////////

namespace {

#ifdef _unix_

static bool TryKill(int pid, int signal)
{
    YCHECK(pid > 0);
<<<<<<< HEAD
    return ::kill(pid, signal) >= 0;
}

bool TryWaitid(idtype_t idtype, id_t id, siginfo_t* infop, int options)
=======
    int result = ::kill(pid, signal);
    // Ignore ESRCH because process may have died just before TryKill.
    if (result < 0 && errno != ESRCH) {
        return false;
    }
    return true;
}

static bool TryWaitid(idtype_t idtype, id_t id, siginfo_t *infop, int options)
>>>>>>> 9ca53e91
{
    while (true) {
        if (infop != nullptr) {
            // See comment below.
            infop->si_pid = 0;
        }

        siginfo_t info;
        ::memset(&info, 0, sizeof(info));
        auto res = ::waitid(idtype, id, infop != nullptr ? infop : &info, options);

        if (res == 0) {
            // According to man wait.
            // If WNOHANG was specified in options and there were
            // no children in a waitable state, then waitid() returns 0 immediately.
            // To distinguish this case from that where a child
            // was in a waitable state, zero out the si_pid field
            // before the call and check for a nonzero value in this field after
            // the call returns.
            if ((infop != nullptr) && (infop->si_pid == 0)) {
                return false;
            }
            return true;
        }

        if (errno == EINTR) {
            continue;
        }

        return false;
    }
}

<<<<<<< HEAD
void WaitidOrDie(idtype_t idtype, id_t id, siginfo_t* infop, int options)
=======
static void WaitidOrDie(idtype_t idtype, id_t id, siginfo_t *infop, int options)
>>>>>>> 9ca53e91
{
    YCHECK(infop != nullptr);

    memset(infop, 0, sizeof(siginfo_t));

    bool isOK = TryWaitid(idtype, id, infop, options);

    if (!isOK) {
        LOG_FATAL(TError::FromSystem(), "Waitid failed with options: %v", options);
    }

    YCHECK(infop->si_pid == id);
}

static void Cleanup(int pid)
{
    YCHECK(pid > 0);

    YCHECK(TryKill(pid, 9));
    YCHECK(TryWaitid(P_PID, pid, nullptr, WEXITED));
}

static bool TrySetSignalMask(const sigset_t* sigmask, sigset_t* oldSigmask)
{
    int error = pthread_sigmask(SIG_SETMASK, sigmask, oldSigmask);
    if (error != 0) {
      return false;
    }
    return true;
}

static bool TryResetSignals()
{
    for (int sig = 1; sig < NSIG; ++sig) {
        // Ignore invalid signal errors.
        ::signal(sig, SIG_DFL);
    }
    return true;
}

#endif

} // namespace

////////////////////////////////////////////////////////////////////////////////

DEFINE_REFCOUNTED_TYPE(TProcess)

TProcess::TProcess(const Stroka& path, bool copyEnv, TDuration pollPeriod)
    : ProcessId_(InvalidProcessId)
    // Stroka is guaranteed to be zero-terminated.
    // https://wiki.yandex-team.ru/Development/Poisk/arcadia/util/StrokaAndTStringBuf#sobstvennosimvoly
    , Path_(path)
    , PollPeriod_(pollPeriod)
    , FinishedPromise_(NewPromise<void>())
{
    AddArgument(NFS::GetFileName(path));

    if (copyEnv) {
        for (char** envIt = environ; *envIt; ++envIt) {
            Env_.push_back(Capture(*envIt));
        }
    }
}

<<<<<<< HEAD
TProcess::~TProcess()
{
    YCHECK(ProcessId_ == InvalidProcessId || Finished_);
}

TProcess::TProcess(TProcess&& other)
    : ProcessId_(InvalidProcessId)
{
    Swap(other);
}

void TProcess::Swap(TProcess& other)
{
    std::swap(Started_, other.Started_);
    std::swap(Finished_, other.Finished_);
    std::swap(ProcessId_, other.ProcessId_);
    std::swap(Path_, other.Path_);
    std::swap(MaxSpawnActionFD_, other.MaxSpawnActionFD_);
    // All iterators, pointers and references referring to elements
    // in both containers remain valid, and are now referring to
    // the same elements they referred to before
    // the call, but in the other container, where they now iterate.
    // Note that the end iterators do not refer to elements and may be invalidated.
    StringHolder_.swap(other.StringHolder_);
    Args_.swap(other.Args_);
    Env_.swap(other.Env_);
    SpawnActions_.swap(other.SpawnActions_);
}

TProcess TProcess::CreateCurrentProcessSpawner()
{
    return TProcess(GetExecPath(), true);
}

=======
>>>>>>> 9ca53e91
void TProcess::AddArgument(TStringBuf arg)
{
    YCHECK(ProcessId_ == InvalidProcessId && !IsFinished_);

    Args_.push_back(Capture(arg));
}

void TProcess::AddEnvVar(TStringBuf var)
{
    YCHECK(ProcessId_ == InvalidProcessId && !IsFinished_);

    Env_.push_back(Capture(var));
}

void TProcess::AddArguments(std::initializer_list<TStringBuf> args)
{
    for (auto arg : args) {
        AddArgument(arg);
    }
}

void TProcess::AddArguments(const std::vector<Stroka>& args)
{
    for (const auto& arg : args) {
        AddArgument(arg);
    }
}

void TProcess::AddCloseFileAction(int fd)
{
    TSpawnAction action = {
        std::bind(TryClose, fd, true),
        Format("Error closing %v file descriptor in the child", fd)
    };

    MaxSpawnActionFD_ = std::max(MaxSpawnActionFD_, fd);
    SpawnActions_.push_back(action);
}

void TProcess::AddDup2FileAction(int oldFD, int newFD)
{
    TSpawnAction action = {
        std::bind(TryDup2, oldFD, newFD),
        Format("Error duplicating %v file descriptor to %v in the child", oldFD, newFD)
    };

    MaxSpawnActionFD_ = std::max(MaxSpawnActionFD_, newFD);
    SpawnActions_.push_back(action);
}

TFuture<void> TProcess::Spawn()
{
    try {
        DoSpawn();
    } catch (const std::exception& ex) {
        FinishedPromise_.TrySet(ex);
    }
    return FinishedPromise_;
}

void TProcess::DoSpawn()
{
#ifdef _unix_
    YCHECK(ProcessId_ == InvalidProcessId && !IsFinished_);

    // Make sure no spawn action closes Pipe_.WriteFD
    TPipeFactory pipeFactory(MaxSpawnActionFD_ + 1);
    Pipe_ = pipeFactory.Create();
    pipeFactory.Clear();

<<<<<<< HEAD
    LOG_DEBUG("Spawning child process (Path: %v, ErrorPipe: %v,  Arguments: %v, Environment: %v)",
        Path_,
        Pipe_,
        Args_,
        Env_);
=======
    LOG_DEBUG("Spawning new process (Path: %v, ErrorPipe: [%v],  Arguments: [%v], Environment: [%v])",
        Path_,
        Pipe_,
        JoinToString(Args_),
        JoinToString(Env_));
>>>>>>> 9ca53e91

    Env_.push_back(nullptr);
    Args_.push_back(nullptr);

    // Block all signals around vfork; see http://ewontfix.com/7/

    // As the child may run in the same address space as the parent until
    // the actual execve() system call, any (custom) signal handlers that
    // the parent has might alter parent's memory if invoked in the child,
    // with undefined results.  So we block all signals in the parent before
    // vfork(), which will cause them to be blocked in the child as well (we
    // rely on the fact that Linux, just like all sane implementations, only
    // clones the calling thread).  Then, in the child, we reset all signals
    // to their default dispositions (while still blocked), and unblock them
    // (so the exec()ed process inherits the parent's signal mask)

    sigset_t allBlocked;
    sigfillset(&allBlocked);
    sigset_t oldSignals;

    if (!TrySetSignalMask(&allBlocked, &oldSignals)) {
        THROW_ERROR_EXCEPTION("Failed to block all signals")
            << TError::FromSystem();
    }

    SpawnActions_.push_back(TSpawnAction {
        TryResetSignals,
        "Error resetting signals to default disposition in child process: signal failed"
    });

    SpawnActions_.push_back(TSpawnAction {
        std::bind(TrySetSignalMask, &oldSignals, nullptr),
        "Error unblocking signals in child process: pthread_sigmask failed"
    });

    SpawnActions_.push_back(TSpawnAction {
        std::bind(TryExecve, Path_.c_str(), Args_.data(), Env_.data()),
        "Error starting child process: execve failed"
    });

    SpawnChild();

    // This should not fail ever.
    YCHECK(TrySetSignalMask(&oldSignals, nullptr));

    Pipe_.CloseWriteFD();
<<<<<<< HEAD

    ValidateSpawnResult();
=======
    ThrowOnChildError();

    AsyncWaitExecutor_ = New<TPeriodicExecutor>(
        GetSyncInvoker(),
        BIND(&TProcess::AsyncPeriodicTryWait, MakeStrong(this)),
        PollPeriod_);

    AsyncWaitExecutor_->Start();
>>>>>>> 9ca53e91
#else
    THROW_ERROR_EXCEPTION("Unsupported platform");
#endif
}

void TProcess::SpawnChild()
{
#ifdef _unix_
    int pid = vfork();

    if (pid < 0) {
        THROW_ERROR_EXCEPTION("Error starting child process: vfork failed")
            << TErrorAttribute("path", Path_)
            << TError::FromSystem();
    }

    if (pid == 0) {
        try {
            Child();
        } catch (...) {
            YUNREACHABLE();
        }
    }

    ProcessId_ = pid;
    IsStarted_ = true;
#else
    THROW_ERROR_EXCEPTION("Unsupported platform");
#endif
}

void TProcess::ValidateSpawnResult()
{
#ifdef _unix_
    int data[2];
    int res = ::read(Pipe_.GetReadFD(), &data, sizeof(data));
    Pipe_.CloseReadFD();

    if (res == 0) {
        // Child successfully spawned or was killed by a signal.
        // But there is no way to distinguish between these two cases:
        // * child killed by signal before exec
        // * child killed by signal after exec
        // So we treat kill-before-exec the same way as kill-after-exec.
        LOG_DEBUG("Child process spawn successfully (Pid: %v)", ProcessId_);
        return;
    }

    YCHECK(res == sizeof(data));
    IsFinished_ = true;

<<<<<<< HEAD
    {
        TGuard<TSpinLock> guard(LifecycleChangeLock_);
        Finished_ = true;
    }

=======
>>>>>>> 9ca53e91
    Cleanup(ProcessId_);
    ProcessId_ = InvalidProcessId;

    int actionIndex = data[0];
    int errorCode = data[1];

    YCHECK(0 <= actionIndex && actionIndex < SpawnActions_.size());
    const auto& action = SpawnActions_[actionIndex];
    THROW_ERROR_EXCEPTION("%v", action.ErrorMessage)
        << TError::FromSystem(errorCode);
#else
    THROW_ERROR_EXCEPTION("Unsupported platform");
#endif
}

#ifdef _unix_
static TError ProcessInfoToError(const siginfo_t& processInfo)
{
    int signalBase = static_cast<int>(EExitStatus::SignalBase);
    if (processInfo.si_code == CLD_EXITED) {
        auto exitCode = processInfo.si_status;
        if (exitCode == 0) {
            return TError();
        } else {
            return TError(
                signalBase + exitCode,
                "Process exited with code %v",
                exitCode);
        }
    } else if ((processInfo.si_code == CLD_KILLED) || (processInfo.si_code == CLD_DUMPED)) {
        return TError(
            signalBase + processInfo.si_status,
            "Process terminated by signal %v",
            processInfo.si_status);
    }
    YUNREACHABLE();
}
#endif

#ifdef _unix_
<<<<<<< HEAD
    YCHECK(ProcessId_ != InvalidProcessId);
    LOG_DEBUG("Waiting for child process to finish (Pid: %v)", ProcessId_);

=======
void TProcess::AsyncPeriodicTryWait()
{
>>>>>>> 9ca53e91
    siginfo_t processInfo;
    memset(&processInfo, 0, sizeof(siginfo_t));

    // Note WNOWAIT flag.
    // This call just waits for a process to be finished but does not clear zombie flag.

    if (!TryWaitid(P_PID, ProcessId_, &processInfo, WEXITED | WNOWAIT | WNOHANG) ||
        processInfo.si_pid != ProcessId_)
    {
        return;
    }

<<<<<<< HEAD
        // This call just should return immediately
        // because we have already waited for this process with WNOHANG.
        WaitidOrDie(P_PID, ProcessId_, &processInfo, WEXITED | WNOHANG);

        Finished_ = true;
    }
    LOG_DEBUG("Child process finished (Pid: %v)", ProcessId_);
=======
    AsyncWaitExecutor_->Stop();
    AsyncWaitExecutor_ = nullptr;

    // This call just should return immediately
    // because we have already waited for this process with WNOHANG
    WaitidOrDie(P_PID, ProcessId_, &processInfo, WEXITED | WNOHANG);

    IsFinished_ = true;
    LOG_DEBUG("Process %v finished", ProcessId_);
>>>>>>> 9ca53e91

    FinishedPromise_.Set(ProcessInfoToError(processInfo));
#else
    THROW_ERROR_EXCEPTION("Unsupported platform");
#endif
}

void TProcess::Kill(int signal)
{
#ifdef _unix_
    LOG_DEBUG("Killing child process (Pid: %v)", ProcessId_);

    if (!IsStarted_) {
        THROW_ERROR_EXCEPTION("Process is not started yet");
    }

    if (IsFinished_) {
        return;
    }

    auto result = TryKill(ProcessId_, signal);
    if (!result) {
<<<<<<< HEAD
        THROW_ERROR_EXCEPTION("Error killing child process: kill failed")
=======
        THROW_ERROR_EXCEPTION("Failed to kill the process %v", ProcessId_)
>>>>>>> 9ca53e91
            << TError::FromSystem();
    }
    return;
#else
    THROW_ERROR_EXCEPTION("Unsupported platform");
#endif
}

Stroka TProcess::GetPath() const
{
    return Path_;
}

int TProcess::GetProcessId() const
{
    return ProcessId_;
}

bool TProcess::IsStarted() const
{
    return IsStarted_;
}

bool TProcess::IsFinished() const
{
    return IsFinished_;
}

Stroka TProcess::GetCommandLine() const
{
    TStringBuilder builder;
    builder.AppendString(Path_);

    bool first = true;
    for (auto arg : Args_) {
        if (first) {
            first = false;
        } else {
            if (arg) {
                builder.AppendChar(' ');
                bool needQuote = (TStringBuf(arg).find(' ') != Stroka::npos);
                if (needQuote) {
                    builder.AppendChar('"');
                }
                builder.AppendString(arg);
                if (needQuote) {
                    builder.AppendChar('"');
                }
            }
        }
    }
    return builder.Flush();
}

char* TProcess::Capture(TStringBuf arg)
{
    StringHolder_.push_back(Stroka(arg));
    return const_cast<char*>(StringHolder_.back().c_str());
}

void TProcess::Child()
{
#ifdef _unix_
    for (int actionIndex = 0; actionIndex < SpawnActions_.size(); ++actionIndex) {
        auto& action = SpawnActions_[actionIndex];
        if (!action.Callback()) {
            // Report error through the pipe.
            int data[] = {
                actionIndex,
                errno
            };

            // According to pipe(7) write of small buffer is atomic.
            YCHECK(::write(Pipe_.GetWriteFD(), &data, sizeof(data)) == sizeof(data));
            _exit(1);
        }
    }
#else
    THROW_ERROR_EXCEPTION("Unsupported platform");
#endif
    YUNREACHABLE();
}

////////////////////////////////////////////////////////////////////////////////

} // namespace NYT<|MERGE_RESOLUTION|>--- conflicted
+++ resolved
@@ -36,15 +36,9 @@
 
 #ifdef _unix_
 
-static bool TryKill(int pid, int signal)
+bool TryKill(int pid, int signal)
 {
     YCHECK(pid > 0);
-<<<<<<< HEAD
-    return ::kill(pid, signal) >= 0;
-}
-
-bool TryWaitid(idtype_t idtype, id_t id, siginfo_t* infop, int options)
-=======
     int result = ::kill(pid, signal);
     // Ignore ESRCH because process may have died just before TryKill.
     if (result < 0 && errno != ESRCH) {
@@ -53,8 +47,7 @@
     return true;
 }
 
-static bool TryWaitid(idtype_t idtype, id_t id, siginfo_t *infop, int options)
->>>>>>> 9ca53e91
+bool TryWaitid(idtype_t idtype, id_t id, siginfo_t *infop, int options)
 {
     while (true) {
         if (infop != nullptr) {
@@ -88,11 +81,7 @@
     }
 }
 
-<<<<<<< HEAD
-void WaitidOrDie(idtype_t idtype, id_t id, siginfo_t* infop, int options)
-=======
-static void WaitidOrDie(idtype_t idtype, id_t id, siginfo_t *infop, int options)
->>>>>>> 9ca53e91
+void WaitidOrDie(idtype_t idtype, id_t id, siginfo_t *infop, int options)
 {
     YCHECK(infop != nullptr);
 
@@ -107,7 +96,7 @@
     YCHECK(infop->si_pid == id);
 }
 
-static void Cleanup(int pid)
+void Cleanup(int pid)
 {
     YCHECK(pid > 0);
 
@@ -115,7 +104,7 @@
     YCHECK(TryWaitid(P_PID, pid, nullptr, WEXITED));
 }
 
-static bool TrySetSignalMask(const sigset_t* sigmask, sigset_t* oldSigmask)
+bool TrySetSignalMask(const sigset_t* sigmask, sigset_t* oldSigmask)
 {
     int error = pthread_sigmask(SIG_SETMASK, sigmask, oldSigmask);
     if (error != 0) {
@@ -124,7 +113,7 @@
     return true;
 }
 
-static bool TryResetSignals()
+bool TryResetSignals()
 {
     for (int sig = 1; sig < NSIG; ++sig) {
         // Ignore invalid signal errors.
@@ -158,43 +147,6 @@
     }
 }
 
-<<<<<<< HEAD
-TProcess::~TProcess()
-{
-    YCHECK(ProcessId_ == InvalidProcessId || Finished_);
-}
-
-TProcess::TProcess(TProcess&& other)
-    : ProcessId_(InvalidProcessId)
-{
-    Swap(other);
-}
-
-void TProcess::Swap(TProcess& other)
-{
-    std::swap(Started_, other.Started_);
-    std::swap(Finished_, other.Finished_);
-    std::swap(ProcessId_, other.ProcessId_);
-    std::swap(Path_, other.Path_);
-    std::swap(MaxSpawnActionFD_, other.MaxSpawnActionFD_);
-    // All iterators, pointers and references referring to elements
-    // in both containers remain valid, and are now referring to
-    // the same elements they referred to before
-    // the call, but in the other container, where they now iterate.
-    // Note that the end iterators do not refer to elements and may be invalidated.
-    StringHolder_.swap(other.StringHolder_);
-    Args_.swap(other.Args_);
-    Env_.swap(other.Env_);
-    SpawnActions_.swap(other.SpawnActions_);
-}
-
-TProcess TProcess::CreateCurrentProcessSpawner()
-{
-    return TProcess(GetExecPath(), true);
-}
-
-=======
->>>>>>> 9ca53e91
 void TProcess::AddArgument(TStringBuf arg)
 {
     YCHECK(ProcessId_ == InvalidProcessId && !IsFinished_);
@@ -225,9 +177,9 @@
 
 void TProcess::AddCloseFileAction(int fd)
 {
-    TSpawnAction action = {
+    TSpawnAction action{
         std::bind(TryClose, fd, true),
-        Format("Error closing %v file descriptor in the child", fd)
+        Format("Error closing %v file descriptor in child process", fd)
     };
 
     MaxSpawnActionFD_ = std::max(MaxSpawnActionFD_, fd);
@@ -236,9 +188,9 @@
 
 void TProcess::AddDup2FileAction(int oldFD, int newFD)
 {
-    TSpawnAction action = {
+    TSpawnAction action{
         std::bind(TryDup2, oldFD, newFD),
-        Format("Error duplicating %v file descriptor to %v in the child", oldFD, newFD)
+        Format("Error duplicating %v file descriptor to %v in child process", oldFD, newFD)
     };
 
     MaxSpawnActionFD_ = std::max(MaxSpawnActionFD_, newFD);
@@ -265,19 +217,11 @@
     Pipe_ = pipeFactory.Create();
     pipeFactory.Clear();
 
-<<<<<<< HEAD
-    LOG_DEBUG("Spawning child process (Path: %v, ErrorPipe: %v,  Arguments: %v, Environment: %v)",
+    LOG_DEBUG("Spawning new process (Path: %v, ErrorPipe: %v,  Arguments: %v, Environment: %v)",
         Path_,
         Pipe_,
         Args_,
         Env_);
-=======
-    LOG_DEBUG("Spawning new process (Path: %v, ErrorPipe: [%v],  Arguments: [%v], Environment: [%v])",
-        Path_,
-        Pipe_,
-        JoinToString(Args_),
-        JoinToString(Env_));
->>>>>>> 9ca53e91
 
     Env_.push_back(nullptr);
     Args_.push_back(nullptr);
@@ -303,17 +247,17 @@
             << TError::FromSystem();
     }
 
-    SpawnActions_.push_back(TSpawnAction {
+    SpawnActions_.push_back(TSpawnAction{
         TryResetSignals,
         "Error resetting signals to default disposition in child process: signal failed"
     });
 
-    SpawnActions_.push_back(TSpawnAction {
+    SpawnActions_.push_back(TSpawnAction{
         std::bind(TrySetSignalMask, &oldSignals, nullptr),
         "Error unblocking signals in child process: pthread_sigmask failed"
     });
 
-    SpawnActions_.push_back(TSpawnAction {
+    SpawnActions_.push_back(TSpawnAction{
         std::bind(TryExecve, Path_.c_str(), Args_.data(), Env_.data()),
         "Error starting child process: execve failed"
     });
@@ -324,11 +268,7 @@
     YCHECK(TrySetSignalMask(&oldSignals, nullptr));
 
     Pipe_.CloseWriteFD();
-<<<<<<< HEAD
-
     ValidateSpawnResult();
-=======
-    ThrowOnChildError();
 
     AsyncWaitExecutor_ = New<TPeriodicExecutor>(
         GetSyncInvoker(),
@@ -336,7 +276,6 @@
         PollPeriod_);
 
     AsyncWaitExecutor_->Start();
->>>>>>> 9ca53e91
 #else
     THROW_ERROR_EXCEPTION("Unsupported platform");
 #endif
@@ -388,14 +327,6 @@
     YCHECK(res == sizeof(data));
     IsFinished_ = true;
 
-<<<<<<< HEAD
-    {
-        TGuard<TSpinLock> guard(LifecycleChangeLock_);
-        Finished_ = true;
-    }
-
-=======
->>>>>>> 9ca53e91
     Cleanup(ProcessId_);
     ProcessId_ = InvalidProcessId;
 
@@ -436,14 +367,8 @@
 #endif
 
 #ifdef _unix_
-<<<<<<< HEAD
-    YCHECK(ProcessId_ != InvalidProcessId);
-    LOG_DEBUG("Waiting for child process to finish (Pid: %v)", ProcessId_);
-
-=======
 void TProcess::AsyncPeriodicTryWait()
 {
->>>>>>> 9ca53e91
     siginfo_t processInfo;
     memset(&processInfo, 0, sizeof(siginfo_t));
 
@@ -456,15 +381,6 @@
         return;
     }
 
-<<<<<<< HEAD
-        // This call just should return immediately
-        // because we have already waited for this process with WNOHANG.
-        WaitidOrDie(P_PID, ProcessId_, &processInfo, WEXITED | WNOHANG);
-
-        Finished_ = true;
-    }
-    LOG_DEBUG("Child process finished (Pid: %v)", ProcessId_);
-=======
     AsyncWaitExecutor_->Stop();
     AsyncWaitExecutor_ = nullptr;
 
@@ -473,8 +389,7 @@
     WaitidOrDie(P_PID, ProcessId_, &processInfo, WEXITED | WNOHANG);
 
     IsFinished_ = true;
-    LOG_DEBUG("Process %v finished", ProcessId_);
->>>>>>> 9ca53e91
+    LOG_DEBUG("Process finished (Pid: %v)", ProcessId_);
 
     FinishedPromise_.Set(ProcessInfoToError(processInfo));
 #else
@@ -485,8 +400,6 @@
 void TProcess::Kill(int signal)
 {
 #ifdef _unix_
-    LOG_DEBUG("Killing child process (Pid: %v)", ProcessId_);
-
     if (!IsStarted_) {
         THROW_ERROR_EXCEPTION("Process is not started yet");
     }
@@ -495,13 +408,11 @@
         return;
     }
 
+    LOG_DEBUG("Killing child process (Pid: %v)", ProcessId_);
+
     auto result = TryKill(ProcessId_, signal);
     if (!result) {
-<<<<<<< HEAD
-        THROW_ERROR_EXCEPTION("Error killing child process: kill failed")
-=======
-        THROW_ERROR_EXCEPTION("Failed to kill the process %v", ProcessId_)
->>>>>>> 9ca53e91
+        THROW_ERROR_EXCEPTION("Failed to kill child process %v", ProcessId_)
             << TError::FromSystem();
     }
     return;
