#pragma once

#include "error.h"

#include <yt/core/actions/future.h>

#include <yt/core/concurrency/public.h>

#include <yt/core/pipes/pipe.h>

#include <yt/core/containers/public.h>

#include <yt/contrib/portoapi/libporto.hpp>

#include <atomic>
#include <vector>
#include <array>

namespace NYT {

////////////////////////////////////////////////////////////////////////////////

class TProcessBase
    : public TRefCounted
{
public:
<<<<<<< HEAD
    explicit TProcessBase(const Stroka& path);
=======
    explicit TProcess(
        const TString& path,
        bool copyEnv = true,
        TDuration pollPeriod = TDuration::MilliSeconds(100));
>>>>>>> 4a72649d

    void AddArgument(TStringBuf arg);
    void AddEnvVar(TStringBuf var);

    void AddArguments(std::initializer_list<TStringBuf> args);
    void AddArguments(const std::vector<TString>& args);

    void SetWorkingDirectory(const TString& path);

    virtual NPipes::TAsyncWriterPtr GetStdInWriter() = 0;
    virtual NPipes::TAsyncReaderPtr GetStdOutReader() = 0;
    virtual NPipes::TAsyncReaderPtr GetStdErrReader() = 0;

    TFuture<void> Spawn();
    virtual void Kill(int signal) = 0;

    TString GetPath() const;
    int GetProcessId() const;
    bool IsStarted() const;
    bool IsFinished() const;

    TString GetCommandLine() const;

<<<<<<< HEAD
protected:
    const Stroka Path_;
=======
private:
    const TString Path_;
    const TDuration PollPeriod_;
>>>>>>> 4a72649d

    int ProcessId_;
    std::atomic<bool> Started_ = {false};
    std::atomic<bool> Finished_ = {false};
    int MaxSpawnActionFD_ = - 1;
    NPipes::TPipe Pipe_;
    std::vector<TString> StringHolders_;
    std::vector<const char*> Args_;
    std::vector<const char*> Env_;
<<<<<<< HEAD
    Stroka ResolvedPath_;
    Stroka WorkingDirectory_;
    TPromise<void> FinishedPromise_ = NewPromise<void>();

    virtual void DoSpawn() = 0;
    const char* Capture(const TStringBuf& arg);

private:
    void SpawnChild();
    void ValidateSpawnResult();
    void Child();
    void AsyncPeriodicTryWait();
};

DEFINE_REFCOUNTED_TYPE(TProcessBase)
=======
    TString ResolvedPath_;
    TString WorkingDirectory_;

    struct TSpawnAction
    {
        std::function<bool()> Callback;
        TString ErrorMessage;
    };
>>>>>>> 4a72649d


////////////////////////////////////////////////////////////////////////////////

// Read this
// http://ewontfix.com/7/
// before making any changes.
class TSimpleProcess
    : public TProcessBase
{
public:
    explicit TSimpleProcess(
        const Stroka& path,
        bool copyEnv = true,
        TDuration pollPeriod = TDuration::MilliSeconds(100));
    virtual void Kill(int signal) override;
    virtual NPipes::TAsyncWriterPtr GetStdInWriter() override;
    virtual NPipes::TAsyncReaderPtr GetStdOutReader() override;
    virtual NPipes::TAsyncReaderPtr GetStdErrReader() override;

private:
    const TDuration PollPeriod_;

    NPipes::TPipeFactory PipeFactory_;
    std::array<NPipes::TPipe, 3> StdPipes_;

    NConcurrency::TPeriodicExecutorPtr AsyncWaitExecutor_;
    struct TSpawnAction
    {
        std::function<bool()> Callback;
        Stroka ErrorMessage;
    };

    std::vector<TSpawnAction> SpawnActions_;

    void AddDup2FileAction(int oldFD, int newFD);
    virtual void DoSpawn() override;
    void SpawnChild();
    void ValidateSpawnResult();
    void AsyncPeriodicTryWait();
    void Child();
};

////////////////////////////////////////////////////////////////////////////////

class TPortoProcess
    : public TProcessBase
{
public:
    TPortoProcess(
        const Stroka& path,
        NContainers::IInstancePtr containerInstance,
        bool copyEnv = true,
        TDuration pollPeriod = TDuration::MilliSeconds(100));
    virtual void Kill(int signal) override;
    virtual NPipes::TAsyncWriterPtr GetStdInWriter() override;
    virtual NPipes::TAsyncReaderPtr GetStdOutReader() override;
    virtual NPipes::TAsyncReaderPtr GetStdErrReader() override;

private:
    NContainers::IInstancePtr ContainerInstance_;
    std::vector<NPipes::TNamedPipePtr> NamedPipes_;
    virtual void DoSpawn() override;
};

////////////////////////////////////////////////////////////////////////////////

} // namespace NYT<|MERGE_RESOLUTION|>--- conflicted
+++ resolved
@@ -24,14 +24,7 @@
     : public TRefCounted
 {
 public:
-<<<<<<< HEAD
-    explicit TProcessBase(const Stroka& path);
-=======
-    explicit TProcess(
-        const TString& path,
-        bool copyEnv = true,
-        TDuration pollPeriod = TDuration::MilliSeconds(100));
->>>>>>> 4a72649d
+    explicit TProcessBase(const TString& path);
 
     void AddArgument(TStringBuf arg);
     void AddEnvVar(TStringBuf var);
@@ -55,14 +48,8 @@
 
     TString GetCommandLine() const;
 
-<<<<<<< HEAD
 protected:
-    const Stroka Path_;
-=======
-private:
     const TString Path_;
-    const TDuration PollPeriod_;
->>>>>>> 4a72649d
 
     int ProcessId_;
     std::atomic<bool> Started_ = {false};
@@ -72,9 +59,8 @@
     std::vector<TString> StringHolders_;
     std::vector<const char*> Args_;
     std::vector<const char*> Env_;
-<<<<<<< HEAD
-    Stroka ResolvedPath_;
-    Stroka WorkingDirectory_;
+    TString ResolvedPath_;
+    TString WorkingDirectory_;
     TPromise<void> FinishedPromise_ = NewPromise<void>();
 
     virtual void DoSpawn() = 0;
@@ -88,16 +74,6 @@
 };
 
 DEFINE_REFCOUNTED_TYPE(TProcessBase)
-=======
-    TString ResolvedPath_;
-    TString WorkingDirectory_;
-
-    struct TSpawnAction
-    {
-        std::function<bool()> Callback;
-        TString ErrorMessage;
-    };
->>>>>>> 4a72649d
 
 
 ////////////////////////////////////////////////////////////////////////////////
@@ -110,7 +86,7 @@
 {
 public:
     explicit TSimpleProcess(
-        const Stroka& path,
+        const TString& path,
         bool copyEnv = true,
         TDuration pollPeriod = TDuration::MilliSeconds(100));
     virtual void Kill(int signal) override;
@@ -128,7 +104,7 @@
     struct TSpawnAction
     {
         std::function<bool()> Callback;
-        Stroka ErrorMessage;
+        TString ErrorMessage;
     };
 
     std::vector<TSpawnAction> SpawnActions_;
@@ -148,7 +124,7 @@
 {
 public:
     TPortoProcess(
-        const Stroka& path,
+        const TString& path,
         NContainers::IInstancePtr containerInstance,
         bool copyEnv = true,
         TDuration pollPeriod = TDuration::MilliSeconds(100));
