#include "stdafx.h"
#include "roaming_channel.h"
#include "client.h"
#include "channel_detail.h"

#include <core/actions/future.h>

namespace NYT {
namespace NRpc {

using namespace NBus;
using namespace NYson;
using namespace NYTree;

////////////////////////////////////////////////////////////////////////////////

class TRoamingRequestControlThunk
    : public TClientRequestControlThunk
{
public:
    TRoamingRequestControlThunk(TClosure onCancel)
        : OnCancel_(onCancel)
    { }

    virtual void Cancel() override
    {
        OnCancel_.Run();
        TClientRequestControlThunk::Cancel();
    }

private:
    TClosure OnCancel_;

};

class TRoamingChannel
    : public IChannel
{
public:
    explicit TRoamingChannel(IRoamingChannelProviderPtr provider)
        : Provider_(std::move(provider))
    { }

    virtual const Stroka& GetEndpointDescription() const override
    {
        return Provider_->GetEndpointDescription();
    }

    virtual const IAttributeDictionary& GetEndpointAttributes() const override
    {
        return Provider_->GetEndpointAttributes();
    }

    virtual IClientRequestControlPtr Send(
        IClientRequestPtr request,
        IClientResponseHandlerPtr responseHandler,
        TNullable<TDuration> timeout,
        bool requestAck) override
    {
        YASSERT(request);
        YASSERT(responseHandler);

<<<<<<< HEAD
=======
        auto actualTimeout = timeout ? timeout : DefaultTimeout_;
>>>>>>> abc39714
        auto asyncChannel = Provider_->GetChannel(request->GetService());

        // NB: Optimize for the typical case of sync channel acquisition.
        auto channelOrError = asyncChannel.TryGet();
        if (channelOrError) {
            if (channelOrError->IsOK()) {
                const auto& channel = channelOrError->Value();
                return channel->Send(
                    std::move(request),
                    std::move(responseHandler),
                    timeout,
                    requestAck);
            } else {
                responseHandler->HandleError(*channelOrError);
                return New<TClientRequestControlThunk>();
            }
        }

        auto requestControlThunk = New<TRoamingRequestControlThunk>(BIND([=] () mutable {
            asyncChannel.Cancel();
        }));

        asyncChannel.Subscribe(
            BIND(
                &TRoamingChannel::OnGotChannel,
                MakeStrong(this),
                std::move(request),
                std::move(responseHandler),
                timeout,
                requestAck,
                requestControlThunk));

        return requestControlThunk;
    }

    virtual TFuture<void> Terminate(const TError& error) override
    {
        return Provider_->Terminate(error);
    }

private:
    const IRoamingChannelProviderPtr Provider_;


    void OnGotChannel(
        IClientRequestPtr request,
        IClientResponseHandlerPtr responseHandler,
        TNullable<TDuration> timeout,
        bool requestAck,
        TClientRequestControlThunkPtr requestControlThunk,
        const TErrorOr<IChannelPtr>& result)
    {
        if (!result.IsOK()) {
            responseHandler->HandleError(result);
            return;
        }

        const auto& channel = result.Value();
        auto requestControl = channel->Send(
            std::move(request),
            std::move(responseHandler),
            timeout,
            requestAck);
        requestControlThunk->SetUnderlying(std::move(requestControl));
    }

};

IChannelPtr CreateRoamingChannel(IRoamingChannelProviderPtr provider)
{
    YCHECK(provider);

    return New<TRoamingChannel>(std::move(provider));
}

////////////////////////////////////////////////////////////////////////////////

} // namespace NRpc
} // namespace NYT<|MERGE_RESOLUTION|>--- conflicted
+++ resolved
@@ -60,10 +60,6 @@
         YASSERT(request);
         YASSERT(responseHandler);
 
-<<<<<<< HEAD
-=======
-        auto actualTimeout = timeout ? timeout : DefaultTimeout_;
->>>>>>> abc39714
         auto asyncChannel = Provider_->GetChannel(request->GetService());
 
         // NB: Optimize for the typical case of sync channel acquisition.
