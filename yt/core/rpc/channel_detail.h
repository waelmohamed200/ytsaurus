--- conflicted
+++ resolved
@@ -13,16 +13,8 @@
 public:
     explicit TChannelWrapper(IChannelPtr underlyingChannel);
 
-<<<<<<< HEAD
-    virtual Stroka GetEndpointTextDescription() const override;
-    virtual NYson::TYsonString GetEndpointYsonDescription() const override;
-=======
-    virtual TNullable<TDuration> GetDefaultTimeout() const override;
-    virtual void SetDefaultTimeout(const TNullable<TDuration>& timeout) override;
-
     virtual const Stroka& GetEndpointDescription() const override;
     virtual const NYTree::IAttributeDictionary& GetEndpointAttributes() const override;
->>>>>>> b30f2ed9
 
     virtual IClientRequestControlPtr Send(
         IClientRequestPtr request,
