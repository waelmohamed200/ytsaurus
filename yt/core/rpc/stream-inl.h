#pragma once
#ifndef STREAM_INL_H_
#error "Direct inclusion of this file is not allowed, include stream.h"
// For the sake of sane code completion.
#include "stream.h"
#endif

#include <yt/core/misc/cast.h>

#include <yt/core/ytree/convert.h>

namespace NYT::NRpc {

////////////////////////////////////////////////////////////////////////////////

template <class TRequestMessage, class TResponse>
TFuture<NConcurrency::IAsyncZeroCopyInputStreamPtr> CreateRpcClientInputStream(
    TIntrusivePtr<TTypedClientRequest<TRequestMessage, TResponse>> request)
{
    auto invokeResult = request->Invoke().template As<void>();

    return request->GetResponseAttachmentsStream()->Read()
        .Apply(BIND([=] (const TSharedRef& firstReadResult) {
            return New<NDetail::TRpcClientInputStream>(
                std::move(request),
                std::move(invokeResult),
                firstReadResult);
        })).template As<NConcurrency::IAsyncZeroCopyInputStreamPtr>();
}

template <class TRequestMessage, class TResponse>
<<<<<<< HEAD
TFuture<NConcurrency::IAsyncZeroCopyOutputStreamPtr> CreateOutputStreamAdapterFromInvokedRequest(
    TIntrusivePtr<TTypedClientRequest<TRequestMessage, TResponse>> request,
    TFuture<void> invokeResult,
    EWriterFeedbackStrategy feedbackStrategy)
{
    auto handshakeResult =
        feedbackStrategy == EWriterFeedbackStrategy::NoFeedback
            ? ExpectEndOfStream(request->GetResponseAttachmentsStream())
            : request->GetResponseAttachmentsStream()->Read()
            .Apply(BIND([] (const TSharedRef& feedback) {
                CheckWriterFeedback(feedback, EWriterFeedback::Handshake)
                    .ThrowOnError();
            }));
=======
TFuture<NConcurrency::IAsyncZeroCopyOutputStreamPtr> CreateRpcClientOutputStream(
    TIntrusivePtr<TTypedClientRequest<TRequestMessage, TResponse>> request,
    bool feedbackEnabled)
{
    auto invokeResult = request->Invoke().template As<void>();
    auto handshakeResult = NDetail::ExpectHandshake(
        request->GetResponseAttachmentsStream(),
        feedbackEnabled);
>>>>>>> 39701e00

    return handshakeResult.Apply(BIND([=] () {
        return New<NDetail::TRpcClientOutputStream>(
            std::move(request),
            std::move(invokeResult),
            feedbackEnabled);
    })).template As<NConcurrency::IAsyncZeroCopyOutputStreamPtr>();
}

template <class TRequestMessage, class TResponse>
TFuture<NConcurrency::IAsyncZeroCopyOutputStreamPtr> CreateOutputStreamAdapter(
    TIntrusivePtr<TTypedClientRequest<TRequestMessage, TResponse>> request,
    EWriterFeedbackStrategy feedbackStrategy)
{
    auto invokeResult = request->Invoke().template As<void>();
    return CreateOutputStreamAdapterFromInvokedRequest(
        request,
        invokeResult,
        feedbackStrategy);
}

template <class TRequestMessage, class TResponse>
TFuture<NConcurrency::IAsyncZeroCopyOutputStreamPtr> CreateOutputStreamAdapter(
    TIntrusivePtr<TTypedClientRequest<TRequestMessage, TResponse>> request,
    TCallback<void(TSharedRef)> metaHandler)
{
    auto invokeResult = request->Invoke().template As<void>();
    auto metaHandlerResult = request->GetResponseAttachmentsStream()->Read()
        .Apply(metaHandler);
    return metaHandlerResult.Apply(BIND ([=] () {
        return CreateOutputStreamAdapterFromInvokedRequest(
            request,
            invokeResult,
            EWriterFeedbackStrategy::NoFeedback);
    }));
}

////////////////////////////////////////////////////////////////////////////////

} // namespace NYT::NRpc
<|MERGE_RESOLUTION|>--- conflicted
+++ resolved
@@ -29,30 +29,14 @@
 }
 
 template <class TRequestMessage, class TResponse>
-<<<<<<< HEAD
-TFuture<NConcurrency::IAsyncZeroCopyOutputStreamPtr> CreateOutputStreamAdapterFromInvokedRequest(
+TFuture<NConcurrency::IAsyncZeroCopyOutputStreamPtr> CreateRpcClientOutputStreamFromInvokedRequest(
     TIntrusivePtr<TTypedClientRequest<TRequestMessage, TResponse>> request,
     TFuture<void> invokeResult,
-    EWriterFeedbackStrategy feedbackStrategy)
+    bool feedbackEnabled = false)
 {
-    auto handshakeResult =
-        feedbackStrategy == EWriterFeedbackStrategy::NoFeedback
-            ? ExpectEndOfStream(request->GetResponseAttachmentsStream())
-            : request->GetResponseAttachmentsStream()->Read()
-            .Apply(BIND([] (const TSharedRef& feedback) {
-                CheckWriterFeedback(feedback, EWriterFeedback::Handshake)
-                    .ThrowOnError();
-            }));
-=======
-TFuture<NConcurrency::IAsyncZeroCopyOutputStreamPtr> CreateRpcClientOutputStream(
-    TIntrusivePtr<TTypedClientRequest<TRequestMessage, TResponse>> request,
-    bool feedbackEnabled)
-{
-    auto invokeResult = request->Invoke().template As<void>();
     auto handshakeResult = NDetail::ExpectHandshake(
         request->GetResponseAttachmentsStream(),
         feedbackEnabled);
->>>>>>> 39701e00
 
     return handshakeResult.Apply(BIND([=] () {
         return New<NDetail::TRpcClientOutputStream>(
@@ -63,19 +47,19 @@
 }
 
 template <class TRequestMessage, class TResponse>
-TFuture<NConcurrency::IAsyncZeroCopyOutputStreamPtr> CreateOutputStreamAdapter(
+TFuture<NConcurrency::IAsyncZeroCopyOutputStreamPtr> CreateRpcClientOutputStream(
     TIntrusivePtr<TTypedClientRequest<TRequestMessage, TResponse>> request,
-    EWriterFeedbackStrategy feedbackStrategy)
+    bool feedbackEnabled)
 {
     auto invokeResult = request->Invoke().template As<void>();
-    return CreateOutputStreamAdapterFromInvokedRequest(
-        request,
-        invokeResult,
-        feedbackStrategy);
+    return CreateRpcClientOutputStreamFromInvokedRequest(
+        std::move(request),
+        std::move(invokeResult),
+        feedbackEnabled);
 }
 
 template <class TRequestMessage, class TResponse>
-TFuture<NConcurrency::IAsyncZeroCopyOutputStreamPtr> CreateOutputStreamAdapter(
+TFuture<NConcurrency::IAsyncZeroCopyOutputStreamPtr> CreateRpcClientOutputStream(
     TIntrusivePtr<TTypedClientRequest<TRequestMessage, TResponse>> request,
     TCallback<void(TSharedRef)> metaHandler)
 {
@@ -83,10 +67,9 @@
     auto metaHandlerResult = request->GetResponseAttachmentsStream()->Read()
         .Apply(metaHandler);
     return metaHandlerResult.Apply(BIND ([=] () {
-        return CreateOutputStreamAdapterFromInvokedRequest(
-            request,
-            invokeResult,
-            EWriterFeedbackStrategy::NoFeedback);
+        return CreateRpcClientOutputStreamFromInvokedRequest(
+            std::move(request),
+            std::move(invokeResult));
     }));
 }
 
