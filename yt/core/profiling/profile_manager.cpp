#include "profile_manager.h"
#include "resource_tracker.h"
#include "timing.h"

#include <yt/core/concurrency/fork_aware_spinlock.h>
#include <yt/core/concurrency/periodic_executor.h>
#include <yt/core/concurrency/scheduler_thread.h>

#include <yt/core/logging/log.h>

#include <yt/core/misc/hash.h>
#include <yt/core/misc/id_generator.h>
#include <yt/core/misc/lock_free.h>
#include <yt/core/misc/singleton.h>

#include <yt/core/ytree/ephemeral_node_factory.h>
#include <yt/core/ytree/fluent.h>
#include <yt/core/ytree/node.h>
#include <yt/core/ytree/virtual.h>
#include <yt/core/ytree/ypath_client.h>
#include <yt/core/ytree/ypath_detail.h>

namespace NYT {
namespace NProfiling  {

using namespace NYTree;
using namespace NYson;
using namespace NConcurrency;

////////////////////////////////////////////////////////////////////////////////

static NLogging::TLogger Logger("Profiling");
static TProfiler ProfilingProfiler("/profiling", EmptyTagIds, true);
// TODO(babenko): make configurable
static const TDuration MaxKeepInterval = TDuration::Minutes(5);

////////////////////////////////////////////////////////////////////////////////

class TProfileManager::TImpl
{
public:
    TImpl()
        : WasStarted(false)
        , WasShutdown(false)
        , Queue(New<TInvokerQueue>(
            EventCount,
            EmptyTagIds,
            true,
            false))
        , Thread(New<TThread>(this))
<<<<<<< HEAD
        , Root(GetEphemeralNodeFactory(true)->CreateMap())
=======
        , Root(CreateEphemeralNodeFactory()->CreateMap())
>>>>>>> ca0f8308
        , EnqueuedCounter("/enqueued")
        , DequeuedCounter("/dequeued")
    {
#ifdef _linux_
        ResourceTracker = New<TResourceTracker>(GetInvoker());
#endif
    }

    void Start()
    {
        YCHECK(!WasStarted);
        YCHECK(!WasShutdown);
        WasStarted = true;
        Thread->Start();
        Queue->SetThreadId(Thread->GetId());
#ifdef _linux_
        ResourceTracker->Start();
#endif
    }

    void Shutdown()
    {
        WasShutdown = true;
        Queue->Shutdown();
        Thread->Shutdown();
    }


    void Enqueue(const TQueuedSample& sample, bool selfProfiling)
    {
        if (!WasStarted || WasShutdown) {
            return;
        }

        if (!selfProfiling) {
            ProfilingProfiler.Increment(EnqueuedCounter);
        }

        SampleQueue.Enqueue(sample);

        bool expected = false;
        if (Notified_.compare_exchange_strong(expected, true)) {
            EventCount->NotifyOne();
        }
    }


    IInvokerPtr GetInvoker() const
    {
        return Queue;
    }

    IMapNodePtr GetRoot() const
    {
        return Root;
    }

    IYPathServicePtr GetService() const
    {
        return GetRoot()->Via(GetInvoker());
    }

    TTagId RegisterTag(const TTag& tag)
    {
        TGuard<TForkAwareSpinLock> guard(TagSpinLock);
        auto pair = std::make_pair(tag.Key, tag.Value);
        auto it = TagToId.find(pair);
        if (it != TagToId.end()) {
            return it->second;
        }
        
        auto id = static_cast<TTagId>(IdToTag.size());
        IdToTag.push_back(tag);
        YCHECK(TagToId.insert(std::make_pair(pair, id)).second);

        TagKeyToValues[tag.Key].push_back(tag.Value);

        auto tags = BuildYsonStringFluently()
            .DoMapFor(TagKeyToValues, [] (TFluentMap fluent, const TTagKeyToValues::value_type& pair) {
                fluent
                    .Item(pair.first)
                    .DoListFor(pair.second, [] (TFluentList fluent, const TYsonString& value) {
                        fluent
                            .Item().Value(value);
                    });
            });
        SyncYPathSet(Root, "/@tags", tags);

        return id;
    }

    TForkAwareSpinLock& GetTagSpinLock()
    {
        return TagSpinLock;
    }

    const TTag& GetTag(TTagId id)
    {
        return IdToTag[id];
    }

private:
    struct TStoredSample
    {
        i64 Id;
        TInstant Time;
        TValue Value;
        TTagIdList TagIds;
    };

    class TBucket
        : public TYPathServiceBase
        , public TSupportsGet
    {
    public:
        typedef std::deque<TStoredSample> TSamples;
        typedef TSamples::iterator TSamplesIterator;
        typedef std::pair<TSamplesIterator, TSamplesIterator> TSamplesRange;

        //! Adds a new sample to the bucket inserting in at an appropriate position.
        void AddSample(const TStoredSample& sample)
        {
            // Samples are ordered by time.
            // Search for an appropriate insertion point starting from the the back,
            // this should usually be fast.
            int index = static_cast<int>(Samples.size());
            while (index > 0 && Samples[index - 1].Time > sample.Time) {
                --index;
            }
            Samples.insert(Samples.begin() + index, sample);
        }

        //! Removes the oldest samples keeping [minTime,maxTime] interval no larger than #maxKeepInterval.
        void TrimSamples(TDuration maxKeepInterval)
        {
            if (Samples.size() <= 1)
                return;

            auto deadline = Samples.back().Time - maxKeepInterval;
            while (Samples.front().Time < deadline) {
                Samples.pop_front();
            }
        }

        //! Gets samples with timestamp larger than #lastTime.
        //! If #lastTime is #Null then all samples are returned.
        TSamplesRange GetSamples(TNullable<TInstant> lastTime = Null)
        {
            if (!lastTime) {
                return make_pair(Samples.begin(), Samples.end());
            }

            // Run binary search to find the proper position.
            TStoredSample lastSample;
            lastSample.Time = lastTime.Get();
            auto it = std::upper_bound(
                Samples.begin(),
                Samples.end(),
                lastSample,
                [=] (const TStoredSample& lhs, const TStoredSample& rhs) { return lhs.Time < rhs.Time; });

            return std::make_pair(it, Samples.end());
        }

    private:
        std::deque<TStoredSample> Samples;

        virtual bool DoInvoke(NRpc::IServiceContextPtr context) override
        {
            DISPATCH_YPATH_SERVICE_METHOD(Get);
            return TYPathServiceBase::DoInvoke(context);
        }

        static TNullable<TInstant> ParseInstant(TNullable<i64> value)
        {
            return value ? MakeNullable(TInstant::MicroSeconds(value.Get())) : Null;
        }

        virtual void GetSelf(TReqGet* request, TRspGet* response, TCtxGetPtr context)
        {
            auto* profilingManager = TProfileManager::Get()->Impl_.get();
            TGuard<TForkAwareSpinLock> tagGuard(profilingManager->GetTagSpinLock());

            context->SetRequestInfo();

            auto options = FromProto(request->options());
            auto fromTime = ParseInstant(options->Find<i64>("from_time"));
            auto range = GetSamples(fromTime);
            response->set_value(BuildYsonStringFluently()
                .DoListFor(range.first, range.second, [&] (TFluentList fluent, const TSamplesIterator& it) {
                    const auto& sample = *it;
                    fluent
                        .Item().BeginMap()
                            .Item("id").Value(sample.Id)
                            .Item("time").Value(static_cast<i64>(sample.Time.MicroSeconds()))
                            .Item("value").Value(sample.Value)
                            .Item("tags").DoMapFor(sample.TagIds, [&] (TFluentMap fluent, TTagId id) {
                                const auto& tag = profilingManager->GetTag(id);
                                fluent
                                    .Item(tag.Key).Value(tag.Value);
                            })
                        .EndMap();
                }).Data());

            context->Reply();
        }

    };

    typedef TIntrusivePtr<TBucket> TBucketPtr;


    class TThread
        : public TSchedulerThread
    {
    public:
        explicit TThread(TImpl* owner)
            : TSchedulerThread(
                owner->EventCount,
                "Profiling",
                EmptyTagIds,
                true,
                false)
            , Owner(owner)
        { }

    private:
        TImpl* Owner;

        virtual EBeginExecuteResult BeginExecute() override
        {
            return Owner->BeginExecute();
        }

        virtual void EndExecute() override
        {
            Owner->EndExecute();
        }
    };

    const std::shared_ptr<TEventCount> EventCount = std::make_shared<TEventCount>();
    std::atomic<bool> Notified_ = {false};
    volatile bool WasStarted;
    volatile bool WasShutdown;
    TInvokerQueuePtr Queue;
    TIntrusivePtr<TThread> Thread;
    TEnqueuedAction CurrentAction;

    IMapNodePtr Root;
    TSimpleCounter EnqueuedCounter;
    TSimpleCounter DequeuedCounter;

    TMultipleProducerSingleConsumerLockFreeStack<TQueuedSample> SampleQueue;
    yhash_map<TYPath, TBucketPtr> PathToBucket;
    TIdGenerator SampleIdGenerator;

    TForkAwareSpinLock TagSpinLock;
    std::vector<TTag> IdToTag;
    yhash_map<std::pair<Stroka, TYsonString>, int> TagToId;
    typedef yhash_map<Stroka, std::vector<TYsonString>> TTagKeyToValues;
    TTagKeyToValues TagKeyToValues;

#ifdef _linux_
    TIntrusivePtr<TResourceTracker> ResourceTracker;
#endif

    EBeginExecuteResult BeginExecute()
    {
        // Handle pending callbacks first.
        auto result = Queue->BeginExecute(&CurrentAction);
        if (result != EBeginExecuteResult::QueueEmpty) {
            return result;
        }

        // Process all pending samples in a row.
        int samplesProcessed = 0;
        while (SampleQueue.DequeueAll(true, [&] (TQueuedSample& sample) {
                if (samplesProcessed == 0) {
                    EventCount->CancelWait();
                }

                ProcessSample(sample);
                ++samplesProcessed;
            }))
        { }

        ProfilingProfiler.Increment(DequeuedCounter, samplesProcessed);

        return samplesProcessed > 0
            ? EBeginExecuteResult::Success
            : EBeginExecuteResult::QueueEmpty;
    }

    void EndExecute()
    {
        Queue->EndExecute(&CurrentAction);
    }


    TBucketPtr LookupBucket(const TYPath& path)
    {
        auto it = PathToBucket.find(path);
        if (it != PathToBucket.end()) {
            return it->second;
        }

        LOG_DEBUG("Creating bucket %v", path);
        auto bucket = New<TBucket>();
        YCHECK(PathToBucket.insert(std::make_pair(path, bucket)).second);

        auto node = CreateVirtualNode(bucket);
        ForceYPath(Root, path);
        SetNodeByYPath(Root, path, node);

        return bucket;
    }

    void ProcessSample(TQueuedSample& queuedSample)
    {
        auto bucket = LookupBucket(queuedSample.Path);

        TStoredSample storedSample;
        storedSample.Id = SampleIdGenerator.Next();
        storedSample.Time = CpuInstantToInstant(queuedSample.Time);
        storedSample.Value = queuedSample.Value;
        storedSample.TagIds = queuedSample.TagIds;

        bucket->AddSample(storedSample);
        bucket->TrimSamples(MaxKeepInterval);
    }

};

////////////////////////////////////////////////////////////////////////////////

TProfileManager::TProfileManager()
    : Impl_(new TImpl())
{ }

TProfileManager::~TProfileManager()
{ }

TProfileManager* TProfileManager::Get()
{
    return Singleton<TProfileManager>();
}

void TProfileManager::StaticShutdown()
{
    Get()->Shutdown();
}

void TProfileManager::Start()
{
    Impl_->Start();
}

void TProfileManager::Shutdown()
{
    Impl_->Shutdown();
}

void TProfileManager::Enqueue(const TQueuedSample& sample, bool selfProfiling)
{
    Impl_->Enqueue(sample, selfProfiling);
}

IInvokerPtr TProfileManager::GetInvoker() const
{
    return Impl_->GetInvoker();
}

IMapNodePtr TProfileManager::GetRoot() const
{
    return Impl_->GetRoot();
}

IYPathServicePtr TProfileManager::GetService() const
{
    return Impl_->GetService();
}

TTagId TProfileManager::RegisterTag(const TTag& tag)
{
    return Impl_->RegisterTag(tag);
}

////////////////////////////////////////////////////////////////////////////////

} // namespace NProfiling
} // namespace NYT<|MERGE_RESOLUTION|>--- conflicted
+++ resolved
@@ -48,11 +48,7 @@
             true,
             false))
         , Thread(New<TThread>(this))
-<<<<<<< HEAD
-        , Root(GetEphemeralNodeFactory(true)->CreateMap())
-=======
-        , Root(CreateEphemeralNodeFactory()->CreateMap())
->>>>>>> ca0f8308
+        , Root(CreateEphemeralNodeFactory(true)->CreateMap())
         , EnqueuedCounter("/enqueued")
         , DequeuedCounter("/dequeued")
     {
