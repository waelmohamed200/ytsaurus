--- conflicted
+++ resolved
@@ -146,14 +146,9 @@
 
 ////////////////////////////////////////////////////////////////////////////////
 
-<<<<<<< HEAD
 //! A rudimentary but much cheaper version of TAggregateGauge capable of
 //! maintaining just the value itself but not any of its aggregates.
-class TSimpleCounter
-=======
-//! Measures rate of events.
 class TMonotonicCounter
->>>>>>> 04c12c92
     : public TCounterBase
 {
 public:
@@ -252,16 +247,11 @@
 
 
     //! Updates the counter value and possibly enqueues samples.
-<<<<<<< HEAD
     void Update(TAggregateGauge& counter, TValue value) const;
 
     //! Increments the counter value and possibly enqueues aggregate samples.
     //! Returns the incremented value.
     TValue Increment(TAggregateGauge& counter, TValue delta = 1) const;
-=======
-    void Update(TAggregateCounter& counter, TValue value) const;
-    TValue Increment(TAggregateCounter& counter, TValue delta = 1) const;
->>>>>>> 04c12c92
 
     void Update(TSimpleGauge& counter, TValue value) const;
     TValue Increment(TSimpleGauge& counter, TValue value = 1) const;
@@ -275,13 +265,8 @@
 
     bool IsCounterEnabled(const TCounterBase& counter) const;
 
-<<<<<<< HEAD
     void OnUpdated(TAggregateGauge& counter, TValue value) const;
-    void OnUpdated(TSimpleCounter& counter) const;
-=======
-    void OnUpdated(TAggregateCounter& counter, TValue value) const;
     void OnUpdated(TCounterBase& counter, EMetricType metricType) const;
->>>>>>> 04c12c92
 
     TDuration DoTimingCheckpoint(
         TTimer& timer,
