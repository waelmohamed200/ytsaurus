--- conflicted
+++ resolved
@@ -165,17 +165,10 @@
     if (expectedTypes.size() == 1) {
         ExpectType(expectedTypes.front());
     } else if (std::find(expectedTypes.begin(), expectedTypes.end(), Type_) == expectedTypes.end()) {
-<<<<<<< HEAD
-        auto typeStrings = ConvertToStrings(expectedTypes, [] (ETokenType type) {
-            return Format("Qlv", type);
-        });
-        auto typesString = JoinToString(expectedTypes.begin(), expectedTypes.end(), Stroka(" or "));
-=======
         auto typeStrings = ConvertToStrings(expectedTypes, [] (TStringBuilder* builder, ETokenType type) {
             builder->AppendFormat("Qlv", type);
         });
         auto typesString = JoinToString(expectedTypes.begin(), expectedTypes.end(), STRINGBUF(" or "));
->>>>>>> 4c21d8c5
         if (Type_ == ETokenType::EndOfStream) {
             THROW_ERROR_EXCEPTION("Unexpected end of stream; expected types are %v",
                 typesString);
