#include "stdafx.h"
#include "async_reader.h"

#include "io_dispatcher.h"
#include "io_dispatcher_impl.h"
#include "private.h"
#include "pipe.h"

#include <core/concurrency/thread_affinity.h>

#include <core/misc/proc.h>

#include <contrib/libev/ev++.h>

namespace NYT {
namespace NPipes {
namespace NDetail {

////////////////////////////////////////////////////////////////////////////////

static const auto& Logger = PipesLogger;

////////////////////////////////////////////////////////////////////////////////

DEFINE_ENUM(EReaderState,
    (Active)
    (EndOfStream)
    (Failed)
    (Aborted)
);

class TAsyncReaderImpl
    : public TRefCounted
{
public:
    explicit TAsyncReaderImpl(int fd)
        : FD_(fd)
    {
        BIND([=, this_ = MakeStrong(this)] () {
            FDWatcher_.set(FD_, ev::READ);
            FDWatcher_.set(TIODispatcher::Get()->Impl_->GetEventLoop());
            FDWatcher_.set<TAsyncReaderImpl, &TAsyncReaderImpl::OnRead>(this);
            FDWatcher_.start();
        })
        .Via(TIODispatcher::Get()->Impl_->GetInvoker())
        .Run();
    }

    ~TAsyncReaderImpl()
    {
        YCHECK(State_ != EReaderState::Active);
    }

    int GetHandle() const
    {
        return FD_;
    }

<<<<<<< HEAD
    TFuture<size_t> Read(const TSharedMutableRef& buffer)
=======
    TFuture<size_t> Read(TSharedRef buffer)
>>>>>>> 418106cb
    {
        VERIFY_THREAD_AFFINITY_ANY();
        YCHECK(buffer.Size() > 0);

        auto promise = NewPromise<size_t>();

        TIODispatcher::Get()->Impl_->GetInvoker()->Invoke(BIND([=, this_ = MakeStrong(this)] () {
            YCHECK(ReadResultPromise_.IsSet());
            ReadResultPromise_ = promise;

            switch (State_) {
                case EReaderState::Aborted:
                    ReadResultPromise_.Set(TError(EErrorCode::Aborted, "Reader aborted")
                        << TErrorAttribute("fd", FD_));
                    break;

                case EReaderState::EndOfStream:
                    ReadResultPromise_.Set(0);
                    break;

                case EReaderState::Failed:
                    ReadResultPromise_.Set(TError("Reader failed")
                        << TErrorAttribute("fd", FD_));
                    break;

                case EReaderState::Active:
                    Buffer_ = buffer;
                    Position_ = 0;
                    if (!FDWatcher_.is_active()) {
                        FDWatcher_.start();
                    }
                    break;

                default:
                    YUNREACHABLE();
            };
        }));

        return promise.ToFuture();
    }

    TFuture<void> Abort()
    {
        VERIFY_THREAD_AFFINITY_ANY();

        return BIND([=, this_ = MakeStrong(this)] () {
                if (State_ == EReaderState::Active) { 
                    State_ = EReaderState::Aborted;
                    FDWatcher_.stop();
                    ReadResultPromise_.TrySet(TError(EErrorCode::Aborted, "Reader aborted")
                        << TErrorAttribute("fd", FD_));
                    Close();
                }
            })
            .AsyncVia(TIODispatcher::Get()->Impl_->GetInvoker())
            .Run();
    }

private:
    int FD_;

    //! \note Thread-unsafe. Must be accessed from ev-thread only.
    ev::io FDWatcher_;

    TPromise<size_t> ReadResultPromise_ = MakePromise<size_t>(0);

    EReaderState State_ = EReaderState::Active;

<<<<<<< HEAD
    TSharedMutableRef Buffer_;
=======
    TSharedRef Buffer_;
>>>>>>> 418106cb
    int Position_ = 0;

    DECLARE_THREAD_AFFINITY_SLOT(EventLoop);


    void OnRead(ev::io&, int eventType)
    {
        VERIFY_THREAD_AFFINITY(EventLoop);
        YCHECK((eventType & ev::READ) == ev::READ);

        YCHECK(State_ == EReaderState::Active);

        if (Position_ < Buffer_.Size()) {
            DoRead();
        } else {
            FDWatcher_.stop();
        }
    }

    void DoRead()
    {
#ifndef _win_
        YCHECK(Position_ < Buffer_.Size());

        int size;
        do {
            size = ::read(FD_, Buffer_.Begin() + Position_, Buffer_.Size() - Position_);
        } while (size == -1 && errno == EINTR);

        if (size == -1) {
            if (errno == EAGAIN) {
                return;
            }

            YCHECK(errno != EBADF);

            auto error = TError("Reader failed")
                << TErrorAttribute("fd", FD_)
                << TError::FromSystem();
            LOG_ERROR(error);
            Close();

            State_ = EReaderState::Failed;
            YCHECK(TryClose(FD_));
            FDWatcher_.stop();
            ReadResultPromise_.Set(error);
            return;
        }

        Position_ += size;

        if (size == 0) {
            State_ = EReaderState::EndOfStream;
            YCHECK(TryClose(FD_));
            FDWatcher_.stop();
            Close();
            ReadResultPromise_.Set(Position_);
        } else if (Position_ == Buffer_.Size()) {
            ReadResultPromise_.Set(Buffer_.Size());
        }
#else
    THROW_ERROR_EXCEPTION("Unsupported platform");
#endif
    }

    void Close()
    {
        YCHECK(TryClose(FD_, false));
        FD_ = TPipe::InvalidFD;
    }
};

DEFINE_REFCOUNTED_TYPE(TAsyncReaderImpl);

////////////////////////////////////////////////////////////////////////////////

} // namespace NDetail

////////////////////////////////////////////////////////////////////////////////

TAsyncReader::TAsyncReader(int fd)
    : Impl_(New<NDetail::TAsyncReaderImpl>(fd))
{ }

TAsyncReader::~TAsyncReader()
{
    // Abort does not fail.
    Impl_->Abort();
}

int TAsyncReader::GetHandle() const
{
    return Impl_->GetHandle();
}

<<<<<<< HEAD
TFuture<size_t> TAsyncReader::Read(const TSharedMutableRef& buffer)
=======
TFuture<size_t> TAsyncReader::Read(TSharedRef buffer)
>>>>>>> 418106cb
{
    return Impl_->Read(buffer);
}

TFuture<void> TAsyncReader::Abort()
{
    return Impl_->Abort();
}

////////////////////////////////////////////////////////////////////////////////

} // namespace NPipes
} // namespace NYT<|MERGE_RESOLUTION|>--- conflicted
+++ resolved
@@ -56,11 +56,7 @@
         return FD_;
     }
 
-<<<<<<< HEAD
     TFuture<size_t> Read(const TSharedMutableRef& buffer)
-=======
-    TFuture<size_t> Read(TSharedRef buffer)
->>>>>>> 418106cb
     {
         VERIFY_THREAD_AFFINITY_ANY();
         YCHECK(buffer.Size() > 0);
@@ -129,11 +125,7 @@
 
     EReaderState State_ = EReaderState::Active;
 
-<<<<<<< HEAD
     TSharedMutableRef Buffer_;
-=======
-    TSharedRef Buffer_;
->>>>>>> 418106cb
     int Position_ = 0;
 
     DECLARE_THREAD_AFFINITY_SLOT(EventLoop);
@@ -229,11 +221,7 @@
     return Impl_->GetHandle();
 }
 
-<<<<<<< HEAD
 TFuture<size_t> TAsyncReader::Read(const TSharedMutableRef& buffer)
-=======
-TFuture<size_t> TAsyncReader::Read(TSharedRef buffer)
->>>>>>> 418106cb
 {
     return Impl_->Read(buffer);
 }
