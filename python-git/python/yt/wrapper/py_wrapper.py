from pickling import dump
import config
import format_config

from common import get_value
from errors import YtError

from yt.zip import ZipFile
import yt.logger as logger

import os
import sys
import shutil
import tempfile
import types

LOCATION = os.path.dirname(os.path.abspath(__file__))

def module_relpath(module_name, module_file):
    extensions = get_value(config.PYTHON_FUNCTION_SEARCH_EXTENSIONS, ["py", "pyc", "so"])
    if module_name == "__main__":
        return module_file
    for init in ["", "/__init__"]:
        for ext in extensions:
            rel_path = "%s%s.%s" % (module_name.replace(".", "/"), init, ext)
            if module_file.endswith(rel_path):
                return rel_path
    return None
    #!!! It is wrong solution, beacause modules can affect sys.path while importing
    #!!! Do not delete it to prevent wrong refactoring in the future.
    # module_path = module.__file__
    #for path in sys.path:
    #    if module_path.startswith(path):
    #        relpath = module_path[len(path):]
    #        if relpath.startswith("/"):
    #            relpath = relpath[1:]
    #        return relpath

def find_file(path):
    while path != "/":
        if os.path.isfile(path):
            return path
        path = os.path.dirname(path)

def wrap(function, operation_type, input_format=None, output_format=None, reduce_by=None):
    assert operation_type in ["mapper", "reducer", "reduce_combiner"]
    function_filename = tempfile.mkstemp(dir=config.LOCAL_TMP_DIR, prefix=".operation.dump")[1]
    with open(function_filename, "w") as fout:
        attributes = function.attributes if hasattr(function, "attributes") else {}
        dump((function, attributes, operation_type, input_format, output_format, reduce_by), fout)

    compressed_files = set()
<<<<<<< HEAD
    zip_filename = tempfile.mkstemp(dir=config.LOCAL_TMP_DIR, prefix=".modules.zip")[1]
=======
    zip_filename = tempfile.mkstemp(dir="/tmp", prefix=".modules.zip")[1]
>>>>>>> 1f912d35
    with ZipFile(zip_filename, "w") as zip:
        for module in sys.modules.values():
            if config.PYTHON_FUNCTION_MODULE_FILTER is not None and \
                    not config.PYTHON_FUNCTION_MODULE_FILTER(module):
                continue
            if hasattr(module, "__file__"):
                file = find_file(module.__file__)
<<<<<<< HEAD
                if file is None or not os.path.isfile(file):
                    logger.warning("Cannot find file of module %s", module.__file__)
                    continue

=======
>>>>>>> 1f912d35
                if config.PYTHON_DO_NOT_USE_PYC and file.endswith(".pyc"):
                    file = file[:-1]

                relpath = module_relpath(module.__name__, file)
<<<<<<< HEAD
                if relpath is None:
                    continue

=======
                if relpath is None and config.PYTHON_FUNCTION_CHECK_SENDING_ALL_MODULES:
                    raise YtError("Cannot determine relative path of module " + str(module))
                
>>>>>>> 1f912d35
                if relpath in compressed_files:
                    continue
                compressed_files.add(relpath)

                zip.write(file, relpath)

    main_filename = tempfile.mkstemp(dir=config.LOCAL_TMP_DIR, prefix="_main_module")[1] + ".py"
    shutil.copy(sys.modules['__main__'].__file__, main_filename)

    config_filename = tempfile.mkstemp(dir=config.LOCAL_TMP_DIR, prefix="config_dump")[1]
    config_dict = {}
    for key in dir(format_config):
        value = format_config.__dict__[key]
        is_bad = any(isinstance(value, type)
                     for type in [types.ModuleType, types.FileType, types.EllipsisType])
        if is_bad or key.startswith("__"):# or key == "DEFAULT_STRATEGY":
            continue
        config_dict[key] = value
    with open(config_filename, "w") as fout:
        dump(config_dict, fout)

    return ("python _py_runner.py " + " ".join([
                os.path.basename(function_filename),
                os.path.basename(zip_filename),
                os.path.basename(main_filename),
                "_main_module",
                os.path.basename(config_filename)]),
            os.path.join(LOCATION, "_py_runner.py"),
            [function_filename, zip_filename, main_filename, config_filename])

def _init_attributes(func):
    if not hasattr(func, "attributes"):
        func.attributes = {}

def aggregator(func):
    _init_attributes(func)
    func.attributes["is_aggregator"] = True
    return func

def raw(func):
    _init_attributes(func)
    func.attributes["is_raw"] = True
    return func<|MERGE_RESOLUTION|>--- conflicted
+++ resolved
@@ -50,11 +50,7 @@
         dump((function, attributes, operation_type, input_format, output_format, reduce_by), fout)
 
     compressed_files = set()
-<<<<<<< HEAD
     zip_filename = tempfile.mkstemp(dir=config.LOCAL_TMP_DIR, prefix=".modules.zip")[1]
-=======
-    zip_filename = tempfile.mkstemp(dir="/tmp", prefix=".modules.zip")[1]
->>>>>>> 1f912d35
     with ZipFile(zip_filename, "w") as zip:
         for module in sys.modules.values():
             if config.PYTHON_FUNCTION_MODULE_FILTER is not None and \
@@ -62,26 +58,17 @@
                 continue
             if hasattr(module, "__file__"):
                 file = find_file(module.__file__)
-<<<<<<< HEAD
                 if file is None or not os.path.isfile(file):
                     logger.warning("Cannot find file of module %s", module.__file__)
                     continue
 
-=======
->>>>>>> 1f912d35
                 if config.PYTHON_DO_NOT_USE_PYC and file.endswith(".pyc"):
                     file = file[:-1]
 
                 relpath = module_relpath(module.__name__, file)
-<<<<<<< HEAD
-                if relpath is None:
-                    continue
-
-=======
                 if relpath is None and config.PYTHON_FUNCTION_CHECK_SENDING_ALL_MODULES:
                     raise YtError("Cannot determine relative path of module " + str(module))
                 
->>>>>>> 1f912d35
                 if relpath in compressed_files:
                     continue
                 compressed_files.add(relpath)
