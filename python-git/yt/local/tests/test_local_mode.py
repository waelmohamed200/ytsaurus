--- conflicted
+++ resolved
@@ -186,11 +186,7 @@
             name = "scheduler-" + str(index) + ".log"
             assert os.path.exists(os.path.join(logs_path, name))
 
-<<<<<<< HEAD
         assert os.path.exists(os.path.join(logs_path, "http-proxy.log"))
-
-=======
->>>>>>> 5dfb0865
         assert os.path.exists(os.path.join(path, "stderrs"))
 
     def test_user_configs_path(self):
