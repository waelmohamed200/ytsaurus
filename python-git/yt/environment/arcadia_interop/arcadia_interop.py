from __future__ import print_function

import yt.logger as yt_logger

import os
import fcntl
import time
import stat
import shutil
import subprocess
import logging

try:
    import yatest.common as yatest_common
except ImportError:
    yatest_common = None

def is_inside_arcadia(inside_arcadia):
    if inside_arcadia is None:
        inside_arcadia = int(yatest_common.get_param("inside_arcadia", True))
    return inside_arcadia

def is_inside_distbuild():
    if yatest_common is None:
        return False

    if yatest_common.get_param("teamcity"):
        return False

    if yatest_common.get_param("yt.localbuild"):
        return False

    return True

def get_root_paths(source_prefix="", inside_arcadia=None):
    if is_inside_arcadia(inside_arcadia):
        yt_root = source_prefix + "yt/19_4/"
        python_root = source_prefix + "yt/python/"
        global_root = source_prefix
    else:
        yt_root = ""
        python_root = "python/"
        global_root = ""
    return yt_root, python_root, global_root


SUDO_WRAPPER ="""#!/bin/sh

exec sudo -En {} {} {} {} "$@"
"""


def insert_sudo_wrapper(bin_dir):
    sudofixup = yatest_common.binary_path("yt-sudo-fixup")
    
    for binary in ["ytserver-exec", "ytserver-job-proxy", "ytserver-tools"]:
        bin_path = os.path.join(bin_dir, binary)
        orig_path = os.path.join(bin_dir, binary + ".orig")
        os.rename(bin_path, orig_path)

        with open(bin_path, "w") as trampoline:
            trampoline.write(SUDO_WRAPPER.format(sudofixup, os.getuid(), orig_path, binary))
            os.chmod(bin_path, 0o755)


def prepare_yt_binaries(destination, source_prefix="", arcadia_root=None, inside_arcadia=None, use_ytserver_all=False, use_from_package=False, copy_ytserver_all=False, need_suid=False):
    def get_binary_path(path):
        if arcadia_root is None:
            return yatest_common.binary_path(path)
        else:
            return os.path.join(arcadia_root, path)

    yt_root, _, _ = get_root_paths(source_prefix=source_prefix, inside_arcadia=inside_arcadia)

    if use_ytserver_all:
        if use_from_package:
            ytserver_all = yatest_common.binary_path("ytserver-all")
        else:
            ytserver_all = None
            try:
                ytserver_all = get_binary_path("{0}yt/server/all/stripped/ytserver-all".format(yt_root))
            except Exception:  # TestMisconfigurationException
                pass
            if ytserver_all is None or not os.path.exists(ytserver_all):
                ytserver_all = get_binary_path("{0}yt/server/all/ytserver-all".format(yt_root))
        if copy_ytserver_all:
            shutil.copy(ytserver_all, os.path.join(destination, "ytserver-all"))
            ytserver_all = os.path.join(destination, "ytserver-all")

    else:
        assert not use_from_package

    programs = [("master", "master/bin"),
                ("clock", "clock_server/bin"),
                ("node", "node/bin"),
                ("job-proxy", "job_proxy/bin"),
                ("exec", "exec/bin"),
                ("proxy", "rpc_proxy/bin"),
                ("http-proxy", "http_proxy/bin"),
                ("tools", "tools/bin"),
                ("scheduler", "scheduler/bin"),
                ("controller-agent", "controller_agent/bin")]
    for binary, server_dir in programs:
        if use_ytserver_all:
            if copy_ytserver_all:
                os.link(ytserver_all, os.path.join(destination, "ytserver-" + binary))
            else:
                os.symlink(ytserver_all, os.path.join(destination, "ytserver-" + binary))
        else:
            binary_path = get_binary_path("ytserver-{0}".format(binary))
            os.symlink(binary_path, os.path.join(destination, "ytserver-" + binary))

<<<<<<< HEAD
    if need_suid:
        insert_sudo_wrapper(destination)

    watcher_path = get_binary_path(python_root + "yt/environment/bin/yt_env_watcher_make/yt_env_watcher")
=======
    watcher_path = get_binary_path("yt_env_watcher")
>>>>>>> 1dc8f19d
    shutil.copy(watcher_path, os.path.join(destination, "yt_env_watcher"))

    logrotate_path = get_binary_path("logrotate")
    shutil.copy(logrotate_path, os.path.join(destination, "logrotate"))

def prepare_yt_environment(destination, **kwargs):
    bin_dir = os.path.join(destination, "bin")
    lock_path = os.path.join(destination, "lock")
    prepared_path = os.path.join(destination, "prepared")

    try:
        lock_fd = os.open(lock_path, os.O_CREAT | os.O_RDWR)
        fcntl.flock(lock_fd, fcntl.LOCK_EX | fcntl.LOCK_NB)
    except IOError:
        while not os.path.exists(prepared_path):
            time.sleep(0.1)
        return bin_dir

    if not os.path.exists(bin_dir):
        os.makedirs(bin_dir)

        prepare_yt_binaries(bin_dir, **kwargs)

    with open(prepared_path, "w"):
        pass

    if yatest_common is not None and not int(yatest_common.get_param("inside_arcadia", True)):
        yt_logger.LOGGER = logging.getLogger()
        yt_logger.LOGGER.setLevel(logging.DEBUG)
        yt_logger.set_formatter(yt_logger.BASIC_FORMATTER)

    return bin_dir

def collect_cores(pids, working_directory, binaries, logger=None):
    cores_path = os.path.join(working_directory, "cores")
    if not os.path.isdir(cores_path):
        os.makedirs(cores_path)

    has_core_files = False
    for pid in pids:
        core_file = yatest_common.cores.recover_core_dump_file(
            # Temporarily collect all cores since problem with core file names.
            # yatest_common.binary_path("yp/server/master/bin/ypserver-master"),
            "*",
            # Process working directory.
            working_directory,
            pid)
        if core_file is not None:
            if logger is not None:
                logger.info("Core file found: " + core_file)
            try:
                shutil.move(core_file, cores_path)
            except IOError:
                # Ignore errors (it can happen for foreign cores).
                pass
            has_core_files = True

    if not has_core_files:
        if logger is not None:
            logger.debug("No core files found (working_directory: %s, pids: %s)",
                working_directory,
                str(pids))
    else:
        # Save binaries.
        for binary in binaries:
            shutil.copy(binary, cores_path)

def save_sandbox(sandbox_path, output_subpath):
    if yatest_common is None:
        return

    output_path = os.path.join(yatest_common.output_path(), output_subpath)
    if output_path == sandbox_path:
        return

    # Do not copy sandbox if it stored in output ram drive and consistent with output_subpath.
    if sandbox_path.startswith(yatest_common.output_ram_drive_path()) and sandbox_path.strip("/").endswith(output_subpath.strip("/")):
        return

    shutil.move(sandbox_path, output_path)

def get_gdb_path():
    if yatest_common is None:
        return "gdb"
    else:
        return yatest_common.gdb_path()<|MERGE_RESOLUTION|>--- conflicted
+++ resolved
@@ -5,9 +5,7 @@
 import os
 import fcntl
 import time
-import stat
 import shutil
-import subprocess
 import logging
 
 try:
@@ -110,14 +108,10 @@
             binary_path = get_binary_path("ytserver-{0}".format(binary))
             os.symlink(binary_path, os.path.join(destination, "ytserver-" + binary))
 
-<<<<<<< HEAD
     if need_suid:
         insert_sudo_wrapper(destination)
 
-    watcher_path = get_binary_path(python_root + "yt/environment/bin/yt_env_watcher_make/yt_env_watcher")
-=======
     watcher_path = get_binary_path("yt_env_watcher")
->>>>>>> 1dc8f19d
     shutil.copy(watcher_path, os.path.join(destination, "yt_env_watcher"))
 
     logrotate_path = get_binary_path("logrotate")
