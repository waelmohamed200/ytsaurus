--- conflicted
+++ resolved
@@ -261,11 +261,7 @@
     # Size of block to read from response stream.
     "read_buffer_size": 8 * 1024 * 1024,
 
-<<<<<<< HEAD
     # Defaults that will be passed to all operation specs with the least priority.
-=======
-    # Defaults that will be passed to all operation specs with lowest priority.
->>>>>>> 40c2f4b8
     "spec_defaults": {
     },
     # Defaults that will be passed to all operation specs with the highest priority.
