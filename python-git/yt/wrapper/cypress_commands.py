from . import yson
from .config import get_config, get_option, get_command_param
from .common import parse_bool, flatten, get_value, bool_to_string, YtError, set_param, update, remove_nones_from_dict
from .errors import YtResponseError
from .transaction_commands import (_make_transactional_request,
                                   _make_formatted_transactional_request)
from .transaction import Transaction
from .ypath import YPath, escape_ypath_literal, ypath_join, ypath_dirname
from .format import create_format
from .batch_response import apply_function_to_result
from .retries import Retrier
from .http_helpers import get_retriable_errors

import yt.logger as logger

from yt.packages.six import iteritems
from yt.packages.six.moves import builtins, map as imap, filter as ifilter

import string
from copy import deepcopy, copy as shallowcopy

# XXX(asaitgalin): Used in get_attribute function for `default` argument
# instead of None value to distinguish case when default argument
# is passed and is None from case when default is not passed.
class _KwargSentinelClass(object):
    __instance = None
    def __new__(cls):
        if cls.__instance == None:
            cls.__instance = object.__new__(cls)
            cls.__instance.name = "_KwargSentinelClassInstance"
        return cls.__instance
_KWARG_SENTINEL = _KwargSentinelClass()

def get(path, max_size=None, attributes=None, format=None, read_from=None, client=None):
    """Gets Cypress node content (attribute tree).

    :param path: path to tree, it must exist!
    :type path: str or :class:`YPath <yt.wrapper.ypath.YPath>`
    :param list attributes: desired node attributes in the response.
    :param format: output format (by default python dict automatically parsed from YSON).
    :type format: str or descendant of :class:`Format <yt.wrapper.format.Format>`
    :return: node tree content in `format`

    Be careful: attributes have specific representation in JSON format.

    .. seealso:: `get on wiki <https://wiki.yandex-team.ru/yt/userdoc/api#get>`_
    """
    if max_size is None:
        max_size = 65535

    params = {
        "path": YPath(path, client=client),
        "max_size": max_size}
    set_param(params, "attributes", attributes)
    set_param(params, "read_from", read_from)
    return _make_formatted_transactional_request(
        "get",
        params=params,
        format=format,
        client=client)

def set(path, value, format=None, client=None):
    """Sets new value to Cypress node.

    :param path: path.
    :type path: str or :class:`YPath <yt.wrapper.ypath.YPath>`
    :param value: json-able object.
    :param format: format of the value. If format is None than value should be \
    object that can be dumped to JSON of YSON. Otherwise it should be string.

    .. seealso:: `set on wiki <https://wiki.yandex-team.ru/yt/userdoc/api#set>`_
    """
    if format is None:
        value = yson.dumps(value)
        format = "yson"

    if isinstance(format, str):
        format = create_format(format)

    return _make_transactional_request(
        "set",
        {
            "path": YPath(path, client=client),
            "input_format": format.to_yson_type()
        },
        data=value,
        client=client)

def copy(source_path, destination_path,
         recursive=None, preserve_account=None, preserve_expiration_time=None, force=None, client=None):
    """Copies Cypress node.

    :param source_path: source path.
    :type source_path: str or :class:`YPath <yt.wrapper.ypath.YPath>`
    :param destination_path: destination path.
    :type destination_path: str or :class:`YPath <yt.wrapper.ypath.YPath>`
    :param bool recursive: ``yt.wrapper.config["yamr_mode"]["create_recursive"]`` by default.
    :param bool preserve_account: preserve account.
    :param bool force: force.

    .. seealso:: `copy on wiki <https://wiki.yandex-team.ru/yt/userdoc/api#copy>`_
    """
    params = {"source_path": YPath(source_path, client=client),
              "destination_path": YPath(destination_path, client=client)}

    recursive = get_value(recursive, get_config(client)["yamr_mode"]["create_recursive"])
    set_param(params, "recursive", recursive, bool_to_string)
    set_param(params, "force", force, bool_to_string)
    set_param(params, "preserve_account", preserve_account, bool_to_string)
    set_param(params, "preserve_expiration_time", preserve_expiration_time, bool_to_string)
    return _make_formatted_transactional_request("copy", params, format=None, client=client)

def move(source_path, destination_path,
         recursive=None, preserve_account=None, preserve_expiration_time=False, force=None, client=None):
    """Moves (renames) Cypress node.

    :param source_path: source path.
    :type source_path: str or :class:`YPath <yt.wrapper.ypath.YPath>`
    :param destination_path: destination path.
    :type destination_path: str or :class:`YPath <yt.wrapper.ypath.YPath>`
    :param bool recursive: ``yt.wrapper.config["yamr_mode"]["create_recursive"]`` by default.
    :param bool preserve_account: preserve account.
    :param bool force: force.

    .. seealso:: `move on wiki <https://wiki.yandex-team.ru/yt/userdoc/api#move>`_
    """
    params = {"source_path": YPath(source_path, client=client),
              "destination_path": YPath(destination_path, client=client)}

    recursive = get_value(recursive, get_config(client)["yamr_mode"]["create_recursive"])
    set_param(params, "recursive", recursive, bool_to_string)
    set_param(params, "force", force, bool_to_string)
    set_param(params, "preserve_account", preserve_account, bool_to_string)
    set_param(params, "preserve_expiration_time", preserve_expiration_time, bool_to_string)
    return _make_formatted_transactional_request("move", params, format=None, client=client)

class _ConcatenateRetrier(Retrier):
    def __init__(self, type, source_paths, destination_path, client):
        self.type = type
        self.source_paths = source_paths
        self.destination_path = destination_path
        self.client = client

        retry_config = {
            "backoff": get_config(client)["retry_backoff"],
            "count": get_config(client)["proxy"]["request_retry_count"],
        }
        retry_config = update(deepcopy(get_config(client)["concatenate_retries"]), remove_nones_from_dict(retry_config))
        chaos_monkey_enable = get_option("_ENABLE_HEAVY_REQUEST_CHAOS_MONKEY", client)
        super(_ConcatenateRetrier, self).__init__(retry_config=retry_config,
                                                  exceptions=get_retriable_errors(),
                                                  chaos_monkey_enable=chaos_monkey_enable)

    def action(self):
        title = "Python wrapper: concatenate"
        with Transaction(attributes={"title": title},
                         client=self.client):
            create(self.type, self.destination_path, ignore_existing=True, client=self.client)
            params = {"source_paths": self.source_paths,
                      "destination_path": self.destination_path}
            _make_transactional_request("concatenate", params, client=self.client)

    def except_action(self, error, attempt):
        logger.warning("%s: %s", type(error), str(error))


def concatenate(source_paths, destination_path, client=None):
    """Concatenates cypress nodes. This command applicable only to files and tables.

    :param source_paths: source paths.
    :type source_paths: list[str or :class:`YPath <yt.wrapper.ypath.YPath>`]
    :param destination_path: destination path.
    :type destination_path: str or :class:`YPath <yt.wrapper.ypath.YPath>`
    """
    source_paths = builtins.list(imap(lambda path: YPath(path, client=client), source_paths))
    destination_path = YPath(destination_path, client=client)
    if not source_paths:
        raise YtError("Source paths must be non-empty")
    type = get(source_paths[0] + "/@type", client=client)
    if type not in ["file", "table"]:
        raise YtError("Type of '{0}' is not table or file".format(source_paths[0]))

    retrier = _ConcatenateRetrier(type, source_paths, destination_path, client=client)
    retrier.run()


def link(target_path, link_path, recursive=False, ignore_existing=False, force=False, attributes=None, client=None):
    """Makes link to Cypress node.

    :param target_path: target path.
    :type target_path: str or :class:`YPath <yt.wrapper.ypath.YPath>`
    :param link_path: link path.
    :type link_path: str or :class:`YPath <yt.wrapper.ypath.YPath>`
    :param bool recursive: recursive.
    :param bool ignore_existing: ignore existing.

    .. seealso:: `link on wiki <https://wiki.yandex-team.ru/yt/userdoc/api#link>`_
    """
    params = {
        "target_path": YPath(target_path, client=client),
        "link_path": YPath(link_path, client=client),
        "recursive": bool_to_string(recursive),
        "ignore_existing": bool_to_string(ignore_existing),
        "force": bool_to_string(force)}
    set_param(params, "attributes", attributes)
    return _make_formatted_transactional_request(
        "link",
        params,
        format=None,
        client=client)


def list(path, max_size=None, format=None, absolute=None, attributes=None, sort=True, read_from=None, client=None):
    """Lists directory (map_node) content. Node type must be "map_node".

    :param path: path.
    :type path: str or :class:`YPath <yt.wrapper.ypath.YPath>`
    :param int max_size: max output size.
    :param list attributes: desired node attributes in the response.
    :param format: command response format, by default - `None`.
    :type format: descendant of :class:`Format <yt.wrapper.format.Format>`
    :param bool absolute: convert relative paths to absolute. Works only if format isn't specified.
    :param bool sort: if set to `True` output will be sorted.

    .. note:: Output is never sorted if format is specified or result is incomplete, \
    i.e. path children count exceeds max_size.

    :return: raw YSON (string) by default, parsed YSON or JSON if format is not specified (= `None`).

    .. seealso:: `list on wiki <https://wiki.yandex-team.ru/yt/userdoc/api#list>`_
    """

    def _process_result(request_result):
        if format is None and not request_result.attributes.get("incomplete", False) and sort:
            request_result.sort()
        if absolute and format is None:
            attributes = request_result.attributes
            request_result = yson.YsonList(imap(join, request_result))
            request_result.attributes = attributes

        return request_result

    if format is not None and absolute:
        raise YtError("Option 'absolute' is supported only for non-specified format")

    def join(elem):
        return yson.to_yson_type("{0}/{1}".format(path, elem), elem.attributes)

    if max_size is None:
        max_size = 65535

    params = {
        "path": YPath(path, client=client),
        "max_size": max_size}
    set_param(params, "attributes", attributes)
    set_param(params, "read_from", read_from)
    result = _make_formatted_transactional_request(
        "list",
        params=params,
        format=format,
        client=client)
    return apply_function_to_result(_process_result, result)

def exists(path, read_from=None, client=None):
    """Checks if Cypress node exists.

    :param path: path.
    :type path: str or :class:`YPath <yt.wrapper.ypath.YPath>`

    .. seealso:: `exists on wiki <https://wiki.yandex-team.ru/yt/userdoc/api#exists>`_
    """
    params = {"path": YPath(path, client=client)}
    set_param(params, "read_from", read_from)
    return apply_function_to_result(
        parse_bool,
        _make_formatted_transactional_request(
            "exists",
            params,
            format=None,
            client=client))

def remove(path, recursive=False, force=False, client=None):
    """Removes Cypress node.

    :param path: path.
    :type path: str or :class:`YPath <yt.wrapper.ypath.YPath>`
    :param bool recursive: recursive.
    :param bool force: force.

    .. seealso:: `remove on wiki <https://wiki.yandex-team.ru/yt/userdoc/api#remove>`_
    """
    return _make_transactional_request(
        "remove",
        {
            "path": YPath(path, client=client),
            "recursive": bool_to_string(recursive),
            "force": bool_to_string(force)
        },
        client=client)

def create(type, path=None, recursive=False, ignore_existing=False, force=None, attributes=None, client=None):
    """Creates Cypress node.

    :param str type: one of ["table", "file", "map_node", "list_node", ...].
    :param path: path.
    :type path: str or :class:`YPath <yt.wrapper.ypath.YPath>`
    :param bool recursive: ``yt.wrapper.config["yamr_mode"]["create_recursive"]`` by default.
    :param dict attributes: attributes.

    .. seealso:: `create on wiki <https://wiki.yandex-team.ru/yt/userdoc/api#create>`_
    """
    recursive = get_value(recursive, get_config(client)["yamr_mode"]["create_recursive"])
    params = {
        "type": type,
        "recursive": bool_to_string(recursive),
        "ignore_existing": bool_to_string(ignore_existing),
    }
    set_param(params, "attributes", attributes)
    set_param(params, "force", force, bool_to_string)
    if path is not None:
        params["path"] = YPath(path, client=client)
    return _make_formatted_transactional_request("create", params, format=None, client=client)

def mkdir(path, recursive=None, client=None):
    """Makes directory (Cypress node of map_node type).

    :param path: path.
    :type path: str or :class:`YPath <yt.wrapper.ypath.YPath>`
    :param bool recursive: ``yt.wrapper.config["yamr_mode"]["create_recursive"]`` by default.
    """
    recursive = get_value(recursive, get_config(client)["yamr_mode"]["create_recursive"])
    return create("map_node", path, recursive=recursive, ignore_existing=recursive, client=client)

# TODO: maybe remove this methods
def get_attribute(path, attribute, default=_KWARG_SENTINEL, client=None):
    """Gets attribute of Cypress node.

    :param str path: path.
    :param str attribute: attribute.
    :param default: if node hasn't attribute `attribute` this value will be returned.
    """
    attribute_path = "{0}/@{1}".format(path, attribute)
    if default is not _KWARG_SENTINEL and not exists(attribute_path, client=client):
        return default
    return get(attribute_path, client=client)

def has_attribute(path, attribute, client=None):
    """Checks if Cypress node has attribute.

    :param str path: path.
    :param str attribute: attribute.
    """
    return exists("%s/@%s" % (path, attribute), client=client)

def set_attribute(path, attribute, value, client=None):
    """Sets Cypress node `attribute` to `value`.

    :param str path: path.
    :param str attribute: attribute.
    :param value: value.
    """
    return set("%s/@%s" % (path, attribute), value, client=client)

def list_attributes(path, attribute_path="", client=None):
    """Lists all attributes of Cypress node.

    :param str path: path.
    :param str attribute_path: attribute path.
    """
    return list("%s/@%s" % (path, attribute_path), client=client)

def get_type(path, client=None):
    """Gets Cypress node attribute type.

    :param str path: path.
    """
    return get_attribute(path, "type", client=client)

def find_free_subpath(path, client=None):
    """Generates some free random subpath.

    :param str path: path.
    :rtype: str
    """
    LENGTH = 10
    char_set = string.ascii_letters + string.digits
    while True:
        name = "".join([path] + get_option("_random_generator", client).sample(char_set, LENGTH))
        if not exists(name, client=client):
            return name

def search(root="", node_type=None, path_filter=None, object_filter=None, subtree_filter=None,
           map_node_order=lambda path, obj: sorted(obj), list_node_order=None, attributes=None,
           exclude=None, depth_bound=None, follow_links=False, read_from=None,
           enable_batch_mode=None, client=None):
    """Searches for some nodes in Cypress subtree.

    :param root: path to search.
    :type root: str or :class:`YPath <yt.wrapper.ypath.YPath>`
    :param node_type: node types.
    :type node_type: list[str]
    :param object_filter: filtering predicate.
    :param map_node_order: function that specifies order of traversing map_node children;
        that function should take two arguments (path, object)
        and should return iterable over object children;
        default map_node_order sorts children lexicographically;
        set it to None in order to switch off sorting.
    :param attributes: these attributes will be added to result objects.
    :type attributes: list[str]
    :param exclude: excluded paths.
    :type exclude: list[str]
    :param int depth_bound: recursion depth.
    :param bool follow_links: follow links.
    :return: result paths as iterable over :class:`YsonString <yt.yson.yson_types.YsonString>`.
    """

    # TODO(ostyakov): Remove local import
    from .batch_helpers import create_batch_client

    if not root and not get_config(client)["prefix"]:
        root = "/"
    root = str(YPath(root, client=client))
    attributes = get_value(attributes, [])

    request_attributes = deepcopy(flatten(attributes))
    request_attributes.append("type")
    request_attributes.append("opaque")

    exclude = flatten(get_value(exclude, []))
    if root != "//sys/operations":
        exclude = exclude + ["//sys/operations"]

    if enable_batch_mode is None:
        enable_batch_mode = get_config(client)["enable_batch_mode_for_search"]

    class CompositeNode(object):
        def __init__(self, path, depth, content=None, ignore_opaque=False,
                     ignore_resolve_error=True, force_search=False):
            self.path = path
            self.depth = depth
            self.ignore_opaque = ignore_opaque
            self.ignore_resolve_error = ignore_resolve_error
            self.content = content
            self.force_search = force_search
            self.yield_path = True
            # It is necessary to avoid infinite recursion.
            self.followed_by_link = False

    def process_response_error(error, node):
        node.content = None
        if error.is_access_denied():
            logger.warning("Cannot traverse %s, access denied" % node.path)
        elif error.is_resolve_error() and node.ignore_resolve_error:
            logger.warning("Path %s is missing" % node.path)
        else:
            raise

    def is_opaque(content):
        # We have bug that get to document don't return attributes.
        return content.attributes.get("opaque", False) and content.attributes["type"] != "document" or \
               content.attributes["type"] in ("account_map", "tablet_cell")

    def safe_batch_get(nodes, batch_client):
        get_result = []
        for node in nodes:
            get_result.append(batch_client.get(node.path, attributes=request_attributes, read_from=read_from))
        batch_client.commit_batch()

        for content, node in zip(get_result, nodes):
            try:
                if content.get_error():
                    raise YtResponseError(content.get_error())
                node.content = content.get_result()
            except YtResponseError as rsp:
                process_response_error(rsp, node)
            yield node

    def safe_get(nodes, client):
        for node in nodes:
            try:
                node.content = get(node.path, attributes=request_attributes, client=client, read_from=read_from)
            except YtResponseError as rsp:
                process_response_error(rsp, node)
            yield node

    if enable_batch_mode:
        batch_client = create_batch_client(client=client)

    ignore_root_path_resolve_error = get_config(client)["ignore_root_path_resolve_error_in_search"]

    def process_node(node, nodes_to_request):
        if node.content is None:
            return
        if node.path in exclude or (depth_bound is not None and node.depth > depth_bound):
            return
        if subtree_filter is not None and not subtree_filter(node.path, node.content):
            return

        # If content is YsonEntity and does not have attributes at all
        # (even "type") then user does not have permission to access it.
        if isinstance(node.content, yson.YsonEntity) and not node.content.attributes:
            logger.warning("Access to %s is denied", node.path)
            return

        object_type = node.content.attributes["type"]
<<<<<<< HEAD

        if node.followed_by_link and object_type == "link":
            return

        if is_opaque(node.content) and not node.ignore_opaque and object_type != "link":
            new_node = shallowcopy(node)
            new_node.ignore_opaque = True
            new_node.yield_path = False
            nodes_to_request.append(new_node)

        if object_type == "link" and follow_links:
            assert not node.content
            new_node = shallowcopy(node)
            new_node.followed_by_link = True
            new_node.ignore_opaque = True
            nodes_to_request.append(new_node)
=======

        should_add = False
        if is_opaque(node.content) and not node.ignore_opaque and object_type != "link":
            should_add = True

        if object_type == "link" and follow_links and not node.followed_by_link:
            node.followed_by_link = True
            should_add = True
>>>>>>> 589c8ddd

        if node.yield_path and \
                (node_type is None or object_type in flatten(node_type)) and \
                (object_filter is None or object_filter(node.content)) and \
                (path_filter is None or path_filter(node.path)):
            yson_path_attributes = dict(ifilter(lambda item: item[0] in attributes,
                                                iteritems(node.content.attributes)))
            yson_path = yson.to_yson_type(node.path, attributes=yson_path_attributes)
            yield yson_path

        if isinstance(node.content, dict):
            if map_node_order is not None:
                items_iter = ((key, node.content[key]) for key in map_node_order(node.path, node.content))
            else:
                items_iter = iteritems(node.content)
            for key, value in items_iter:
                path = "{0}/{1}".format(node.path, escape_ypath_literal(key))
                for yson_path in process_node(CompositeNode(path, node.depth + 1, value), nodes_to_request):
                    yield yson_path

        if isinstance(node.content, builtins.list):
            if list_node_order is not None:
                enumeration = ((index, node.content[index]) for index in list_node_order(
                    node.path, node.content))
            else:
                enumeration = enumerate(node.content)
            for index, value in enumeration:
                path = ypath_join(node.path, str(index))
                for yson_path in process_node(CompositeNode(path, node.depth + 1, value), nodes_to_request):
                    yield yson_path

        if should_add:
            node.ignore_opaque = True
            node.yield_path = False
            nodes_to_request.append(node)

    nodes_to_request = []
    nodes_to_request.append(CompositeNode(root, 0, ignore_opaque=True, ignore_resolve_error=ignore_root_path_resolve_error))

    while nodes_to_request:
        if enable_batch_mode:
            nodes_to_process = safe_batch_get(nodes_to_request, batch_client)
        else:
            nodes_to_process = safe_get(nodes_to_request, client)
        nodes_to_request = []

        for node in nodes_to_process:
            for yson_path in process_node(node, nodes_to_request):
                yield yson_path

def remove_with_empty_dirs(path, force=True, client=None):
    """Removes path and all empty dirs that appear after deletion.

    :param path: path.
    :type path: str or :class:`YPath <yt.wrapper.ypath.YPath>`
    :param bool force: force.
    """
    path = YPath(path, client=client)
    while True:
        try:
            remove(path, recursive=True, force=True, client=client)
        except YtResponseError as error:
            if error.is_access_denied():
                logger.warning("Cannot remove %s, access denied", path)
                break
            else:
                raise

        path = ypath_dirname(path)
        try:
            if str(path) == "//" or not exists(path, client=client) or list(path, client=client) or get(path + "/@acl", client=client):
                break
        except YtResponseError as err:
            if err.is_resolve_error():
                break
            else:
                raise

def create_revision_parameter(path, transaction_id=None, revision=None, client=None):
    """Creates revision parameter of the path.

    :param str path: path.
    :rtype: dict
    """
    if revision is None:
        revision = get_attribute(path, "revision")
    if transaction_id is None:
        transaction_id = get_command_param("transaction_id", client)
    return {"path": path, "transaction_id": transaction_id, "revision": revision}<|MERGE_RESOLUTION|>--- conflicted
+++ resolved
@@ -503,7 +503,6 @@
             return
 
         object_type = node.content.attributes["type"]
-<<<<<<< HEAD
 
         if node.followed_by_link and object_type == "link":
             return
@@ -520,16 +519,6 @@
             new_node.followed_by_link = True
             new_node.ignore_opaque = True
             nodes_to_request.append(new_node)
-=======
-
-        should_add = False
-        if is_opaque(node.content) and not node.ignore_opaque and object_type != "link":
-            should_add = True
-
-        if object_type == "link" and follow_links and not node.followed_by_link:
-            node.followed_by_link = True
-            should_add = True
->>>>>>> 589c8ddd
 
         if node.yield_path and \
                 (node_type is None or object_type in flatten(node_type)) and \
