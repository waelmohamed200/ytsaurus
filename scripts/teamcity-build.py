--- conflicted
+++ resolved
@@ -365,11 +365,8 @@
     for package in packages:
         if package == "yandex-yt-python-fennel" and not options.build_enable_python_2_7:
             continue
-<<<<<<< HEAD
-=======
         if package == "yandex-yt-local" and options.codename == "lucid":
             continue
->>>>>>> bd2ab5ca
         with cwd(options.checkout_directory, "python", package):
             package_version = run_captured(
                 "dpkg-parsechangelog | grep Version | awk '{print $2}'", shell=True).strip()
