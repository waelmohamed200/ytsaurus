--- conflicted
+++ resolved
@@ -39,16 +39,6 @@
     base_dir = '/yt/disk1/data'
     libs = [
         '/home/yt/build/lib/libstlport.so.5.2',
-<<<<<<< HEAD
-        '/home/yt/build/lib/libytext-snappy.so.1.0',
-        '/home/yt/build/lib/libyajl.so.2',
-        '/home/yt/build/lib/libytext-minilzo.so.2.0',
-        '/home/yt/build/lib/libytext-lz4.so.0.1',
-        '/home/yt/build/lib/libytext-fastlz.so.0.1',
-        '/home/yt/build/lib/libytext-json.so',
-        '/home/yt/build/lib/libytext-quality-misc.so',
-        '/home/yt/build/lib/libytext-quality-netliba_v6.so'
-=======
         '/home/yt/build/lib/libyajl.so.2.0.3',
         '/home/yt/build/lib/libytext-fastlz.so.0.1.0',
         '/home/yt/build/lib/libytext-json.so',
@@ -58,7 +48,6 @@
         '/home/yt/build/lib/libytext-quality-netliba_v6.so',
         '/home/yt/build/lib/libytext-snappy.so.1.0.4',
         '/home/yt/build/lib/libytext-zlib.so.1.2.3'
->>>>>>> d1320525
     ]
     
     def get_log(cls, fd):
